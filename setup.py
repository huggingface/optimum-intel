import re

from setuptools import find_namespace_packages, setup


# Ensure we match the version set in optimum/intel/version.py
try:
    filepath = "optimum/intel/version.py"
    with open(filepath) as version_file:
        (__version__,) = re.findall('__version__ = "(.*)"', version_file.read())
except Exception as error:
    assert False, "Error: Could not open '%s' due %s\n" % (filepath, error)

INSTALL_REQUIRE = [
    "optimum>=1.8.0",
    "transformers>=4.20.0",
    "datasets>=1.4.0",
    "sentencepiece",
    "scipy",
    "accelerate",  # transformers 4.29 require accelerate for PyTorch
]

TESTS_REQUIRE = ["pytest", "parameterized", "Pillow", "evaluate", "diffusers", "py-cpuinfo"]

QUALITY_REQUIRE = ["black~=23.1", "ruff>=0.0.241"]

EXTRAS_REQUIRE = {
    "neural-compressor": [
        "neural-compressor>=2.1.1",
        "onnx",
        "onnxruntime",
        "torch<2.0.0",  # remove after neural-compressor next release
        "intel-extension-for-pytorch<2.0.0",
    ],
<<<<<<< HEAD
    "openvino": ["openvino>=2023.0.0.dev20230217", "onnx", "onnxruntime"],
    "nncf": ["nncf>=2.5.0", "openvino-dev>=2023.0.0.dev20230217"],
=======
    "openvino": ["openvino>=2023.0.0.dev20230217", "onnx", "onnxruntime", "transformers<4.29"],
    "nncf": ["nncf>=2.4.0", "openvino-dev>=2023.0.0.dev20230217", "accelerate"],
>>>>>>> af974e39
    "ipex": ["intel-extension-for-pytorch", "onnx"],
    "diffusers": ["diffusers"],
    "quality": QUALITY_REQUIRE,
    "tests": TESTS_REQUIRE,
}

setup(
    name="optimum-intel",
    version=__version__,
    description="Optimum Library is an extension of the Hugging Face Transformers library, providing a framework to "
    "integrate third-party libraries from Hardware Partners and interface with their specific "
    "functionality.",
    long_description=open("README.md", "r", encoding="utf-8").read(),
    long_description_content_type="text/markdown",
    classifiers=[
        "Development Status :: 5 - Production/Stable",
        "License :: OSI Approved :: Apache Software License",
        "Intended Audience :: Developers",
        "Intended Audience :: Education",
        "Intended Audience :: Science/Research",
        "Operating System :: OS Independent",
        "Programming Language :: Python :: 3.7",
        "Programming Language :: Python :: 3.8",
        "Programming Language :: Python :: 3.9",
        "Topic :: Scientific/Engineering :: Artificial Intelligence",
    ],
    keywords="transformers, quantization, pruning, knowledge distillation, optimization, training",
    url="https://www.intel.com",
    author="HuggingFace Inc. Special Ops Team",
    author_email="hardware@huggingface.co",
    license="Apache",
    packages=find_namespace_packages(include=["optimum*"]),
    install_requires=INSTALL_REQUIRE,
    extras_require=EXTRAS_REQUIRE,
    include_package_data=True,
    zip_safe=False,
    entry_points={"console_scripts": ["optimum-cli=optimum.commands.optimum_cli:main"]},
)<|MERGE_RESOLUTION|>--- conflicted
+++ resolved
@@ -32,13 +32,8 @@
         "torch<2.0.0",  # remove after neural-compressor next release
         "intel-extension-for-pytorch<2.0.0",
     ],
-<<<<<<< HEAD
-    "openvino": ["openvino>=2023.0.0.dev20230217", "onnx", "onnxruntime"],
-    "nncf": ["nncf>=2.5.0", "openvino-dev>=2023.0.0.dev20230217"],
-=======
     "openvino": ["openvino>=2023.0.0.dev20230217", "onnx", "onnxruntime", "transformers<4.29"],
-    "nncf": ["nncf>=2.4.0", "openvino-dev>=2023.0.0.dev20230217", "accelerate"],
->>>>>>> af974e39
+    "nncf": ["nncf>=2.5.0", "openvino-dev>=2023.0.0.dev20230217", "accelerate"],
     "ipex": ["intel-extension-for-pytorch", "onnx"],
     "diffusers": ["diffusers"],
     "quality": QUALITY_REQUIRE,
