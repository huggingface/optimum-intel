--- conflicted
+++ resolved
@@ -26,16 +26,8 @@
 
 EXTRAS_REQUIRE = {
     "neural-compressor": ["neural-compressor>=2.0.0", "onnx", "onnxruntime"],
-<<<<<<< HEAD
-    "openvino": ["openvino>=2022.3.0", "onnx", "onnxruntime"],
-    "nncf": ["nncf>=2.4.0", "openvino-dev>=2022.3.0"],
-=======
     "openvino": ["openvino>=2023.0.0.dev20230217", "onnx", "onnxruntime"],
-    "nncf": [
-        "nncf>=2.4.0",
-        "openvino-dev>=2023.0.0.dev20230217",
-    ],
->>>>>>> c2a92bff
+    "nncf": ["nncf>=2.4.0", "openvino-dev>=2023.0.0.dev20230217"],
     "ipex": ["intel_extension_for_pytorch"],
     "diffusers": ["diffusers"],
     "quality": QUALITY_REQUIRE,
