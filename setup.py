--- conflicted
+++ resolved
@@ -66,13 +66,9 @@
 
 EXTRAS_REQUIRE = {
     "nncf": ["nncf>=2.16.0"],
-    "openvino": ["nncf>=2.16.0", "openvino>=2025.1.0", "openvino-tokenizers>=2025.1.0", "transformers<4.52"],
+    "openvino": ["nncf>=2.16.0", "openvino>=2025.1.0", "openvino-tokenizers>=2025.1.0"],
     "neural-compressor": ["neural-compressor[pt]>=3.4.1", "accelerate", "transformers<4.46"],
-<<<<<<< HEAD
-    "ipex": ["intel-extension-for-pytorch>=2.6", "transformers>4.49,<4.53", "accelerate"],
-=======
     "ipex": ["intel-extension-for-pytorch>=2.6", "transformers>4.50,<4.53", "accelerate"],
->>>>>>> 74e7cc3b
     "diffusers": ["diffusers"],
     "quality": QUALITY_REQUIRE,
     "tests": TESTS_REQUIRE,
