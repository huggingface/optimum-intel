import os
import re
import subprocess

from setuptools import find_namespace_packages, setup


# Ensure we match the version set in optimum/intel/version.py
try:
    filepath = "optimum/intel/version.py"
    with open(filepath) as version_file:
        (__version__,) = re.findall('__version__ = "(.*)"', version_file.read())
    if __version__.endswith(".dev0"):
        dev_version_id = ""
        try:
            repo_root = os.path.dirname(os.path.realpath(__file__))
            dev_version_id = (
                subprocess.check_output(["git", "rev-parse", "--short", "HEAD"], cwd=repo_root)  # nosec
                .strip()
                .decode()
            )
            dev_version_id = "+" + dev_version_id
        except subprocess.CalledProcessError:
            pass
        __version__ = __version__ + dev_version_id
except Exception as error:
    assert False, "Error: Could not open '%s' due %s\n" % (filepath, error)

INSTALL_REQUIRE = [
    "torch>=1.11",
    "transformers>=4.36.0,<4.40.0",
    "optimum~=1.18",
    "datasets>=1.4.0",
    "sentencepiece",
    "scipy",
    "onnx",
]

TESTS_REQUIRE = [
    "accelerate",
    "pytest",
    "parameterized",
    "Pillow",
    "evaluate",
    "diffusers",
    "py-cpuinfo",
    "sacremoses",
    "torchaudio",
    "rjieba",
    "timm",
    "invisible-watermark>=0.2.0",
    "auto-gptq",
    "transformers_stream_generator",
    "einops",
]

QUALITY_REQUIRE = ["black~=23.1", "ruff>=0.0.241"]

EXTRAS_REQUIRE = {
<<<<<<< HEAD
    "neural-compressor": ["neural-compressor>=2.2.0", "onnxruntime<1.15.0", "accelerate"],
    "openvino": ["openvino>=2023.3", "nncf>=2.8.1", "openvino-tokenizers[transformers]"],
=======
    "neural-compressor": [
        "neural-compressor>=2.2.0",
        "onnxruntime<1.15.0",
        "accelerate",
    ],
    "openvino": ["openvino>=2023.3", "nncf>=2.8.1"],
    "openvino-tokenizers": ["openvino-tokenizers[transformers]"],
>>>>>>> 382d00f6
    "nncf": ["nncf>=2.8.1"],
    "ipex": ["intel-extension-for-pytorch", "transformers>=4.36.0,<4.39.0"],
    "diffusers": ["diffusers"],
    "quality": QUALITY_REQUIRE,
    "tests": TESTS_REQUIRE,
}

setup(
    name="optimum-intel",
    version=__version__,
    description="Optimum Library is an extension of the Hugging Face Transformers library, providing a framework to "
    "integrate third-party libraries from Hardware Partners and interface with their specific "
    "functionality.",
    long_description=open("README.md", "r", encoding="utf-8").read(),
    long_description_content_type="text/markdown",
    classifiers=[
        "Development Status :: 5 - Production/Stable",
        "License :: OSI Approved :: Apache Software License",
        "Intended Audience :: Developers",
        "Intended Audience :: Education",
        "Intended Audience :: Science/Research",
        "Operating System :: OS Independent",
        "Programming Language :: Python :: 3.8",
        "Programming Language :: Python :: 3.9",
        "Programming Language :: Python :: 3.10",
        "Programming Language :: Python :: 3.11",
        "Topic :: Scientific/Engineering :: Artificial Intelligence",
    ],
    keywords="transformers, quantization, pruning, knowledge distillation, optimization, training",
    url="https://www.intel.com",
    author="HuggingFace Inc. Special Ops Team",
    author_email="hardware@huggingface.co",
    license="Apache",
    packages=find_namespace_packages(include=["optimum*"]),
    install_requires=INSTALL_REQUIRE,
    extras_require=EXTRAS_REQUIRE,
    include_package_data=True,
    zip_safe=False,
    entry_points={"console_scripts": ["optimum-cli=optimum.commands.optimum_cli:main"]},
)<|MERGE_RESOLUTION|>--- conflicted
+++ resolved
@@ -57,18 +57,8 @@
 QUALITY_REQUIRE = ["black~=23.1", "ruff>=0.0.241"]
 
 EXTRAS_REQUIRE = {
-<<<<<<< HEAD
     "neural-compressor": ["neural-compressor>=2.2.0", "onnxruntime<1.15.0", "accelerate"],
     "openvino": ["openvino>=2023.3", "nncf>=2.8.1", "openvino-tokenizers[transformers]"],
-=======
-    "neural-compressor": [
-        "neural-compressor>=2.2.0",
-        "onnxruntime<1.15.0",
-        "accelerate",
-    ],
-    "openvino": ["openvino>=2023.3", "nncf>=2.8.1"],
-    "openvino-tokenizers": ["openvino-tokenizers[transformers]"],
->>>>>>> 382d00f6
     "nncf": ["nncf>=2.8.1"],
     "ipex": ["intel-extension-for-pytorch", "transformers>=4.36.0,<4.39.0"],
     "diffusers": ["diffusers"],
