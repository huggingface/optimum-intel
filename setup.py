import os
import re
import subprocess

from setuptools import find_namespace_packages, setup


# Ensure we match the version set in optimum/intel/version.py
try:
    filepath = "optimum/intel/version.py"
    with open(filepath) as version_file:
        (__version__,) = re.findall('__version__ = "(.*)"', version_file.read())
    if __version__.endswith(".dev0"):
        dev_version_id = ""
        try:
            repo_root = os.path.dirname(os.path.realpath(__file__))
            dev_version_id = (
                subprocess.check_output(["git", "rev-parse", "--short", "HEAD"], cwd=repo_root)  # nosec
                .strip()
                .decode()
            )
            dev_version_id = "+" + dev_version_id
        except subprocess.CalledProcessError:
            pass
        __version__ = __version__ + dev_version_id
except Exception as error:
    assert False, "Error: Could not open '%s' due %s\n" % (filepath, error)

INSTALL_REQUIRE = [
    "torch>=2.1",
    "optimum-onnx==0.0.*",
    "transformers>=4.45,<4.56",
    "setuptools",
]

TESTS_REQUIRE = [
    "accelerate",
    "pytest>=7.2.0,<8.0.0",
    "parameterized",
    "Pillow",
    "evaluate",
    "py-cpuinfo",
    "sacremoses",
    "sentencepiece",
    "torchaudio",
    "rjieba",
    "timm",
    "invisible-watermark>=0.2.0",
    "transformers_stream_generator",
    "einops",
    "tiktoken",
    "sentence-transformers",
    "open_clip_torch>=2.26.1",
    "peft",
    "datasets[audio]>=1.4.0,<4.0.0",
    "tbb",
    "langchain-huggingface",
    "hf_xet",
    "num2words",
    "vocos",
    "vector_quantize_pytorch",
]

QUALITY_REQUIRE = ["black~=23.1", "ruff==0.4.4"]

EXTRAS_REQUIRE = {
    "nncf": ["nncf>=2.16.0"],
    "openvino": ["nncf>=2.16.0", "openvino>=2025.1.0", "openvino-tokenizers>=2025.1.0"],
<<<<<<< HEAD
    "neural-compressor": ["neural-compressor[pt]>=3.4.1", "accelerate", "transformers<4.46", "datasets"],
    "ipex": ["intel-extension-for-pytorch>=2.6", "transformers>4.50,<4.53", "accelerate"],
=======
    "neural-compressor": ["neural-compressor[pt]>=3.4.1", "accelerate", "transformers<4.46"],
    "ipex": ["intel-extension-for-pytorch>=2.8", "transformers>4.54,<4.56", "accelerate"],
>>>>>>> fed8d8e6
    "diffusers": ["diffusers"],
    "quality": QUALITY_REQUIRE,
    "tests": TESTS_REQUIRE,
}

setup(
    name="optimum-intel",
    version=__version__,
    description="Optimum Library is an extension of the Hugging Face Transformers library, providing a framework to "
    "integrate third-party libraries from Hardware Partners and interface with their specific "
    "functionality.",
    long_description=open("README.md", "r", encoding="utf-8").read(),
    long_description_content_type="text/markdown",
    classifiers=[
        "Development Status :: 5 - Production/Stable",
        "License :: OSI Approved :: Apache Software License",
        "Intended Audience :: Developers",
        "Intended Audience :: Education",
        "Intended Audience :: Science/Research",
        "Operating System :: OS Independent",
        "Programming Language :: Python :: 3.9",
        "Programming Language :: Python :: 3.10",
        "Programming Language :: Python :: 3.11",
        "Topic :: Scientific/Engineering :: Artificial Intelligence",
    ],
    keywords="transformers, quantization, pruning, knowledge distillation, optimization, training",
    url="https://www.intel.com",
    author="HuggingFace Inc. Special Ops Team",
    author_email="hardware@huggingface.co",
    license="Apache",
    packages=find_namespace_packages(include=["optimum*"]),
    install_requires=INSTALL_REQUIRE,
    extras_require=EXTRAS_REQUIRE,
    include_package_data=True,
    zip_safe=False,
    entry_points={"console_scripts": ["optimum-cli=optimum.commands.optimum_cli:main"]},
)<|MERGE_RESOLUTION|>--- conflicted
+++ resolved
@@ -66,13 +66,8 @@
 EXTRAS_REQUIRE = {
     "nncf": ["nncf>=2.16.0"],
     "openvino": ["nncf>=2.16.0", "openvino>=2025.1.0", "openvino-tokenizers>=2025.1.0"],
-<<<<<<< HEAD
     "neural-compressor": ["neural-compressor[pt]>=3.4.1", "accelerate", "transformers<4.46", "datasets"],
-    "ipex": ["intel-extension-for-pytorch>=2.6", "transformers>4.50,<4.53", "accelerate"],
-=======
-    "neural-compressor": ["neural-compressor[pt]>=3.4.1", "accelerate", "transformers<4.46"],
     "ipex": ["intel-extension-for-pytorch>=2.8", "transformers>4.54,<4.56", "accelerate"],
->>>>>>> fed8d8e6
     "diffusers": ["diffusers"],
     "quality": QUALITY_REQUIRE,
     "tests": TESTS_REQUIRE,
