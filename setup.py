import os
import re
import subprocess

from setuptools import find_namespace_packages, setup


# Ensure we match the version set in optimum/intel/version.py
try:
    filepath = "optimum/intel/version.py"
    with open(filepath) as version_file:
        (__version__,) = re.findall('__version__ = "(.*)"', version_file.read())
    if __version__.endswith(".dev0"):
        dev_version_id = ""
        try:
            repo_root = os.path.dirname(os.path.realpath(__file__))
            dev_version_id = (
                subprocess.check_output(["git", "rev-parse", "--short", "HEAD"], cwd=repo_root)  # nosec
                .strip()
                .decode()
            )
            dev_version_id = "+" + dev_version_id
        except subprocess.CalledProcessError:
            pass
        __version__ = __version__ + dev_version_id
except Exception as error:
    assert False, "Error: Could not open '%s' due %s\n" % (filepath, error)

INSTALL_REQUIRE = [
    "torch>=1.11",
    "optimum~=1.23",
    "transformers>=4.36,<4.47",
    "datasets>=1.4.0",
    "sentencepiece",
    "setuptools",
    "scipy",
    "onnx",
]

TESTS_REQUIRE = [
    "accelerate",
    "pytest>=7.2.0,<8.0.0",
    "parameterized",
    "Pillow",
    "evaluate",
    "diffusers",
    "py-cpuinfo",
    "sacremoses",
    "torchaudio",
    "rjieba",
    "timm",
    "invisible-watermark>=0.2.0",
    "transformers_stream_generator",
    "einops",
    "tiktoken",
    "sentence-transformers",
    "open_clip_torch>=2.26.1",
    "peft",
]

QUALITY_REQUIRE = ["black~=23.1", "ruff==0.4.4"]

EXTRAS_REQUIRE = {
    "nncf": ["nncf>=2.14.0"],
    "openvino": ["nncf>=2.14.0", "openvino>=2024.5.0", "openvino-tokenizers>=2024.5.0"],
    "neural-compressor": ["neural-compressor[pt]>3.0", "accelerate", "transformers<4.46"],
<<<<<<< HEAD
    "ipex": ["intel-extension-for-pytorch>=2.4", "transformers>4.45,<4.47"],
=======
    "ipex": ["intel-extension-for-pytorch>=2.2,<2.4", "transformers>=4.39,<4.45"],
>>>>>>> ad8a4cb4
    "diffusers": ["diffusers"],
    "quality": QUALITY_REQUIRE,
    "tests": TESTS_REQUIRE,
}

setup(
    name="optimum-intel",
    version=__version__,
    description="Optimum Library is an extension of the Hugging Face Transformers library, providing a framework to "
    "integrate third-party libraries from Hardware Partners and interface with their specific "
    "functionality.",
    long_description=open("README.md", "r", encoding="utf-8").read(),
    long_description_content_type="text/markdown",
    classifiers=[
        "Development Status :: 5 - Production/Stable",
        "License :: OSI Approved :: Apache Software License",
        "Intended Audience :: Developers",
        "Intended Audience :: Education",
        "Intended Audience :: Science/Research",
        "Operating System :: OS Independent",
        "Programming Language :: Python :: 3.9",
        "Programming Language :: Python :: 3.10",
        "Programming Language :: Python :: 3.11",
        "Topic :: Scientific/Engineering :: Artificial Intelligence",
    ],
    keywords="transformers, quantization, pruning, knowledge distillation, optimization, training",
    url="https://www.intel.com",
    author="HuggingFace Inc. Special Ops Team",
    author_email="hardware@huggingface.co",
    license="Apache",
    packages=find_namespace_packages(include=["optimum*"]),
    install_requires=INSTALL_REQUIRE,
    extras_require=EXTRAS_REQUIRE,
    include_package_data=True,
    zip_safe=False,
    entry_points={"console_scripts": ["optimum-cli=optimum.commands.optimum_cli:main"]},
)<|MERGE_RESOLUTION|>--- conflicted
+++ resolved
@@ -64,11 +64,7 @@
     "nncf": ["nncf>=2.14.0"],
     "openvino": ["nncf>=2.14.0", "openvino>=2024.5.0", "openvino-tokenizers>=2024.5.0"],
     "neural-compressor": ["neural-compressor[pt]>3.0", "accelerate", "transformers<4.46"],
-<<<<<<< HEAD
     "ipex": ["intel-extension-for-pytorch>=2.4", "transformers>4.45,<4.47"],
-=======
-    "ipex": ["intel-extension-for-pytorch>=2.2,<2.4", "transformers>=4.39,<4.45"],
->>>>>>> ad8a4cb4
     "diffusers": ["diffusers"],
     "quality": QUALITY_REQUIRE,
     "tests": TESTS_REQUIRE,
