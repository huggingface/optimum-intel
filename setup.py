--- conflicted
+++ resolved
@@ -45,10 +45,6 @@
         "onnxruntime<1.15.0",
         "transformers>=4.34.0",
     ],
-<<<<<<< HEAD
-    "openvino": ["openvino>=2023.2", "onnx", "onnxruntime", "transformers>=4.36.0", "optimum>=1.16.1"],
-    "nncf": ["nncf>=2.7.0", "datasets", "accelerate"],
-=======
     "openvino": [
         "openvino>=2023.3",
         "onnx",
@@ -58,7 +54,6 @@
     ],
     "openvino-tokenizers": ["openvino-tokenizers[transformers]"],
     "nncf": ["nncf>=2.8.1"],
->>>>>>> 6c8fa79a
     "ipex": ["intel-extension-for-pytorch", "onnx"],
     "diffusers": ["diffusers"],
     "quality": QUALITY_REQUIRE,
