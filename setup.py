--- conflicted
+++ resolved
@@ -67,11 +67,7 @@
     "nncf": ["nncf>=2.14.0"],
     "openvino": ["nncf>=2.14.0", "openvino>=2024.5.0", "openvino-tokenizers>=2024.5.0"],
     "neural-compressor": ["neural-compressor[pt]>3.0", "accelerate", "transformers<4.46"],
-<<<<<<< HEAD
-    "ipex": ["intel-extension-for-pytorch>=2.4", "transformers>4.48,<4.50", "accelerate"],
-=======
     "ipex": ["intel-extension-for-pytorch>=2.6", "transformers>4.48,<4.50", "accelerate"],
->>>>>>> 5ac35448
     "diffusers": ["diffusers"],
     "quality": QUALITY_REQUIRE,
     "tests": TESTS_REQUIRE,
