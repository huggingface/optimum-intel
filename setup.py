import re

from setuptools import find_namespace_packages, setup


# Ensure we match the version set in optimum/intel/version.py
try:
    filepath = "optimum/intel/version.py"
    with open(filepath) as version_file:
        (__version__,) = re.findall('__version__ = "(.*)"', version_file.read())
except Exception as error:
    assert False, "Error: Could not open '%s' due %s\n" % (filepath, error)

INSTALL_REQUIRE = [
    "torch>=1.11",
    "optimum~=1.17",
    "transformers>=4.36.0,<4.39.0",
    "datasets>=1.4.0",
    "sentencepiece",
    "scipy",
    "onnx",
]

TESTS_REQUIRE = [
    "accelerate",
    "pytest",
    "parameterized",
    "Pillow",
    "evaluate",
    "diffusers",
    "py-cpuinfo",
    "sacremoses",
    "torchaudio",
    "rjieba",
    "timm",
    "invisible-watermark>=0.2.0",
    "auto-gptq",
]

QUALITY_REQUIRE = ["black~=23.1", "ruff>=0.0.241"]

EXTRAS_REQUIRE = {
<<<<<<< HEAD
    "neural-compressor": [
        "neural-compressor>=2.2.0",
        "onnx",
        "onnxruntime<1.15.0",
    ],
    "openvino": ["openvino>=2023.3", "onnx", "onnxruntime", "openvino-tokenizers[transformers]"],
=======
    "neural-compressor": ["neural-compressor>=2.2.0", "onnxruntime<1.15.0", "accelerate"],
    "openvino": ["openvino>=2023.3", "nncf>=2.8.1"],
    "openvino-tokenizers": ["openvino-tokenizers[transformers]"],
>>>>>>> 358f389c
    "nncf": ["nncf>=2.8.1"],
    "ipex": ["intel-extension-for-pytorch"],
    "diffusers": ["diffusers"],
    "quality": QUALITY_REQUIRE,
    "tests": TESTS_REQUIRE,
}

setup(
    name="optimum-intel",
    version=__version__,
    description="Optimum Library is an extension of the Hugging Face Transformers library, providing a framework to "
    "integrate third-party libraries from Hardware Partners and interface with their specific "
    "functionality.",
    long_description=open("README.md", "r", encoding="utf-8").read(),
    long_description_content_type="text/markdown",
    classifiers=[
        "Development Status :: 5 - Production/Stable",
        "License :: OSI Approved :: Apache Software License",
        "Intended Audience :: Developers",
        "Intended Audience :: Education",
        "Intended Audience :: Science/Research",
        "Operating System :: OS Independent",
        "Programming Language :: Python :: 3.8",
        "Programming Language :: Python :: 3.9",
        "Programming Language :: Python :: 3.10",
        "Programming Language :: Python :: 3.11",
        "Topic :: Scientific/Engineering :: Artificial Intelligence",
    ],
    keywords="transformers, quantization, pruning, knowledge distillation, optimization, training",
    url="https://www.intel.com",
    author="HuggingFace Inc. Special Ops Team",
    author_email="hardware@huggingface.co",
    license="Apache",
    packages=find_namespace_packages(include=["optimum*"]),
    install_requires=INSTALL_REQUIRE,
    extras_require=EXTRAS_REQUIRE,
    include_package_data=True,
    zip_safe=False,
    entry_points={"console_scripts": ["optimum-cli=optimum.commands.optimum_cli:main"]},
)<|MERGE_RESOLUTION|>--- conflicted
+++ resolved
@@ -40,18 +40,8 @@
 QUALITY_REQUIRE = ["black~=23.1", "ruff>=0.0.241"]
 
 EXTRAS_REQUIRE = {
-<<<<<<< HEAD
-    "neural-compressor": [
-        "neural-compressor>=2.2.0",
-        "onnx",
-        "onnxruntime<1.15.0",
-    ],
-    "openvino": ["openvino>=2023.3", "onnx", "onnxruntime", "openvino-tokenizers[transformers]"],
-=======
     "neural-compressor": ["neural-compressor>=2.2.0", "onnxruntime<1.15.0", "accelerate"],
-    "openvino": ["openvino>=2023.3", "nncf>=2.8.1"],
-    "openvino-tokenizers": ["openvino-tokenizers[transformers]"],
->>>>>>> 358f389c
+    "openvino": ["openvino>=2023.3", "nncf>=2.8.1", "openvino-tokenizers[transformers]"],
     "nncf": ["nncf>=2.8.1"],
     "ipex": ["intel-extension-for-pytorch"],
     "diffusers": ["diffusers"],
