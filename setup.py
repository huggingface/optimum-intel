import re

from setuptools import find_namespace_packages, setup


# Ensure we match the version set in optimum/intel/version.py
try:
    filepath = "optimum/intel/version.py"
    with open(filepath) as version_file:
        (__version__,) = re.findall('__version__ = "(.*)"', version_file.read())
except Exception as error:
    assert False, "Error: Could not open '%s' due %s\n" % (filepath, error)

INSTALL_REQUIRE = [
    "optimum>=1.13.0",
    "transformers>=4.20.0",
    "datasets>=1.4.0",
    "sentencepiece",
    "scipy",
    "accelerate",  # transformers 4.29 require accelerate for PyTorch
]

TESTS_REQUIRE = [
    "pytest",
    "parameterized",
    "Pillow",
    "evaluate",
    "diffusers",
    "py-cpuinfo",
    "sacremoses",
    "torchaudio",
    "rjieba",
    "timm",
    "invisible-watermark>=0.2.0",
]

QUALITY_REQUIRE = ["black~=23.1", "ruff>=0.0.241"]

EXTRAS_REQUIRE = {
    "neural-compressor": [
        "neural-compressor>=2.2.0",
        "onnx",
        "onnxruntime<1.15.0",
    ],
    "openvino": ["openvino>=2023.1.0", "onnx", "onnxruntime"],
<<<<<<< HEAD
    "nncf": ["nncf>=2.5.0", "openvino-dev>=2023.1.0"],
=======
    "nncf": ["nncf>=2.6.0"],
>>>>>>> 4b8ed240
    "ipex": ["transformers<4.32.0", "intel-extension-for-pytorch", "onnx"],
    "diffusers": ["diffusers"],
    "quality": QUALITY_REQUIRE,
    "tests": TESTS_REQUIRE,
}

setup(
    name="optimum-intel",
    version=__version__,
    description="Optimum Library is an extension of the Hugging Face Transformers library, providing a framework to "
    "integrate third-party libraries from Hardware Partners and interface with their specific "
    "functionality.",
    long_description=open("README.md", "r", encoding="utf-8").read(),
    long_description_content_type="text/markdown",
    classifiers=[
        "Development Status :: 5 - Production/Stable",
        "License :: OSI Approved :: Apache Software License",
        "Intended Audience :: Developers",
        "Intended Audience :: Education",
        "Intended Audience :: Science/Research",
        "Operating System :: OS Independent",
        "Programming Language :: Python :: 3.8",
        "Programming Language :: Python :: 3.9",
        "Programming Language :: Python :: 3.10",
        "Programming Language :: Python :: 3.11",
        "Topic :: Scientific/Engineering :: Artificial Intelligence",
    ],
    keywords="transformers, quantization, pruning, knowledge distillation, optimization, training",
    url="https://www.intel.com",
    author="HuggingFace Inc. Special Ops Team",
    author_email="hardware@huggingface.co",
    license="Apache",
    packages=find_namespace_packages(include=["optimum*"]),
    install_requires=INSTALL_REQUIRE,
    extras_require=EXTRAS_REQUIRE,
    include_package_data=True,
    zip_safe=False,
    entry_points={"console_scripts": ["optimum-cli=optimum.commands.optimum_cli:main"]},
)<|MERGE_RESOLUTION|>--- conflicted
+++ resolved
@@ -43,11 +43,7 @@
         "onnxruntime<1.15.0",
     ],
     "openvino": ["openvino>=2023.1.0", "onnx", "onnxruntime"],
-<<<<<<< HEAD
-    "nncf": ["nncf>=2.5.0", "openvino-dev>=2023.1.0"],
-=======
     "nncf": ["nncf>=2.6.0"],
->>>>>>> 4b8ed240
     "ipex": ["transformers<4.32.0", "intel-extension-for-pytorch", "onnx"],
     "diffusers": ["diffusers"],
     "quality": QUALITY_REQUIRE,
