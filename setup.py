import re

from setuptools import find_namespace_packages, setup


# Ensure we match the version set in optimum/intel/version.py
try:
    filepath = "optimum/intel/version.py"
    with open(filepath) as version_file:
        (__version__,) = re.findall('__version__ = "(.*)"', version_file.read())
except Exception as error:
    assert False, "Error: Could not open '%s' due %s\n" % (filepath, error)

INSTALL_REQUIRE = [
    "optimum>=1.14.0",
    "transformers>=4.20.0",
    "datasets>=1.4.0",
    "sentencepiece",
    "scipy",
    "accelerate",  # transformers 4.29 require accelerate for PyTorch
]

TESTS_REQUIRE = [
    "pytest",
    "parameterized",
    "Pillow",
    "evaluate",
    "diffusers",
    "py-cpuinfo",
    "sacremoses",
    "torchaudio",
    "rjieba",
    "timm",
    "invisible-watermark>=0.2.0",
]

QUALITY_REQUIRE = ["black~=23.1", "ruff>=0.0.241"]

EXTRAS_REQUIRE = {
    "neural-compressor": [
        "neural-compressor>=2.2.0",
        "onnx",
        "onnxruntime<1.15.0",
        "transformers>=4.33.0",
    ],
<<<<<<< HEAD
    "openvino": ["openvino-nightly", "onnx", "onnxruntime"],
    "nncf": ["nncf @ git+https://github.com/openvinotoolkit/nncf.git"],
=======
    "openvino": ["openvino>=2023.1.0", "onnx", "onnxruntime", "transformers>=4.33.0"],
    "nncf": ["nncf>=2.6.0"],
>>>>>>> f248835b
    "ipex": ["transformers<4.32.0", "intel-extension-for-pytorch", "onnx"],
    "diffusers": ["diffusers"],
    "quality": QUALITY_REQUIRE,
    "tests": TESTS_REQUIRE,
}

setup(
    name="optimum-intel",
    version=__version__,
    description="Optimum Library is an extension of the Hugging Face Transformers library, providing a framework to "
    "integrate third-party libraries from Hardware Partners and interface with their specific "
    "functionality.",
    long_description=open("README.md", "r", encoding="utf-8").read(),
    long_description_content_type="text/markdown",
    classifiers=[
        "Development Status :: 5 - Production/Stable",
        "License :: OSI Approved :: Apache Software License",
        "Intended Audience :: Developers",
        "Intended Audience :: Education",
        "Intended Audience :: Science/Research",
        "Operating System :: OS Independent",
        "Programming Language :: Python :: 3.8",
        "Programming Language :: Python :: 3.9",
        "Programming Language :: Python :: 3.10",
        "Programming Language :: Python :: 3.11",
        "Topic :: Scientific/Engineering :: Artificial Intelligence",
    ],
    keywords="transformers, quantization, pruning, knowledge distillation, optimization, training",
    url="https://www.intel.com",
    author="HuggingFace Inc. Special Ops Team",
    author_email="hardware@huggingface.co",
    license="Apache",
    packages=find_namespace_packages(include=["optimum*"]),
    install_requires=INSTALL_REQUIRE,
    extras_require=EXTRAS_REQUIRE,
    include_package_data=True,
    zip_safe=False,
    entry_points={"console_scripts": ["optimum-cli=optimum.commands.optimum_cli:main"]},
)<|MERGE_RESOLUTION|>--- conflicted
+++ resolved
@@ -43,13 +43,8 @@
         "onnxruntime<1.15.0",
         "transformers>=4.33.0",
     ],
-<<<<<<< HEAD
-    "openvino": ["openvino-nightly", "onnx", "onnxruntime"],
+    "openvino": ["openvino-nightly", "onnx", "onnxruntime", "transformers>=4.33.0"],
     "nncf": ["nncf @ git+https://github.com/openvinotoolkit/nncf.git"],
-=======
-    "openvino": ["openvino>=2023.1.0", "onnx", "onnxruntime", "transformers>=4.33.0"],
-    "nncf": ["nncf>=2.6.0"],
->>>>>>> f248835b
     "ipex": ["transformers<4.32.0", "intel-extension-for-pytorch", "onnx"],
     "diffusers": ["diffusers"],
     "quality": QUALITY_REQUIRE,
