--- conflicted
+++ resolved
@@ -30,11 +30,7 @@
 
 EXTRAS_REQUIRE = {
     "neural-compressor": "neural-compressor>=1.13.0",
-<<<<<<< HEAD
-    "openvino": ["openvino>=2022.3.0", "transformers>=4.20.0,<4.24.1"],
-=======
-    "openvino": ["openvino>=2022.3.0.dev20221125", "transformers>=4.20.0,<4.25.0", "onnx"],
->>>>>>> a6b24df4
+    "openvino": ["openvino>=2022.3.0", "transformers>=4.20.0,<4.25.0", "onnx"],
     "nncf": ["nncf"],
     "ipex": ["intel_extension_for_pytorch"],
     "diffusers": ["diffusers"],
