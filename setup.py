import os
import re
import subprocess

from setuptools import find_namespace_packages, setup


# Ensure we match the version set in optimum/intel/version.py
try:
    filepath = "optimum/intel/version.py"
    with open(filepath) as version_file:
        (__version__,) = re.findall('__version__ = "(.*)"', version_file.read())
    if __version__.endswith(".dev0"):
        dev_version_id = ""
        try:
            repo_root = os.path.dirname(os.path.realpath(__file__))
            dev_version_id = (
                subprocess.check_output(["git", "rev-parse", "--short", "HEAD"], cwd=repo_root)  # nosec
                .strip()
                .decode()
            )
            dev_version_id = "+" + dev_version_id
        except subprocess.CalledProcessError:
            pass
        __version__ = __version__ + dev_version_id
except Exception as error:
    assert False, "Error: Could not open '%s' due %s\n" % (filepath, error)

INSTALL_REQUIRE = [
    "torch>=1.11",
    "optimum~=1.23",
    "transformers>=4.36,<4.47",
    "datasets>=1.4.0",
    "sentencepiece",
    "setuptools",
    "scipy",
    "onnx",
]

TESTS_REQUIRE = [
    "accelerate",
    "pytest>=7.2.0,<8.0.0",
    "parameterized",
    "Pillow",
    "evaluate",
    "diffusers",
    "py-cpuinfo",
    "sacremoses",
    "torchaudio",
    "rjieba",
    "timm",
    "invisible-watermark>=0.2.0",
    "transformers_stream_generator",
    "einops",
    "tiktoken",
    "sentence-transformers",
    "open_clip_torch>=2.26.1",
    "peft",
]

QUALITY_REQUIRE = ["black~=23.1", "ruff==0.4.4"]

EXTRAS_REQUIRE = {
    "nncf": ["nncf>=2.14.0"],
    "openvino": ["nncf>=2.14.0", "openvino>=2024.5.0", "openvino-tokenizers>=2024.5.0"],
<<<<<<< HEAD
    "neural-compressor": [
        "neural-compressor[pt]>3.0",
        "accelerate",
        "transformers<4.46",
    ],
    "ipex": ["intel-extension-for-pytorch>=2.2,<2.4", "transformers>=4.39,<4.45"],
=======
    "neural-compressor": ["neural-compressor[pt]>3.0", "accelerate", "transformers<4.46"],
    "ipex": ["intel-extension-for-pytorch>=2.4", "transformers>4.45,<4.47"],
>>>>>>> 958eb6e1
    "diffusers": ["diffusers"],
    "quality": QUALITY_REQUIRE,
    "tests": TESTS_REQUIRE,
}

setup(
    name="optimum-intel",
    version=__version__,
    description="Optimum Library is an extension of the Hugging Face Transformers library, providing a framework to "
    "integrate third-party libraries from Hardware Partners and interface with their specific "
    "functionality.",
    long_description=open("README.md", "r", encoding="utf-8").read(),
    long_description_content_type="text/markdown",
    classifiers=[
        "Development Status :: 5 - Production/Stable",
        "License :: OSI Approved :: Apache Software License",
        "Intended Audience :: Developers",
        "Intended Audience :: Education",
        "Intended Audience :: Science/Research",
        "Operating System :: OS Independent",
        "Programming Language :: Python :: 3.9",
        "Programming Language :: Python :: 3.10",
        "Programming Language :: Python :: 3.11",
        "Topic :: Scientific/Engineering :: Artificial Intelligence",
    ],
    keywords="transformers, quantization, pruning, knowledge distillation, optimization, training",
    url="https://www.intel.com",
    author="HuggingFace Inc. Special Ops Team",
    author_email="hardware@huggingface.co",
    license="Apache",
    packages=find_namespace_packages(include=["optimum*"]),
    install_requires=INSTALL_REQUIRE,
    extras_require=EXTRAS_REQUIRE,
    include_package_data=True,
    zip_safe=False,
    entry_points={"console_scripts": ["optimum-cli=optimum.commands.optimum_cli:main"]},
)<|MERGE_RESOLUTION|>--- conflicted
+++ resolved
@@ -63,17 +63,8 @@
 EXTRAS_REQUIRE = {
     "nncf": ["nncf>=2.14.0"],
     "openvino": ["nncf>=2.14.0", "openvino>=2024.5.0", "openvino-tokenizers>=2024.5.0"],
-<<<<<<< HEAD
-    "neural-compressor": [
-        "neural-compressor[pt]>3.0",
-        "accelerate",
-        "transformers<4.46",
-    ],
-    "ipex": ["intel-extension-for-pytorch>=2.2,<2.4", "transformers>=4.39,<4.45"],
-=======
     "neural-compressor": ["neural-compressor[pt]>3.0", "accelerate", "transformers<4.46"],
     "ipex": ["intel-extension-for-pytorch>=2.4", "transformers>4.45,<4.47"],
->>>>>>> 958eb6e1
     "diffusers": ["diffusers"],
     "quality": QUALITY_REQUIRE,
     "tests": TESTS_REQUIRE,
