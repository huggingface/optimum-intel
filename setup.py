import re

from setuptools import find_namespace_packages, setup


# Ensure we match the version set in optimum/intel/version.py
try:
    filepath = "optimum/intel/version.py"
    with open(filepath) as version_file:
        (__version__,) = re.findall('__version__ = "(.*)"', version_file.read())
except Exception as error:
    assert False, "Error: Could not open '%s' due %s\n" % (filepath, error)

INSTALL_REQUIRE = [
    "torch>=1.11",
    "optimum>=1.14.0",
    "transformers>=4.20.0",
    "datasets>=1.4.0",
    "sentencepiece",
    "scipy",
    "accelerate",  # transformers 4.29 require accelerate for PyTorch
]

TESTS_REQUIRE = [
    "pytest",
    "parameterized",
    "Pillow",
    "evaluate",
    "diffusers",
    "py-cpuinfo",
    "sacremoses",
    "torchaudio",
    "rjieba",
    "timm",
    "invisible-watermark>=0.2.0",
]

QUALITY_REQUIRE = ["black~=23.1", "ruff>=0.0.241"]

EXTRAS_REQUIRE = {
    "neural-compressor": [
        "neural-compressor>=2.2.0",
        "onnx",
        "onnxruntime<1.15.0",
        "transformers>=4.34.0",
    ],
<<<<<<< HEAD
    "openvino": ["openvino>=2023.2", "onnx", "onnxruntime", "transformers>=4.34.0"],
    "openvino-tokenizers": ["openvino-tokenizers"],
=======
    "openvino": ["openvino>=2023.2", "onnx", "onnxruntime", "transformers>=4.36.0", "optimum>=1.16.1"],
>>>>>>> 76ce9def
    "nncf": ["nncf>=2.7.0"],
    "ipex": ["transformers<4.32.0", "intel-extension-for-pytorch", "onnx"],
    "diffusers": ["diffusers"],
    "quality": QUALITY_REQUIRE,
    "tests": TESTS_REQUIRE,
}

setup(
    name="optimum-intel",
    version=__version__,
    description="Optimum Library is an extension of the Hugging Face Transformers library, providing a framework to "
    "integrate third-party libraries from Hardware Partners and interface with their specific "
    "functionality.",
    long_description=open("README.md", "r", encoding="utf-8").read(),
    long_description_content_type="text/markdown",
    classifiers=[
        "Development Status :: 5 - Production/Stable",
        "License :: OSI Approved :: Apache Software License",
        "Intended Audience :: Developers",
        "Intended Audience :: Education",
        "Intended Audience :: Science/Research",
        "Operating System :: OS Independent",
        "Programming Language :: Python :: 3.8",
        "Programming Language :: Python :: 3.9",
        "Programming Language :: Python :: 3.10",
        "Programming Language :: Python :: 3.11",
        "Topic :: Scientific/Engineering :: Artificial Intelligence",
    ],
    keywords="transformers, quantization, pruning, knowledge distillation, optimization, training",
    url="https://www.intel.com",
    author="HuggingFace Inc. Special Ops Team",
    author_email="hardware@huggingface.co",
    license="Apache",
    packages=find_namespace_packages(include=["optimum*"]),
    install_requires=INSTALL_REQUIRE,
    extras_require=EXTRAS_REQUIRE,
    include_package_data=True,
    zip_safe=False,
    entry_points={"console_scripts": ["optimum-cli=optimum.commands.optimum_cli:main"]},
)<|MERGE_RESOLUTION|>--- conflicted
+++ resolved
@@ -44,12 +44,8 @@
         "onnxruntime<1.15.0",
         "transformers>=4.34.0",
     ],
-<<<<<<< HEAD
-    "openvino": ["openvino>=2023.2", "onnx", "onnxruntime", "transformers>=4.34.0"],
+    "openvino": ["openvino>=2023.2", "onnx", "onnxruntime", "transformers>=4.36.0", "optimum>=1.16.1"],
     "openvino-tokenizers": ["openvino-tokenizers"],
-=======
-    "openvino": ["openvino>=2023.2", "onnx", "onnxruntime", "transformers>=4.36.0", "optimum>=1.16.1"],
->>>>>>> 76ce9def
     "nncf": ["nncf>=2.7.0"],
     "ipex": ["transformers<4.32.0", "intel-extension-for-pytorch", "onnx"],
     "diffusers": ["diffusers"],
