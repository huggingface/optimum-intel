import re

from setuptools import find_namespace_packages, setup


# Ensure we match the version set in optimum/intel/version.py
try:
    filepath = "optimum/intel/version.py"
    with open(filepath) as version_file:
        (__version__,) = re.findall('__version__ = "(.*)"', version_file.read())
except Exception as error:
    assert False, "Error: Could not open '%s' due %s\n" % (filepath, error)

INSTALL_REQUIRE = [
    "optimum>=1.7.0",
    "transformers>=4.20.0",
    "datasets>=1.4.0",
    "torch",
    "sentencepiece",
    "scipy",
]

TESTS_REQUIRE = ["pytest", "parameterized", "Pillow", "evaluate", "diffusers", "py-cpuinfo"]

QUALITY_REQUIRE = ["black==22.3", "isort>=5.5.4"]

EXTRAS_REQUIRE = {
    "neural-compressor": [
        "neural-compressor>=2.0.0",
        "onnx",
        "onnxruntime",
<<<<<<< HEAD
        "torch<2.0.0",
        "intel-extension-for-pytorch<2.0.0",
    ],
    "openvino": ["openvino>=2023.0.0.dev20230217", "onnx", "onnxruntime", "torch<2.0.0"],
=======
        "torch<2.0.0", # remove after neural-compressor next release
        "intel-extension-for-pytorch<2.0.0",
    ],
    "openvino": [
        "openvino>=2023.0.0.dev20230217",
        "onnx",
        "onnxruntime",
        "torch<2.0.0", # remove after optimum next release
    ],
>>>>>>> d1706a48
    "nncf": ["nncf>=2.4.0", "openvino-dev>=2023.0.0.dev20230217"],
    "ipex": ["intel-extension-for-pytorch"],
    "diffusers": ["diffusers"],
    "quality": QUALITY_REQUIRE,
    "tests": TESTS_REQUIRE,
}

setup(
    name="optimum-intel",
    version=__version__,
    description="Optimum Library is an extension of the Hugging Face Transformers library, providing a framework to "
    "integrate third-party libraries from Hardware Partners and interface with their specific "
    "functionality.",
    long_description=open("README.md", "r", encoding="utf-8").read(),
    long_description_content_type="text/markdown",
    classifiers=[
        "Development Status :: 5 - Production/Stable",
        "License :: OSI Approved :: Apache Software License",
        "Intended Audience :: Developers",
        "Intended Audience :: Education",
        "Intended Audience :: Science/Research",
        "Operating System :: OS Independent",
        "Programming Language :: Python :: 3.7",
        "Programming Language :: Python :: 3.8",
        "Programming Language :: Python :: 3.9",
        "Topic :: Scientific/Engineering :: Artificial Intelligence",
    ],
    keywords="transformers, quantization, pruning, knowledge distillation, optimization, training",
    url="https://www.intel.com",
    author="HuggingFace Inc. Special Ops Team",
    author_email="hardware@huggingface.co",
    license="Apache",
    packages=find_namespace_packages(include=["optimum*"]),
    install_requires=INSTALL_REQUIRE,
    extras_require=EXTRAS_REQUIRE,
    include_package_data=True,
    zip_safe=False,
)<|MERGE_RESOLUTION|>--- conflicted
+++ resolved
@@ -29,12 +29,6 @@
         "neural-compressor>=2.0.0",
         "onnx",
         "onnxruntime",
-<<<<<<< HEAD
-        "torch<2.0.0",
-        "intel-extension-for-pytorch<2.0.0",
-    ],
-    "openvino": ["openvino>=2023.0.0.dev20230217", "onnx", "onnxruntime", "torch<2.0.0"],
-=======
         "torch<2.0.0", # remove after neural-compressor next release
         "intel-extension-for-pytorch<2.0.0",
     ],
@@ -44,7 +38,6 @@
         "onnxruntime",
         "torch<2.0.0", # remove after optimum next release
     ],
->>>>>>> d1706a48
     "nncf": ["nncf>=2.4.0", "openvino-dev>=2023.0.0.dev20230217"],
     "ipex": ["intel-extension-for-pytorch"],
     "diffusers": ["diffusers"],
