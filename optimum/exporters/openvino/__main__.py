#  Copyright 2022 The HuggingFace Team. All rights reserved.
#
#  Licensed under the Apache License, Version 2.0 (the "License");
#  you may not use this file except in compliance with the License.
#  You may obtain a copy of the License at
#
#      http://www.apache.org/licenses/LICENSE-2.0
#
#  Unless required by applicable law or agreed to in writing, software
#  distributed under the License is distributed on an "AS IS" BASIS,
#  WITHOUT WARRANTIES OR CONDITIONS OF ANY KIND, either express or implied.
#  See the License for the specific language governing permissions and
#  limitations under the License.

import gc
import logging
import operator
import shutil
import warnings
from functools import reduce
from pathlib import Path
from typing import TYPE_CHECKING, Any, Callable, Dict, List, Optional, Union

from huggingface_hub.constants import HUGGINGFACE_HUB_CACHE
from requests.exceptions import ConnectionError as RequestsConnectionError
from transformers import AutoConfig, AutoTokenizer, PreTrainedTokenizerBase, ProcessorMixin
from transformers.utils import is_torch_available

from openvino import Core, Type, save_model
from optimum.exporters.onnx.base import OnnxConfig
from optimum.exporters.tasks import TasksManager
from optimum.intel.utils.import_utils import (
    DIFFUSERS_IMPORT_ERROR,
    is_diffusers_available,
    is_nncf_available,
    is_openvino_tokenizers_available,
    is_transformers_version,
)
from optimum.intel.utils.modeling_utils import (
    _infer_library_from_model_name_or_path,
    _OpenClipForZeroShotImageClassification,
)

from .utils import (
    _MAX_UNCOMPRESSED_SIZE,
    MULTI_MODAL_TEXT_GENERATION_MODELS,
    clear_class_registry,
    deduce_diffusers_dtype,
    load_preprocessors,
)


if is_transformers_version(">=", "4.55"):
    from transformers import Mxfp4Config

FORCE_ATTN_MODEL_CLASSES = {"phi3_v": "eager", "gemma2": "sdpa", "llama4": "sdpa"}

if TYPE_CHECKING:
    from optimum.intel.openvino.configuration import OVConfig


if is_torch_available():
    import torch


logger = logging.getLogger(__name__)

# init core before import openvino tokenizers to prevent failed attempt loading extension
core = Core()


def infer_task(
    task,
    model_name_or_path,
    subfolder: str = "",
    revision: Optional[str] = None,
    cache_dir: str = HUGGINGFACE_HUB_CACHE,
    token: Optional[Union[bool, str]] = None,
    library_name: Optional[str] = None,
    trust_remote_code: bool = False,
):
    original_task = task
    task = TasksManager.map_from_synonym(task)
    if task == "auto":
        if library_name == "open_clip":
            task = "zero-shot-image-classification"
        else:
            try:
                task = TasksManager._infer_task_from_model_name_or_path(
                    model_name_or_path=model_name_or_path,
                    subfolder=subfolder,
                    revision=revision,
                    cache_dir=cache_dir,
                    token=token,
                    library_name=library_name,
                )
            except KeyError as e:
                try:
                    config = AutoConfig.from_pretrained(model_name_or_path)
                    with_past_arch_list = ["MistralForCausalLM", "Zamba2ForCausalLM"]
                    if any(arch in config.architectures for arch in with_past_arch_list):
                        task = "text-generation-with-past"
                except Exception:
                    raise KeyError(
                        f"The task could not be automatically inferred. Please provide the argument --task with the relevant task from {', '.join(TasksManager.get_all_tasks())}. Detailed error: {e}"
                    )
            except RequestsConnectionError as e:
                raise RequestsConnectionError(
                    f"The task could not be automatically inferred as this is available only for models hosted on the Hugging Face Hub. Please provide the argument --task with the relevant task from {', '.join(TasksManager.get_all_tasks())}. Detailed error: {e}"
                )

    if library_name == "transformers":
        config = AutoConfig.from_pretrained(
            model_name_or_path,
            subfolder=subfolder,
            revision=revision,
            cache_dir=cache_dir,
            token=token,
            trust_remote_code=trust_remote_code,
        )
        if hasattr(config, "export_model_type"):
            model_type = config.export_model_type
        else:
            model_type = config.model_type
        custom_architecture = model_type not in TasksManager._SUPPORTED_MODEL_TYPE
        if not custom_architecture and task + "-with-past" in TasksManager.get_supported_tasks_for_model_type(
            model_type, exporter="openvino", library_name=library_name
        ):
            # Make -with-past the default if --task was not explicitly specified
            if original_task == "auto":
                task = task + "-with-past"
            else:
                logger.info(
                    f"The task `{task}` was manually specified, and past key values will not be reused in the decoding."
                    f" if needed, please pass `--task {task}-with-past` to export using the past key values."
                )
    return task


def infer_library_name(
    model_name_or_path: str,
    subfolder: str = "",
    revision: Optional[str] = None,
    cache_dir: str = HUGGINGFACE_HUB_CACHE,
    token: Optional[Union[bool, str]] = None,
) -> str:
    library_name = _infer_library_from_model_name_or_path(
        model_name_or_path=model_name_or_path,
        subfolder=subfolder,
        revision=revision,
        cache_dir=cache_dir,
        token=token,
    )
    if library_name == "sentence_transformers":
        logger.warning(
            "Library name is not specified. There are multiple possible variants: `sentence_tenasformers`, `transformers`."
            "`transformers` will be selected. If you want to load your model with the `sentence-transformers` library instead, please set --library sentence_transformers"
        )
        library_name = "transformers"
    return library_name


def main_export(
    model_name_or_path: str,
    output: Union[str, Path],
    task: str = "auto",
    device: str = "cpu",
    framework: str = "pt",
    cache_dir: str = HUGGINGFACE_HUB_CACHE,
    trust_remote_code: bool = False,
    pad_token_id: Optional[int] = None,
    subfolder: str = "",
    revision: str = "main",
    force_download: bool = False,
    local_files_only: bool = False,
    use_auth_token: Optional[Union[bool, str]] = None,
    token: Optional[Union[bool, str]] = None,
    model_kwargs: Optional[Dict[str, Any]] = None,
    custom_export_configs: Optional[Dict[str, "OnnxConfig"]] = None,
    fn_get_submodels: Optional[Callable] = None,
    ov_config: "OVConfig" = None,
    stateful: bool = True,
    convert_tokenizer: bool = False,
    library_name: Optional[str] = None,
    model_loading_kwargs: Optional[Dict[str, Any]] = None,
    variant: Optional[str] = None,
    **kwargs_shapes,
):
    """
    Full-suite OpenVINO export.

    Args:
        > Required parameters

        model_name_or_path (`str`):
            Model ID on huggingface.co or path on disk to the model repository to export.
        output (`Union[str, Path]`):
            Path indicating the directory where to store the generated OpenVINO model.

        > Optional parameters

        task (`Optional[str]`, defaults to `None`):
            The task to export the model for. If not specified, the task will be auto-inferred based on the model. For decoder models,
            use `xxx-with-past` to export the model using past key values in the decoder.
        device (`str`, defaults to `"cpu"`):
            The device to use to do the export. Defaults to "cpu".
        framework (`Optional[str]`, defaults to `pt`):
            The framework to use for the ONNX export. Defaults to 'pt' for PyTorch.
        cache_dir (`Optional[str]`, defaults to `None`):
            Path indicating where to store cache. The default Hugging Face cache path will be used by default.
        trust_remote_code (`bool`, defaults to `False`):
            Allows to use custom code for the modeling hosted in the model repository. This option should only be set for repositories
            you trust and in which you have read the code, as it will execute on your local machine arbitrary code present in the
            model repository.
        pad_token_id (`Optional[int]`, defaults to `None`):
            This is needed by some models, for some tasks. If not provided, will attempt to use the tokenizer to guess it.
        subfolder (`str`, defaults to `""`):
            In case the relevant files are located inside a subfolder of the model repo either locally or on huggingface.co, you can
            specify the folder name here.
        revision (`str`, defaults to `"main"`):
            Revision is the specific model version to use. It can be a branch name, a tag name, or a commit id.
        force_download (`bool`, defaults to `False`):
            Whether or not to force the (re-)download of the model weights and configuration files, overriding the
            cached versions if they exist.
        local_files_only (`Optional[bool]`, defaults to `False`):
            Whether or not to only look at local files (i.e., do not try to download the model).
        use_auth_token (Optional[Union[bool, str]], defaults to `None`):
            Deprecated. Please use `token` instead.
        token (Optional[Union[bool, str]], defaults to `None`):
            The token to use as HTTP bearer authorization for remote files. If `True`, will use the token generated
            when running `huggingface-cli login` (stored in `~/.huggingface`).
        model_kwargs (`Optional[Dict[str, Any]]`, defaults to `None`):
            Experimental usage: keyword arguments to pass to the model during
            the export. This argument should be used along the `custom_export_configs` argument
            in case, for example, the model inputs/outputs are changed (for example, if
            `model_kwargs={"output_attentions": True}` is passed).
        custom_export_configs (`Optional[Dict[str, OnnxConfig]]`, defaults to `None`):
            Experimental usage: override the default export config used for the given model. This argument may be useful for advanced users that desire a finer-grained control on the export. An example is available [here](https://huggingface.co/docs/optimum/main/en/exporters/onnx/usage_guides/export_a_model).
        fn_get_submodels (`Optional[Callable]`, defaults to `None`):
            Experimental usage: Override the default submodels that are used at the export. This is
            especially useful when exporting a custom architecture that needs to split the ONNX (e.g. encoder-decoder). If unspecified with custom models, optimum will try to use the default submodels used for the given task, with no guarantee of success.
        stateful (`bool`, defaults to `True`):
            Produce stateful model where all kv-cache inputs and outputs are hidden in the model and are not exposed as model inputs and outputs. Applicable only for decoder models.
        **kwargs_shapes (`Dict`):
            Shapes to use during inference. This argument allows to override the default shapes used during the ONNX export.

    Example usage:
    ```python
    >>> from optimum.exporters.openvino import main_export

    >>> main_export("gpt2", output="gpt2_ov/")
    ```
    """
    from optimum.exporters.openvino.convert import export_from_model
    from optimum.intel.openvino.configuration import _GPTOSSQuantizationConfig

    if use_auth_token is not None:
        warnings.warn(
            "The `use_auth_token` argument is deprecated and will be removed soon. Please use the `token` argument instead.",
            FutureWarning,
        )
        if token is not None:
            raise ValueError("You cannot use both `use_auth_token` and `token` arguments at the same time.")
        token = use_auth_token

    if framework is None:
        framework = TasksManager.determine_framework(
            model_name_or_path, subfolder=subfolder, revision=revision, cache_dir=cache_dir, token=token
        )

    if library_name is None:
        library_name = infer_library_name(
            model_name_or_path,
            subfolder=subfolder,
            revision=revision,
            cache_dir=cache_dir,
            token=token,
        )

    original_task = task
    task = infer_task(
        task,
        model_name_or_path,
        subfolder=subfolder,
        revision=revision,
        cache_dir=cache_dir,
        token=token,
        library_name=library_name,
        trust_remote_code=trust_remote_code,
    )

    do_gptq_patching = False
    do_quant_patching = False
    patch_16bit = False
    loading_kwargs = model_loading_kwargs or {}
    if variant is not None:
        loading_kwargs["variant"] = variant
    dtype = loading_kwargs.get("torch_dtype", None)
    if isinstance(dtype, str):
        dtype = getattr(torch, dtype) if dtype != "auto" else dtype

    if library_name == "transformers":
        config = AutoConfig.from_pretrained(
            model_name_or_path,
            subfolder=subfolder,
            revision=revision,
            cache_dir=cache_dir,
            token=token,
            local_files_only=local_files_only,
            force_download=force_download,
            trust_remote_code=trust_remote_code,
        )
        quantization_config = getattr(config, "quantization_config", None)
        quant_method = quantization_config.get("quant_method", None) if quantization_config else None

        # mxfp4 quantized model will be dequantized to bf16
        if quant_method == "mxfp4" and is_transformers_version(">=", "4.55"):
            dtype = torch.bfloat16
            loading_kwargs["quantization_config"] = Mxfp4Config(dequantize=True)

        supported_quant_methods = ["gptq", "awq", "bitnet"]
        do_quant_patching = quant_method in supported_quant_methods
        do_gptq_patching = quant_method == "gptq"
        do_bitnet_patching = quant_method == "bitnet"

        model_type = config.model_type
        if model_type not in TasksManager._SUPPORTED_MODEL_TYPE:
            if custom_export_configs is None:
                raise ValueError(
                    f"Trying to export a {model_type} model, that is a custom or unsupported architecture, but no "
                    "custom export configuration was passed as `custom_export_configs`. Please refer to "
                    "https://huggingface.co/docs/optimum/main/en/exporters/onnx/usage_guides/export_a_model#custom-export-of-transformers-models "
                    "for an example on how to export custom models. Please open an issue at "
                    "https://github.com/huggingface/optimum-intel/issues if you would like the model type "
                    f"{model_type} to be supported natively in the OpenVINO export."
                )
        elif task not in TasksManager.get_supported_tasks_for_model_type(
            model_type, exporter="openvino", library_name=library_name
        ):
            if original_task == "auto":
                autodetected_message = " (auto-detected)"
            else:
                autodetected_message = ""
            model_tasks = TasksManager.get_supported_tasks_for_model_type(
                model_type, exporter="openvino", library_name=library_name
            )
            raise ValueError(
                f"Asked to export a {model_type} model for the task {task}{autodetected_message}, but the Optimum OpenVINO exporter only supports the tasks {', '.join(model_tasks.keys())} for {model_type}. Please use a supported task. Please open an issue at https://github.com/huggingface/optimum/issues if you would like the task {task} to be supported in the ONNX export for {model_type}."
            )

        # some models force flash_attn attention by default that does not support load model on cpu
        if model_type in FORCE_ATTN_MODEL_CLASSES:
            loading_kwargs["_attn_implementation"] = FORCE_ATTN_MODEL_CLASSES[model_type]
        if model_type == "phi4mm":
            if "activation_checkpointing" in config.audio_processor["config"]:
                config.audio_processor["config"]["activation_checkpointing"] = ""
            config._attn_implementation = "sdpa"
            loading_kwargs["config"] = config
        # there are some difference between remote and in library representation of past key values for some models,
        # for avoiding confusion we disable remote code for them
        if (
            trust_remote_code
            and model_type in {"falcon", "mpt", "phi"}
            and ("with-past" in task or original_task == "auto")
            and not custom_export_configs
        ):
            logger.warning(
                f"Model type `{model_type}` export for task `{task}` is not supported for loading with `trust_remote_code=True`"
                "using default export configuration, `trust_remote_code` will be disabled. "
                "Please provide custom export config if you want load model with remote code."
            )
            trust_remote_code = False
        if dtype == "auto":
            dtype = getattr(config, "torch_dtype")

        if (
            dtype is None
            and framework == "pt"
            and (
                task.startswith("text-generation")
                or getattr(config, "model_type", "") in MULTI_MODAL_TEXT_GENERATION_MODELS
            )
            and getattr(config, "torch_dtype", torch.float32) in [torch.float16, torch.bfloat16]
        ):
            if ov_config is not None and ov_config.dtype in {"fp16", "fp32"}:
                dtype = torch.float16 if ov_config.dtype == "fp16" else torch.float32
            elif config.torch_dtype == torch.float16:
                dtype = torch.float16
            elif config.torch_dtype == torch.bfloat16:
                dtype = torch.bfloat16

        if dtype is not None:
            if dtype in [torch.float16, torch.bfloat16]:
                patch_16bit = True
            loading_kwargs["torch_dtype"] = dtype
        # Patch the modules to export of GPTQ models w/o GPU
        if do_quant_patching:
            orig_cuda_check = torch.cuda.is_available
            torch.cuda.is_available = lambda: True

            if do_gptq_patching:
                from optimum.gptq import GPTQQuantizer

                orig_post_init_model = GPTQQuantizer.post_init_model

                def post_init_model(self, model):
                    from auto_gptq import exllama_set_max_input_length

                    class StoreAttr(object):
                        pass

                    model.quantize_config = StoreAttr()
                    model.quantize_config.desc_act = self.desc_act
                    if self.desc_act and not self.disable_exllama and self.max_input_length is not None:
                        model = exllama_set_max_input_length(model, self.max_input_length)
                    return model

                GPTQQuantizer.post_init_model = post_init_model
            if do_bitnet_patching:
                from transformers.integrations.bitnet import AutoBitLinear

                orig_load_hook = AutoBitLinear.load_hook

                # rewrite load hook to save original weight
                def bitnet_load_hook(self, state_dict, prefix, *args, **kwargs):
                    if (prefix + "weight") in state_dict and state_dict[prefix + "weight"].dtype != self.weight.dtype:
                        self.original_weight = state_dict[prefix + "weight"]
                        w_shape = self.original_weight.shape
                        state_dict[prefix + "weight"] = torch.empty(
                            (w_shape[0] * 4, w_shape[1]), dtype=self.weight.dtype, device="meta"
                        )
                    return state_dict

                AutoBitLinear.load_hook = bitnet_load_hook
    elif library_name == "diffusers":
        _loading_kwargs = {} if variant is None else {"variant": variant}
        if dtype == "auto" or dtype is None:
            dtype = deduce_diffusers_dtype(
                model_name_or_path,
                revision=revision,
                cache_dir=cache_dir,
                token=token,
                local_files_only=local_files_only,
                force_download=force_download,
                trust_remote_code=trust_remote_code,
                **_loading_kwargs,
            )
            if (
                dtype in {torch.bfloat16, torch.float16}
                and ov_config is not None
                and ov_config.dtype in {"fp16", "fp32"}
            ):
                dtype = torch.float16 if ov_config.dtype == "fp16" else torch.float32
        if dtype in [torch.float16, torch.bfloat16]:
            loading_kwargs["torch_dtype"] = dtype
            patch_16bit = True
        if loading_kwargs.get("torch_dtype") == "auto":
            loading_kwargs["torch_dtype"] = dtype

    try:
        if library_name == "open_clip":
            model = _OpenClipForZeroShotImageClassification.from_pretrained(model_name_or_path, cache_dir=cache_dir)
        else:
            # remote code models like phi3_v internvl2, minicpmv, internvl2, nanollava, maira2 should be loaded using AutoModelForCausalLM and not AutoModelForImageTextToText
            # TODO: use config.auto_map to load remote code models instead (for other models we can directly use config.architectures)
            task_model_loading = task
            if library_name == "transformers":
                has_remote_code = hasattr(config, "auto_map")
                if has_remote_code and trust_remote_code and task == "image-text-to-text":
                    task_model_loading = "text-generation"

            model = TasksManager.get_model_from_task(
                task_model_loading,
                model_name_or_path,
                subfolder=subfolder,
                revision=revision,
                cache_dir=cache_dir,
                token=token,
                local_files_only=local_files_only,
                force_download=force_download,
                trust_remote_code=trust_remote_code,
                framework=framework,
                device=device,
                library_name=library_name,
                **loading_kwargs,
            )

        needs_pad_token_id = task == "text-classification" and getattr(model.config, "pad_token_id", None) is None

        if needs_pad_token_id:
            if pad_token_id is not None:
                model.config.pad_token_id = pad_token_id
            else:
                tok = AutoTokenizer.from_pretrained(model_name_or_path)
                pad_token_id = getattr(tok, "pad_token_id", None)
                if pad_token_id is None:
                    raise ValueError(
                        "Could not infer the pad token id, which is needed in this case, please provide it with the --pad_token_id argument"
                    )
                model.config.pad_token_id = pad_token_id

        if hasattr(model.config, "export_model_type"):
            model_type = model.config.export_model_type
        else:
            model_type = model.config.model_type

        if original_task == "auto":
            synonyms_for_task = sorted(TasksManager.synonyms_for_task(task))
            if synonyms_for_task:
                synonyms_for_task = ", ".join(synonyms_for_task)
                possible_synonyms = f" (possible synonyms are: {synonyms_for_task})"
            else:
                possible_synonyms = ""
            logger.info(f"Automatic task detection to {task}{possible_synonyms}.")

        preprocessors = load_preprocessors(
            model_name_or_path, subfolder=subfolder, trust_remote_code=trust_remote_code, model_type=model_type
        )

        submodel_paths = export_from_model(
            model=model,
            output=output,
            task=task,
            ov_config=ov_config,
            stateful=stateful,
            model_kwargs=model_kwargs,
            custom_export_configs=custom_export_configs,
            fn_get_submodels=fn_get_submodels,
            preprocessors=preprocessors,
            device=device,
            trust_remote_code=trust_remote_code,
            patch_16bit_model=patch_16bit,
            **kwargs_shapes,
        )

        if convert_tokenizer:
            maybe_convert_tokenizers(library_name, output, model, preprocessors, task=task)

        clear_class_registry()
        del model
        gc.collect()

        # TODO: Remove GPT-OSS workaround when possible
        quantization_config = None if ov_config is None else ov_config.quantization_config
        if not quantization_config or isinstance(quantization_config, _GPTOSSQuantizationConfig):
            _apply_model_size_based_quantization(submodel_paths, ov_config, output)
    finally:
        # Unpatch modules after quantized model export
        if do_quant_patching:
            torch.cuda.is_available = orig_cuda_check
            if do_gptq_patching:
                GPTQQuantizer.post_init_model = orig_post_init_model
            if do_bitnet_patching:
                AutoBitLinear.load_hook = orig_load_hook


def _main_quantize(
    model_name_or_path: str,
    task: str,
    library_name: str,
    quantization_config: Union[Dict, "OVQuantizationConfigBase"],  # noqa: F821
    output: Path,
    cache_dir: str,
    trust_remote_code: bool = False,
    subfolder: str = "",
    revision: str = "main",
    token: Optional[Union[bool, str]] = None,
    model_kwargs: Optional[Dict[str, Any]] = None,
):
    """
    Apply quantization to the OpenVINO model exported to `output` directory.

    Args:
        model_name_or_path (`str`):
            Model ID on huggingface.co or path on disk to the model repository.
        task (`str`):
            The task to export the model for.
        library_name (`str`):
            The library name.
        quantization_config (`Union[Dict, OVQuantizationConfigBase]`):
            The quantization configuration to use.
        output (`Path`):
            Path indicating the directory where the exported OpenVINO model is stored and where to save the
            quantized model.
        cache_dir (`Optional[str]`, defaults to `None`):
            Path indicating where to store cache. The default Hugging Face cache path will be used by default.
        trust_remote_code (`bool`, defaults to `False`):
            Allows to use custom code for the modeling hosted in the model repository. This option should only be set for repositories
            you trust and in which you have read the code, as it will execute on your local machine arbitrary code present in the
            model repository.
        subfolder (`str`, defaults to `""`):
            In case the relevant files are located inside a subfolder of the model repo either locally or on huggingface.co, you can
            specify the folder name here.
        revision (`str`, defaults to `"main"`):
            Revision is the specific model version to use. It can be a branch name, a tag name, or a commit id.
        token (Optional[Union[bool, str]], defaults to `None`):
            The token to use as HTTP bearer authorization for remote files. If `True`, will use the token generated
            when running `huggingface-cli login` (stored in `~/.huggingface`).
        model_kwargs (`Optional[Dict[str, Any]]`, defaults to `None`):
            Experimental usage: keyword arguments to pass to the model during
            the export. This argument should be used along the `custom_export_configs` argument
            in case, for example, the model inputs/outputs are changed (for example, if
            `model_kwargs={"output_attentions": True}` is passed).

    """
    from optimum.intel.openvino.utils import _HEAD_TO_AUTOMODELS

    # Step 0. Infer task and library name if needed
    original_task = task
    task = infer_task(
        task,
        model_name_or_path,
        subfolder=subfolder,
        revision=revision,
        cache_dir=cache_dir,
        token=token,
        library_name=library_name,
        trust_remote_code=trust_remote_code,
    )
    if library_name is None:
        library_name = infer_library_name(
            model_name_or_path,
            subfolder=subfolder,
            revision=revision,
            cache_dir=cache_dir,
            token=token,
        )

    # Step 1. Obtain the correct OpenVINO model class
    if library_name == "diffusers":
        if not is_diffusers_available():
            raise ValueError(DIFFUSERS_IMPORT_ERROR.format("Export of diffusers models"))

        from diffusers import DiffusionPipeline

        diffusers_config = DiffusionPipeline.load_config(model_name_or_path)
        class_name = diffusers_config.get("_class_name", None)
        ov_class_name = f"OV{class_name}"
        try:
            model_cls = getattr(__import__("optimum.intel", fromlist=[ov_class_name]), ov_class_name)
        except (AttributeError, ImportError) as e:
            raise RuntimeError(f"Wasn't able to locate OpenVINO class for {class_name} diffusion model.") from e
    else:
        try:
            model_cls_name = _HEAD_TO_AUTOMODELS[task.replace("-with-past", "")]
            if library_name == "sentence_transformers":
                model_cls_name = "OVSentenceTransformer"
            model_cls = getattr(__import__("optimum.intel", fromlist=[model_cls_name]), model_cls_name)
        except (AttributeError, ImportError, KeyError) as e:
            raise RuntimeError(f"Wasn't able to locate OpenVINO class for task {original_task} ({task}).") from e

    # Step 2. Load the exported model
    model = model_cls.from_pretrained(
        output,
        compile=False,
        trust_remote_code=trust_remote_code,
        cache_dir=cache_dir,
        use_cache=task.endswith("with-past"),
        **(model_kwargs or {}),
    )

    # Step 3. Apply quantization and save the quantized model
    model._apply_quantization(
        quantization_config,
        compile_only=False,
        compile_model=False,
        model_name_or_path=model_name_or_path,
        trust_remote_code=trust_remote_code,
        save_directory=output,
        immediate_save=True,
    )


def maybe_convert_tokenizers(library_name: str, output: Path, model=None, preprocessors=None, task=None):
    """
    Tries to convert tokenizers to OV format and export them to disk.

    Arguments:
        library_name (`str`):
            The library name.
        output (`Path`):
            Path to save converted tokenizers to.
        model (`PreTrainedModel`, *optional*, defaults to None):
            Model instance.
        preprocessors (`Iterable`, *optional*, defaults to None):
            Iterable possibly containing tokenizers to be converted.
        task (`str`, *optional*, defaults to None):
            The task to export the model for. Affects tokenizer conversion parameters.
    """
    from optimum.exporters.openvino.convert import export_tokenizer

    if is_openvino_tokenizers_available():
        if library_name != "diffusers" and preprocessors:
            processor_chat_template = None
            tokenizer = next(filter(lambda it: isinstance(it, PreTrainedTokenizerBase), preprocessors), None)
            if len(preprocessors) > 1:
                for processor in preprocessors:
                    if isinstance(processor, ProcessorMixin) and hasattr(processor, "chat_template"):
                        processor_chat_template = processor.chat_template
            if tokenizer:
                try:
                    export_tokenizer(tokenizer, output, task=task, processor_chat_template=processor_chat_template)
                except Exception as exception:
                    logger.warning(
                        "Could not load tokenizer using specified model ID or path. OpenVINO tokenizer/detokenizer "
                        f"models won't be generated. Exception: {exception}"
                    )
        elif model:
            for tokenizer_name in ("tokenizer", "tokenizer_2", "tokenizer_3"):
                tokenizer = getattr(model, tokenizer_name, None)
                if tokenizer:
                    export_tokenizer(tokenizer, output / tokenizer_name, task=task)
    else:
        logger.warning("Tokenizer won't be converted.")


def _apply_model_size_based_quantization(submodel_paths: List[str], ov_config: "OVConfig", output: Union[str, Path]):
    """
    Apply weight-only quantization to int8_asym to submodels larger than 1B parameters.
    """
    # TODO: Refactor the code below in the following way:
<<<<<<< HEAD
    #   1. Create a OVPipelineQuantizationConfig based on each submodel size
    #   2. Run _main_quantize() with the created quantization config
=======
    #   1. Introduce OVBaseModel.ov_model_paths attribute that will return list of paths to all ov_models
    #   2. Create a OVPipelineQuantizationConfig based on each submodel size
    #   3. Run main_quantize() with the created quantization config
    # TODO: Apply default ignored scope from configuration.py if matches
>>>>>>> a484bc6e
    for submodel_path in submodel_paths:
        submodel_path = Path(output) / submodel_path

        if (not submodel_path.is_file()) or (submodel_path.stat().st_size == 0):
            raise RuntimeError(
                f"An issue happened during export : {submodel_path.name} was not converted and saved as expected."
            )

        submodel = core.read_model(submodel_path)

        quantization_config = None
        if ov_config is None:
            num_parameters = 0
            for op in submodel.get_ops():
                if op.get_type_name() == "Constant" and op.get_element_type() in [Type.f16, Type.f32, Type.bf16]:
                    num_parameters += reduce(operator.mul, op.shape, 1)
                del op
            if num_parameters >= _MAX_UNCOMPRESSED_SIZE:
                if is_nncf_available():
                    quantization_config = {"bits": 8, "sym": False}
                    logger.info("The model weights will be quantized to int8_asym.")
                else:
                    logger.warning(
                        "The model will be converted with no weights quantization. Quantization of the weights to int8 "
                        "requires nncf. Please install it with `pip install nncf`"
                    )
                    break
        else:
            # TODO: Remove this case when the workaround for GPT-OSS is removed
            quantization_config = ov_config.quantization_config
        if quantization_config is None:
            del submodel
            gc.collect()
            continue

        if not is_nncf_available():
            raise ImportError("Quantization of the weights requires nncf, please install it with `pip install nncf`")

        from optimum.intel.openvino.configuration import _GPTOSSQuantizationConfig
        from optimum.intel.openvino.quantization import _weight_only_quantization

        if isinstance(quantization_config, _GPTOSSQuantizationConfig):
            # A workaround for GPT-OSS model is required to run quantization twice, this way it is possible to
            # selectively quantize some weights to 4 bits and some to 8 bits.
            _weight_only_quantization(submodel, quantization_config.quantization_config1)
            _weight_only_quantization(submodel, quantization_config.quantization_config2, verify_not_optimized=False)
        else:
            _weight_only_quantization(submodel, quantization_config)
        compressed_submodel_path = submodel_path.parent / f"{submodel_path.stem}_compressed.xml"
        save_model(submodel, compressed_submodel_path, compress_to_fp16=False)
        del submodel
        gc.collect()

        submodel_path.unlink()
        submodel_path.with_suffix(".bin").unlink()
        compressed_submodel_path.rename(submodel_path)
        compressed_submodel_path.with_suffix(".bin").rename(submodel_path.with_suffix(".bin"))


def _merge_move(src: Path, dest: Path):
    """
    Move src to dest.

    - If src is a directory:
        - If dest does not exist: rename src -> dest.
        - If dest is a directory: merge src into dest recursively.
        - If dest is a file: replace file with src directory (delete file, then rename).

    - If src is a file:
        - If dest does not exist: rename src -> dest.
        - If dest is a file: overwrite file (delete dest, then rename).
        - If dest is a directory: replace directory with src file (delete directory recursively, then rename).
    """

    def _safe_rename(src: Path, dest: Path):
        # Try to rename first, fall back to shutil.move if it fails (e.g., cross-device move)
        try:
            src.rename(dest)
        except OSError:
            shutil.move(str(src), str(dest))

    dest_exists = dest.exists()
    dest_is_dir = dest_exists and dest.is_dir()
    if src.is_dir():
        if not dest_exists:
            # No conflict: just rename
            _safe_rename(src, dest)
        elif dest_is_dir:
            # Merge src into dest recursively
            for child in src.iterdir():
                _merge_move(child, dest / child.name)
            # Remove src once empty
            src.rmdir()
        else:
            # dest exists and is a file: replace file with directory
            dest.unlink()
            _safe_rename(src, dest)
    else:
        if not dest_exists:
            # No conflict: just rename
            _safe_rename(src, dest)
        elif dest_is_dir:
            # Replace directory (recursively) with file
            shutil.rmtree(dest)
            _safe_rename(src, dest)
        else:
            # dest is a file: overwrite
            dest.unlink()
            _safe_rename(src, dest)<|MERGE_RESOLUTION|>--- conflicted
+++ resolved
@@ -719,15 +719,9 @@
     Apply weight-only quantization to int8_asym to submodels larger than 1B parameters.
     """
     # TODO: Refactor the code below in the following way:
-<<<<<<< HEAD
     #   1. Create a OVPipelineQuantizationConfig based on each submodel size
     #   2. Run _main_quantize() with the created quantization config
-=======
-    #   1. Introduce OVBaseModel.ov_model_paths attribute that will return list of paths to all ov_models
-    #   2. Create a OVPipelineQuantizationConfig based on each submodel size
-    #   3. Run main_quantize() with the created quantization config
     # TODO: Apply default ignored scope from configuration.py if matches
->>>>>>> a484bc6e
     for submodel_path in submodel_paths:
         submodel_path = Path(output) / submodel_path
 
