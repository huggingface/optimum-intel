#  Copyright 2022 The HuggingFace Team. All rights reserved.
#
#  Licensed under the Apache License, Version 2.0 (the "License");
#  you may not use this file except in compliance with the License.
#  You may obtain a copy of the License at
#
#      http://www.apache.org/licenses/LICENSE-2.0
#
#  Unless required by applicable law or agreed to in writing, software
#  distributed under the License is distributed on an "AS IS" BASIS,
#  WITHOUT WARRANTIES OR CONDITIONS OF ANY KIND, either express or implied.
#  See the License for the specific language governing permissions and
#  limitations under the License.

import gc
import logging
import operator
import warnings
from functools import reduce
from pathlib import Path
from typing import TYPE_CHECKING, Any, Callable, Dict, Optional, Union

from huggingface_hub.constants import HUGGINGFACE_HUB_CACHE
from requests.exceptions import ConnectionError as RequestsConnectionError
from transformers import AutoConfig, AutoTokenizer, PreTrainedTokenizerBase, ProcessorMixin
from transformers.utils import is_torch_available

from openvino import Core, Type, save_model
from optimum.exporters.onnx.base import OnnxConfig
from optimum.exporters.tasks import TasksManager
from optimum.intel.utils.import_utils import (
    is_nncf_available,
    is_openvino_tokenizers_available,
    is_openvino_version,
    is_transformers_version,
)
from optimum.intel.utils.modeling_utils import (
    _infer_library_from_model_name_or_path,
    _OpenClipForZeroShotImageClassification,
)

from .utils import (
    _MAX_UNCOMPRESSED_SIZE,
    MULTI_MODAL_TEXT_GENERATION_MODELS,
    clear_class_registry,
    deduce_diffusers_dtype,
    load_preprocessors,
)


if is_transformers_version(">=", "4.55"):
    from transformers import Mxfp4Config

FORCE_ATTN_MODEL_CLASSES = {"phi3_v": "eager", "gemma2": "sdpa", "llama4": "sdpa"}

if TYPE_CHECKING:
    from optimum.intel.openvino.configuration import OVConfig


if is_torch_available():
    import torch


logger = logging.getLogger(__name__)

# init core before import openvino tokenizers to prevent failed attempt loading extension
core = Core()


def infer_task(
    task,
    model_name_or_path,
    subfolder: str = "",
    revision: Optional[str] = None,
    cache_dir: str = HUGGINGFACE_HUB_CACHE,
    token: Optional[Union[bool, str]] = None,
    library_name: Optional[str] = None,
):
    task = TasksManager.map_from_synonym(task)
    if task == "auto":
        if library_name == "open_clip":
            task = "zero-shot-image-classification"
        else:
            try:
                task = TasksManager._infer_task_from_model_name_or_path(
                    model_name_or_path=model_name_or_path,
                    subfolder=subfolder,
                    revision=revision,
                    cache_dir=cache_dir,
                    token=token,
                    library_name=library_name,
                )
            except KeyError as e:
                try:
                    config = AutoConfig.from_pretrained(model_name_or_path)
                    if "MistralForCausalLM" in config.architectures:
                        task = "text-generation-with-past"
                except Exception:
                    raise KeyError(
                        f"The task could not be automatically inferred. Please provide the argument --task with the relevant task from {', '.join(TasksManager.get_all_tasks())}. Detailed error: {e}"
                    )
            except RequestsConnectionError as e:
                raise RequestsConnectionError(
                    f"The task could not be automatically inferred as this is available only for models hosted on the Hugging Face Hub. Please provide the argument --task with the relevant task from {', '.join(TasksManager.get_all_tasks())}. Detailed error: {e}"
                )
    return task


def main_export(
    model_name_or_path: str,
    output: Union[str, Path],
    task: str = "auto",
    device: str = "cpu",
    framework: str = "pt",
    cache_dir: str = HUGGINGFACE_HUB_CACHE,
    trust_remote_code: bool = False,
    pad_token_id: Optional[int] = None,
    subfolder: str = "",
    revision: str = "main",
    force_download: bool = False,
    local_files_only: bool = False,
    use_auth_token: Optional[Union[bool, str]] = None,
    token: Optional[Union[bool, str]] = None,
    model_kwargs: Optional[Dict[str, Any]] = None,
    custom_export_configs: Optional[Dict[str, "OnnxConfig"]] = None,
    fn_get_submodels: Optional[Callable] = None,
    ov_config: "OVConfig" = None,
    stateful: bool = True,
    convert_tokenizer: bool = False,
    library_name: Optional[str] = None,
    model_loading_kwargs: Optional[Dict[str, Any]] = None,
    variant: Optional[str] = None,
    **kwargs_shapes,
):
    """
    Full-suite OpenVINO export.

    Args:
        > Required parameters

        model_name_or_path (`str`):
            Model ID on huggingface.co or path on disk to the model repository to export.
        output (`Union[str, Path]`):
            Path indicating the directory where to store the generated OpenVINO model.

        > Optional parameters

        task (`Optional[str]`, defaults to `None`):
            The task to export the model for. If not specified, the task will be auto-inferred based on the model. For decoder models,
            use `xxx-with-past` to export the model using past key values in the decoder.
        device (`str`, defaults to `"cpu"`):
            The device to use to do the export. Defaults to "cpu".
        framework (`Optional[str]`, defaults to `pt`):
            The framework to use for the ONNX export. Defaults to 'pt' for PyTorch.
        cache_dir (`Optional[str]`, defaults to `None`):
            Path indicating where to store cache. The default Hugging Face cache path will be used by default.
        trust_remote_code (`bool`, defaults to `False`):
            Allows to use custom code for the modeling hosted in the model repository. This option should only be set for repositories
            you trust and in which you have read the code, as it will execute on your local machine arbitrary code present in the
            model repository.
        pad_token_id (`Optional[int]`, defaults to `None`):
            This is needed by some models, for some tasks. If not provided, will attempt to use the tokenizer to guess it.
        subfolder (`str`, defaults to `""`):
            In case the relevant files are located inside a subfolder of the model repo either locally or on huggingface.co, you can
            specify the folder name here.
        revision (`str`, defaults to `"main"`):
            Revision is the specific model version to use. It can be a branch name, a tag name, or a commit id.
        force_download (`bool`, defaults to `False`):
            Whether or not to force the (re-)download of the model weights and configuration files, overriding the
            cached versions if they exist.
        local_files_only (`Optional[bool]`, defaults to `False`):
            Whether or not to only look at local files (i.e., do not try to download the model).
        use_auth_token (Optional[Union[bool, str]], defaults to `None`):
            Deprecated. Please use `token` instead.
        token (Optional[Union[bool, str]], defaults to `None`):
            The token to use as HTTP bearer authorization for remote files. If `True`, will use the token generated
            when running `huggingface-cli login` (stored in `~/.huggingface`).
        model_kwargs (`Optional[Dict[str, Any]]`, defaults to `None`):
            Experimental usage: keyword arguments to pass to the model during
            the export. This argument should be used along the `custom_export_configs` argument
            in case, for example, the model inputs/outputs are changed (for example, if
            `model_kwargs={"output_attentions": True}` is passed).
        custom_export_configs (`Optional[Dict[str, OnnxConfig]]`, defaults to `None`):
            Experimental usage: override the default export config used for the given model. This argument may be useful for advanced users that desire a finer-grained control on the export. An example is available [here](https://huggingface.co/docs/optimum/main/en/exporters/onnx/usage_guides/export_a_model).
        fn_get_submodels (`Optional[Callable]`, defaults to `None`):
            Experimental usage: Override the default submodels that are used at the export. This is
            especially useful when exporting a custom architecture that needs to split the ONNX (e.g. encoder-decoder). If unspecified with custom models, optimum will try to use the default submodels used for the given task, with no guarantee of success.
        stateful (`bool`, defaults to `True`):
            Produce stateful model where all kv-cache inputs and outputs are hidden in the model and are not exposed as model inputs and outputs. Applicable only for decoder models.
        **kwargs_shapes (`Dict`):
            Shapes to use during inference. This argument allows to override the default shapes used during the ONNX export.

    Example usage:
    ```python
    >>> from optimum.exporters.openvino import main_export

    >>> main_export("gpt2", output="gpt2_ov/")
    ```
    """
    from optimum.exporters.openvino.convert import export_from_model

    if use_auth_token is not None:
        warnings.warn(
            "The `use_auth_token` argument is deprecated and will be removed soon. Please use the `token` argument instead.",
            FutureWarning,
        )
        if token is not None:
            raise ValueError("You cannot use both `use_auth_token` and `token` arguments at the same time.")
        token = use_auth_token

    if framework is None:
        framework = TasksManager.determine_framework(
            model_name_or_path, subfolder=subfolder, revision=revision, cache_dir=cache_dir, token=token
        )

    if library_name is None:
        library_name = _infer_library_from_model_name_or_path(
            model_name_or_path=model_name_or_path,
            subfolder=subfolder,
            revision=revision,
            cache_dir=cache_dir,
            token=token,
        )
        if library_name == "sentence_transformers":
            logger.warning(
                "Library name is not specified. There are multiple possible variants: `sentence_tenasformers`, `transformers`."
                "`transformers` will be selected. If you want to load your model with the `sentence-transformers` library instead, please set --library sentence_transformers"
            )
            library_name = "transformers"

    original_task = task
    task = infer_task(
        task,
        model_name_or_path,
        subfolder=subfolder,
        revision=revision,
        cache_dir=cache_dir,
        token=token,
        library_name=library_name,
    )

    do_gptq_patching = False
    do_quant_patching = False
    custom_architecture = False
    patch_16bit = False
    loading_kwargs = model_loading_kwargs or {}
    if variant is not None:
        loading_kwargs["variant"] = variant
    dtype = loading_kwargs.get("torch_dtype", None)
    if isinstance(dtype, str):
        dtype = getattr(torch, dtype) if dtype != "auto" else dtype

    if library_name == "transformers":
        config = AutoConfig.from_pretrained(
            model_name_or_path,
            subfolder=subfolder,
            revision=revision,
            cache_dir=cache_dir,
            token=token,
            local_files_only=local_files_only,
            force_download=force_download,
            trust_remote_code=trust_remote_code,
        )
        quantization_config = getattr(config, "quantization_config", None)
        quant_method = quantization_config.get("quant_method", None) if quantization_config else None

        # mxfp4 quantized model will be dequantized to bf16
        if quant_method == "mxfp4" and is_transformers_version(">=", "4.55"):
            dtype = torch.bfloat16
            loading_kwargs["quantization_config"] = Mxfp4Config(dequantize=True)

        supported_quant_methods = ["gptq"]
        if is_openvino_version(">=", "2024.6.0"):
            supported_quant_methods.append("awq")
<<<<<<< HEAD
        if is_openvino_version(">=", "2025.3.0"):
            supported_quant_methods.append("bitnet")
        do_quant_patching = quantization_config and quantization_config["quant_method"] in supported_quant_methods
        do_gptq_patching = do_quant_patching and quantization_config["quant_method"] == "gptq"
        do_bitnet_patching = do_quant_patching and quantization_config["quant_method"] == "bitnet"
=======
        do_quant_patching = quant_method in supported_quant_methods
        do_gptq_patching = quant_method == "gptq"

>>>>>>> 631747d0
        model_type = config.model_type
        if model_type not in TasksManager._SUPPORTED_MODEL_TYPE:
            custom_architecture = True
            if custom_export_configs is None:
                raise ValueError(
                    f"Trying to export a {model_type} model, that is a custom or unsupported architecture, but no custom export configuration was passed as `custom_export_configs`. Please refer to https://huggingface.co/docs/optimum/main/en/exporters/onnx/usage_guides/export_a_model#custom-export-of-transformers-models for an example on how to export custom models. Please open an issue at https://github.com/huggingface/optimum-intel/issues if you would like the model type {model_type} to be supported natively in the OpenVINO export."
                )
        elif task not in TasksManager.get_supported_tasks_for_model_type(
            model_type, exporter="openvino", library_name=library_name
        ):
            if original_task == "auto":
                autodetected_message = " (auto-detected)"
            else:
                autodetected_message = ""
            model_tasks = TasksManager.get_supported_tasks_for_model_type(
                model_type, exporter="openvino", library_name=library_name
            )
            raise ValueError(
                f"Asked to export a {model_type} model for the task {task}{autodetected_message}, but the Optimum OpenVINO exporter only supports the tasks {', '.join(model_tasks.keys())} for {model_type}. Please use a supported task. Please open an issue at https://github.com/huggingface/optimum/issues if you would like the task {task} to be supported in the ONNX export for {model_type}."
            )

        # some models force flash_attn attention by default that does not support load model on cpu
        if model_type in FORCE_ATTN_MODEL_CLASSES:
            loading_kwargs["_attn_implementation"] = FORCE_ATTN_MODEL_CLASSES[model_type]
        if model_type == "phi4mm":
            if "activation_checkpointing" in config.audio_processor["config"]:
                config.audio_processor["config"]["activation_checkpointing"] = ""
            config._attn_implementation = "sdpa"
            loading_kwargs["config"] = config
        # there are some difference between remote and in library representation of past key values for some models,
        # for avoiding confusion we disable remote code for them
        if (
            trust_remote_code
            and model_type in {"falcon", "mpt", "phi"}
            and ("with-past" in task or original_task == "auto")
            and not custom_export_configs
        ):
            logger.warning(
                f"Model type `{model_type}` export for task `{task}` is not supported for loading with `trust_remote_code=True`"
                "using default export configuration, `trust_remote_code` will be disabled. "
                "Please provide custom export config if you want load model with remote code."
            )
            trust_remote_code = False
        if dtype == "auto":
            dtype = getattr(config, "torch_dtype")

        if (
            dtype is None
            and framework == "pt"
            and (
                task.startswith("text-generation")
                or getattr(config, "model_type", "") in MULTI_MODAL_TEXT_GENERATION_MODELS
            )
            and getattr(config, "torch_dtype", torch.float32) in [torch.float16, torch.bfloat16]
        ):
            if ov_config is not None and ov_config.dtype in {"fp16", "fp32"}:
                dtype = torch.float16 if ov_config.dtype == "fp16" else torch.float32
            elif is_openvino_version(">=", "2024.2") and config.torch_dtype == torch.float16:
                dtype = torch.float16
            elif is_openvino_version(">=", "2024.3") and config.torch_dtype == torch.bfloat16:
                dtype = torch.bfloat16

        if dtype is not None:
            if dtype in [torch.float16, torch.bfloat16]:
                patch_16bit = True
            loading_kwargs["torch_dtype"] = dtype
        # Patch the modules to export of GPTQ models w/o GPU
        if do_quant_patching:
            orig_cuda_check = torch.cuda.is_available
            torch.cuda.is_available = lambda: True

            if do_gptq_patching:
                from optimum.gptq import GPTQQuantizer

                orig_post_init_model = GPTQQuantizer.post_init_model

                def post_init_model(self, model):
                    from auto_gptq import exllama_set_max_input_length

                    class StoreAttr(object):
                        pass

                    model.quantize_config = StoreAttr()
                    model.quantize_config.desc_act = self.desc_act
                    if self.desc_act and not self.disable_exllama and self.max_input_length is not None:
                        model = exllama_set_max_input_length(model, self.max_input_length)
                    return model

                GPTQQuantizer.post_init_model = post_init_model
            if do_bitnet_patching:
                from transformers.integrations.bitnet import AutoBitLinear

                orig_load_hook = AutoBitLinear.load_hook

                # rewrite load hook to save original weight
                def bitnet_load_hook(self, state_dict, prefix, *args, **kwargs):
                    if (prefix + "weight") in state_dict and state_dict[prefix + "weight"].dtype != self.weight.dtype:
                        self.original_weight = state_dict[prefix + "weight"]
                        w_shape = self.original_weight.shape
                        state_dict[prefix + "weight"] = torch.empty(
                            (w_shape[0] * 4, w_shape[1]), dtype=self.weight.dtype, device="meta"
                        )
                    return state_dict

                AutoBitLinear.load_hook = bitnet_load_hook
    elif library_name == "diffusers" and is_openvino_version(">=", "2024.6"):
        _loading_kwargs = {} if variant is None else {"variant": variant}
        if dtype == "auto" or dtype is None:
            dtype = deduce_diffusers_dtype(
                model_name_or_path,
                revision=revision,
                cache_dir=cache_dir,
                token=token,
                local_files_only=local_files_only,
                force_download=force_download,
                trust_remote_code=trust_remote_code,
                **_loading_kwargs,
            )
            if (
                dtype in {torch.bfloat16, torch.float16}
                and ov_config is not None
                and ov_config.dtype in {"fp16", "fp32"}
            ):
                dtype = torch.float16 if ov_config.dtype == "fp16" else torch.float32
        if dtype in [torch.float16, torch.bfloat16]:
            loading_kwargs["torch_dtype"] = dtype
            patch_16bit = True
        if loading_kwargs.get("torch_dtype") == "auto":
            loading_kwargs["torch_dtype"] = dtype

    try:
        if library_name == "open_clip":
            model = _OpenClipForZeroShotImageClassification.from_pretrained(model_name_or_path, cache_dir=cache_dir)
        else:
            model = TasksManager.get_model_from_task(
                task,
                model_name_or_path,
                subfolder=subfolder,
                revision=revision,
                cache_dir=cache_dir,
                token=token,
                local_files_only=local_files_only,
                force_download=force_download,
                trust_remote_code=trust_remote_code,
                framework=framework,
                device=device,
                library_name=library_name,
                **loading_kwargs,
            )

        needs_pad_token_id = task == "text-classification" and getattr(model.config, "pad_token_id", None) is None

        if needs_pad_token_id:
            if pad_token_id is not None:
                model.config.pad_token_id = pad_token_id
            else:
                tok = AutoTokenizer.from_pretrained(model_name_or_path)
                pad_token_id = getattr(tok, "pad_token_id", None)
                if pad_token_id is None:
                    raise ValueError(
                        "Could not infer the pad token id, which is needed in this case, please provide it with the --pad_token_id argument"
                    )
                model.config.pad_token_id = pad_token_id

        if hasattr(model.config, "export_model_type"):
            model_type = model.config.export_model_type
        else:
            model_type = model.config.model_type

        if (
            not custom_architecture
            and library_name != "diffusers"
            and task + "-with-past"
            in TasksManager.get_supported_tasks_for_model_type(
                model_type, exporter="openvino", library_name=library_name
            )
        ):
            # Make -with-past the default if --task was not explicitely specified
            if original_task == "auto":
                task = task + "-with-past"
            else:
                logger.info(
                    f"The task `{task}` was manually specified, and past key values will not be reused in the decoding."
                    f" if needed, please pass `--task {task}-with-past` to export using the past key values."
                )

        if original_task == "auto":
            synonyms_for_task = sorted(TasksManager.synonyms_for_task(task))
            if synonyms_for_task:
                synonyms_for_task = ", ".join(synonyms_for_task)
                possible_synonyms = f" (possible synonyms are: {synonyms_for_task})"
            else:
                possible_synonyms = ""
            logger.info(f"Automatic task detection to {task}{possible_synonyms}.")

        preprocessors = load_preprocessors(
            model_name_or_path, subfolder=subfolder, trust_remote_code=trust_remote_code, model_type=model_type
        )

        submodel_paths = export_from_model(
            model=model,
            output=output,
            task=task,
            ov_config=ov_config,
            stateful=stateful,
            model_kwargs=model_kwargs,
            custom_export_configs=custom_export_configs,
            fn_get_submodels=fn_get_submodels,
            preprocessors=preprocessors,
            device=device,
            trust_remote_code=trust_remote_code,
            patch_16bit_model=patch_16bit,
            **kwargs_shapes,
        )

        if convert_tokenizer:
            maybe_convert_tokenizers(library_name, output, model, preprocessors, task=task)

        clear_class_registry()
        del model
        gc.collect()

        for submodel_path in submodel_paths:
            submodel_path = Path(output) / submodel_path

            if (not submodel_path.is_file()) or (submodel_path.stat().st_size == 0):
                raise RuntimeError(
                    f"An issue happenned during export : {submodel_path.name} was not converted and saved as expected."
                )

            submodel = core.read_model(submodel_path)

            quantization_config = None
            if ov_config is None:
                num_parameters = 0
                for op in submodel.get_ops():
                    if op.get_type_name() == "Constant" and op.get_element_type() in [Type.f16, Type.f32, Type.bf16]:
                        num_parameters += reduce(operator.mul, op.shape, 1)
                    del op
                if num_parameters >= _MAX_UNCOMPRESSED_SIZE:
                    if is_nncf_available():
                        quantization_config = {"bits": 8, "sym": False}
                        logger.info("The model weights will be quantized to int8_asym.")
                    else:
                        logger.warning(
                            "The model will be converted with no weights quantization. Quantization of the weights to int8 "
                            "requires nncf. Please install it with `pip install nncf`"
                        )
                        break
            else:
                quantization_config = ov_config.quantization_config
            if quantization_config is None:
                del submodel
                gc.collect()
                continue

            if not is_nncf_available():
                raise ImportError(
                    "Quantization of the weights requires nncf, please install it with `pip install nncf`"
                )

            from optimum.intel.openvino.quantization import _weight_only_quantization

            _weight_only_quantization(submodel, quantization_config)
            compressed_submodel_path = submodel_path.parent / f"{submodel_path.stem}_compressed.xml"
            save_model(submodel, compressed_submodel_path, compress_to_fp16=False)
            del submodel
            gc.collect()

            submodel_path.unlink()
            submodel_path.with_suffix(".bin").unlink()
            compressed_submodel_path.rename(submodel_path)
            compressed_submodel_path.with_suffix(".bin").rename(submodel_path.with_suffix(".bin"))

    finally:
        # Unpatch modules after quantized model export
        if do_quant_patching:
            torch.cuda.is_available = orig_cuda_check
            if do_gptq_patching:
                GPTQQuantizer.post_init_model = orig_post_init_model
            if do_bitnet_patching:
                AutoBitLinear.load_hook = orig_load_hook


def maybe_convert_tokenizers(library_name: str, output: Path, model=None, preprocessors=None, task=None):
    """
    Tries to convert tokenizers to OV format and export them to disk.

    Arguments:
        library_name (`str`):
            The library name.
        output (`Path`):
            Path to save converted tokenizers to.
        model (`PreTrainedModel`, *optional*, defaults to None):
            Model instance.
        preprocessors (`Iterable`, *optional*, defaults to None):
            Iterable possibly containing tokenizers to be converted.
        task (`str`, *optional*, defaults to None):
            The task to export the model for. Affects tokenizer conversion parameters.
    """
    from optimum.exporters.openvino.convert import export_tokenizer

    if is_openvino_tokenizers_available():
        if library_name != "diffusers" and preprocessors:
            processor_chat_template = None
            tokenizer = next(filter(lambda it: isinstance(it, PreTrainedTokenizerBase), preprocessors), None)
            if len(preprocessors) > 1:
                for processor in preprocessors:
                    if isinstance(processor, ProcessorMixin) and hasattr(processor, "chat_template"):
                        processor_chat_template = processor.chat_template
            if tokenizer:
                try:
                    export_tokenizer(tokenizer, output, task=task, processor_chat_template=processor_chat_template)
                except Exception as exception:
                    logger.warning(
                        "Could not load tokenizer using specified model ID or path. OpenVINO tokenizer/detokenizer "
                        f"models won't be generated. Exception: {exception}"
                    )
        elif model:
            for tokenizer_name in ("tokenizer", "tokenizer_2", "tokenizer_3"):
                tokenizer = getattr(model, tokenizer_name, None)
                if tokenizer:
                    export_tokenizer(tokenizer, output / tokenizer_name, task=task)
    else:
        logger.warning("Tokenizer won't be converted.")<|MERGE_RESOLUTION|>--- conflicted
+++ resolved
@@ -272,17 +272,12 @@
         supported_quant_methods = ["gptq"]
         if is_openvino_version(">=", "2024.6.0"):
             supported_quant_methods.append("awq")
-<<<<<<< HEAD
         if is_openvino_version(">=", "2025.3.0"):
             supported_quant_methods.append("bitnet")
-        do_quant_patching = quantization_config and quantization_config["quant_method"] in supported_quant_methods
-        do_gptq_patching = do_quant_patching and quantization_config["quant_method"] == "gptq"
-        do_bitnet_patching = do_quant_patching and quantization_config["quant_method"] == "bitnet"
-=======
         do_quant_patching = quant_method in supported_quant_methods
         do_gptq_patching = quant_method == "gptq"
-
->>>>>>> 631747d0
+        do_bitnet_patching = quant_method == "bitnet"
+
         model_type = config.model_type
         if model_type not in TasksManager._SUPPORTED_MODEL_TYPE:
             custom_architecture = True
