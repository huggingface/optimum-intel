#  Copyright 2022 The HuggingFace Team. All rights reserved.
#
#  Licensed under the Apache License, Version 2.0 (the "License");
#  you may not use this file except in compliance with the License.
#  You may obtain a copy of the License at
#
#      http://www.apache.org/licenses/LICENSE-2.0
#
#  Unless required by applicable law or agreed to in writing, software
#  distributed under the License is distributed on an "AS IS" BASIS,
#  WITHOUT WARRANTIES OR CONDITIONS OF ANY KIND, either express or implied.
#  See the License for the specific language governing permissions and
#  limitations under the License.

import logging
import os
from pathlib import Path
from typing import Any, Callable, Dict, Optional, Union

from requests.exceptions import ConnectionError as RequestsConnectionError
from transformers import AutoTokenizer

from optimum.exporters import TasksManager
from optimum.exporters.onnx import __main__ as optimum_main
from optimum.exporters.onnx.base import OnnxConfig, OnnxConfigWithPast
from optimum.utils import DEFAULT_DUMMY_SHAPES
from optimum.utils.save_utils import maybe_save_preprocessors

from ...intel.utils.import_utils import is_nncf_available
from ...intel.utils.modeling_utils import patch_decoder_attention_mask
from .convert import export_models

OV_XML_FILE_NAME = "openvino_model.xml"

_MAX_UNCOMPRESSED_SIZE = 1e9

logger = logging.getLogger(__name__)


def main_export(
    model_name_or_path: str,
    output: Union[str, Path],
    task: str = "auto",
    device: str = "cpu",
    fp16: Optional[bool] = False,
    framework: Optional[str] = None,
    cache_dir: Optional[str] = None,
    trust_remote_code: bool = False,
    pad_token_id: Optional[int] = None,
    subfolder: str = "",
    revision: str = "main",
    force_download: bool = False,
    local_files_only: bool = False,
    use_auth_token: Optional[Union[bool, str]] = None,
    model_kwargs: Optional[Dict[str, Any]] = None,
    custom_onnx_configs: Optional[Dict[str, "OnnxConfig"]] = None,
    fn_get_submodels: Optional[Callable] = None,
    int8: Optional[bool] = None,
    **kwargs_shapes,
):
    """
    Full-suite OpenVINO export.

    Args:
        > Required parameters

        model_name_or_path (`str`):
            Model ID on huggingface.co or path on disk to the model repository to export.
        output (`Union[str, Path]`):
            Path indicating the directory where to store the generated ONNX model.

        > Optional parameters

        task (`Optional[str]`, defaults to `None`):
            The task to export the model for. If not specified, the task will be auto-inferred based on the model. For decoder models,
            use `xxx-with-past` to export the model using past key values in the decoder.
        device (`str`, defaults to `"cpu"`):
            The device to use to do the export. Defaults to "cpu".
        fp16 (`Optional[bool]`, defaults to `"False"`):
            Use half precision during the export. PyTorch-only, requires `device="cuda"`.
        framework (`Optional[str]`, defaults to `None`):
            The framework to use for the ONNX export (`"pt"` or `"tf"`). If not provided, will attempt to automatically detect
            the framework for the checkpoint.
        cache_dir (`Optional[str]`, defaults to `None`):
            Path indicating where to store cache. The default Hugging Face cache path will be used by default.
        trust_remote_code (`bool`, defaults to `False`):
            Allows to use custom code for the modeling hosted in the model repository. This option should only be set for repositories
            you trust and in which you have read the code, as it will execute on your local machine arbitrary code present in the
            model repository.
        pad_token_id (`Optional[int]`, defaults to `None`):
            This is needed by some models, for some tasks. If not provided, will attempt to use the tokenizer to guess it.
        subfolder (`str`, defaults to `""`):
            In case the relevant files are located inside a subfolder of the model repo either locally or on huggingface.co, you can
            specify the folder name here.
        revision (`str`, defaults to `"main"`):
            Revision is the specific model version to use. It can be a branch name, a tag name, or a commit id.
        force_download (`bool`, defaults to `False`):
            Whether or not to force the (re-)download of the model weights and configuration files, overriding the
            cached versions if they exist.
        local_files_only (`Optional[bool]`, defaults to `False`):
            Whether or not to only look at local files (i.e., do not try to download the model).
        use_auth_token (`Optional[str]`, defaults to `None`):
            The token to use as HTTP bearer authorization for remote files. If `True`, will use the token generated
            when running `transformers-cli login` (stored in `~/.huggingface`).
        model_kwargs (`Optional[Dict[str, Any]]`, defaults to `None`):
            Experimental usage: keyword arguments to pass to the model during
            the export. This argument should be used along the `custom_onnx_configs` argument
            in case, for example, the model inputs/outputs are changed (for example, if
            `model_kwargs={"output_attentions": True}` is passed).
        custom_onnx_configs (`Optional[Dict[str, OnnxConfig]]`, defaults to `None`):
            Experimental usage: override the default ONNX config used for the given model. This argument may be useful for advanced users that desire a finer-grained control on the export. An example is available [here](https://huggingface.co/docs/optimum/main/en/exporters/onnx/usage_guides/export_a_model).
        fn_get_submodels (`Optional[Callable]`, defaults to `None`):
            Experimental usage: Override the default submodels that are used at the export. This is
            especially useful when exporting a custom architecture that needs to split the ONNX (e.g. encoder-decoder). If unspecified with custom models, optimum will try to use the default submodels used for the given task, with no guarantee of success.
        **kwargs_shapes (`Dict`):
            Shapes to use during inference. This argument allows to override the default shapes used during the ONNX export.

    Example usage:
    ```python
    >>> from optimum.exporters.openvino import main_export

    >>> main_export("gpt2", output="gpt2_onnx/")
    ```
    """
    if int8 and not is_nncf_available():
        raise ImportError(
            "Quantization of the weights to int8 requires nncf, please install it with `pip install nncf`"
        )

    if model_kwargs is None:
        model_kwargs = {}

    output = Path(output)
    if not output.exists():
        output.mkdir(parents=True)

    original_task = task
    task = TasksManager.map_from_synonym(task)

    framework = TasksManager.determine_framework(model_name_or_path, subfolder=subfolder, framework=framework)

    # get the shapes to be used to generate dummy inputs
    input_shapes = {}
    for input_name in DEFAULT_DUMMY_SHAPES.keys():
        input_shapes[input_name] = (
            kwargs_shapes[input_name] if input_name in kwargs_shapes else DEFAULT_DUMMY_SHAPES[input_name]
        )

    if task == "auto":
        try:
            task = TasksManager.infer_task_from_model(model_name_or_path)
        except KeyError as e:
            raise KeyError(
                f"The task could not be automatically inferred. Please provide the argument --task with the relevant task from {', '.join(TasksManager.get_all_tasks())}. Detailed error: {e}"
            )
        except RequestsConnectionError as e:
            raise RequestsConnectionError(
                f"The task could not be automatically inferred as this is available only for models hosted on the Hugging Face Hub. Please provide the argument --task with the relevant task from {', '.join(TasksManager.get_all_tasks())}. Detailed error: {e}"
            )

    model = TasksManager.get_model_from_task(
        task,
        model_name_or_path,
        subfolder=subfolder,
        revision=revision,
        cache_dir=cache_dir,
        use_auth_token=use_auth_token,
        local_files_only=local_files_only,
        force_download=force_download,
        trust_remote_code=trust_remote_code,
        framework=framework,
        device=device,
    )

    custom_architecture = False
    is_stable_diffusion = "stable-diffusion" in task
    model_type = "stable-diffusion" if is_stable_diffusion else model.config.model_type.replace("_", "-")

    if not is_stable_diffusion:
        if model_type in TasksManager._UNSUPPORTED_CLI_MODEL_TYPE:
            raise ValueError(
                f"{model_type} is not supported yet. Only {TasksManager._SUPPORTED_CLI_MODEL_TYPE} are supported. "
                f"If you want to support {model_type} please propose a PR or open up an issue."
            )
        if model.config.model_type.replace("-", "_") not in TasksManager.get_supported_model_type_for_task(
            task, exporter="onnx"
        ):
            custom_architecture = True

    if custom_architecture and custom_onnx_configs is None:
        raise ValueError(
            "Trying to export a model with a custom architecture, but no custom onnx configuration was passed as `custom_onnx_configs`. Please refer to https://huggingface.co/docs/optimum/main/en/exporters/onnx/usage_guides/export_a_model#custom-export-of-transformers-models for an example on how to export custom models."
        )

    if custom_architecture and original_task == "auto":
        raise ValueError(
            f'Automatic task detection is not supported with custom architectures. Please specify the `task` argument. Suggestion: task="{task}" (or task="{task}-with-past" if the model is decoder-based and supports KV cache)'
        )

    if (
        not custom_architecture
        and not is_stable_diffusion
        and task + "-with-past" in TasksManager.get_supported_tasks_for_model_type(model_type, "onnx")
    ):
        if original_task == "auto":  # Make -with-past the default if --task was not explicitely specified
            task = task + "-with-past"
        else:
            logger.info(
                f"The task `{task}` was manually specified, and past key values will not be reused in the decoding."
                f" if needed, please pass `--task {task}-with-past` to export using the past key values."
            )

    if original_task == "auto":
        synonyms_for_task = sorted(TasksManager.synonyms_for_task(task))
        if synonyms_for_task:
            synonyms_for_task = ", ".join(synonyms_for_task)
            possible_synonyms = f" (possible synonyms are: {synonyms_for_task})"
        else:
            possible_synonyms = ""
        logger.info(f"Automatic task detection to {task}{possible_synonyms}.")

    if not task.startswith("text-generation"):
        onnx_config, models_and_onnx_configs = optimum_main._get_submodels_and_onnx_configs(
            model=model,
            task=task,
            monolith=False,
            custom_onnx_configs=custom_onnx_configs if custom_onnx_configs is not None else {},
            custom_architecture=custom_architecture,
            fn_get_submodels=fn_get_submodels,
            _variant="default",
        )
    else:
        # TODO : ModelPatcher will be added in next optimum release
        model = patch_decoder_attention_mask(model)

        onnx_config_constructor = TasksManager.get_exporter_config_constructor(model=model, exporter="onnx", task=task)
        onnx_config = onnx_config_constructor(model.config)
        models_and_onnx_configs = {"model": (model, onnx_config)}
<<<<<<< HEAD

    if int8 is None:
        int8 = (
            model.num_parameters() if not is_stable_diffusion else model.unet.num_parameters()
        ) >= _MAX_UNCOMPRESSED_SIZE
=======
        model_kwargs = model_kwargs or {}
        load_in_8bit = model_kwargs.get("load_in_8bit", None)
        if load_in_8bit is None:
            if model.num_parameters() >= _MAX_UNCOMPRESSED_DECODER_SIZE:
                if not is_nncf_available():
                    logger.warning(
                        "The model will be converted with no weights quantization. Quantization of the weights to int8 requires nncf."
                        "please install it with `pip install nncf`"
                    )
                else:
                    model_kwargs["load_in_8bit"] = True
>>>>>>> d7610090

    if not is_stable_diffusion:
        needs_pad_token_id = (
            isinstance(onnx_config, OnnxConfigWithPast)
            and getattr(model.config, "pad_token_id", None) is None
            and task in ["text-classification"]
        )
        if needs_pad_token_id:
            if pad_token_id is not None:
                model.config.pad_token_id = pad_token_id
            else:
                try:
                    tok = AutoTokenizer.from_pretrained(model_name_or_path)
                    model.config.pad_token_id = tok.pad_token_id
                except Exception:
                    raise ValueError(
                        "Could not infer the pad token id, which is needed in this case, please provide it with the --pad_token_id argument"
                    )
        # Saving the model config and preprocessor as this is needed sometimes.
        model.config.save_pretrained(output)
        generation_config = getattr(model, "generation_config", None)
        if generation_config is not None:
            generation_config.save_pretrained(output)
        maybe_save_preprocessors(model_name_or_path, output)

        if model.config.is_encoder_decoder and task.startswith("text-generation"):
            raise ValueError(
                f"model.config.is_encoder_decoder is True and task is `{task}`, which are incompatible. If the task was auto-inferred, please fill a bug report"
                f"at https://github.com/huggingface/optimum, if --task was explicitely passed, make sure you selected the right task for the model,"
                f" referring to `optimum.exporters.tasks.TaskManager`'s `_TASKS_TO_AUTOMODELS`."
            )

        files_subpaths = ["openvino_" + model_name + ".xml" for model_name in models_and_onnx_configs.keys()]
    else:
        # save the subcomponent configuration
        for model_name in models_and_onnx_configs:
            subcomponent = models_and_onnx_configs[model_name][0]
            if hasattr(subcomponent, "save_config"):
                subcomponent.save_config(output / model_name)
            elif hasattr(subcomponent, "config") and hasattr(subcomponent.config, "save_pretrained"):
                subcomponent.config.save_pretrained(output / model_name)

        files_subpaths = [os.path.join(name_dir, OV_XML_FILE_NAME) for name_dir in models_and_onnx_configs]

        # Saving the additional components needed to perform inference.
        model.scheduler.save_pretrained(output.joinpath("scheduler"))

        feature_extractor = getattr(model, "feature_extractor", None)
        if feature_extractor is not None:
            feature_extractor.save_pretrained(output.joinpath("feature_extractor"))

        tokenizer = getattr(model, "tokenizer", None)
        if tokenizer is not None:
            tokenizer.save_pretrained(output.joinpath("tokenizer"))

        tokenizer_2 = getattr(model, "tokenizer_2", None)
        if tokenizer_2 is not None:
            tokenizer_2.save_pretrained(output.joinpath("tokenizer_2"))

        model.save_config(output)

    export_models(
        models_and_onnx_configs=models_and_onnx_configs,
        output_dir=output,
        output_names=files_subpaths,
        input_shapes=input_shapes,
        device=device,
        fp16=fp16,
        int8=int8,
        model_kwargs=model_kwargs,
    )<|MERGE_RESOLUTION|>--- conflicted
+++ resolved
@@ -236,25 +236,19 @@
         onnx_config_constructor = TasksManager.get_exporter_config_constructor(model=model, exporter="onnx", task=task)
         onnx_config = onnx_config_constructor(model.config)
         models_and_onnx_configs = {"model": (model, onnx_config)}
-<<<<<<< HEAD
 
     if int8 is None:
-        int8 = (
-            model.num_parameters() if not is_stable_diffusion else model.unet.num_parameters()
-        ) >= _MAX_UNCOMPRESSED_SIZE
-=======
-        model_kwargs = model_kwargs or {}
-        load_in_8bit = model_kwargs.get("load_in_8bit", None)
-        if load_in_8bit is None:
-            if model.num_parameters() >= _MAX_UNCOMPRESSED_DECODER_SIZE:
-                if not is_nncf_available():
-                    logger.warning(
-                        "The model will be converted with no weights quantization. Quantization of the weights to int8 requires nncf."
-                        "please install it with `pip install nncf`"
-                    )
-                else:
-                    model_kwargs["load_in_8bit"] = True
->>>>>>> d7610090
+        int8 = False
+        num_parameters = model.num_parameters() if not is_stable_diffusion else model.unet.num_parameters()
+        if num_parameters >= _MAX_UNCOMPRESSED_SIZE:
+            if is_nncf_available():
+                int8 = True
+                logger.info( "The model weights will be quantized to int8.")
+            else:
+                logger.warning(
+                    "The model will be converted with no weights quantization. Quantization of the weights to int8 requires nncf."
+                    "please install it with `pip install nncf`"
+                )
 
     if not is_stable_diffusion:
         needs_pad_token_id = (
