#  Copyright 2022 The HuggingFace Team. All rights reserved.
#
#  Licensed under the Apache License, Version 2.0 (the "License");
#  you may not use this file except in compliance with the License.
#  You may obtain a copy of the License at
#
#      http://www.apache.org/licenses/LICENSE-2.0
#
#  Unless required by applicable law or agreed to in writing, software
#  distributed under the License is distributed on an "AS IS" BASIS,
#  WITHOUT WARRANTIES OR CONDITIONS OF ANY KIND, either express or implied.
#  See the License for the specific language governing permissions and
#  limitations under the License.

import gc
import importlib
import logging
import operator
import warnings
from functools import reduce
from pathlib import Path
from typing import TYPE_CHECKING, Any, Callable, Dict, Optional, Union

from huggingface_hub.constants import HUGGINGFACE_HUB_CACHE
from requests.exceptions import ConnectionError as RequestsConnectionError
from transformers import AutoConfig, AutoTokenizer, PreTrainedTokenizerBase, ProcessorMixin
from transformers.utils import is_torch_available

from openvino import Core, Type, save_model
from optimum.exporters.onnx.base import OnnxConfig
from optimum.exporters.tasks import TasksManager
from optimum.intel.utils.import_utils import (
    is_nncf_available,
    is_openvino_tokenizers_available,
    is_openvino_version,
    is_transformers_version,
)
from optimum.intel.utils.modeling_utils import (
    _infer_library_from_model_name_or_path,
    _OpenClipForZeroShotImageClassification,
)

from .utils import (
    _MAX_UNCOMPRESSED_SIZE,
    MULTI_MODAL_TEXT_GENERATION_MODELS,
    clear_class_registry,
    deduce_diffusers_dtype,
    load_preprocessors,
)


if is_transformers_version(">=", "4.55"):
    from transformers import Mxfp4Config

FORCE_ATTN_MODEL_CLASSES = {"phi3_v": "eager", "gemma2": "sdpa", "llama4": "sdpa"}

if TYPE_CHECKING:
    from optimum.intel.openvino.configuration import OVConfig


if is_torch_available():
    import torch


logger = logging.getLogger(__name__)

# init core before import openvino tokenizers to prevent failed attempt loading extension
core = Core()


def infer_task(
    task,
    model_name_or_path,
    subfolder: str = "",
    revision: Optional[str] = None,
    cache_dir: str = HUGGINGFACE_HUB_CACHE,
    token: Optional[Union[bool, str]] = None,
    library_name: Optional[str] = None,
):
    task = TasksManager.map_from_synonym(task)
    if task == "auto":
        if library_name == "open_clip":
            task = "zero-shot-image-classification"
        else:
            try:
                task = TasksManager._infer_task_from_model_name_or_path(
                    model_name_or_path=model_name_or_path,
                    subfolder=subfolder,
                    revision=revision,
                    cache_dir=cache_dir,
                    token=token,
                    library_name=library_name,
                )
            except KeyError as e:
                try:
                    config = AutoConfig.from_pretrained(model_name_or_path)
                    with_past_arch_list = ["MistralForCausalLM", "Zamba2ForCausalLM"]
                    if any(arch in config.architectures for arch in with_past_arch_list):
                        task = "text-generation-with-past"
                except Exception:
                    raise KeyError(
                        f"The task could not be automatically inferred. Please provide the argument --task with the relevant task from {', '.join(TasksManager.get_all_tasks())}. Detailed error: {e}"
                    )
            except RequestsConnectionError as e:
                raise RequestsConnectionError(
                    f"The task could not be automatically inferred as this is available only for models hosted on the Hugging Face Hub. Please provide the argument --task with the relevant task from {', '.join(TasksManager.get_all_tasks())}. Detailed error: {e}"
                )
    return task


def main_export(
    model_name_or_path: str,
    output: Union[str, Path],
    task: str = "auto",
    device: str = "cpu",
    framework: str = "pt",
    cache_dir: str = HUGGINGFACE_HUB_CACHE,
    trust_remote_code: bool = False,
    pad_token_id: Optional[int] = None,
    subfolder: str = "",
    revision: str = "main",
    force_download: bool = False,
    local_files_only: bool = False,
    use_auth_token: Optional[Union[bool, str]] = None,
    token: Optional[Union[bool, str]] = None,
    model_kwargs: Optional[Dict[str, Any]] = None,
    custom_export_configs: Optional[Dict[str, "OnnxConfig"]] = None,
    fn_get_submodels: Optional[Callable] = None,
    ov_config: "OVConfig" = None,
    stateful: bool = True,
    convert_tokenizer: bool = False,
    library_name: Optional[str] = None,
    model_loading_kwargs: Optional[Dict[str, Any]] = None,
    variant: Optional[str] = None,
    **kwargs_shapes,
):
    """
    Full-suite OpenVINO export.

    Args:
        > Required parameters

        model_name_or_path (`str`):
            Model ID on huggingface.co or path on disk to the model repository to export.
        output (`Union[str, Path]`):
            Path indicating the directory where to store the generated OpenVINO model.

        > Optional parameters

        task (`Optional[str]`, defaults to `None`):
            The task to export the model for. If not specified, the task will be auto-inferred based on the model. For decoder models,
            use `xxx-with-past` to export the model using past key values in the decoder.
        device (`str`, defaults to `"cpu"`):
            The device to use to do the export. Defaults to "cpu".
        framework (`Optional[str]`, defaults to `pt`):
            The framework to use for the ONNX export. Defaults to 'pt' for PyTorch.
        cache_dir (`Optional[str]`, defaults to `None`):
            Path indicating where to store cache. The default Hugging Face cache path will be used by default.
        trust_remote_code (`bool`, defaults to `False`):
            Allows to use custom code for the modeling hosted in the model repository. This option should only be set for repositories
            you trust and in which you have read the code, as it will execute on your local machine arbitrary code present in the
            model repository.
        pad_token_id (`Optional[int]`, defaults to `None`):
            This is needed by some models, for some tasks. If not provided, will attempt to use the tokenizer to guess it.
        subfolder (`str`, defaults to `""`):
            In case the relevant files are located inside a subfolder of the model repo either locally or on huggingface.co, you can
            specify the folder name here.
        revision (`str`, defaults to `"main"`):
            Revision is the specific model version to use. It can be a branch name, a tag name, or a commit id.
        force_download (`bool`, defaults to `False`):
            Whether or not to force the (re-)download of the model weights and configuration files, overriding the
            cached versions if they exist.
        local_files_only (`Optional[bool]`, defaults to `False`):
            Whether or not to only look at local files (i.e., do not try to download the model).
        use_auth_token (Optional[Union[bool, str]], defaults to `None`):
            Deprecated. Please use `token` instead.
        token (Optional[Union[bool, str]], defaults to `None`):
            The token to use as HTTP bearer authorization for remote files. If `True`, will use the token generated
            when running `huggingface-cli login` (stored in `~/.huggingface`).
        model_kwargs (`Optional[Dict[str, Any]]`, defaults to `None`):
            Experimental usage: keyword arguments to pass to the model during
            the export. This argument should be used along the `custom_export_configs` argument
            in case, for example, the model inputs/outputs are changed (for example, if
            `model_kwargs={"output_attentions": True}` is passed).
        custom_export_configs (`Optional[Dict[str, OnnxConfig]]`, defaults to `None`):
            Experimental usage: override the default export config used for the given model. This argument may be useful for advanced users that desire a finer-grained control on the export. An example is available [here](https://huggingface.co/docs/optimum/main/en/exporters/onnx/usage_guides/export_a_model).
        fn_get_submodels (`Optional[Callable]`, defaults to `None`):
            Experimental usage: Override the default submodels that are used at the export. This is
            especially useful when exporting a custom architecture that needs to split the ONNX (e.g. encoder-decoder). If unspecified with custom models, optimum will try to use the default submodels used for the given task, with no guarantee of success.
        stateful (`bool`, defaults to `True`):
            Produce stateful model where all kv-cache inputs and outputs are hidden in the model and are not exposed as model inputs and outputs. Applicable only for decoder models.
        **kwargs_shapes (`Dict`):
            Shapes to use during inference. This argument allows to override the default shapes used during the ONNX export.

    Example usage:
    ```python
    >>> from optimum.exporters.openvino import main_export

    >>> main_export("gpt2", output="gpt2_ov/")
    ```
    """
    from optimum.exporters.openvino.convert import export_from_model

    if use_auth_token is not None:
        warnings.warn(
            "The `use_auth_token` argument is deprecated and will be removed soon. Please use the `token` argument instead.",
            FutureWarning,
        )
        if token is not None:
            raise ValueError("You cannot use both `use_auth_token` and `token` arguments at the same time.")
        token = use_auth_token

    if framework is None:
        framework = TasksManager.determine_framework(
            model_name_or_path, subfolder=subfolder, revision=revision, cache_dir=cache_dir, token=token
        )

    if library_name is None:
        library_name = _infer_library_from_model_name_or_path(
            model_name_or_path=model_name_or_path,
            subfolder=subfolder,
            revision=revision,
            cache_dir=cache_dir,
            token=token,
        )
        if library_name == "sentence_transformers":
            logger.warning(
                "Library name is not specified. There are multiple possible variants: `sentence_tenasformers`, `transformers`."
                "`transformers` will be selected. If you want to load your model with the `sentence-transformers` library instead, please set --library sentence_transformers"
            )
            library_name = "transformers"

    original_task = task
    task = infer_task(
        task,
        model_name_or_path,
        subfolder=subfolder,
        revision=revision,
        cache_dir=cache_dir,
        token=token,
        library_name=library_name,
    )

    class_name = None
    do_gptq_patching = False
    do_quant_patching = False
    custom_architecture = False
    patch_16bit = False
    loading_kwargs = model_loading_kwargs or {}
    if variant is not None:
        loading_kwargs["variant"] = variant
    dtype = loading_kwargs.get("torch_dtype", None)
    if isinstance(dtype, str):
        dtype = getattr(torch, dtype) if dtype != "auto" else dtype

    if library_name == "transformers":
        config = AutoConfig.from_pretrained(
            model_name_or_path,
            subfolder=subfolder,
            revision=revision,
            cache_dir=cache_dir,
            token=token,
            local_files_only=local_files_only,
            force_download=force_download,
            trust_remote_code=trust_remote_code,
        )
        quantization_config = getattr(config, "quantization_config", None)
        quant_method = quantization_config.get("quant_method", None) if quantization_config else None

        # mxfp4 quantized model will be dequantized to bf16
        if quant_method == "mxfp4" and is_transformers_version(">=", "4.55"):
            dtype = torch.bfloat16
            loading_kwargs["quantization_config"] = Mxfp4Config(dequantize=True)

        supported_quant_methods = ["gptq"]
        if is_openvino_version(">=", "2024.6.0"):
            supported_quant_methods.append("awq")
        if is_openvino_version(">=", "2025.4.0"):
            supported_quant_methods.append("bitnet")
        do_quant_patching = quant_method in supported_quant_methods
        do_gptq_patching = quant_method == "gptq"
        do_bitnet_patching = quant_method == "bitnet"

        model_type = config.model_type
        if model_type not in TasksManager._SUPPORTED_MODEL_TYPE:
            custom_architecture = True
            if custom_export_configs is None:
                raise ValueError(
                    f"Trying to export a {model_type} model, that is a custom or unsupported architecture, but no custom export configuration was passed as `custom_export_configs`. Please refer to https://huggingface.co/docs/optimum/main/en/exporters/onnx/usage_guides/export_a_model#custom-export-of-transformers-models for an example on how to export custom models. Please open an issue at https://github.com/huggingface/optimum-intel/issues if you would like the model type {model_type} to be supported natively in the OpenVINO export."
                )
        elif task not in TasksManager.get_supported_tasks_for_model_type(
            model_type, exporter="openvino", library_name=library_name
        ):
            if original_task == "auto":
                autodetected_message = " (auto-detected)"
            else:
                autodetected_message = ""
            model_tasks = TasksManager.get_supported_tasks_for_model_type(
                model_type, exporter="openvino", library_name=library_name
            )
            raise ValueError(
                f"Asked to export a {model_type} model for the task {task}{autodetected_message}, but the Optimum OpenVINO exporter only supports the tasks {', '.join(model_tasks.keys())} for {model_type}. Please use a supported task. Please open an issue at https://github.com/huggingface/optimum/issues if you would like the task {task} to be supported in the ONNX export for {model_type}."
            )

        # some models force flash_attn attention by default that does not support load model on cpu
        if model_type in FORCE_ATTN_MODEL_CLASSES:
            loading_kwargs["_attn_implementation"] = FORCE_ATTN_MODEL_CLASSES[model_type]
        if model_type == "phi4mm":
            if "activation_checkpointing" in config.audio_processor["config"]:
                config.audio_processor["config"]["activation_checkpointing"] = ""
            config._attn_implementation = "sdpa"
            loading_kwargs["config"] = config
        # there are some difference between remote and in library representation of past key values for some models,
        # for avoiding confusion we disable remote code for them
        if (
            trust_remote_code
            and model_type in {"falcon", "mpt", "phi"}
            and ("with-past" in task or original_task == "auto")
            and not custom_export_configs
        ):
            logger.warning(
                f"Model type `{model_type}` export for task `{task}` is not supported for loading with `trust_remote_code=True`"
                "using default export configuration, `trust_remote_code` will be disabled. "
                "Please provide custom export config if you want load model with remote code."
            )
            trust_remote_code = False
        if dtype == "auto":
            dtype = getattr(config, "torch_dtype")

        if (
            dtype is None
            and framework == "pt"
            and (
                task.startswith("text-generation")
                or getattr(config, "model_type", "") in MULTI_MODAL_TEXT_GENERATION_MODELS
            )
            and getattr(config, "torch_dtype", torch.float32) in [torch.float16, torch.bfloat16]
        ):
            if ov_config is not None and ov_config.dtype in {"fp16", "fp32"}:
                dtype = torch.float16 if ov_config.dtype == "fp16" else torch.float32
            elif is_openvino_version(">=", "2024.2") and config.torch_dtype == torch.float16:
                dtype = torch.float16
            elif is_openvino_version(">=", "2024.3") and config.torch_dtype == torch.bfloat16:
                dtype = torch.bfloat16

        if dtype is not None:
            if dtype in [torch.float16, torch.bfloat16]:
                patch_16bit = True
            loading_kwargs["torch_dtype"] = dtype
        # Patch the modules to export of GPTQ models w/o GPU
        if do_quant_patching:
            orig_cuda_check = torch.cuda.is_available
            torch.cuda.is_available = lambda: True

            if do_gptq_patching:
                from optimum.gptq import GPTQQuantizer

                orig_post_init_model = GPTQQuantizer.post_init_model

                def post_init_model(self, model):
                    from auto_gptq import exllama_set_max_input_length

                    class StoreAttr(object):
                        pass

                    model.quantize_config = StoreAttr()
                    model.quantize_config.desc_act = self.desc_act
                    if self.desc_act and not self.disable_exllama and self.max_input_length is not None:
                        model = exllama_set_max_input_length(model, self.max_input_length)
                    return model

                GPTQQuantizer.post_init_model = post_init_model
<<<<<<< HEAD

        has_remote_code = hasattr(config, "auto_map")
        architectures = getattr(config, "architectures", None) or []
        if has_remote_code and trust_remote_code:
            architectures = [architecture for architecture in config.auto_map.keys() if "Model" in architecture]
            # check if all values are the same which means that we can use any modeling
            if len(architectures) > 1:
                if len({config.auto_map[arch] for arch in architectures}) == 1:
                    architectures = [architectures[0]]

        if len(architectures) == 1:
            class_name = architectures[0]

    elif library_name == "diffusers":
        from diffusers import DiffusionPipeline

=======
            if do_bitnet_patching:
                from transformers.integrations.bitnet import AutoBitLinear

                orig_load_hook = AutoBitLinear.load_hook

                # rewrite load hook to save original weight
                def bitnet_load_hook(self, state_dict, prefix, *args, **kwargs):
                    if (prefix + "weight") in state_dict and state_dict[prefix + "weight"].dtype != self.weight.dtype:
                        self.original_weight = state_dict[prefix + "weight"]
                        w_shape = self.original_weight.shape
                        state_dict[prefix + "weight"] = torch.empty(
                            (w_shape[0] * 4, w_shape[1]), dtype=self.weight.dtype, device="meta"
                        )
                    return state_dict

                AutoBitLinear.load_hook = bitnet_load_hook
    elif library_name == "diffusers" and is_openvino_version(">=", "2024.6"):
>>>>>>> a7011b5c
        _loading_kwargs = {} if variant is None else {"variant": variant}
        if dtype == "auto" or dtype is None:
            dtype = deduce_diffusers_dtype(
                model_name_or_path,
                revision=revision,
                cache_dir=cache_dir,
                token=token,
                local_files_only=local_files_only,
                force_download=force_download,
                trust_remote_code=trust_remote_code,
                **_loading_kwargs,
            )
            if (
                dtype in {torch.bfloat16, torch.float16}
                and ov_config is not None
                and ov_config.dtype in {"fp16", "fp32"}
            ):
                dtype = torch.float16 if ov_config.dtype == "fp16" else torch.float32
        if dtype in [torch.float16, torch.bfloat16]:
            loading_kwargs["torch_dtype"] = dtype
            patch_16bit = True
        if loading_kwargs.get("torch_dtype") == "auto":
            loading_kwargs["torch_dtype"] = dtype

        config = DiffusionPipeline.load_config(
            model_name_or_path,
            return_unused_kwargs=False,
            return_commit_hash=False,
            cache_dir=cache_dir,
            force_download=force_download,
            token=token,
            local_files_only=local_files_only,
            revision=revision,
            subfolder=subfolder,
        )
        class_name = config.get("_class_name", None)

    try:
        model_class = None
        if library_name == "open_clip":
            model_class = _OpenClipForZeroShotImageClassification
        elif class_name is not None:
            model_class = getattr(importlib.import_module(library_name), class_name)

        if model_class is not None:
            model = model_class.from_pretrained(
                model_name_or_path,
                revision=revision,
                cache_dir=cache_dir,
                token=token,
                local_files_only=local_files_only,
                force_download=force_download,
                subfolder=subfolder,
                trust_remote_code=trust_remote_code,
                **loading_kwargs,
            )
        else:
<<<<<<< HEAD
            # TODO : use SentenceTransformer and create_model to load respectively sentence-transformers / timm models
=======
            # remote code models like phi3_v internvl2, minicpmv, internvl2, nanollava, maira2 should be loaded using AutoModelForCausalLM and not AutoModelForImageTextToText
            # TODO: use config.auto_map to load remote code models instead (for other models we can directly use config.architectures)
            task_model_loading = task
            if library_name == "transformers":
                has_remote_code = hasattr(config, "auto_map")
                if has_remote_code and trust_remote_code and task == "image-text-to-text":
                    task_model_loading = "text-generation"

>>>>>>> a7011b5c
            model = TasksManager.get_model_from_task(
                task_model_loading,
                model_name_or_path,
                subfolder=subfolder,
                revision=revision,
                cache_dir=cache_dir,
                token=token,
                local_files_only=local_files_only,
                force_download=force_download,
                trust_remote_code=trust_remote_code,
                framework=framework,
                device=device,
                library_name=library_name,
                **loading_kwargs,
            )

        TasksManager.standardize_model_attributes(model, library_name=library_name)
        needs_pad_token_id = task == "text-classification" and getattr(model.config, "pad_token_id", None) is None

        if needs_pad_token_id:
            if pad_token_id is not None:
                model.config.pad_token_id = pad_token_id
            else:
                tok = AutoTokenizer.from_pretrained(model_name_or_path)
                pad_token_id = getattr(tok, "pad_token_id", None)
                if pad_token_id is None:
                    raise ValueError(
                        "Could not infer the pad token id, which is needed in this case, please provide it with the --pad_token_id argument"
                    )
                model.config.pad_token_id = pad_token_id

        if hasattr(model.config, "export_model_type"):
            model_type = model.config.export_model_type
        else:
            model_type = model.config.model_type

        if (
            not custom_architecture
            and library_name != "diffusers"
            and task + "-with-past"
            in TasksManager.get_supported_tasks_for_model_type(
                model_type, exporter="openvino", library_name=library_name
            )
        ):
            # Make -with-past the default if --task was not explicitely specified
            if original_task == "auto":
                task = task + "-with-past"
            else:
                logger.info(
                    f"The task `{task}` was manually specified, and past key values will not be reused in the decoding."
                    f" if needed, please pass `--task {task}-with-past` to export using the past key values."
                )

        if original_task == "auto":
            synonyms_for_task = sorted(TasksManager.synonyms_for_task(task))
            if synonyms_for_task:
                synonyms_for_task = ", ".join(synonyms_for_task)
                possible_synonyms = f" (possible synonyms are: {synonyms_for_task})"
            else:
                possible_synonyms = ""
            logger.info(f"Automatic task detection to {task}{possible_synonyms}.")

        preprocessors = load_preprocessors(
            model_name_or_path, subfolder=subfolder, trust_remote_code=trust_remote_code, model_type=model_type
        )

        submodel_paths = export_from_model(
            model=model,
            output=output,
            task=task,
            ov_config=ov_config,
            stateful=stateful,
            model_kwargs=model_kwargs,
            custom_export_configs=custom_export_configs,
            fn_get_submodels=fn_get_submodels,
            preprocessors=preprocessors,
            device=device,
            trust_remote_code=trust_remote_code,
            patch_16bit_model=patch_16bit,
            **kwargs_shapes,
        )

        if convert_tokenizer:
            maybe_convert_tokenizers(library_name, output, model, preprocessors, task=task)

        clear_class_registry()
        del model
        gc.collect()

        for submodel_path in submodel_paths:
            submodel_path = Path(output) / submodel_path

            if (not submodel_path.is_file()) or (submodel_path.stat().st_size == 0):
                raise RuntimeError(
                    f"An issue happenned during export : {submodel_path.name} was not converted and saved as expected."
                )

            submodel = core.read_model(submodel_path)

            quantization_config = None
            if ov_config is None:
                num_parameters = 0
                for op in submodel.get_ops():
                    if op.get_type_name() == "Constant" and op.get_element_type() in [Type.f16, Type.f32, Type.bf16]:
                        num_parameters += reduce(operator.mul, op.shape, 1)
                    del op
                if num_parameters >= _MAX_UNCOMPRESSED_SIZE:
                    if is_nncf_available():
                        quantization_config = {"bits": 8, "sym": False}
                        logger.info("The model weights will be quantized to int8_asym.")
                    else:
                        logger.warning(
                            "The model will be converted with no weights quantization. Quantization of the weights to int8 "
                            "requires nncf. Please install it with `pip install nncf`"
                        )
                        break
            else:
                quantization_config = ov_config.quantization_config
            if quantization_config is None:
                del submodel
                gc.collect()
                continue

            if not is_nncf_available():
                raise ImportError(
                    "Quantization of the weights requires nncf, please install it with `pip install nncf`"
                )

            from optimum.intel.openvino.configuration import _GPTOSSQuantizationConfig
            from optimum.intel.openvino.quantization import _weight_only_quantization

            if isinstance(quantization_config, _GPTOSSQuantizationConfig):
                # A workaround for GPT-OSS model is required to run quantization twice, this way it is possible to
                # selectively quantize some weights to 4 bits and some to 8 bits.
                _weight_only_quantization(submodel, quantization_config.quantization_config1)
                _weight_only_quantization(
                    submodel, quantization_config.quantization_config2, verify_not_optimized=False
                )
            else:
                _weight_only_quantization(submodel, quantization_config)
            compressed_submodel_path = submodel_path.parent / f"{submodel_path.stem}_compressed.xml"
            save_model(submodel, compressed_submodel_path, compress_to_fp16=False)
            del submodel
            gc.collect()

            submodel_path.unlink()
            submodel_path.with_suffix(".bin").unlink()
            compressed_submodel_path.rename(submodel_path)
            compressed_submodel_path.with_suffix(".bin").rename(submodel_path.with_suffix(".bin"))

    finally:
        # Unpatch modules after quantized model export
        if do_quant_patching:
            torch.cuda.is_available = orig_cuda_check
            if do_gptq_patching:
                GPTQQuantizer.post_init_model = orig_post_init_model
            if do_bitnet_patching:
                AutoBitLinear.load_hook = orig_load_hook


def maybe_convert_tokenizers(library_name: str, output: Path, model=None, preprocessors=None, task=None):
    """
    Tries to convert tokenizers to OV format and export them to disk.

    Arguments:
        library_name (`str`):
            The library name.
        output (`Path`):
            Path to save converted tokenizers to.
        model (`PreTrainedModel`, *optional*, defaults to None):
            Model instance.
        preprocessors (`Iterable`, *optional*, defaults to None):
            Iterable possibly containing tokenizers to be converted.
        task (`str`, *optional*, defaults to None):
            The task to export the model for. Affects tokenizer conversion parameters.
    """
    from optimum.exporters.openvino.convert import export_tokenizer

    if is_openvino_tokenizers_available():
        if library_name != "diffusers" and preprocessors:
            processor_chat_template = None
            tokenizer = next(filter(lambda it: isinstance(it, PreTrainedTokenizerBase), preprocessors), None)
            if len(preprocessors) > 1:
                for processor in preprocessors:
                    if isinstance(processor, ProcessorMixin) and hasattr(processor, "chat_template"):
                        processor_chat_template = processor.chat_template
            if tokenizer:
                try:
                    export_tokenizer(tokenizer, output, task=task, processor_chat_template=processor_chat_template)
                except Exception as exception:
                    logger.warning(
                        "Could not load tokenizer using specified model ID or path. OpenVINO tokenizer/detokenizer "
                        f"models won't be generated. Exception: {exception}"
                    )
        elif model:
            for tokenizer_name in ("tokenizer", "tokenizer_2", "tokenizer_3"):
                tokenizer = getattr(model, tokenizer_name, None)
                if tokenizer:
                    export_tokenizer(tokenizer, output / tokenizer_name, task=task)
    else:
        logger.warning("Tokenizer won't be converted.")<|MERGE_RESOLUTION|>--- conflicted
+++ resolved
@@ -370,24 +370,7 @@
                     return model
 
                 GPTQQuantizer.post_init_model = post_init_model
-<<<<<<< HEAD
-
-        has_remote_code = hasattr(config, "auto_map")
-        architectures = getattr(config, "architectures", None) or []
-        if has_remote_code and trust_remote_code:
-            architectures = [architecture for architecture in config.auto_map.keys() if "Model" in architecture]
-            # check if all values are the same which means that we can use any modeling
-            if len(architectures) > 1:
-                if len({config.auto_map[arch] for arch in architectures}) == 1:
-                    architectures = [architectures[0]]
-
-        if len(architectures) == 1:
-            class_name = architectures[0]
-
-    elif library_name == "diffusers":
-        from diffusers import DiffusionPipeline
-
-=======
+
             if do_bitnet_patching:
                 from transformers.integrations.bitnet import AutoBitLinear
 
@@ -404,8 +387,22 @@
                     return state_dict
 
                 AutoBitLinear.load_hook = bitnet_load_hook
-    elif library_name == "diffusers" and is_openvino_version(">=", "2024.6"):
->>>>>>> a7011b5c
+
+        has_remote_code = hasattr(config, "auto_map")
+        architectures = getattr(config, "architectures", None) or []
+        if has_remote_code and trust_remote_code:
+            architectures = [architecture for architecture in config.auto_map.keys() if "Model" in architecture]
+            # check if all values are the same which means that we can use any modeling
+            if len(architectures) > 1:
+                if len({config.auto_map[arch] for arch in architectures}) == 1:
+                    architectures = [architectures[0]]
+
+        if len(architectures) == 1:
+            class_name = architectures[0]
+
+    elif library_name == "diffusers":
+        from diffusers import DiffusionPipeline
+
         _loading_kwargs = {} if variant is None else {"variant": variant}
         if dtype == "auto" or dtype is None:
             dtype = deduce_diffusers_dtype(
@@ -463,9 +460,8 @@
                 **loading_kwargs,
             )
         else:
-<<<<<<< HEAD
-            # TODO : use SentenceTransformer and create_model to load respectively sentence-transformers / timm models
-=======
+
+
             # remote code models like phi3_v internvl2, minicpmv, internvl2, nanollava, maira2 should be loaded using AutoModelForCausalLM and not AutoModelForImageTextToText
             # TODO: use config.auto_map to load remote code models instead (for other models we can directly use config.architectures)
             task_model_loading = task
@@ -474,7 +470,7 @@
                 if has_remote_code and trust_remote_code and task == "image-text-to-text":
                     task_model_loading = "text-generation"
 
->>>>>>> a7011b5c
+            # TODO : use SentenceTransformer and create_model to load respectively sentence-transformers / timm models
             model = TasksManager.get_model_from_task(
                 task_model_loading,
                 model_name_or_path,
