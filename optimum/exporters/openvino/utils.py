--- conflicted
+++ resolved
@@ -237,11 +237,7 @@
     "minicpmo",
 ]
 
-<<<<<<< HEAD
-SSM_MODELS = ["mamba", "falcon_mamba", "zamba2", "granitemoehybrid"]
-=======
-SSM_MODELS = ["mamba", "falcon_mamba", "zamba2", "lfm2"]
->>>>>>> bbae98d2
+SSM_MODELS = ["mamba", "falcon_mamba", "zamba2", "lfm2", "granitemoehybrid"]
 
 
 def save_config(config, save_dir):
