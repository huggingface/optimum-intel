#  Copyright 2022 The HuggingFace Team. All rights reserved.
#
#  Licensed under the Apache License, Version 2.0 (the "License");
#  you may not use this file except in compliance with the License.
#  You may obtain a copy of the License at
#
#      http://www.apache.org/licenses/LICENSE-2.0
#
#  Unless required by applicable law or agreed to in writing, software
#  distributed under the License is distributed on an "AS IS" BASIS,
#  WITHOUT WARRANTIES OR CONDITIONS OF ANY KIND, either express or implied.
#  See the License for the specific language governing permissions and
#  limitations under the License.

import functools
import gc
import inspect
import logging
from pathlib import Path
from typing import Any, Dict, List, Optional, Tuple, Union

from transformers.utils import is_tf_available, is_torch_available

from openvino.runtime import PartialShape, save_model
from openvino.runtime.utils.types import get_element_type
from openvino.tools.ovc import convert_model
from optimum.exporters.onnx.base import OnnxConfig
from optimum.exporters.onnx.convert import check_dummy_inputs_are_allowed
from optimum.exporters.onnx.convert import export_pytorch as export_pytorch_to_onnx
from optimum.exporters.onnx.convert import export_tensorflow as export_tensorflow_onnx
from optimum.exporters.onnx.model_patcher import DecoderModelPatcher
from optimum.utils import is_diffusers_available
from .stateful import patch_stateful, raise_if_openvino_is_too_old
from .better_transformer_patch import patch_model_with_bettertransformer

from ...intel.utils.import_utils import is_nncf_available, is_optimum_version
from .better_transformer_patch import patch_model_with_bettertransformer
from .stateful import patch_stateful, raise_if_openvino_is_too_old
from .utils import (
    OV_XML_FILE_NAME,
    clear_class_registry,
    flattenize_inputs,
    get_input_shapes,
    remove_none_from_dummy_inputs,
)


logger = logging.getLogger(__name__)

if is_torch_available():
    import torch.nn as nn
    from transformers.modeling_utils import PreTrainedModel

if is_diffusers_available():
    from diffusers import ModelMixin

if is_tf_available():
    from transformers.modeling_tf_utils import TFPreTrainedModel


def _save_model(model, path: str, compression_option: Optional[str] = None, compression_ratio: Optional[float] = None):
    if compression_option is not None and compression_option != "fp16" and compression_option != "fp32":
        if not is_nncf_available():
            raise ImportError(
                "Quantization of the weights to int8 requires nncf, please install it with `pip install nncf`"
            )

        import nncf

        COMPRESSION_OPTIONS = {
            "int8": {"mode": nncf.CompressWeightsMode.INT8},
            "int4_sym_g128": {
                "mode": nncf.CompressWeightsMode.INT4_SYM,
                "group_size": 128,
                "ratio": compression_ratio,
            },
            "int4_asym_g128": {
                "mode": nncf.CompressWeightsMode.INT4_ASYM,
                "group_size": 128,
                "ratio": compression_ratio,
            },
            "int4_sym_g64": {
                "mode": nncf.CompressWeightsMode.INT4_SYM,
                "group_size": 64,
                "ratio": compression_ratio,
            },
            "int4_asym_g64": {
                "mode": nncf.CompressWeightsMode.INT4_ASYM,
                "group_size": 64,
                "ratio": compression_ratio,
            },
        }
        model = nncf.compress_weights(model, **COMPRESSION_OPTIONS[compression_option])

    compress_to_fp16 = compression_option == "fp16"
    save_model(model, path, compress_to_fp16)


def export(
    model: Union["PreTrainedModel", "TFPreTrainedModel", "ModelMixin"],
    config: OnnxConfig,
    output: Path,
    opset: Optional[int] = None,
    device: str = "cpu",
    input_shapes: Optional[Dict] = None,
    model_kwargs: Optional[Dict[str, Any]] = None,
    compression_option: Optional[str] = None,
    compression_ratio: Optional[float] = None,
<<<<<<< HEAD
    stateful: bool = False,
=======
    stateful: bool = True,
>>>>>>> 99924194
) -> Tuple[List[str], List[str]]:
    """
    Exports a Pytorch or TensorFlow model to an OpenVINO Intermediate Representation.

    Args:
        model ([`PreTrainedModel`] or [`TFPreTrainedModel`]):
            The model to export.
        config ([`~exporters.onnx.config.OnnxConfig`]):
            The ONNX configuration associated with the exported model.
        output (`Path`):
            Directory to store the exported model.
        opset (`Optional[int]`, defaults to `None`):
            The version of the ONNX operator set to use.
        device (`str`, *optional*, defaults to `cpu`):
            The device on which the model will be exported. Either `cpu` or `cuda`. Only PyTorch is supported for
            export on CUDA devices.
        compression_option (`Optional[str]`, defaults to `None`):
            The weight compression option, e.g. `f16` stands for float16 weights, `i8` - INT8 weights, `int4_sym_g128` - INT4 symmetric weights w/ group size 128, `int4_asym_g128` - as previous but asymmetric w/ zero-point,
            `int4_sym_g64` - INT4 symmetric weights w/ group size 64, "int4_asym_g64" - as previous but asymmetric w/ zero-point.
        compression_ratio (`Optional[float]`, defaults to `None`):
            Compression ratio between primary and backup precision (only relevant to INT4).
        input_shapes (`Optional[Dict]`, defaults to `None`):
            If specified, allows to use specific shapes for the example input provided to the exporter.
<<<<<<< HEAD
         stateful (`Optional[bool]`):
=======
        stateful (`Optional[bool]`, defaults to `True`):
>>>>>>> 99924194
            Produce stateful model where all kv-cache inputs and outputs are hidden in the model and are not exposed as model inputs and outputs

    Returns:
        `Tuple[List[str], List[str]]`: A tuple with an ordered list of the model's inputs, and the named inputs from
        the ONNX configuration.
    """
    if not (is_torch_available() or is_tf_available()):
        raise ImportError(
            "Cannot convert because neither PyTorch nor TensorFlow are installed. "
            "Please install torch or tensorflow first."
        )

    if "diffusers" in str(model.__class__) and not is_diffusers_available():
        raise ImportError("The pip package `diffusers` is required to export stable diffusion models to ONNX.")

    if is_torch_available() and isinstance(model, nn.Module):
        return export_pytorch(
            model,
            config,
            opset,
            output,
            device=device,
            input_shapes=input_shapes,
            compression_option=compression_option,
            compression_ratio=compression_ratio,
            model_kwargs=model_kwargs,
            stateful=stateful,
        )

    elif is_tf_available() and issubclass(type(model), TFPreTrainedModel):
        output.parent.mkdir(parents=True, exist_ok=True)
        if opset is None:
            opset = config.DEFAULT_ONNX_OPSET
        if device == "cuda":
            raise RuntimeError("`tf2onnx` does not support export on CUDA device.")
        if input_shapes is not None:
            logger.info("`input_shapes` argument is not supported by the Tensorflow ONNX export and will be ignored.")
        return export_tensorflow(model, config, opset, output)

    else:
        raise RuntimeError(
            "You either provided a PyTorch model with only TensorFlow installed, or a TensorFlow model with only PyTorch installed."
        )


def export_tensorflow(
    model: Union["PreTrainedModel", "ModelMixin"],
    config: OnnxConfig,
    opset: int,
    output: Path,
    compression_option: Optional[str] = None,
    compression_ratio: Optional[float] = None,
):
    """
    Export the TensorFlow model to OpenVINO format.

    Args:
        model (Union[): The model to export.
        config (OnnxConfig): The configuration of the model.
        opset (int): The ONNX opset version to use.
        output (Path): The path to save the model.

    Returns:
        input_names: list of input names from ONNX configuration
        output_names: list of output names from ONNX configuration
        bool:  True if the model was exported successfully.
    """
    onnx_path = Path(output).with_suffix(".onnx")
    input_names, output_names = export_tensorflow_onnx(model, config, opset, onnx_path)
    ov_model = convert_model(str(onnx_path))
    _save_model(
        ov_model, output.parent / output, compression_option=compression_option, compression_ratio=compression_ratio
    )
    return input_names, output_names, True


def export_pytorch_via_onnx(
    model: Union["PreTrainedModel", "ModelMixin"],
    config: OnnxConfig,
    opset: int,
    output: Path,
    device: str = "cpu",
    input_shapes: Optional[Dict] = None,
    model_kwargs: Optional[Dict[str, Any]] = None,
    compression_option: Optional[str] = None,
    compression_ratio: Optional[float] = None,
):
    """
    Exports a PyTorch model to an OpenVINO Intermediate Representation via ONNX export.

    Args:
        model ([`PreTrainedModel`]):
            The model to export.
        config ([`~exporters.onnx.config.OnnxConfig`]):
            The configuration associated with the exported model.
        opset (`int`):
            The version of the ONNX operator set to use.
        output (`Path`):
            Directory to store the exported model.
        device (`str`, defaults to `"cpu"`):
            The device on which the model will be exported. Either `cpu` or `cuda`. Only PyTorch is supported for
            export on CUDA devices.
        input_shapes (`optional[Dict]`, defaults to `None`):
            If specified, allows to use specific shapes for the example input provided to the exporter.
        model_kwargs (optional[Dict[str, Any]], defaults to `None`):
            Additional kwargs for model export.
        compression_option (`Optional[str]`, defaults to `None`):
            The weight compression option, e.g. `f16` stands for float16 weights, `i8` - INT8 weights, `int4_sym_g128` - INT4 symmetric weights w/ group size 128, `int4_asym_g128` - as previous but asymmetric w/ zero-point,
            `int4_sym_g64` - INT4 symmetric weights w/ group size 64, "int4_asym_g64" - as previous but asymmetric w/ zero-point.
        compression_ratio (`Optional[float]`, defaults to `None`):
            Compression ratio between primary and backup precision (only relevant to INT4).
        stateful (`Optional[bool]`):
            Produce stateful model where all kv-cache inputs and outputs are hidden in the model and are not exposed as model inputs and outputs

    Returns:
        `Tuple[List[str], List[str], bool]`: A tuple with an ordered list of the model's inputs, and the named inputs from
        the ONNX configuration and boolean flag - was legacy ONNX path were applied to model or not.
    """
    import torch

    output = Path(output)
    orig_torch_onnx_export = torch.onnx.export
    torch.onnx.export = functools.partial(orig_torch_onnx_export, do_constant_folding=False)
    model.config.torchscript = False
    model.config.return_dict = True
    onnx_output = output.with_suffix(".onnx")
    input_names, output_names = export_pytorch_to_onnx(
        model, config, opset, onnx_output, device, input_shapes, model_kwargs
    )
    torch.onnx.export = orig_torch_onnx_export
    ov_model = convert_model(str(onnx_output))
    _save_model(
        ov_model,
        output.parent / OV_XML_FILE_NAME if output.suffix != ".xml" else output,
        compression_option=compression_option,
        compression_ratio=compression_ratio,
    )
    return input_names, output_names, True


def export_pytorch(
    model: Union["PreTrainedModel", "ModelMixin"],
    config: OnnxConfig,
    opset: int,
    output: Path,
    device: str = "cpu",
    input_shapes: Optional[Dict] = None,
    model_kwargs: Optional[Dict[str, Any]] = None,
    compression_option: Optional[str] = None,
    compression_ratio: Optional[float] = None,
<<<<<<< HEAD
    stateful: bool = False,
=======
    stateful: bool = True,
>>>>>>> 99924194
) -> Tuple[List[str], List[str]]:
    """
    Exports a PyTorch model to an OpenVINO Intermediate Representation.

    Args:
        model ([`PreTrainedModel`]):
            The model to export.
        config ([`~exporters.onnx.config.OnnxConfig`]):
            The configuration associated with the exported model.
        opset (`int`):
            The version of the ONNX operator set to use.
        output (`Path`):
            Directory to store the exported model.
        device (`str`, defaults to `"cpu"`):
            The device on which the model will be exported. Either `cpu` or `cuda`. Only PyTorch is supported for
            export on CUDA devices.
        input_shapes (`optional[Dict]`, defaults to `None`):
            If specified, allows to use specific shapes for the example input provided to the exporter.
        model_kwargs (optional[Dict[str, Any]], defaults to `None`):
            Additional kwargs for model export
        compression_option (`Optional[str]`, defaults to `None`):
            The weight compression option, e.g. `f16` stands for float16 weights, `i8` - INT8 weights, `int4_sym_g128` - INT4 symmetric weights w/ group size 128, `int4_asym_g128` - as previous but asymmetric w/ zero-point,
            `int4_sym_g64` - INT4 symmetric weights w/ group size 64, "int4_asym_g64" - as previous but asymmetric w/ zero-point.
        compression_ratio (`Optional[float]`, defaults to `None`):
            Compression ratio between primary and backup precision (only relevant to INT4).
<<<<<<< HEAD
        stateful (`Optional[bool]`):
=======
        stateful (`Optional[bool]`, defaults to `True`):
>>>>>>> 99924194
            Produce stateful model where all kv-cache inputs and outputs are hidden in the model and are not exposed as model inputs and outputs

    Returns:
        `Tuple[List[str], List[str], bool]`: A tuple with an ordered list of the model's inputs, and the named inputs from
        the ONNX configuration and boolean flag - was legacy ONNX path were applied to model or not.
    """
    import torch
    from torch.utils._pytree import tree_map

    logger.info(f"Using framework PyTorch: {torch.__version__}")
    output = Path(output)

    if stateful:
        # Trigger bettertransformer together with stateful model because OpenVINO HW-dependent transformations expect
        # both of them are applied to demonstrate the best performance.
        # TODO: Consider applying bettertransformer regardless of stateful flag -- requires additional validation.
        model = patch_model_with_bettertransformer(model)
        # TODO: Consider unpatching model after export is done in the end of this function.
        #       Now it is left as-is because the model is not expected to be used after call export_pytorch, and
        #       this function is one of the _internal_ steps in a bigger model conversion pipeline.

    with torch.no_grad():
        model.config.torchscript = False
        model.config.return_dict = True
        model.eval()

        # Check if we need to override certain configuration item
        if config.values_override is not None:
            logger.info(f"Overriding {len(config.values_override)} configuration item(s)")
            for override_config_key, override_config_value in config.values_override.items():
                logger.info(f"\t- {override_config_key} -> {override_config_value}")
                setattr(model.config, override_config_key, override_config_value)

        if input_shapes is None:
            input_shapes = {}  # will use the defaults from DEFAULT_DUMMY_SHAPES

        # Check that inputs match, and order them properly
        dummy_inputs = config.generate_dummy_inputs(framework="pt", **input_shapes)
        device = torch.device(device)
        if device.type == "cuda" and torch.cuda.is_available():
            model.to(device)
            dummy_inputs = tree_map(
                lambda value: value.to(device) if isinstance(value, torch.Tensor) else value, dummy_inputs
            )
        check_dummy_inputs_are_allowed(model, dummy_inputs)
        inputs = config.ordered_inputs(model)
        input_names = list(inputs.keys())
        output_names = list(config.outputs.keys())
        if hasattr(model, "forward"):
            sig = inspect.signature(model.forward)
        else:
            sig = inspect.signature(model.call)

        dummy_inputs, dict_inputs = remove_none_from_dummy_inputs(dummy_inputs)
        input_info = get_input_shapes(dummy_inputs, inputs)
        custom_patcher = type(config).patch_model_for_export != OnnxConfig.patch_model_for_export
        patch_model_forward = False
        orig_forward = model.forward
        try:
            # TorchScript used behind OpenVINO conversion. Optimum supports only return_dict=True models for patching,
            # while TorchScript do not support dictionary with values of mixed types (e.g. Tensor and None) in model input/output
            # To handle it, additional wrapper on patcher forward applied.
            # model.config.torchscript = True can not be used for patching, because it overrides return_dict to Flase
            if custom_patcher or dict_inputs:
                patcher = config.patch_model_for_export(model, model_kwargs=model_kwargs)
                # DecoderModelPatcher does not override model forward in optimum < 1.15
                if (
                    isinstance(patcher, DecoderModelPatcher) and is_optimum_version("<", "1.15.0")
                ) or patcher.orig_forward_name != "forward":
                    patch_model_forward = True
                    patched_forward = model.forward
                else:
                    patched_forward = patcher.patched_forward

                @functools.wraps(patched_forward)
                def ts_patched_forward(*args, **kwargs):
                    for i in range(len(dict_inputs)):
                        input_name = dict_inputs[i][0]
                        keys = dict_inputs[i][1]
                        tuple_input = kwargs[input_name]
                        input_dict = dict(zip(keys, tuple_input))
                        kwargs[input_name] = input_dict
                    outputs = patched_forward(*args, **kwargs)
                    return tuple(outputs.values())

                if not patch_model_forward:
                    patcher.patched_forward = ts_patched_forward
                else:
                    model.forward = ts_patched_forward
                with patcher:
                    ov_model = convert_model(model, example_input=dummy_inputs, input=input_info)
            else:
                model.config.torchscript = True
                model.config.retun_dict = False
                ov_model = convert_model(model, example_input=dummy_inputs, input=input_info)
        except Exception as ex:
            logger.warning(f"Export model to OpenVINO directly failed with: \n{ex}.\nModel will be exported to ONNX")
            if patch_model_forward:
                model.forward = orig_forward
            if stateful:
<<<<<<< HEAD
                raise ValueError(
                    "Making stateful models is not supported when exporting to ONNX as an intermediate step. "
                    "Set stateful=False, or provide a model that can be converted to OpenVINO without fallback to ONNX conversion path."
=======
                # cannot raise because stateful is enabled by default and it would break backward compatibility for models that couldn't convert to OV directly
                # TODO: Implement stateful for ONNX path as well, not doing it right now because of lack of validation
                print(
                    "[ WARNING ] Making stateful models is not supported when exporting to ONNX as an intermediate step. Stateless model will be exported instead. "
                    "Provide a model that can be converted to OpenVINO without fallback to ONNX conversion path."
>>>>>>> 99924194
                )
            return export_pytorch_via_onnx(
                model,
                config,
                opset,
                output,
                device,
                input_shapes,
                model_kwargs,
                compression_option=compression_option,
                compression_ratio=compression_ratio,
            )
        ordered_dummy_inputs = {param: dummy_inputs[param] for param in sig.parameters if param in dummy_inputs}
        ordered_input_names = list(inputs)
        flatten_inputs = flattenize_inputs(ordered_dummy_inputs.values())
        ov_model.validate_nodes_and_infer_types()
        for idx, out_tensor in enumerate(ov_model.outputs):
            if idx < len(output_names):
                out_tensor.get_tensor().set_names({output_names[idx]})

        for idx, inp_tensor in enumerate(ov_model.inputs):
            input_name = ordered_input_names[idx]
            inp_tensor.get_tensor().set_names({input_name})
            inp_data = flatten_inputs[idx]
            static_shape = PartialShape(inp_data.shape)
            dims = inputs[input_name]

            for dim in dims:
                static_shape[dim] = -1
            inp_tensor.get_node().set_partial_shape(static_shape)
            inp_tensor.get_node().set_element_type(get_element_type(inp_data.cpu().numpy().dtype))
        ov_model.validate_nodes_and_infer_types()

        if stateful:
            patch_stateful(model.config, ov_model)

        _save_model(ov_model, output, compression_option=compression_option, compression_ratio=compression_ratio)
        clear_class_registry()
        del model
        gc.collect()
    return input_names, output_names, False


def export_models(
    models_and_onnx_configs: Dict[
        str, Tuple[Union["PreTrainedModel", "TFPreTrainedModel", "ModelMixin"], "OnnxConfig"]
    ],
    output_dir: Path,
    opset: Optional[int] = None,
    output_names: Optional[List[str]] = None,
    device: str = "cpu",
    input_shapes: Optional[Dict] = None,
    model_kwargs: Optional[Dict[str, Any]] = None,
    compression_option: Optional[str] = None,
    compression_ratio: Optional[int] = None,
<<<<<<< HEAD
    stateful: bool = False,
=======
    stateful: bool = True,
>>>>>>> 99924194
) -> Tuple[List[List[str]], List[List[str]]]:
    """
    Export the models to OpenVINO IR format

    Args:
        models_and_onnx_configs (Dict[ str, Tuple[Union["PreTrainedModel", "TFPreTrainedModel", "ModelMixin"], "OnnxConfig"]):
        output_dir (Path): output directory for saving models
        opset (Optional[int], optional, Default to None): ONNX export opset
        output_names (Optional[List[str]], optional, Defaults to None): model output names
        device (str, optional, Defaults to "cpu"):
            The device on which the model will be exported. Either `cpu` or `cuda`. Only PyTorch is supported for
            export on CUDA devices.
        input_shapes (Optional[Dict], optional, Defaults to None):
            If specified, allows to use specific shapes for the example input provided to the exporter.
        compression_option (`Optional[str]`, defaults to `None`):
            The weight compression option, e.g. `f16` stands for float16 weights, `i8` - INT8 weights, `int4_sym_g128` - INT4 symmetric weights w/ group size 128, `int4_asym_g128` - as previous but asymmetric w/ zero-point,
            `int4_sym_g64` - INT4 symmetric weights w/ group size 64, "int4_asym_g64" - as previous but asymmetric w/ zero-point.
        compression_ratio (`Optional[int]`, defaults to `None`):
            Compression ratio between primary and backup precision (only relevant to INT4).
        model_kwargs (Optional[Dict[str, Any]], optional):
            Additional kwargs for model export.
<<<<<<< HEAD
        stateful (`Optional[bool]`)
=======
        stateful (`Optional[bool]`, defaults to `True`)
>>>>>>> 99924194
            Produce stateful model where all kv-cache inputs and outputs are hidden in the model and are not exposed as model inputs and outputs

    Raises:
        ValueError: if custom names set not equal of number of models

    Returns:
        list of input_names and output_names from ONNX configuration
    """
    if stateful:
        # This will be checked anyway after the model conversion, but checking it earlier will save time for a user if not suitable version is used
        raise_if_openvino_is_too_old()
    outputs = []

    if output_names is not None and len(output_names) != len(models_and_onnx_configs):
        raise ValueError(
            f"Provided custom names {output_names} for the export of {len(models_and_onnx_configs)} models. Please provide the same number of names as models to export."
        )

    for i, model_name in enumerate(models_and_onnx_configs.keys()):
        submodel, sub_onnx_config = models_and_onnx_configs[model_name]
        output_name = output_names[i] if output_names is not None else Path(model_name + ".xml")
        output_path = output_dir / output_name
        output_path.parent.mkdir(parents=True, exist_ok=True)
        outputs.append(
            export(
                model=submodel,
                config=sub_onnx_config,
                output=output_path,
                opset=opset,
                device=device,
                input_shapes=input_shapes,
                model_kwargs=model_kwargs,
                compression_option=compression_option,
                compression_ratio=compression_ratio,
                stateful=stateful,
            )
        )

    outputs = list(map(list, zip(*outputs)))
    return outputs<|MERGE_RESOLUTION|>--- conflicted
+++ resolved
@@ -30,8 +30,6 @@
 from optimum.exporters.onnx.convert import export_tensorflow as export_tensorflow_onnx
 from optimum.exporters.onnx.model_patcher import DecoderModelPatcher
 from optimum.utils import is_diffusers_available
-from .stateful import patch_stateful, raise_if_openvino_is_too_old
-from .better_transformer_patch import patch_model_with_bettertransformer
 
 from ...intel.utils.import_utils import is_nncf_available, is_optimum_version
 from .better_transformer_patch import patch_model_with_bettertransformer
@@ -106,11 +104,7 @@
     model_kwargs: Optional[Dict[str, Any]] = None,
     compression_option: Optional[str] = None,
     compression_ratio: Optional[float] = None,
-<<<<<<< HEAD
     stateful: bool = False,
-=======
-    stateful: bool = True,
->>>>>>> 99924194
 ) -> Tuple[List[str], List[str]]:
     """
     Exports a Pytorch or TensorFlow model to an OpenVINO Intermediate Representation.
@@ -134,11 +128,7 @@
             Compression ratio between primary and backup precision (only relevant to INT4).
         input_shapes (`Optional[Dict]`, defaults to `None`):
             If specified, allows to use specific shapes for the example input provided to the exporter.
-<<<<<<< HEAD
-         stateful (`Optional[bool]`):
-=======
-        stateful (`Optional[bool]`, defaults to `True`):
->>>>>>> 99924194
+        stateful (`Optional[bool]`, defaults to `False`):
             Produce stateful model where all kv-cache inputs and outputs are hidden in the model and are not exposed as model inputs and outputs
 
     Returns:
@@ -250,8 +240,6 @@
             `int4_sym_g64` - INT4 symmetric weights w/ group size 64, "int4_asym_g64" - as previous but asymmetric w/ zero-point.
         compression_ratio (`Optional[float]`, defaults to `None`):
             Compression ratio between primary and backup precision (only relevant to INT4).
-        stateful (`Optional[bool]`):
-            Produce stateful model where all kv-cache inputs and outputs are hidden in the model and are not exposed as model inputs and outputs
 
     Returns:
         `Tuple[List[str], List[str], bool]`: A tuple with an ordered list of the model's inputs, and the named inputs from
@@ -289,11 +277,7 @@
     model_kwargs: Optional[Dict[str, Any]] = None,
     compression_option: Optional[str] = None,
     compression_ratio: Optional[float] = None,
-<<<<<<< HEAD
     stateful: bool = False,
-=======
-    stateful: bool = True,
->>>>>>> 99924194
 ) -> Tuple[List[str], List[str]]:
     """
     Exports a PyTorch model to an OpenVINO Intermediate Representation.
@@ -319,11 +303,7 @@
             `int4_sym_g64` - INT4 symmetric weights w/ group size 64, "int4_asym_g64" - as previous but asymmetric w/ zero-point.
         compression_ratio (`Optional[float]`, defaults to `None`):
             Compression ratio between primary and backup precision (only relevant to INT4).
-<<<<<<< HEAD
-        stateful (`Optional[bool]`):
-=======
-        stateful (`Optional[bool]`, defaults to `True`):
->>>>>>> 99924194
+        stateful (`Optional[bool]`, defaults to `False`):
             Produce stateful model where all kv-cache inputs and outputs are hidden in the model and are not exposed as model inputs and outputs
 
     Returns:
@@ -424,17 +404,11 @@
             if patch_model_forward:
                 model.forward = orig_forward
             if stateful:
-<<<<<<< HEAD
-                raise ValueError(
-                    "Making stateful models is not supported when exporting to ONNX as an intermediate step. "
-                    "Set stateful=False, or provide a model that can be converted to OpenVINO without fallback to ONNX conversion path."
-=======
                 # cannot raise because stateful is enabled by default and it would break backward compatibility for models that couldn't convert to OV directly
                 # TODO: Implement stateful for ONNX path as well, not doing it right now because of lack of validation
-                print(
+                logger.warn(
                     "[ WARNING ] Making stateful models is not supported when exporting to ONNX as an intermediate step. Stateless model will be exported instead. "
                     "Provide a model that can be converted to OpenVINO without fallback to ONNX conversion path."
->>>>>>> 99924194
                 )
             return export_pytorch_via_onnx(
                 model,
@@ -490,11 +464,7 @@
     model_kwargs: Optional[Dict[str, Any]] = None,
     compression_option: Optional[str] = None,
     compression_ratio: Optional[int] = None,
-<<<<<<< HEAD
     stateful: bool = False,
-=======
-    stateful: bool = True,
->>>>>>> 99924194
 ) -> Tuple[List[List[str]], List[List[str]]]:
     """
     Export the models to OpenVINO IR format
@@ -516,11 +486,7 @@
             Compression ratio between primary and backup precision (only relevant to INT4).
         model_kwargs (Optional[Dict[str, Any]], optional):
             Additional kwargs for model export.
-<<<<<<< HEAD
-        stateful (`Optional[bool]`)
-=======
-        stateful (`Optional[bool]`, defaults to `True`)
->>>>>>> 99924194
+        stateful (`Optional[bool]`, defaults to `False`)
             Produce stateful model where all kv-cache inputs and outputs are hidden in the model and are not exposed as model inputs and outputs
 
     Raises:
