--- conflicted
+++ resolved
@@ -344,20 +344,6 @@
     logger.info(f"Using framework PyTorch: {torch.__version__}")
     output = Path(output)
 
-<<<<<<< HEAD
-    if stateful:
-        # Trigger bettertransformer together with stateful model because OpenVINO HW-dependent transformations expect
-        # both of them are applied to demonstrate the best performance.
-        # TODO: Consider applying bettertransformer regardless of stateful flag -- requires additional validation.
-        model = patch_model_with_bettertransformer(model)
-        # TODO: Consider unpatching model after export is done in the end of this function.
-        #       Now it is left as-is because the model is not expected to be used after call export_pytorch, and
-        #       this function is one of the _internal_ steps in a bigger model conversion pipeline.
-=======
-    # TODO: temporary solution but statefulness should be added to the export config earlier
-    config.stateful = stateful
->>>>>>> 37e76c0e
-
     with torch.no_grad():
         if hasattr(model, "config"):
             model.config.torchscript = False
