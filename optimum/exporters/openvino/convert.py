#  Copyright 2022 The HuggingFace Team. All rights reserved.
#
#  Licensed under the Apache License, Version 2.0 (the "License");
#  you may not use this file except in compliance with the License.
#  You may obtain a copy of the License at
#
#      http://www.apache.org/licenses/LICENSE-2.0
#
#  Unless required by applicable law or agreed to in writing, software
#  distributed under the License is distributed on an "AS IS" BASIS,
#  WITHOUT WARRANTIES OR CONDITIONS OF ANY KIND, either express or implied.
#  See the License for the specific language governing permissions and
#  limitations under the License.

import functools
import gc
import inspect
import logging
from pathlib import Path
from typing import Any, Dict, List, Optional, Tuple, Union

from transformers.utils import is_tf_available, is_torch_available

from openvino.runtime import PartialShape, save_model
from openvino.runtime.utils.types import get_element_type
from openvino.tools.ovc import convert_model
from optimum.exporters.onnx.base import OnnxConfig
from optimum.exporters.onnx.convert import check_dummy_inputs_are_allowed
from optimum.exporters.onnx.convert import export_pytorch as export_pytorch_to_onnx
from optimum.exporters.onnx.convert import export_tensorflow as export_tensorflow_onnx
from optimum.exporters.onnx.model_patcher import DecoderModelPatcher
from optimum.utils import is_diffusers_available
from .stateful import patch_stateful, raise_if_openvino_is_too_old
from .better_transformer_patch import patch_model_with_bettertransformer

from ...intel.utils.import_utils import is_nncf_available, is_optimum_version
from .utils import (
    OV_XML_FILE_NAME,
    clear_class_registry,
    flattenize_inputs,
    get_input_shapes,
    remove_none_from_dummy_inputs,
)


logger = logging.getLogger(__name__)

if is_torch_available():
    import torch.nn as nn
    from transformers.modeling_utils import PreTrainedModel

if is_diffusers_available():
    from diffusers import ModelMixin

if is_tf_available():
    from transformers.modeling_tf_utils import TFPreTrainedModel


def _save_model(model, path: str, compression_option: Optional[str] = None, compression_ratio: Optional[float] = None):
    if compression_option is not None and compression_option != "fp16" and compression_option != "fp32":
        if not is_nncf_available():
            raise ImportError(
                "Quantization of the weights to int8 requires nncf, please install it with `pip install nncf`"
            )

        import nncf

        COMPRESSION_OPTIONS = {
            "int8": {"mode": nncf.CompressWeightsMode.INT8},
            "int4_sym_g128": {
                "mode": nncf.CompressWeightsMode.INT4_SYM,
                "group_size": 128,
                "ratio": compression_ratio,
            },
            "int4_asym_g128": {
                "mode": nncf.CompressWeightsMode.INT4_ASYM,
                "group_size": 128,
                "ratio": compression_ratio,
            },
            "int4_sym_g64": {
                "mode": nncf.CompressWeightsMode.INT4_SYM,
                "group_size": 64,
                "ratio": compression_ratio,
            },
            "int4_asym_g64": {
                "mode": nncf.CompressWeightsMode.INT4_ASYM,
                "group_size": 64,
                "ratio": compression_ratio,
            },
        }
        model = nncf.compress_weights(model, **COMPRESSION_OPTIONS[compression_option])

    compress_to_fp16 = compression_option == "fp16"
    save_model(model, path, compress_to_fp16)


def export(
    model: Union["PreTrainedModel", "TFPreTrainedModel", "ModelMixin"],
    config: OnnxConfig,
    output: Path,
    opset: Optional[int] = None,
    device: str = "cpu",
    input_shapes: Optional[Dict] = None,
    model_kwargs: Optional[Dict[str, Any]] = None,
<<<<<<< HEAD
    fp16: bool = False,
    int8: bool = False,
    stateful: bool = False,
=======
    compression_option: Optional[str] = None,
    compression_ratio: Optional[float] = None,
>>>>>>> 173aacd2
) -> Tuple[List[str], List[str]]:
    """
    Exports a Pytorch or TensorFlow model to an OpenVINO Intermediate Representation.

    Args:
        model ([`PreTrainedModel`] or [`TFPreTrainedModel`]):
            The model to export.
        config ([`~exporters.onnx.config.OnnxConfig`]):
            The ONNX configuration associated with the exported model.
        output (`Path`):
            Directory to store the exported model.
        opset (`Optional[int]`, defaults to `None`):
            The version of the ONNX operator set to use.
        device (`str`, *optional*, defaults to `cpu`):
            The device on which the model will be exported. Either `cpu` or `cuda`. Only PyTorch is supported for
            export on CUDA devices.
        compression_option (`Optional[str]`, defaults to `None`):
            The weight compression option, e.g. `f16` stands for float16 weights, `i8` - INT8 weights, `int4_sym_g128` - INT4 symmetric weights w/ group size 128, `int4_asym_g128` - as previous but asymmetric w/ zero-point,
            `int4_sym_g64` - INT4 symmetric weights w/ group size 64, "int4_asym_g64" - as previous but asymmetric w/ zero-point.
        compression_ratio (`Optional[float]`, defaults to `None`):
            Compression ratio between primary and backup precision (only relevant to INT4).
        input_shapes (`Optional[Dict]`, defaults to `None`):
            If specified, allows to use specific shapes for the example input provided to the exporter.

    Returns:
        `Tuple[List[str], List[str]]`: A tuple with an ordered list of the model's inputs, and the named inputs from
        the ONNX configuration.
    """
    if not (is_torch_available() or is_tf_available()):
        raise ImportError(
            "Cannot convert because neither PyTorch nor TensorFlow are installed. "
            "Please install torch or tensorflow first."
        )

    if "diffusers" in str(model.__class__) and not is_diffusers_available():
        raise ImportError("The pip package `diffusers` is required to export stable diffusion models to ONNX.")

    if is_torch_available() and isinstance(model, nn.Module):
        return export_pytorch(
            model,
            config,
            opset,
            output,
            device=device,
            input_shapes=input_shapes,
            compression_option=compression_option,
            compression_ratio=compression_ratio,
            model_kwargs=model_kwargs,
<<<<<<< HEAD
            fp16=fp16,
            int8=int8,
            stateful=stateful,
=======
>>>>>>> 173aacd2
        )

    elif is_tf_available() and issubclass(type(model), TFPreTrainedModel):
        output.parent.mkdir(parents=True, exist_ok=True)
        if opset is None:
            opset = config.DEFAULT_ONNX_OPSET
        if device == "cuda":
            raise RuntimeError("`tf2onnx` does not support export on CUDA device.")
        if input_shapes is not None:
            logger.info("`input_shapes` argument is not supported by the Tensorflow ONNX export and will be ignored.")
        return export_tensorflow(model, config, opset, output)

    else:
        raise RuntimeError(
            "You either provided a PyTorch model with only TensorFlow installed, or a TensorFlow model with only PyTorch installed."
        )


def export_tensorflow(
    model: Union["PreTrainedModel", "ModelMixin"],
    config: OnnxConfig,
    opset: int,
    output: Path,
    compression_option: Optional[str] = None,
    compression_ratio: Optional[float] = None,
):
    """
    Export the TensorFlow model to OpenVINO format.

    Args:
        model (Union[): The model to export.
        config (OnnxConfig): The configuration of the model.
        opset (int): The ONNX opset version to use.
        output (Path): The path to save the model.

    Returns:
        input_names: list of input names from ONNX configuration
        output_names: list of output names from ONNX configuration
        bool:  True if the model was exported successfully.
    """
    onnx_path = Path(output).with_suffix(".onnx")
    input_names, output_names = export_tensorflow_onnx(model, config, opset, onnx_path)
    ov_model = convert_model(str(onnx_path))
    _save_model(
        ov_model, output.parent / output, compression_option=compression_option, compression_ratio=compression_ratio
    )
    return input_names, output_names, True


def export_pytorch_via_onnx(
    model: Union["PreTrainedModel", "ModelMixin"],
    config: OnnxConfig,
    opset: int,
    output: Path,
    device: str = "cpu",
    input_shapes: Optional[Dict] = None,
    model_kwargs: Optional[Dict[str, Any]] = None,
    compression_option: Optional[str] = None,
    compression_ratio: Optional[float] = None,
):
    """
    Exports a PyTorch model to an OpenVINO Intermediate Representation via ONNX export.

    Args:
        model ([`PreTrainedModel`]):
            The model to export.
        config ([`~exporters.onnx.config.OnnxConfig`]):
            The configuration associated with the exported model.
        opset (`int`):
            The version of the ONNX operator set to use.
        output (`Path`):
            Directory to store the exported model.
        device (`str`, defaults to `"cpu"`):
            The device on which the model will be exported. Either `cpu` or `cuda`. Only PyTorch is supported for
            export on CUDA devices.
        input_shapes (`optional[Dict]`, defaults to `None`):
            If specified, allows to use specific shapes for the example input provided to the exporter.
        model_kwargs (optional[Dict[str, Any]], defaults to `None`):
            Additional kwargs for model export.
        compression_option (`Optional[str]`, defaults to `None`):
            The weight compression option, e.g. `f16` stands for float16 weights, `i8` - INT8 weights, `int4_sym_g128` - INT4 symmetric weights w/ group size 128, `int4_asym_g128` - as previous but asymmetric w/ zero-point,
            `int4_sym_g64` - INT4 symmetric weights w/ group size 64, "int4_asym_g64" - as previous but asymmetric w/ zero-point.
        compression_ratio (`Optional[float]`, defaults to `None`):
            Compression ratio between primary and backup precision (only relevant to INT4).

    Returns:
        `Tuple[List[str], List[str], bool]`: A tuple with an ordered list of the model's inputs, and the named inputs from
        the ONNX configuration and boolean flag - was legacy ONNX path were applied to model or not.
    """
    import torch

    output = Path(output)
    orig_torch_onnx_export = torch.onnx.export
    torch.onnx.export = functools.partial(orig_torch_onnx_export, do_constant_folding=False)
    model.config.torchscript = False
    model.config.return_dict = True
    onnx_output = output.with_suffix(".onnx")
    input_names, output_names = export_pytorch_to_onnx(
        model, config, opset, onnx_output, device, input_shapes, model_kwargs
    )
    torch.onnx.export = orig_torch_onnx_export
    ov_model = convert_model(str(onnx_output))
    _save_model(
        ov_model,
        output.parent / OV_XML_FILE_NAME if output.suffix != ".xml" else output,
        compression_option=compression_option,
        compression_ratio=compression_ratio,
    )
    return input_names, output_names, True


def export_pytorch(
    model: Union["PreTrainedModel", "ModelMixin"],
    config: OnnxConfig,
    opset: int,
    output: Path,
    device: str = "cpu",
    input_shapes: Optional[Dict] = None,
    model_kwargs: Optional[Dict[str, Any]] = None,
<<<<<<< HEAD
    fp16: bool = False,
    int8: bool = False,
    stateful: bool = False,
=======
    compression_option: Optional[str] = None,
    compression_ratio: Optional[float] = None,
>>>>>>> 173aacd2
) -> Tuple[List[str], List[str]]:
    """
    Exports a PyTorch model to an OpenVINO Intermediate Representation.

    Args:
        model ([`PreTrainedModel`]):
            The model to export.
        config ([`~exporters.onnx.config.OnnxConfig`]):
            The configuration associated with the exported model.
        opset (`int`):
            The version of the ONNX operator set to use.
        output (`Path`):
            Directory to store the exported model.
        device (`str`, defaults to `"cpu"`):
            The device on which the model will be exported. Either `cpu` or `cuda`. Only PyTorch is supported for
            export on CUDA devices.
        input_shapes (`optional[Dict]`, defaults to `None`):
            If specified, allows to use specific shapes for the example input provided to the exporter.
        model_kwargs (optional[Dict[str, Any]], defaults to `None`):
            Additional kwargs for model export

    Returns:
        `Tuple[List[str], List[str], bool]`: A tuple with an ordered list of the model's inputs, and the named inputs from
        the ONNX configuration and boolean flag - was legacy ONNX path were applied to model or not.
    """
    import torch
    from torch.utils._pytree import tree_map

    logger.info(f"Using framework PyTorch: {torch.__version__}")
    output = Path(output)

    if stateful:
        # Trigger bettertransformer together with stateful model because OpenVINO HW-dependent transformations expect
        # both of them are applied to demonstrate the best performance.
        # TODO: Consider applying bettertransformer regardless of stateful flag -- requires additional validation.
        model = patch_model_with_bettertransformer(model, config)
        # TODO: Consider unpatching model after export is done in the end of this function.
        #       Now it is left as-is because the model is not expected to be used after call export_pytorch, and
        #       this function is one of the _internal_ steps in a bigger model conversion pipeline.

    with torch.no_grad():
        model.config.torchscript = False
        model.config.return_dict = True
        model.eval()

        # Check if we need to override certain configuration item
        if config.values_override is not None:
            logger.info(f"Overriding {len(config.values_override)} configuration item(s)")
            for override_config_key, override_config_value in config.values_override.items():
                logger.info(f"\t- {override_config_key} -> {override_config_value}")
                setattr(model.config, override_config_key, override_config_value)

        if input_shapes is None:
            input_shapes = {}  # will use the defaults from DEFAULT_DUMMY_SHAPES

        # Check that inputs match, and order them properly
        dummy_inputs = config.generate_dummy_inputs(framework="pt", **input_shapes)
        device = torch.device(device)
        if device.type == "cuda" and torch.cuda.is_available():
            model.to(device)
            dummy_inputs = tree_map(
                lambda value: value.to(device) if isinstance(value, torch.Tensor) else value, dummy_inputs
            )
        check_dummy_inputs_are_allowed(model, dummy_inputs)
        inputs = config.ordered_inputs(model)
        input_names = list(inputs.keys())
        output_names = list(config.outputs.keys())
        if hasattr(model, "forward"):
            sig = inspect.signature(model.forward)
        else:
            sig = inspect.signature(model.call)

        dummy_inputs, dict_inputs = remove_none_from_dummy_inputs(dummy_inputs)
        input_info = get_input_shapes(dummy_inputs, inputs)
        custom_patcher = type(config).patch_model_for_export != OnnxConfig.patch_model_for_export
        patch_model_forward = False
        orig_forward = model.forward
        try:
            # TorchScript used behind OpenVINO conversion. Optimum supports only return_dict=True models for patching,
            # while TorchScript do not support dictionary with values of mixed types (e.g. Tensor and None) in model input/output
            # To handle it, additional wrapper on patcher forward applied.
            # model.config.torchscript = True can not be used for patching, because it overrides return_dict to Flase
            if custom_patcher or dict_inputs:
                patcher = config.patch_model_for_export(model, model_kwargs=model_kwargs)
                # DecoderModelPatcher does not override model forward in optimum < 1.15
                if (
                    isinstance(patcher, DecoderModelPatcher) and is_optimum_version("<", "1.15.0")
                ) or patcher.orig_forward_name != "forward":
                    patch_model_forward = True
                    patched_forward = model.forward
                else:
                    patched_forward = patcher.patched_forward

                @functools.wraps(patched_forward)
                def ts_patched_forward(*args, **kwargs):
                    for i in range(len(dict_inputs)):
                        input_name = dict_inputs[i][0]
                        keys = dict_inputs[i][1]
                        tuple_input = kwargs[input_name]
                        input_dict = dict(zip(keys, tuple_input))
                        kwargs[input_name] = input_dict
                    outputs = patched_forward(*args, **kwargs)
                    return tuple(outputs.values())

                if not patch_model_forward:
                    patcher.patched_forward = ts_patched_forward
                else:
                    model.forward = ts_patched_forward
                with patcher:
                    ov_model = convert_model(model, example_input=dummy_inputs, input=input_info)
            else:
                model.config.torchscript = True
                model.config.retun_dict = False
                ov_model = convert_model(model, example_input=dummy_inputs, input=input_info)
        except Exception as ex:
            logger.warning(f"Export model to OpenVINO directly failed with: \n{ex}.\nModel will be exported to ONNX")
            if patch_model_forward:
                model.forward = orig_forward
            if stateful:
                raise ValueError(
                    'Making stateful models is not supported when exporting to ONNX as an intermediate step. '
                    'Set stateful=False, or provide a model that can be converted to OpenVINO without fallback to ONNX conversion path.')
            return export_pytorch_via_onnx(
                model,
                config,
                opset,
                output,
                device,
                input_shapes,
                model_kwargs,
                compression_option=compression_option,
                compression_ratio=compression_ratio,
            )
        ordered_dummy_inputs = {param: dummy_inputs[param] for param in sig.parameters if param in dummy_inputs}
        ordered_input_names = list(inputs)
        flatten_inputs = flattenize_inputs(ordered_dummy_inputs.values())
        ov_model.validate_nodes_and_infer_types()
        for idx, out_tensor in enumerate(ov_model.outputs):
            if idx < len(output_names):
                out_tensor.get_tensor().set_names({output_names[idx]})

        for idx, inp_tensor in enumerate(ov_model.inputs):
            input_name = ordered_input_names[idx]
            inp_tensor.get_tensor().set_names({input_name})
            inp_data = flatten_inputs[idx]
            static_shape = PartialShape(inp_data.shape)
            dims = inputs[input_name]

            for dim in dims:
                static_shape[dim] = -1
            inp_tensor.get_node().set_partial_shape(static_shape)
            inp_tensor.get_node().set_element_type(get_element_type(inp_data.cpu().numpy().dtype))
        ov_model.validate_nodes_and_infer_types()
<<<<<<< HEAD

        if stateful:
            # Patching model according to stateful parameters
            model.key_value_input_names = [name for name in input_names if name.startswith('past_key_values.')]
            model.key_value_output_names = [name for name in output_names if name.startswith('present.')]
            patch_stateful(model, ov_model)

        _save_model(ov_model, output, compress_to_fp16=fp16, load_in_8bit=int8)
=======
        _save_model(ov_model, output, compression_option=compression_option, compression_ratio=compression_ratio)
>>>>>>> 173aacd2
        clear_class_registry()
        del model
        gc.collect()
    return input_names, output_names, False


def export_models(
    models_and_onnx_configs: Dict[
        str, Tuple[Union["PreTrainedModel", "TFPreTrainedModel", "ModelMixin"], "OnnxConfig"]
    ],
    output_dir: Path,
    opset: Optional[int] = None,
    output_names: Optional[List[str]] = None,
    device: str = "cpu",
    input_shapes: Optional[Dict] = None,
    model_kwargs: Optional[Dict[str, Any]] = None,
<<<<<<< HEAD
    fp16: bool = False,
    int8: bool = False,
    stateful: bool = False,
=======
    compression_option: Optional[str] = None,
    compression_ratio: Optional[int] = None,
>>>>>>> 173aacd2
) -> Tuple[List[List[str]], List[List[str]]]:
    """
    Export the models to OpenVINO IR format

    Args:
        models_and_onnx_configs (Dict[ str, Tuple[Union["PreTrainedModel", "TFPreTrainedModel", "ModelMixin"], "OnnxConfig"]):
        output_dir (Path): output directory for saving models
        opset (Optional[int], optional, Default to None): ONNX export opset
        output_names (Optional[List[str]], optional, Defaults to None): model output names
        device (str, optional, Defaults to "cpu"):
            The device on which the model will be exported. Either `cpu` or `cuda`. Only PyTorch is supported for
            export on CUDA devices.
        input_shapes (Optional[Dict], optional, Defaults to None):
            If specified, allows to use specific shapes for the example input provided to the exporter.
        compression_option (`Optional[str]`, defaults to `None`):
            The weight compression option, e.g. `f16` stands for float16 weights, `i8` - INT8 weights, `int4_sym_g128` - INT4 symmetric weights w/ group size 128, `int4_asym_g128` - as previous but asymmetric w/ zero-point,
            `int4_sym_g64` - INT4 symmetric weights w/ group size 64, "int4_asym_g64" - as previous but asymmetric w/ zero-point.
        compression_ratio (`Optional[int]`, defaults to `None`):
            Compression ratio between primary and backup precision (only relevant to INT4).
        model_kwargs (Optional[Dict[str, Any]], optional):
            Additional kwargs for model export.

    Raises:
        ValueError: if custom names set not equal of number of models

    Returns:
        list of input_names and output_names from ONNX configuration
    """
    if stateful:
        # This will be checked anyway after the model conversion, but checking it earlier will save time for a user if not suitable version is used
        raise_if_openvino_is_too_old()
    outputs = []

    if output_names is not None and len(output_names) != len(models_and_onnx_configs):
        raise ValueError(
            f"Provided custom names {output_names} for the export of {len(models_and_onnx_configs)} models. Please provide the same number of names as models to export."
        )

    for i, model_name in enumerate(models_and_onnx_configs.keys()):
        submodel, sub_onnx_config = models_and_onnx_configs[model_name]
        output_name = output_names[i] if output_names is not None else Path(model_name + ".xml")
        output_path = output_dir / output_name
        output_path.parent.mkdir(parents=True, exist_ok=True)
        outputs.append(
            export(
                model=submodel,
                config=sub_onnx_config,
                output=output_path,
                opset=opset,
                device=device,
                input_shapes=input_shapes,
                model_kwargs=model_kwargs,
<<<<<<< HEAD
                fp16=fp16,
                int8=int8,
                stateful=stateful,
=======
                compression_option=compression_option,
                compression_ratio=compression_ratio,
>>>>>>> 173aacd2
            )
        )

    outputs = list(map(list, zip(*outputs)))
    return outputs<|MERGE_RESOLUTION|>--- conflicted
+++ resolved
@@ -102,14 +102,9 @@
     device: str = "cpu",
     input_shapes: Optional[Dict] = None,
     model_kwargs: Optional[Dict[str, Any]] = None,
-<<<<<<< HEAD
-    fp16: bool = False,
-    int8: bool = False,
-    stateful: bool = False,
-=======
     compression_option: Optional[str] = None,
     compression_ratio: Optional[float] = None,
->>>>>>> 173aacd2
+    stateful: bool = False,
 ) -> Tuple[List[str], List[str]]:
     """
     Exports a Pytorch or TensorFlow model to an OpenVINO Intermediate Representation.
@@ -158,12 +153,7 @@
             compression_option=compression_option,
             compression_ratio=compression_ratio,
             model_kwargs=model_kwargs,
-<<<<<<< HEAD
-            fp16=fp16,
-            int8=int8,
             stateful=stateful,
-=======
->>>>>>> 173aacd2
         )
 
     elif is_tf_available() and issubclass(type(model), TFPreTrainedModel):
@@ -283,14 +273,9 @@
     device: str = "cpu",
     input_shapes: Optional[Dict] = None,
     model_kwargs: Optional[Dict[str, Any]] = None,
-<<<<<<< HEAD
-    fp16: bool = False,
-    int8: bool = False,
-    stateful: bool = False,
-=======
     compression_option: Optional[str] = None,
     compression_ratio: Optional[float] = None,
->>>>>>> 173aacd2
+    stateful: bool = False,
 ) -> Tuple[List[str], List[str]]:
     """
     Exports a PyTorch model to an OpenVINO Intermediate Representation.
@@ -444,7 +429,6 @@
             inp_tensor.get_node().set_partial_shape(static_shape)
             inp_tensor.get_node().set_element_type(get_element_type(inp_data.cpu().numpy().dtype))
         ov_model.validate_nodes_and_infer_types()
-<<<<<<< HEAD
 
         if stateful:
             # Patching model according to stateful parameters
@@ -452,10 +436,7 @@
             model.key_value_output_names = [name for name in output_names if name.startswith('present.')]
             patch_stateful(model, ov_model)
 
-        _save_model(ov_model, output, compress_to_fp16=fp16, load_in_8bit=int8)
-=======
         _save_model(ov_model, output, compression_option=compression_option, compression_ratio=compression_ratio)
->>>>>>> 173aacd2
         clear_class_registry()
         del model
         gc.collect()
@@ -472,14 +453,9 @@
     device: str = "cpu",
     input_shapes: Optional[Dict] = None,
     model_kwargs: Optional[Dict[str, Any]] = None,
-<<<<<<< HEAD
-    fp16: bool = False,
-    int8: bool = False,
-    stateful: bool = False,
-=======
     compression_option: Optional[str] = None,
     compression_ratio: Optional[int] = None,
->>>>>>> 173aacd2
+    stateful: bool = False,
 ) -> Tuple[List[List[str]], List[List[str]]]:
     """
     Export the models to OpenVINO IR format
@@ -532,14 +508,9 @@
                 device=device,
                 input_shapes=input_shapes,
                 model_kwargs=model_kwargs,
-<<<<<<< HEAD
-                fp16=fp16,
-                int8=int8,
-                stateful=stateful,
-=======
                 compression_option=compression_option,
                 compression_ratio=compression_ratio,
->>>>>>> 173aacd2
+                stateful=stateful,
             )
         )
 
