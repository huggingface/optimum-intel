#  Copyright 2024 The HuggingFace Team. All rights reserved.
#
#  Licensed under the Apache License, Version 2.0 (the "License");
#  you may not use this file except in compliance with the License.
#  You may obtain a copy of the License at
#
#      http://www.apache.org/licenses/LICENSE-2.0
#
#  Unless required by applicable law or agreed to in writing, software
#  distributed under the License is distributed on an "AS IS" BASIS,
#  WITHOUT WARRANTIES OR CONDITIONS OF ANY KIND, either express or implied.
#  See the License for the specific language governing permissions and
#  limitations under the License.

import functools
import inspect
import logging
import logging as log
import math
import types
from typing import TYPE_CHECKING, Any, Dict, List, Optional, Tuple, Union

import torch
import torch.nn.functional as F
from transformers.cache_utils import DynamicCache, EncoderDecoderCache
from transformers.modeling_outputs import BaseModelOutput, BaseModelOutputWithPast, BaseModelOutputWithPooling
from transformers.models.phi3.modeling_phi3 import apply_rotary_pos_emb, repeat_kv
from transformers.models.speecht5.modeling_speecht5 import SpeechT5EncoderWithSpeechPrenet

from optimum.exporters.onnx.base import OnnxConfig
from optimum.exporters.onnx.model_patcher import (
    UNSUPPORTED_OPS_PATCHING_SPEC,
    ModelPatcher,
    override_arguments,
    sdpa_mask_without_vmap,
)
from optimum.intel.utils.import_utils import is_diffusers_version, is_torch_version, is_transformers_version


if is_transformers_version(">=", "4.53"):
    from transformers.masking_utils import ALL_MASK_ATTENTION_FUNCTIONS, eager_mask, sdpa_mask
    from transformers.models.qwen3_moe.modeling_qwen3_moe import Qwen3MoeSparseMoeBlock


if TYPE_CHECKING:
    from transformers.cache_utils import Cache
    from transformers.modeling_utils import PreTrainedModel

    from optimum.exporters.onnx.config import OnnxConfig

logger = logging.getLogger(__name__)


for idx, spec in enumerate(UNSUPPORTED_OPS_PATCHING_SPEC):
    if spec.name in {
        # onnx-exporter-specific fixes
        "triu",
        "tril",
        "norm",
        "unfold",
        "rms_norm",
        "repeat_interleave",
        "scaled_dot_product_attention",
    }:
        UNSUPPORTED_OPS_PATCHING_SPEC.pop(idx)


def patch_update_causal_mask(
    model, transformers_version, inner_model_name="model", patch_fn=None, patch_extrnal_model=False
):
    if is_transformers_version(">=", transformers_version):
        inner_model = getattr(model, inner_model_name, None) if not patch_extrnal_model else model
        if inner_model is not None:
            if hasattr(inner_model, "_update_causal_mask"):
                inner_model._orig_update_causal_mask = inner_model._update_causal_mask
            patch_fn = patch_fn or _update_causal_mask_patched
            inner_model._update_causal_mask = types.MethodType(patch_fn, inner_model)


# adopted from https://github.com/huggingface/transformers/blob/f4014e75db0190792b3feeccfc5dc5b5f9f0ce7b/src/transformers/models/llama/modeling_llama.py#L1036
def _update_causal_mask_patched(
    self,
    attention_mask,
    input_tensor,
    cache_position,
    past_key_values,
    output_attentions,
):
    from transformers.cache_utils import StaticCache
    from transformers.modeling_attn_mask_utils import AttentionMaskConverter

    # TODO: As of torch==2.2.0, the `attention_mask` passed to the model in `generate` is 2D and of dynamic length even when the static
    # KV cache is used. This is an issue for torch.compile which then recaptures cudagraphs at each decode steps due to the dynamic shapes.
    # (`recording cudagraph tree for symint key 13`, etc.), which is VERY slow. A workaround is `@torch.compiler.disable`, but this prevents using
    # `fullgraph=True`. See more context in https://github.com/huggingface/transformers/pull/29114

    if self.config._attn_implementation == "flash_attention_2":
        if attention_mask is not None and 0.0 in attention_mask:
            return attention_mask
        return None

    # For SDPA, when possible, we will rely on its `is_causal` argument instead of its `attn_mask` argument, in
    # order to dispatch on Flash Attention 2. This feature is not compatible with static cache, as SDPA will fail
    # to infer the attention mask.
    past_seen_tokens = past_key_values.get_seq_length() if past_key_values is not None else 0
    using_static_cache = isinstance(past_key_values, StaticCache)

    # When output attentions is True, sdpa implementation's forward method calls the eager implementation's forward
    if self.config._attn_implementation == "sdpa" and not using_static_cache and not output_attentions:
        if AttentionMaskConverter._ignore_causal_mask_sdpa(
            attention_mask,
            inputs_embeds=input_tensor,
            past_key_values_length=past_seen_tokens,
            is_training=self.training,
        ):
            return None

    dtype, device = input_tensor.dtype, input_tensor.device
    # difference with original modeling
    # using minimum from dtype with larger bandwidth (float32) may lead to overflow
    # during execution on platforms with default lower precision (bfloat16, float16)
    min_dtype = torch.finfo(torch.float16).min

    sequence_length = input_tensor.shape[1]
    if using_static_cache:
        target_length = past_key_values.get_max_length()
    else:
        target_length = (
            attention_mask.shape[-1]
            if isinstance(attention_mask, torch.Tensor)
            else past_seen_tokens + sequence_length + 1
        )

    if attention_mask is not None and attention_mask.dim() == 4:
        # in this case we assume that the mask comes already in inverted form and requires no inversion or slicing
        if attention_mask.max() != 0:
            raise ValueError("Custom 4D attention mask should be passed in inverted form with max==0`")
        causal_mask = attention_mask
    else:
        # difference with original modeling
        causal_mask = (
            torch.full((sequence_length, target_length), fill_value=1, dtype=dtype, device=device) * min_dtype
        )

        if sequence_length != 1:
            causal_mask = torch.triu(causal_mask, diagonal=1)
        causal_mask *= torch.arange(target_length, device=device) > cache_position.reshape(-1, 1)
        causal_mask = causal_mask[None, None, :, :].expand(input_tensor.shape[0], 1, -1, -1)
        if attention_mask is not None:
            causal_mask = causal_mask.clone()  # copy to contiguous memory for in-place edit
            mask_length = attention_mask.shape[-1]
            padding_mask = causal_mask[:, :, :, :mask_length] + attention_mask[:, None, None, :]
            padding_mask = padding_mask == 0
            causal_mask[:, :, :, :mask_length] = causal_mask[:, :, :, :mask_length].masked_fill(
                padding_mask, min_dtype
            )
    if (
        self.config._attn_implementation == "sdpa"
        and attention_mask is not None
        and attention_mask.device.type == "cuda"
        and not output_attentions
    ):
        # Attend to all tokens in fully masked rows in the causal_mask, for example the relevant first rows when
        # using left padding. This is required by F.scaled_dot_product_attention memory-efficient attention path.
        # Details: https://github.com/pytorch/pytorch/issues/110213
        causal_mask = AttentionMaskConverter._unmask_unattended(causal_mask, min_dtype)

    return causal_mask


# TODO: this is a numerical issue in OpenVINO, let's open an issue to track it
# initialization of sin/cos cached in bf16/fp16 leads to accuracy loss
# reinitialize them to save in float32 before export
def patch_cos_sin_cached_fp32(model):
    if (
        hasattr(model, "layers")
        and hasattr(model.layers[0], "self_attn")
        and hasattr(model.layers[0].self_attn, "rotary_emb")
        and hasattr(model.layers[0].self_attn.rotary_emb, "dtype")
        and hasattr(model.layers[0].self_attn.rotary_emb, "inv_freq")
        and hasattr(model.layers[0].self_attn.rotary_emb, "max_position_embeddings")
        and hasattr(model.layers[0].self_attn.rotary_emb, "_set_cos_sin_cache")
    ):
        for layer in model.layers:
            if layer.self_attn.rotary_emb.dtype != torch.float32:
                layer.self_attn.rotary_emb._set_cos_sin_cache(
                    seq_len=layer.self_attn.rotary_emb.max_position_embeddings,
                    device=layer.self_attn.rotary_emb.inv_freq.device,
                    dtype=torch.float32,
                )


# Adapted from https://github.com/huggingface/transformers/blob/v4.53.0/src/transformers/masking_utils.py#L433
# Specifically for OpenVINO, we use torch.finfo(torch.float16).min instead of torch.finfo(dtype).min
def eager_mask_without_vmap(*args, **kwargs) -> Optional[torch.Tensor]:
    kwargs.pop("allow_is_causal_skip", None)
    dtype = kwargs.get("dtype", torch.float32)
    mask = sdpa_mask_without_vmap(*args, allow_is_causal_skip=False, **kwargs)
    # we use torch.finfo(torch.float16).min instead torch.finfo(dtype).min to avoid an overflow but not
    # sure this is the right way to handle this, we are basically pretending that -65,504 is -inf
    mask = torch.where(
        mask,
        torch.tensor(0.0, device=mask.device, dtype=dtype),
        torch.tensor(torch.finfo(torch.float16).min, device=mask.device, dtype=dtype),
    )
    return mask


class OVDecoderModelPatcher(ModelPatcher):
    def __enter__(self):
        super().__enter__()

        patch_cos_sin_cached_fp32(self._model)
        if hasattr(self._model, "model"):
            patch_cos_sin_cached_fp32(self._model.model)

        if is_transformers_version("<", "4.53.0") and hasattr(self._model, "_update_causal_mask"):
            self._model._update_causal_mask_original = self._model._update_causal_mask
            self._model._update_causal_mask = types.MethodType(_update_causal_mask_patched, self._model)

        if is_transformers_version(">=", "4.53.0"):
            # for OpenVINO, we use torch.finfo(torch.float16).min instead of torch.finfo(dtype).min
            # Although I'm not sure this is the right way to handle this, we are basically pretending that -65,504 is -inf
            ALL_MASK_ATTENTION_FUNCTIONS.register("eager", eager_mask_without_vmap)

            # for decoder models, we use eager mask without vmap for sdpa as well
            # to avoid a nan output issue in OpenVINO that only happens in case of:
            # non-stateful models on cpu and stateful models on npu
            ALL_MASK_ATTENTION_FUNCTIONS.register("sdpa", eager_mask_without_vmap)

    def __exit__(self, exc_type, exc_value, traceback):
        super().__exit__(exc_type, exc_value, traceback)

        if is_transformers_version("<", "4.53") and hasattr(self._model, "_update_causal_mask_original"):
            self._model._update_causal_mask = self._model._update_causal_mask_original
            del self._model._update_causal_mask_original

        if is_transformers_version(">=", "4.53.0"):
            ALL_MASK_ATTENTION_FUNCTIONS.register("sdpa", sdpa_mask)
            ALL_MASK_ATTENTION_FUNCTIONS.register("eager", eager_mask)


def _mixtral_sparse_moe_block_forward(self, hidden_states: torch.Tensor) -> torch.Tensor:
    batch_size, sequence_length, hidden_dim = hidden_states.shape
    hidden_states = hidden_states.view(-1, hidden_dim)
    # router_logits: (batch * sequence_length, n_experts)
    router_logits = self.gate(hidden_states)

    routing_weights = F.softmax(router_logits, dim=1, dtype=torch.float)
    routing_weights, selected_experts = torch.topk(routing_weights, self.top_k, dim=-1)
    routing_weights /= routing_weights.sum(dim=-1, keepdim=True)
    # we cast back to the input dtype
    routing_weights = routing_weights.to(hidden_states.dtype)

    final_hidden_states = torch.zeros(
        (batch_size * sequence_length, hidden_dim), dtype=hidden_states.dtype, device=hidden_states.device
    )

    # One hot encode the selected experts to create an expert mask
    # this will be used to easily index which expert is going to be sollicitated
    expert_mask = torch.nn.functional.one_hot(selected_experts, num_classes=self.num_experts).permute(2, 1, 0)

    # Loop over all available experts in the model and perform the computation on each expert
    for expert_idx in range(self.num_experts):
        expert_layer = self.experts[expert_idx]
        idx, top_x = torch.where(expert_mask[expert_idx])

        # Index the correct hidden states and compute the expert hidden state for
        # the current expert. We need to make sure to multiply the output hidden
        # states by `routing_weights` on the corresponding tokens (top-1 and top-2)
        current_state = hidden_states[None, top_x].reshape(-1, hidden_dim)
        current_hidden_states = expert_layer(current_state) * routing_weights[top_x, idx, None]

        final_hidden_states.index_add_(0, top_x, current_hidden_states.to(hidden_states.dtype))
    final_hidden_states = final_hidden_states.reshape(batch_size, sequence_length, hidden_dim)
    return final_hidden_states, router_logits


class MixtralModelPatcher(OVDecoderModelPatcher):
    def __enter__(self):
        super().__enter__()

        for layer in self._model.model.layers:
            layer.block_sparse_moe._unpatched_forward = layer.block_sparse_moe.forward
            layer.block_sparse_moe.forward = types.MethodType(
                _mixtral_sparse_moe_block_forward, layer.block_sparse_moe
            )

    def __exit__(self, exc_type, exc_value, traceback):
        super().__exit__(exc_type, exc_value, traceback)

        for layer in self._model.model.layers:
            layer.block_sparse_moe.forward = layer.block_sparse_moe._unpatched_forward


class ArcticModelPatcher(MixtralModelPatcher):
    def __enter__(self):
        # model initialize some weights for matrix multiplication in bfloat16, that lead to inconsistency of dtype
        try:
            self._model.to(torch.float32)
        except Exception:
            pass

        super().__enter__()


def _chatglm_transformer_forward(
    self,
    input_ids,
    position_ids: Optional[torch.Tensor] = None,
    attention_mask: Optional[torch.BoolTensor] = None,
    full_attention_mask: Optional[torch.BoolTensor] = None,
    past_key_values: Optional[Tuple[Tuple[torch.Tensor, torch.Tensor], ...]] = None,
    inputs_embeds: Optional[torch.Tensor] = None,
    use_cache: Optional[bool] = None,
    output_hidden_states: Optional[bool] = None,
    return_dict: Optional[bool] = None,
):
    output_hidden_states = (
        output_hidden_states if output_hidden_states is not None else self.config.output_hidden_states
    )
    use_cache = use_cache if use_cache is not None else self.config.use_cache
    return_dict = return_dict if return_dict is not None else self.config.use_return_dict

    batch_size, seq_length = input_ids.shape

    if inputs_embeds is None:
        inputs_embeds = self.embedding(input_ids)

    if getattr(self, "pre_seq_len", None) is not None:
        if past_key_values is None:
            past_key_values = self.get_prompt(
                batch_size=batch_size,
                device=input_ids.device,
                dtype=inputs_embeds.dtype,
            )
        if attention_mask is not None:
            attention_mask = torch.cat(
                [
                    attention_mask.new_ones((batch_size, self.pre_seq_len)),
                    attention_mask,
                ],
                dim=-1,
            )

    if full_attention_mask is None:
        if past_key_values is not None:
            full_attention_mask = torch.ones(
                batch_size,
                seq_length,
                seq_length,
                device=input_ids.device,
                dtype=torch.float,
            ) * float("-inf")
            full_attention_mask.triu_(diagonal=1)
            past_length = 0
            if past_key_values:
                past_length = past_key_values[0][0].shape[0]
            if past_length:
                full_attention_mask = torch.cat(
                    (
                        torch.zeros(batch_size, seq_length, past_length, device=input_ids.device),
                        full_attention_mask,
                    ),
                    dim=-1,
                )
            full_attention_mask.unsqueeze_(1)

    # Rotary positional embeddings
    rotary_pos_emb = self.rotary_pos_emb(self.seq_length)
    if position_ids is not None:
        rotary_pos_emb = rotary_pos_emb[position_ids]
    else:
        rotary_pos_emb = rotary_pos_emb[None, :seq_length]
    rotary_pos_emb = rotary_pos_emb.transpose(0, 1).contiguous()

    # Run encoder.
    hidden_states, presents, all_hidden_states, all_self_attentions = self.encoder(
        inputs_embeds,
        full_attention_mask,
        rotary_pos_emb=rotary_pos_emb,
        kv_caches=past_key_values,
        use_cache=use_cache,
        output_hidden_states=output_hidden_states,
    )

    if not return_dict:
        return tuple(v for v in [hidden_states, presents, all_hidden_states, all_self_attentions] if v is not None)

    return BaseModelOutputWithPast(
        last_hidden_state=hidden_states,
        past_key_values=presents,
        hidden_states=all_hidden_states,
        attentions=all_self_attentions,
    )


def _chatglm2_get_context_layer(query_layer: torch.Tensor, key_layer: torch.Tensor, value_layer: torch.Tensor):
    mask = torch.zeros((query_layer.shape[-2], key_layer.shape[-2]), dtype=query_layer.dtype)
    if query_layer.shape[2] == key_layer.shape[2]:
        tmp_mask = torch.ones((query_layer.shape[-2], key_layer.shape[-2]), dtype=torch.bool).triu(diagonal=1)
        mask.masked_fill_(tmp_mask, float("-inf"))

    context_layer = torch.nn.functional.scaled_dot_product_attention(
        query_layer, key_layer, value_layer, attn_mask=mask
    )
    return context_layer


def _chatglm2_core_attention_forward(self, query_layer, key_layer, value_layer, attention_mask):
    query_layer, key_layer, value_layer = [k.permute(1, 2, 0, 3) for k in [query_layer, key_layer, value_layer]]
    if attention_mask is None:
        context_layer = _chatglm2_get_context_layer(query_layer, key_layer, value_layer)
    else:
        context_layer = torch.nn.functional.scaled_dot_product_attention(
            query_layer, key_layer, value_layer, attention_mask
        )
    context_layer = context_layer.permute(2, 0, 1, 3)
    new_context_layer_shape = context_layer.size()[:-2] + (self.hidden_size_per_partition,)
    context_layer = context_layer.reshape(*new_context_layer_shape)

    return context_layer


def _glm4_core_attention_forward(self, query_layer, key_layer, value_layer, attention_mask):
    causal_mask = torch.zeros_like(attention_mask, dtype=torch.float32)
    causal_mask.masked_fill_(attention_mask, float("-inf"))
    context_layer = torch.nn.functional.scaled_dot_product_attention(query_layer, key_layer, value_layer, causal_mask)
    context_layer = context_layer.transpose(1, 2).contiguous()
    new_context_layer_shape = context_layer.size()[:-2] + (self.hidden_size_per_partition,)
    context_layer = context_layer.reshape(*new_context_layer_shape)
    return context_layer


class ChatGLMModelPatcher(OVDecoderModelPatcher):
    def __init__(
        self,
        config: "OnnxConfig",
        model: "PreTrainedModel",
        model_kwargs: Dict[str, Any],
    ):
        super().__init__(config, model, model_kwargs)
        self.is_v4 = hasattr(self._model.config, "rope_ratio")

    def __enter__(self):
        super().__enter__()

        if not self.is_v4:
            self._model.transformer._orig_forward = self._model.transformer.forward
            self._model.transformer.forward = types.MethodType(_chatglm_transformer_forward, self._model.transformer)
        for block in self._model.transformer.encoder.layers:
            block.self_attention.core_attention._orig_forward = block.self_attention.core_attention.forward
            block.self_attention.core_attention.forward = types.MethodType(
                _chatglm2_core_attention_forward if not self.is_v4 else _glm4_core_attention_forward,
                block.self_attention.core_attention,
            )

    def __exit__(self, exc_type, exc_value, traceback):
        super().__exit__(exc_type, exc_value, traceback)
        if hasattr(self._model.transformer, "_orig_forward"):
            self._model.transformer.forward = self._model.transformer._orig_forward
        for block in self._model.transformer.encoder.layers:
            block.self_attention.core_attention.forward = block.self_attention.core_attention._orig_forward


# what does this patch exactly ?
def llama_gemma_rotary_emb_forward(self, x, position_ids, seq_len=None):
    # adopted from https://github.com/huggingface/transformers/blob/main/src/transformers/models/gemma/modeling_gemma.py#L104
    _seq_len = torch.max(position_ids) + 1 if seq_len is None else seq_len
    if _seq_len > self.embed_positions.shape[0]:
        if seq_len is None:
            return self._orig_forward(x, position_ids)
        else:
            return self._orig_forward(x, position_ids, seq_len)
    sincos = self.embed_positions[position_ids]
    sin, cos = torch.split(sincos, sincos.shape[-1] // 2, dim=-1)
    return cos, sin


def create_sinusoidal_positions(num_pos: int, dim: int, base: int = 10000, inv_freq=None) -> torch.Tensor:
    # adopted from https://github.com/huggingface/transformers/blob/main/src/transformers/models/llama/modeling_llama.py#L101
    if inv_freq is None:
        inv_freq = 1.0 / (base ** (torch.arange(0, dim, 2, dtype=torch.int64) / dim))

    sinusoid_inp = torch.einsum("i , j -> i j", torch.arange(num_pos, dtype=torch.int64).float(), inv_freq).float()
    emb = torch.cat((sinusoid_inp, sinusoid_inp), dim=-1)
    return torch.cat((torch.sin(emb), torch.cos(emb)), dim=1)


# cos/sin for rotary position embeddings also having issues with bf16 and efficiency due to calculation on each step, use precomputed
def create_embed_positions_buffer(rotary_emb, max_position_embeddings: int = None):
    inv_freq = getattr(rotary_emb, "inv_freq", None)

    dim, base = None, None
    if inv_freq is None:
        base = rotary_emb.base
        dim = rotary_emb.dim

    return create_sinusoidal_positions(max_position_embeddings, dim, base, inv_freq)


# copied from https://github.com/huggingface/transformers/commit/57d7594a79a9f5d835abf2d4d384db0e4818e548 to unblock export with transformers 4.42
def _mistral_update_causal_mask(
    self,
    attention_mask: torch.Tensor,
    input_tensor: torch.Tensor,
    cache_position: torch.Tensor,
    past_key_values: "Cache",
    use_cache: bool,
    output_attentions: bool,
):
    from transformers.cache_utils import SlidingWindowCache, StaticCache
    from transformers.modeling_attn_mask_utils import AttentionMaskConverter

    # TODO: As of torch==2.2.0, the `attention_mask` passed to the model in `generate` is 2D and of dynamic length even when the static
    # KV cache is used. This is an issue for torch.compile which then recaptures cudagraphs at each decode steps due to the dynamic shapes.
    # (`recording cudagraph tree for symint key 13`, etc.), which is VERY slow. A workaround is `@torch.compiler.disable`, but this prevents using
    # `fullgraph=True`. See more context in https://github.com/huggingface/transformers/pull/29114

    if self._attn_implementation == "flash_attention_2":
        if attention_mask is not None and use_cache:
            is_padding_right = attention_mask[:, -1].sum().item() != input_tensor.size()[0]
            if is_padding_right:
                raise ValueError(
                    "You are attempting to perform batched generation with padding_side='right'"
                    " this may lead to unexpected behaviour for Flash Attention version of Mistral. Make sure to "
                    " call `tokenizer.padding_side  = 'left'` before tokenizing the input. "
                )
        if attention_mask is not None and 0.0 in attention_mask:
            return attention_mask
        return None

    # For SDPA, when possible, we will rely on its `is_causal` argument instead of its `attn_mask` argument, in
    # order to dispatch on Flash Attention 2. This feature is not compatible with static cache, as SDPA will fail
    # to infer the attention mask.

    # cache_position must be valid here no matter which cache we use
    past_seen_tokens = cache_position[0] if past_key_values is not None else 0
    using_static_cache = isinstance(past_key_values, StaticCache)
    using_sliding_window_cache = isinstance(past_key_values, SlidingWindowCache)

    if (
        self.config._attn_implementation == "sdpa"
        and not (using_static_cache or using_sliding_window_cache)
        and not output_attentions
    ):
        if AttentionMaskConverter._ignore_causal_mask_sdpa(
            attention_mask,
            inputs_embeds=input_tensor,
            past_key_values_length=past_seen_tokens,
            sliding_window=self.config.sliding_window,
            is_training=self.training,
        ):
            return None

    dtype, device = input_tensor.dtype, input_tensor.device
    min_dtype = torch.finfo(torch.float16).min
    sequence_length = input_tensor.shape[1]
    # SlidingWindowCache
    if using_sliding_window_cache:
        target_length = max(sequence_length, self.config.sliding_window)
    # StaticCache
    elif using_static_cache:
        target_length = past_key_values.get_max_length()
    # DynamicCache or no cache
    else:
        target_length = (
            attention_mask.shape[-1]
            if isinstance(attention_mask, torch.Tensor)
            else past_seen_tokens + sequence_length + 1
        )

    if attention_mask is not None and attention_mask.dim() == 4:
        # in this case we assume that the mask comes already in inverted form and requires no inversion or slicing
        if attention_mask.max() != 0:
            raise ValueError("Custom 4D attention mask should be passed in inverted form with max==0`")
        causal_mask = attention_mask
    else:
        causal_mask = torch.full((sequence_length, target_length), fill_value=min_dtype, dtype=dtype, device=device)
        exclude_mask = torch.arange(target_length, device=device) > cache_position.reshape(-1, 1)
        if self.config.sliding_window is not None:
            if not using_sliding_window_cache or sequence_length > self.config.sliding_window:
                exclude_mask = exclude_mask.bitwise_or(
                    torch.arange(target_length, device=device)
                    <= (cache_position.reshape(-1, 1) - self.config.sliding_window)
                )
        causal_mask *= exclude_mask
        causal_mask = causal_mask[None, None, :, :].expand(input_tensor.shape[0], 1, -1, -1)
        if attention_mask is not None:
            causal_mask = causal_mask.clone()  # copy to contiguous memory for in-place edit
            if attention_mask.dim() == 2:
                mask_length = attention_mask.shape[-1]
                padding_mask = causal_mask[:, :, :, :mask_length] + attention_mask[:, None, None, :]
                padding_mask = padding_mask == 0
                causal_mask[:, :, :, :mask_length] = causal_mask[:, :, :, :mask_length].masked_fill(
                    padding_mask, min_dtype
                )

    if (
        self.config._attn_implementation == "sdpa"
        and attention_mask is not None
        and attention_mask.device.type == "cuda"
        and not output_attentions
    ):
        # Attend to all tokens in fully masked rows in the causal_mask, for example the relevant first rows when
        # using left padding. This is required by F.scaled_dot_product_attention memory-efficient attention path.
        # Details: https://github.com/pytorch/pytorch/issues/110213
        causal_mask = AttentionMaskConverter._unmask_unattended(causal_mask, min_dtype)

    return causal_mask


class MistralModelPatcher(OVDecoderModelPatcher):
    def __enter__(self):
        super().__enter__()
        if is_transformers_version("<", "4.48.0"):
            # apply fix https://github.com/huggingface/transformers/commit/57d7594a79a9f5d835abf2d4d384db0e4818e548
            self._model.model._orig_update_causal_mask = self._model.model._update_causal_mask
            self._model.model._update_causal_mask = types.MethodType(_mistral_update_causal_mask, self._model.model)

        if hasattr(self._model, "model") and hasattr(self._model.model, "layers"):
            for layer in self._model.model.layers:
                if hasattr(layer.self_attn, "rotary_emb"):
                    embed_positions = create_embed_positions_buffer(
                        rotary_emb=layer.self_attn.rotary_emb,
                        max_position_embeddings=self._model.config.max_position_embeddings,
                    )
                    layer.self_attn.rotary_emb.register_buffer("embed_positions", embed_positions)
                    layer.self_attn.rotary_emb._orig_forward = layer.self_attn.rotary_emb.forward
                    layer.self_attn.rotary_emb.forward = types.MethodType(
                        llama_gemma_rotary_emb_forward, layer.self_attn.rotary_emb
                    )

    def __exit__(self, exc_type, exc_value, traceback):
        super().__exit__(exc_type, exc_value, traceback)

        if is_transformers_version("<", "4.48.0"):
            self._model.model._update_causal_mask = self._model.model._orig_update_causal_mask
            del self._model.model._orig_update_causal_mask

        if hasattr(self._model.model, "model") and hasattr(self._model.model.model, "layers"):
            for layer in self._model.model.layers:
                if hasattr(layer.self_attn, "rotary_emb"):
                    layer.self_attn.rotary_emb.forward = layer.self_attn.rotary_emb._orig_forward
                    del layer.self_attn.rotary_emb._orig_forward


SUPPORT_SDPA = is_torch_version(">", "2.1.0")


# TODO: why
def _qwen_rotate_half(x):
    from einops import rearrange

    x = rearrange(x, "... (j d) -> ... j d", j=2)
    x1, x2 = x.unbind(dim=-2)
    return torch.cat((-x2, x1), dim=-1)


# TODO: why
def _qwen_apply_rotary_pos_emb(t, freqs):
    cos, sin = freqs
    rot_dim = freqs[0].shape[-1]
    cos, sin = freqs
    t_, t_pass_ = t[..., :rot_dim], t[..., rot_dim:]
    t_ = t_.float()
    t_pass_ = t_pass_.float()
    t_ = (t_ * cos) + (_qwen_rotate_half(t_) * sin)
    return torch.cat((t_, t_pass_), dim=-1).type_as(t)


# TODO: why
def _qwen_quantize_cache_v(fdata, bits, qmax, qmin):
    # b, s, head, h-dim->b, head, s, h-dim
    qtype = torch.uint8
    device = fdata.device
    shape = fdata.shape

    fdata_cal = torch.flatten(fdata, 2)
    fmax = torch.amax(fdata_cal, dim=-1, keepdim=True)
    fmin = torch.amin(fdata_cal, dim=-1, keepdim=True)
    # Compute params
    if qmax.device != fmax.device:
        qmax = qmax.to(device)
        qmin = qmin.to(device)
    scale = (fmax - fmin) / (qmax - qmin)
    zero = qmin - fmin / scale
    scale = scale.unsqueeze(-1).repeat(1, 1, shape[2], 1).contiguous()
    zero = zero.unsqueeze(-1).repeat(1, 1, shape[2], 1).contiguous()
    # Quantize
    res_data = fdata / scale + zero
    qdata = torch.clamp(res_data, qmin, qmax).to(qtype)
    return qdata.contiguous(), scale, zero


# TODO: why
def _qwen_attention_forward(
    self,
    hidden_states: Optional[Tuple[torch.FloatTensor]],
    rotary_pos_emb_list: Optional[List[List[torch.Tensor]]] = None,
    layer_past: Optional[Tuple[torch.Tensor]] = None,
    attention_mask: Optional[torch.FloatTensor] = None,
    head_mask: Optional[torch.FloatTensor] = None,
    encoder_hidden_states: Optional[torch.Tensor] = None,
    encoder_attention_mask: Optional[torch.FloatTensor] = None,
    output_attentions: Optional[bool] = False,
    use_cache: Optional[bool] = False,
):
    mixed_x_layer = self.c_attn(hidden_states)

    query, key, value = mixed_x_layer.split(self.split_size, dim=2)

    query = self._split_heads(query, self.num_heads, self.head_dim)
    key = self._split_heads(key, self.num_heads, self.head_dim)
    value = self._split_heads(value, self.num_heads, self.head_dim)

    if rotary_pos_emb_list is not None:
        cur_len = query.shape[1]
        if len(rotary_pos_emb_list) == 1:
            rotary_pos_emb = rotary_pos_emb_list[0]
            rotary_pos_emb = [i[:, -cur_len:, :, :] for i in rotary_pos_emb]
            rotary_pos_emb = (rotary_pos_emb,) * 2
            q_pos_emb, k_pos_emb = rotary_pos_emb
            # Slice the pos emb for current inference
            query = _qwen_apply_rotary_pos_emb(query, q_pos_emb)
            key = _qwen_apply_rotary_pos_emb(key, k_pos_emb)
        else:
            query_list = []
            key_list = []
            for i, rotary_pos_emb in enumerate(rotary_pos_emb_list):
                rotary_pos_emb = [i[:, -cur_len:, :, :] for i in rotary_pos_emb]
                rotary_pos_emb = (rotary_pos_emb,) * 2
                q_pos_emb, k_pos_emb = rotary_pos_emb
                # Slice the pos emb for current inference
                query_list += [_qwen_apply_rotary_pos_emb(query[i : i + 1, :, :], q_pos_emb)]
                key_list += [_qwen_apply_rotary_pos_emb(key[i : i + 1, :, :], k_pos_emb)]
            query = torch.cat(query_list, dim=0)
            key = torch.cat(key_list, dim=0)

    if self.use_cache_quantization:
        key = _qwen_quantize_cache_v(key.permute(0, 2, 1, 3), bits=8, qmin=self.cache_qmin, qmax=self.cache_qmax)
        value = _qwen_quantize_cache_v(value.permute(0, 2, 1, 3), bits=8, qmin=self.cache_qmin, qmax=self.cache_qmax)

    if layer_past is not None:
        past_key, past_value = layer_past[0], layer_past[1]
        if self.use_cache_quantization:
            # use_cache_quantization:
            # present=((q_key,key_scale,key_zero_point),
            #          (q_value,value_scale,value_zero_point))
            key = (
                torch.cat((past_key[0], key[0]), dim=2),
                torch.cat((past_key[1], key[1]), dim=2),
                torch.cat((past_key[2], key[2]), dim=2),
            )
            value = (
                torch.cat((past_value[0], value[0]), dim=2),
                torch.cat((past_value[1], value[1]), dim=2),
                torch.cat((past_value[2], value[2]), dim=2),
            )
        else:
            # not use_cache_quantization:
            # present=(key,value)
            key = torch.cat((past_key, key), dim=1)
            value = torch.cat((past_value, value), dim=1)

    if use_cache:
        present = (key, value)
    else:
        present = None

    if self.use_logn_attn and not self.training:
        if self.use_cache_quantization:
            seq_start = key[0].size(2) - query.size(1)
            seq_end = key[0].size(2)
        else:
            seq_start = key.size(1) - query.size(1)
            seq_end = key.size(1)
        logn_tensor = self.logn_tensor[:, seq_start:seq_end, :, :].type_as(query)
        query = query * logn_tensor.expand_as(query)

    if self.use_flash_attn and not self.is_fp32 and query.is_cuda:
        q, k, v = query, key, value
        attn_output = self.core_attention_flash(q, k, v, attention_mask=attention_mask)
    else:
        registered_causal_mask = torch.tril(
            torch.ones((key.size(1), key.size(1)), dtype=torch.bool, device=key.device)
        ).view(1, 1, key.size(1), key.size(1))
        query = query.permute(0, 2, 1, 3)
        if not self.use_cache_quantization:
            key = key.permute(0, 2, 1, 3)
            value = value.permute(0, 2, 1, 3)

        if not self.use_cache_quantization and SUPPORT_SDPA:
            # For performance, using constant tril to generate causal_mask
            causal_mask = self.bias[:, :, key.size(-2) - query.size(-2) : key.size(-2), : key.size(-2)]
            if attention_mask is not None:
                attention_mask = attention_mask.expand(-1, -1, query.size(2), -1).masked_fill(
                    ~causal_mask, torch.finfo(query.dtype).min
                )
            else:
                attention_mask = causal_mask
            attn_output = F.scaled_dot_product_attention(query, key, value, attn_mask=attention_mask).transpose(1, 2)
            attn_weight = None
        else:
            attn_output, attn_weight = self._attn(query, key, value, registered_causal_mask, attention_mask, head_mask)
    context_layer = self._merge_heads(attn_output, self.num_heads, self.head_dim)

    attn_output = self.c_proj(context_layer)

    outputs = (attn_output, present)
    if output_attentions:
        if self.use_flash_attn and not self.is_fp32:
            raise ValueError("Cannot output attentions while using flash-attn")
        else:
            outputs += (attn_weight,)
    return outputs


class QwenModelPatcher(OVDecoderModelPatcher):
    def __init__(
        self,
        config: "OnnxConfig",
        model: "PreTrainedModel",
        model_kwargs: Dict[str, Any],
    ):
        super().__init__(config, model, model_kwargs)

        self.original_fp16 = model.config.fp16
        self.original_bf16 = model.config.bf16
        model.config.bf16 = False
        model.config.fp16 = False
        if self.original_fp16 or self.original_bf16:
            # GPTQ models does to support casting to dtype
            try:
                model.to(torch.float32)
            except Exception:
                pass
        model.transformer.rotary_emb(2048)

    def __enter__(self):
        super().__enter__()
        max_positions = self._model.config.seq_length
        for block in self._model.transformer.h:
            block.attn._orig_forward = block.attn.forward
            # For performance, using constant tril to generate causal_mask
            block.attn.register_buffer(
                "bias",
                torch.tril(torch.ones((max_positions, max_positions), dtype=torch.bool)).view(
                    1, 1, max_positions, max_positions
                ),
                persistent=False,
            )
            block.attn.forward = types.MethodType(_qwen_attention_forward, block.attn)

    def __exit__(self, exc_type, exc_value, traceback):
        super().__exit__(exc_type, exc_value, traceback)
        for block in self._model.transformer.h:
            block.attn.forward = block.attn._orig_forward
        self._model.config.bf16 = self.original_bf16
        self._model.config.fp16 = self.original_fp16


def _baichuan13b_atten_forward(
    self,
    hidden_states: torch.Tensor,
    attention_mask: Optional[torch.Tensor] = None,
    past_key_value: Optional[Tuple[torch.Tensor]] = None,
    output_attentions: bool = False,
    use_cache: bool = True,
) -> Tuple[torch.Tensor, Optional[torch.Tensor], Optional[Tuple[torch.Tensor]]]:
    bsz, q_len, _ = hidden_states.size()

    proj = self.W_pack(hidden_states)
    proj = proj.unflatten(-1, (3, self.hidden_size)).unsqueeze(0).transpose(0, -2).squeeze(-2)
    query_states = proj[0].view(bsz, q_len, self.num_heads, self.head_dim).transpose(1, 2)
    key_states = proj[1].view(bsz, q_len, self.num_heads, self.head_dim).transpose(1, 2)
    value_states = proj[2].view(bsz, q_len, self.num_heads, self.head_dim).transpose(1, 2)

    kv_seq_len = key_states.shape[-2]
    if past_key_value is not None:
        kv_seq_len += past_key_value[0].shape[-2]

    if past_key_value is not None:
        # reuse k, v, self_attention
        if attention_mask is not None:
            attention_mask = attention_mask[:, :, -key_states.shape[-2] :, :]
        key_states = torch.cat([past_key_value[0], key_states], dim=2)
        value_states = torch.cat([past_key_value[1], value_states], dim=2)
    if not output_attentions:
        past_key_value = (key_states, value_states) if use_cache else None
        attn_output = F.scaled_dot_product_attention(query_states, key_states, value_states, attn_mask=attention_mask)
        attn_weights = None
    else:
        attn_weights = torch.matmul(query_states, key_states.transpose(2, 3)) / math.sqrt(self.head_dim)

        if attention_mask is not None:
            if q_len == 1:  # inference with cache
                if len(attention_mask.size()) == 4:
                    attention_mask = attention_mask[:, :, -1:, :]
                else:
                    attention_mask = attention_mask[:, -1:, :]
            attn_weights = attn_weights + attention_mask
        attn_weights = torch.max(attn_weights, torch.tensor(torch.finfo(attn_weights.dtype).min))
        attn_weights = torch.nn.functional.softmax(attn_weights, dim=-1)
        attn_output = torch.matmul(attn_weights, value_states)

    attn_output = attn_output.transpose(1, 2)
    attn_output = attn_output.reshape(bsz, q_len, self.hidden_size)
    attn_output = self.o_proj(attn_output)

    return attn_output, attn_weights, past_key_value


# Adapted from https://huggingface.co/baichuan-inc/Baichuan-7B/blob/262c8cb58b6d3615c208d9230baa869fddee2adb/modeling_baichuan.py#L181
def _baichuan7b_attn_forward(
    self,
    hidden_states: torch.Tensor,
    attention_mask: Optional[torch.Tensor] = None,
    position_ids: Optional[torch.LongTensor] = None,
    past_key_value: Optional[Tuple[torch.Tensor]] = None,
    output_attentions: bool = False,
    use_cache: bool = False,
) -> Tuple[torch.Tensor, Optional[torch.Tensor], Optional[Tuple[torch.Tensor]]]:
    def rotate_half(x):
        """Rotates half the hidden dims of the input."""
        x1 = x[..., : x.shape[-1] // 2]
        x2 = x[..., x.shape[-1] // 2 :]
        return torch.cat((-x2, x1), dim=-1)

    def apply_rotary_pos_emb(q, k, cos, sin, position_ids):
        # The first two dimensions of cos and sin are always 1, so we can `squeeze` them.
        cos = cos.squeeze(1).squeeze(0)  # [seq_len, dim]
        sin = sin.squeeze(1).squeeze(0)  # [seq_len, dim]
        cos = cos[position_ids].unsqueeze(1)  # [bs, 1, seq_len, dim]
        sin = sin[position_ids].unsqueeze(1)  # [bs, 1, seq_len, dim]
        q_embed = (q * cos) + (rotate_half(q) * sin)
        k_embed = (k * cos) + (rotate_half(k) * sin)
        return q_embed, k_embed

    bsz, q_len, _ = hidden_states.size()

    proj = self.W_pack(hidden_states)
    proj = proj.unflatten(-1, (3, self.hidden_size)).unsqueeze(0).transpose(0, -2).squeeze(-2)
    query_states = proj[0].view(bsz, q_len, self.num_heads, self.head_dim).transpose(1, 2)
    key_states = proj[1].view(bsz, q_len, self.num_heads, self.head_dim).transpose(1, 2)
    value_states = proj[2].view(bsz, q_len, self.num_heads, self.head_dim).transpose(1, 2)

    kv_seq_len = key_states.shape[-2]
    if past_key_value is not None:
        kv_seq_len += past_key_value[0].shape[-2]
    cos, sin = self.rotary_emb(value_states, seq_len=kv_seq_len)
    query_states, key_states = apply_rotary_pos_emb(query_states, key_states, cos, sin, position_ids)
    # [bsz, nh, t, hd]

    if past_key_value is not None:
        # reuse k, v, self_attention
        key_states = torch.cat([past_key_value[0], key_states], dim=2)
        value_states = torch.cat([past_key_value[1], value_states], dim=2)

    past_key_value = (key_states, value_states) if use_cache else None
    if not output_attentions:
        attn_weights = None
        attn_output = F.scaled_dot_product_attention(
            query_states, key_states, value_states, attn_mask=attention_mask, scale=1 / math.sqrt(self.head_dim)
        )
    else:
        attn_weights = torch.matmul(query_states, key_states.transpose(2, 3)) / math.sqrt(self.head_dim)
        if attention_mask is not None:
            attn_weights = attn_weights + attention_mask
        attn_weights = torch.nn.functional.softmax(attn_weights, dim=-1, dtype=torch.float32).to(query_states.dtype)
        attn_output = torch.matmul(attn_weights, value_states)

    attn_output = attn_output.transpose(1, 2)
    attn_output = attn_output.reshape(bsz, q_len, self.hidden_size)
    attn_output = self.o_proj(attn_output)

    return attn_output, attn_weights, past_key_value


class BaichuanModelPatcher(OVDecoderModelPatcher):
    def __init__(
        self,
        config: "OnnxConfig",
        model: "PreTrainedModel",
        model_kwargs: Dict[str, Any],
    ):
        super().__init__(config, model, model_kwargs)
        # model has first inference buffers initialization
        if hasattr(self._model.lm_head, "first_flag"):
            self._model(torch.ones((1, 10), dtype=torch.int64), torch.ones((1, 10), dtype=torch.int64))

    def __enter__(self):
        super().__enter__()
        # override signature to have position_ids
        if "position_ids" not in inspect.signature(self._model.forward).parameters:
            self._model._orig_forward = self._model.forward

            def forward(
                self,
                input_ids: torch.LongTensor = None,
                attention_mask: Optional[torch.Tensor] = None,
                past_key_values: Optional[Tuple[torch.FloatTensor]] = None,
                inputs_embeds: Optional[torch.FloatTensor] = None,
                labels: Optional[torch.LongTensor] = None,
                use_cache: Optional[bool] = None,
                output_attentions: Optional[bool] = False,
                output_hidden_states: Optional[bool] = False,
                return_dict: Optional[bool] = True,
                position_ids: Optional[torch.LongTensor] = None,
            ):
                return self._orig_forward(
                    input_ids=input_ids,
                    attention_mask=attention_mask,
                    past_key_values=past_key_values,
                    inputs_embeds=inputs_embeds,
                    labels=labels,
                    use_cache=past_key_values is not None,
                    output_attentions=output_attentions,
                    output_hidden_states=output_hidden_states,
                    return_dict=self.config.return_dict,
                )

            self._model.forward = types.MethodType(forward, self._model)
            for layer in self._model.model.layers:
                layer.self_attn._orig_forward = layer.self_attn.forward
                layer.self_attn.forward = types.MethodType(_baichuan13b_atten_forward, layer.self_attn)
        else:
            for layer in self._model.model.layers:
                layer.self_attn._orig_forward = layer.self_attn.forward
                layer.self_attn.forward = types.MethodType(_baichuan7b_attn_forward, layer.self_attn)

    def __exit__(self, exc_type, exc_value, traceback):
        super().__exit__(exc_type, exc_value, traceback)
        if hasattr(self._model, "_orig_forward"):
            self._model.forward = self._model._orig_forward

        for layer in self._model.model.layers:
            if hasattr(layer.self_attn, "_orig_forward"):
                layer.self_attn.forward = layer.self_attn._orig_forward


# Modified from https://github.com/huggingface/transformers/blob/v4.48.0/src/transformers/models/mpt/modeling_mpt.py#L90
def _mpt_sdpa_attention_forward(
    self,
    hidden_states: torch.Tensor,
    position_bias: torch.Tensor,
    past_key_value: Optional[Tuple[torch.Tensor]] = None,
    attention_mask: Optional[torch.Tensor] = None,
    cache_position: Optional[torch.Tensor] = None,
):
    batch_size, seq_length = hidden_states.shape[:2]

    mixed_qkv = self.Wqkv(hidden_states)
    query_states, key_states, value_states = mixed_qkv.chunk(3, dim=2)
    query_states = query_states.reshape(batch_size, seq_length, self.n_heads, self.head_dim).transpose(1, 2)
    key_states = key_states.reshape(batch_size, seq_length, self.n_heads, self.head_dim).transpose(1, 2)
    value_states = value_states.reshape(batch_size, seq_length, self.n_heads, self.head_dim).transpose(1, 2)

    if past_key_value is not None:
        # starting from v4.54 https://github.com/huggingface/transformers/blob/v4.54.0/src/transformers/models/mpt/modeling_mpt.py#L362
        if is_transformers_version(">=", "4.54"):
            cache_kwargs = {"cache_position": cache_position}
            key_states, value_states = past_key_value.update(key_states, value_states, self.layer_idx, cache_kwargs)
            pkv_seq_length = past_key_value.get_seq_length()

        else:
            if len(past_key_value) != 0:
                key_states = torch.cat([past_key_value[0], key_states], dim=2)
                value_states = torch.cat([past_key_value[1], value_states], dim=2)
            past_key_value = (key_states, value_states)
            pkv_seq_length = past_key_value[0].shape[2]

    key_length = key_states.shape[-2]
    query_length = seq_length if past_key_value is None else seq_length + pkv_seq_length
    attention_mask_sdpa = torch.ones(
        (query_states.shape[0], query_states.shape[1], query_states.shape[2], key_states.shape[2]),
        dtype=query_states.dtype,
    )
    if position_bias is not None:
        position_bias_query_index = max(0, position_bias.size(1) - query_length)
        position_bias_key_index = max(0, position_bias.size(2) - key_length)

        position_bias = position_bias[:, position_bias_query_index:, position_bias_key_index:]
        attention_mask_sdpa += position_bias
    attention_mask_sdpa.masked_fill_(attention_mask, torch.finfo(query_states.dtype).min)
    context_states = torch.nn.functional.scaled_dot_product_attention(
        query_states,
        key_states,
        value_states,
        attn_mask=attention_mask_sdpa,
        dropout_p=self.attn_dropout_p,
        scale=self.softmax_scale,
    )

    context_states = context_states.permute(0, 2, 1, 3).contiguous().view(batch_size, seq_length, -1)
    attn_output = self.out_proj(context_states)

    outputs = (attn_output, None)

    if is_transformers_version("<", "4.54"):
        outputs += (past_key_value,)

    return outputs


# Mofied from https://github.com/huggingface/transformers/blob/v4.48.0/src/transformers/models/mpt/modeling_mpt.py#L188
def _mpt_block_forward(
    self,
    hidden_states: torch.Tensor,
    position_bias: torch.Tensor,
    attention_mask: torch.Tensor,
    layer_past: Optional[Tuple[torch.Tensor, torch.Tensor]] = None,
    use_cache: bool = False,
    output_attentions: bool = False,
    cache_position: Optional[torch.Tensor] = None,
):
    # hidden_states: [batch_size, seq_length, hidden_size]
    # Layer norm at the beginning of the transformer layer.
    layernorm_output = self.norm_1(hidden_states)

    residual = hidden_states

    if not output_attentions:
        # Self attention.
        attn_out = self.attn(
            layernorm_output,
            position_bias=position_bias,
            attention_mask=attention_mask,
            past_key_value=layer_past,
            cache_position=cache_position,
        )
    else:
        attn_out = self.attn._orig_forward(
            layernorm_output,
            position_bias=position_bias,
            attention_mask=attention_mask,
            past_key_value=layer_past,
            cache_position=cache_position,
        )

    hidden_states = self.resid_attn_dropout(attn_out[0]) + residual

    layernorm_output = self.norm_2(hidden_states)

    # Get residual
    residual = hidden_states

    # MLP.
    output = self.ffn(layernorm_output, residual)
    outputs = (output,)

    if use_cache and is_transformers_version("<", "4.54"):
        outputs += (attn_out[2],)

    if output_attentions:
        outputs += (attn_out[1],)

    return outputs


class MPTModelPatcher(OVDecoderModelPatcher):
    def __enter__(self):
        super().__enter__()

        if is_torch_version(">=", "2.1.0"):
            for block in self._model.transformer.blocks:
                block._orig_forward = block.forward
                block.forward = types.MethodType(_mpt_block_forward, block)
                block.attn._orig_forward = block.attn.forward
                block.attn.forward = types.MethodType(_mpt_sdpa_attention_forward, block.attn)

    def __exit__(self, exc_type, exc_value, traceback):
        super().__exit__(exc_type, exc_value, traceback)
        for block in self._model.transformer.blocks:
            if hasattr(block, "_orig_forward"):
                block.forward = block._orig_forward
            if hasattr(block.attn, "_orig_forward"):
                block.attn.forward = block.attn._orig_forward


def _internlm2_attention_forward(
    self,
    hidden_states: torch.Tensor,
    attention_mask: Optional[torch.Tensor] = None,
    position_ids: Optional[torch.LongTensor] = None,
    past_key_value: Optional[Tuple[torch.Tensor]] = None,
    output_attentions: bool = False,
    use_cache: bool = False,
    **kwargs,
) -> Tuple[torch.Tensor, Optional[torch.Tensor], Optional[Tuple[torch.Tensor]]]:
    # from transformers.models.llama.modeling_llama import apply_rotary_pos_emb, repeat_kv
    from einops import rearrange

    def rotate_half(x):
        """Rotates half the hidden dims of the input."""
        x1 = x[..., : x.shape[-1] // 2]
        x2 = x[..., x.shape[-1] // 2 :]
        return torch.cat((-x2, x1), dim=-1)

    def apply_rotary_pos_emb(q, k, cos, sin, position_ids=None, unsqueeze_dim=1):
        """Applies Rotary Position Embedding to the query and key tensors."""
        if position_ids is not None:
            cos = cos[position_ids]
            sin = sin[position_ids]
        cos = cos.unsqueeze(unsqueeze_dim)
        sin = sin.unsqueeze(unsqueeze_dim)
        q_embed = (q * cos) + (rotate_half(q) * sin)
        k_embed = (k * cos) + (rotate_half(k) * sin)
        return q_embed, k_embed

    def repeat_kv(hidden_states: torch.Tensor, n_rep: int) -> torch.Tensor:
        """
        This is the equivalent of torch.repeat_interleave(x, dim=1, repeats=n_rep). The hidden states go from (batch,
        num_key_value_heads, seqlen, head_dim) to (batch, num_attention_heads, seqlen, head_dim)
        """
        batch, num_key_value_heads, slen, head_dim = hidden_states.shape
        if n_rep == 1:
            return hidden_states
        hidden_states = hidden_states[:, :, None, :, :].expand(batch, num_key_value_heads, n_rep, slen, head_dim)
        return hidden_states.reshape(batch, num_key_value_heads * n_rep, slen, head_dim)

    bsz, q_len, _ = hidden_states.size()

    qkv_states = self.wqkv(hidden_states)

    qkv_states = rearrange(
        qkv_states,
        "b q (h gs d) -> b q h gs d",
        gs=2 + self.num_key_value_groups,
        d=self.head_dim,
    )

    query_states = qkv_states[..., : self.num_key_value_groups, :]
    query_states = rearrange(query_states, "b q h gs d -> b q (h gs) d")
    key_states = qkv_states[..., -2, :]
    value_states = qkv_states[..., -1, :]

    query_states = query_states.transpose(1, 2)
    key_states = key_states.transpose(1, 2)
    value_states = value_states.transpose(1, 2)

    kv_seq_len = key_states.shape[-2]
    is_legacy = not hasattr(self, "layer_idx")

    if is_legacy:
        if past_key_value is not None:
            kv_seq_len += past_key_value[0].shape[-2]
        cos, sin = self.rotary_emb(value_states, seq_len=kv_seq_len)
        query_states, key_states = apply_rotary_pos_emb(query_states, key_states, cos, sin, position_ids)
        if past_key_value is not None:
            key_states = torch.cat([past_key_value[0], key_states], dim=2)
            value_states = torch.cat([past_key_value[1], value_states], dim=2)
        past_key_value = (key_states, value_states) if use_cache else None
    else:
        cos, sin = self.rotary_emb(value_states, position_ids)
        query_states, key_states = apply_rotary_pos_emb(query_states, key_states, cos, sin)

        if past_key_value is not None:
            cache_kwargs = {"sin": sin, "cos": cos, "cache_position": kwargs.get("cache_position")}
            key_states, value_states = past_key_value.update(key_states, value_states, self.layer_idx, cache_kwargs)

    key_states = repeat_kv(key_states, self.num_key_value_groups)
    value_states = repeat_kv(value_states, self.num_key_value_groups)
    if not output_attentions:
        attn_output = torch.nn.functional.scaled_dot_product_attention(
            query_states, key_states, value_states, attention_mask, scale=(1 / math.sqrt(self.head_dim))
        )
        attn_weights = None
    else:
        attn_weights = torch.matmul(query_states, key_states.transpose(2, 3)) / math.sqrt(self.head_dim)
        attn_weights = torch.nn.functional.softmax(attn_weights, dim=-1, dtype=torch.float32).to(query_states.dtype)
        attn_output = torch.matmul(attn_weights, value_states)

    attn_output = attn_output.transpose(1, 2).contiguous()
    attn_output = attn_output.reshape(bsz, q_len, self.hidden_size)

    attn_output = self.wo(attn_output)

    return attn_output, attn_weights, past_key_value


class InternLM2Patcher(OVDecoderModelPatcher):
    def __enter__(self):
        super().__enter__()

        if is_torch_version(">=", "2.1.0"):
            for block in self._model.model.layers:
                block.attention._orig_forward = block.attention.forward
                block.attention.forward = types.MethodType(_internlm2_attention_forward, block.attention)

    def __exit__(self, exc_type, exc_value, traceback):
        super().__exit__(exc_type, exc_value, traceback)
        for block in self._model.model.layers:
            if hasattr(block.attention, "_orig_forward"):
                block.attention.forward = block.attention._orig_forward


def phi3_442_forward(
    self,
    input_ids: torch.LongTensor = None,
    attention_mask: Optional[torch.Tensor] = None,
    position_ids: Optional[torch.LongTensor] = None,
    past_key_values: Optional[List[torch.FloatTensor]] = None,
    inputs_embeds: Optional[torch.FloatTensor] = None,
    use_cache: Optional[bool] = None,
    output_attentions: Optional[bool] = None,
    output_hidden_states: Optional[bool] = None,
    return_dict: Optional[bool] = None,
    **kwargs,
) -> Union[Tuple, BaseModelOutputWithPast]:
    from transformers.cache_utils import Cache
    from transformers.modeling_attn_mask_utils import _prepare_4d_causal_attention_mask

    output_attentions = output_attentions if output_attentions is not None else self.config.output_attentions
    output_hidden_states = (
        output_hidden_states if output_hidden_states is not None else self.config.output_hidden_states
    )
    use_cache = use_cache if use_cache is not None else self.config.use_cache

    return_dict = return_dict if return_dict is not None else self.config.use_return_dict

    # retrieve input_ids and inputs_embeds
    if input_ids is not None and inputs_embeds is not None:
        raise ValueError("You cannot specify both input_ids and inputs_embeds at the same time")
    elif input_ids is not None:
        batch_size, seq_length = input_ids.shape[:2]
    elif inputs_embeds is not None:
        batch_size, seq_length = inputs_embeds.shape[:2]
    else:
        raise ValueError("You have to specify either input_ids or inputs_embeds")

    past_key_values_length = 0

    if use_cache:
        use_legacy_cache = not isinstance(past_key_values, Cache)
        if use_legacy_cache:
            past_key_values = DynamicCache.from_legacy_cache(past_key_values)
        past_key_values_length = past_key_values.get_usable_length(seq_length)

    if position_ids is None:
        device = input_ids.device if input_ids is not None else inputs_embeds.device
        position_ids = torch.arange(
            past_key_values_length, seq_length + past_key_values_length, dtype=torch.long, device=device
        )
        position_ids = position_ids.unsqueeze(0).view(-1, seq_length)
    else:
        position_ids = position_ids.view(-1, seq_length).long()

    if inputs_embeds is None:
        inputs_embeds = self.embed_tokens(input_ids)

    if attention_mask is not None and self._attn_implementation == "flash_attention_2" and use_cache:
        is_padding_right = attention_mask[:, -1].sum().item() != batch_size
        if is_padding_right:
            raise ValueError(
                "You are attempting to perform batched generation with padding_side='right'"
                " this may lead to unexpected behaviour for Flash Attention version of Phi3. Make sure to "
                " call `tokenizer.padding_side  = 'left'` before tokenizing the input. "
            )

    if self._attn_implementation == "flash_attention_2":
        # 2d mask is passed through the layers
        attention_mask = attention_mask if (attention_mask is not None and 0 in attention_mask) else None
    else:
        # 4d mask is passed through the layers
        attention_mask = _prepare_4d_causal_attention_mask(
            attention_mask,
            (batch_size, seq_length),
            inputs_embeds,
            past_key_values_length,
            sliding_window=self.config.sliding_window,
        )

    hidden_states = inputs_embeds

    # decoder layers
    all_hidden_states = () if output_hidden_states else None
    all_self_attns = () if output_attentions else None
    next_decoder_cache = None

    for decoder_layer in self.layers:
        if output_hidden_states:
            all_hidden_states += (hidden_states,)
        else:
            layer_outputs = decoder_layer(
                hidden_states,
                attention_mask=attention_mask,
                position_ids=position_ids,
                past_key_value=past_key_values,
                output_attentions=output_attentions,
                use_cache=use_cache,
            )

        hidden_states = layer_outputs[0]

        if use_cache:
            next_decoder_cache = layer_outputs[2 if output_attentions else 1]

        if output_attentions:
            all_self_attns += (layer_outputs[1],)

    hidden_states = self.norm(hidden_states)

    # add hidden states from the last decoder layer
    if output_hidden_states:
        all_hidden_states += (hidden_states,)

    next_cache = None
    if use_cache:
        next_cache = next_decoder_cache.to_legacy_cache() if use_legacy_cache else next_decoder_cache
    if not return_dict:
        return tuple(v for v in [hidden_states, next_cache, all_hidden_states, all_self_attns] if v is not None)
    return BaseModelOutputWithPast(
        last_hidden_state=hidden_states,
        past_key_values=next_cache,
        hidden_states=all_hidden_states,
        attentions=all_self_attns,
    )


# Adapted from https://github.com/huggingface/transformers/blob/ccdabc5642bf84849af93f591e207dc625c8e1e1/src/transformers/models/phi3/modeling_phi3.py#L729
def _phi3_self_attn_sdpa_forward(
    self,
    hidden_states: torch.Tensor,
    attention_mask: Optional[torch.Tensor] = None,
    position_ids: Optional[torch.LongTensor] = None,
    past_key_value: Optional[Tuple[torch.Tensor]] = None,
    output_attentions: bool = False,
    use_cache: bool = False,
    cache_position: Optional[torch.LongTensor] = None,
) -> Tuple[torch.Tensor, Optional[torch.Tensor], Optional[Tuple[torch.Tensor]]]:
    if output_attentions:
        return self._orig_forward(
            hidden_states=hidden_states,
            attention_mask=attention_mask,
            position_ids=position_ids,
            past_key_value=past_key_value,
            output_attentions=output_attentions,
            use_cache=use_cache,
        )

    bsz, q_len, _ = hidden_states.size()

    qkv = self.qkv_proj(hidden_states)
    query_pos = self.num_heads * self.head_dim
    query_states = qkv[..., :query_pos]
    key_states = qkv[..., query_pos : query_pos + self.num_key_value_heads * self.head_dim]
    value_states = qkv[..., query_pos + self.num_key_value_heads * self.head_dim :]

    query_states = query_states.view(bsz, q_len, self.num_heads, self.head_dim).transpose(1, 2)
    key_states = key_states.view(bsz, q_len, self.num_key_value_heads, self.head_dim).transpose(1, 2)
    value_states = value_states.view(bsz, q_len, self.num_key_value_heads, self.head_dim).transpose(1, 2)
    kv_seq_len = key_states.shape[-2]
    if past_key_value is not None:
        kv_seq_len += past_key_value.get_usable_length(kv_seq_len, self.layer_idx)
    cos, sin = self.rotary_emb(value_states, position_ids, seq_len=kv_seq_len)

    query_states, key_states = apply_rotary_pos_emb(query_states, key_states, cos, sin, position_ids)

    if past_key_value is not None:
        cache_kwargs = {"sin": sin, "cos": cos}  # Specific to RoPE models
        key_states, value_states = past_key_value.update(key_states, value_states, self.layer_idx, cache_kwargs)

    key_states = repeat_kv(key_states, self.num_key_value_groups)
    value_states = repeat_kv(value_states, self.num_key_value_groups)

    causal_mask = attention_mask
    if attention_mask is not None:
        causal_mask = attention_mask[:, :, :, : key_states.shape[-2]]

    # SDPA with memory-efficient backend is currently (torch==2.1.2) bugged with non-contiguous inputs with custom attn_mask,
    # Reference: https://github.com/pytorch/pytorch/issues/112577.
    if query_states.device.type == "cuda" and attention_mask is not None:
        query_states = query_states.contiguous()
        key_states = key_states.contiguous()
        value_states = value_states.contiguous()

    attn_output = torch.nn.functional.scaled_dot_product_attention(
        query_states,
        key_states,
        value_states,
        attn_mask=causal_mask,
        dropout_p=self.attention_dropout if self.training else 0.0,
        # The q_len > 1 is necessary to match with AttentionMaskConverter.to_causal_4d that does not create a causal mask in case q_len == 1.
        is_causal=self.is_causal and attention_mask is None and q_len > 1,
    )

    attn_output = attn_output.transpose(1, 2).contiguous()
    attn_output = attn_output.view(bsz, q_len, self.hidden_size)

    attn_output = self.o_proj(attn_output)

    return attn_output, None, past_key_value


class Phi3ModelPatcher(OVDecoderModelPatcher):
    def __enter__(self):
        super().__enter__()

        # currently, long RoPE can not be traced for long context support, disable it for avoid potential accuracy issues
        if self._model.config.max_position_embeddings != getattr(
            self._model.config, "original_max_position_embeddings", self._model.config.max_position_embeddings
        ):
            self._model.config.max_position_embeddings = self._model.config.original_max_position_embeddings

        if is_transformers_version("<", "4.48.0"):
            self._model.model._orig_forward = self._model.model.forward
            self._model.model.forward = types.MethodType(phi3_442_forward, self._model.model)

        # https://github.com/huggingface/transformers/blob/30ee508c6c92a1c0aa0281d193c7c0fb815b8d2f/src/transformers/models/phi3/modeling_phi3.py#L113
        # init inv_freq for torchscript tracing
        # 4.48 transformers version phi3 fixed, but issue still visible with trust_remote_true=True (trust_remote_code has _support_sdpa = False)
        for layer in self._model.model.layers:
            if (
                is_torch_version(">=", "2.1.0")
                and is_transformers_version("<", "4.48.0")
                or not getattr(self._model, "_supports_sdpa", False)
            ):
                orig_self_attn_fwd = layer.self_attn.forward
                layer.self_attn.forward = types.MethodType(_phi3_self_attn_sdpa_forward, layer.self_attn)
                layer.self_attn._orig_forward = orig_self_attn_fwd

            if (
                hasattr(layer.self_attn, "rotary_emb")
                and getattr(layer.self_attn.rotary_emb, "inv_freq", None) is None
            ):
                rotary_emb = layer.self_attn.rotary_emb
                layer.self_attn.rotary_emb.inv_freq = 1.0 / (
                    rotary_emb.base ** (torch.arange(0, rotary_emb.dim, 2, dtype=torch.int64).float() / rotary_emb.dim)
                )

    def __exit__(self, exc_type, exc_value, traceback):
        super().__exit__(exc_type, exc_value, traceback)
        if hasattr(self._model.model, "_orig_forward"):
            self._model.model.forward = self._model.model._orig_forward
        if hasattr(self._model.model, "_orig_update_causal_mask"):
            self._model.model._update_causal_mask = self._model.model._orig_update_causal_mask
        for layer in self._model.model.layers:
            if hasattr(layer.self_attn, "_orig_forward"):
                layer.self_attn.forward = layer.self_attn._orig_forward


# Modified from https://github.com/huggingface/transformers/blob/v4.50.2/src/transformers/models/phimoe/modeling_phimoe.py#L756
# removed usage nonfriendly for tracing operation continue
def _phi_moe_sparse_moe_block_forward(self, hidden_states: torch.Tensor) -> torch.Tensor:
    from transformers.models.phimoe.modeling_phimoe import sparsemixer

    batch_size, sequence_length, hidden_dim = hidden_states.shape
    if self.training and self.input_jitter_noise > 0:
        hidden_states *= torch.empty_like(hidden_states).uniform_(
            1.0 - self.input_jitter_noise, 1.0 + self.input_jitter_noise
        )
    hidden_states = hidden_states.view(-1, hidden_dim)
    router_logits = self.gate(hidden_states)

    routing_weights, selected_experts = sparsemixer(
        router_logits,
        jitter_eps=self.router_jitter_noise,
        training=self.training,
    )

    final_hidden_states = torch.zeros(
        (batch_size * sequence_length, hidden_dim), dtype=hidden_states.dtype, device=hidden_states.device
    )

    # One hot encode the selected experts to create an expert mask
    # this will be used to easily index which expert is going to be sollicitated
    expert_mask = torch.nn.functional.one_hot(selected_experts, num_classes=self.num_experts).permute(2, 1, 0)

    # Loop over all available experts in the model and perform the computation on each expert
    for expert_idx in range(self.num_experts):
        expert_layer = self.experts[expert_idx]
        idx, top_x = torch.where(expert_mask[expert_idx])

        # if top_x.shape[0] == 0:
        #     continue

        # Index the correct hidden states and compute the expert hidden state for
        # the current expert. We need to make sure to multiply the output hidden
        # states by `routing_weights` on the corresponding tokens (top-1 and top-2)
        current_state = hidden_states[None, top_x].reshape(-1, hidden_dim)
        current_hidden_states = expert_layer(current_state) * routing_weights[top_x, idx, None]

        # However `index_add_` only support torch tensors for indexing so we'll use
        # the `top_x` tensor here.
        final_hidden_states.index_add_(0, top_x, current_hidden_states.to(hidden_states.dtype))
    final_hidden_states = final_hidden_states.reshape(batch_size, sequence_length, hidden_dim)
    return final_hidden_states, router_logits


class PhiMoEModelPatcher(Phi3ModelPatcher):
    def __enter__(self):
        super().__enter__()
        for layer in self._model.model.layers:
            layer.block_sparse_moe._orig_forward = layer.block_sparse_moe.forward
            layer.block_sparse_moe.forward = types.MethodType(
                _phi_moe_sparse_moe_block_forward, layer.block_sparse_moe
            )

    def __exit__(self, exc_type, exc_value, traceback):
        super().__exit__(exc_type, exc_value, traceback)
        for layer in self._model.model.layers:
            layer.block_sparse_moe.forward = layer.block_sparse_moe._orig_forward


def _aquila_self_attn_sdpa_forward(
    self,
    hidden_states: torch.Tensor,
    attention_mask: Optional[torch.Tensor] = None,
    position_ids: Optional[torch.LongTensor] = None,
    past_key_value: Optional[Tuple[torch.Tensor]] = None,
    output_attentions: bool = False,
    use_cache: bool = False,
) -> Tuple[torch.Tensor, Optional[torch.Tensor], Optional[Tuple[torch.Tensor]]]:
    def repeat_kv(hidden_states: torch.Tensor, n_rep: int) -> torch.Tensor:
        """
        This is the equivalent of torch.repeat_interleave(x, dim=1, repeats=n_rep). The hidden states go from (batch,
        num_key_value_heads, seqlen, head_dim) to (batch, num_attention_heads, seqlen, head_dim)
        """
        batch, num_key_value_heads, slen, head_dim = hidden_states.shape
        if n_rep == 1:
            return hidden_states
        hidden_states = hidden_states[:, :, None, :, :].expand(batch, num_key_value_heads, n_rep, slen, head_dim)
        return hidden_states.reshape(batch, num_key_value_heads * n_rep, slen, head_dim)

    def rotate_half(x):
        """Rotates half the hidden dims of the input."""
        x1 = x[..., : x.shape[-1] // 2]
        x2 = x[..., x.shape[-1] // 2 :]
        return torch.cat((-x2, x1), dim=-1)

    def apply_rotary_pos_emb(q, k, cos, sin, position_ids):
        # The first two dimensions of cos and sin are always 1, so we can `squeeze` them.
        cos = cos.squeeze(1).squeeze(0)  # [seq_len, dim]
        sin = sin.squeeze(1).squeeze(0)  # [seq_len, dim]
        cos = cos[position_ids].unsqueeze(1)  # [bs, 1, seq_len, dim]
        sin = sin[position_ids].unsqueeze(1)  # [bs, 1, seq_len, dim]
        q_embed = (q * cos) + (rotate_half(q) * sin)
        k_embed = (k * cos) + (rotate_half(k) * sin)
        return q_embed, k_embed

    if output_attentions:
        return self._orig_forward(
            hidden_states, attention_mask, position_ids, past_key_value, output_attentions, use_cache
        )
    bsz, q_len, _ = hidden_states.size()

    if hasattr(self.config, "pretraining_tp") and self.config.pretraining_tp > 1:
        key_value_slicing = (self.num_key_value_heads * self.head_dim) // self.config.pretraining_tp
        query_slices = self.q_proj.weight.split((self.num_heads * self.head_dim) // self.config.pretraining_tp, dim=0)
        key_slices = self.k_proj.weight.split(key_value_slicing, dim=0)
        value_slices = self.v_proj.weight.split(key_value_slicing, dim=0)

        query_states = [F.linear(hidden_states, query_slices[i]) for i in range(self.config.pretraining_tp)]
        query_states = torch.cat(query_states, dim=-1)

        key_states = [F.linear(hidden_states, key_slices[i]) for i in range(self.config.pretraining_tp)]
        key_states = torch.cat(key_states, dim=-1)

        value_states = [F.linear(hidden_states, value_slices[i]) for i in range(self.config.pretraining_tp)]
        value_states = torch.cat(value_states, dim=-1)

    else:
        query_states = self.q_proj(hidden_states)
        key_states = self.k_proj(hidden_states)
        value_states = self.v_proj(hidden_states)

    query_states = query_states.view(bsz, q_len, self.num_heads, self.head_dim).transpose(1, 2)
    key_states = key_states.view(
        bsz, q_len, getattr(self, "num_key_value_heads", self.num_heads), self.head_dim
    ).transpose(1, 2)
    value_states = value_states.view(
        bsz, q_len, getattr(self, "num_key_value_heads", self.num_heads), self.head_dim
    ).transpose(1, 2)

    kv_seq_len = key_states.shape[-2]
    if past_key_value is not None:
        kv_seq_len += past_key_value[0].shape[-2]
    cos, sin = self.rotary_emb(value_states, seq_len=kv_seq_len)
    query_states, key_states = apply_rotary_pos_emb(query_states, key_states, cos, sin, position_ids)

    if past_key_value is not None:
        # reuse k, v, self_attention
        key_states = torch.cat([past_key_value[0], key_states], dim=2)
        value_states = torch.cat([past_key_value[1], value_states], dim=2)

    past_key_value = (key_states, value_states) if use_cache else None

    if hasattr(self, "num_key_value_groups"):
        # repeat k/v heads if n_kv_heads < n_heads
        key_states = repeat_kv(key_states, self.num_key_value_groups)
        value_states = repeat_kv(value_states, self.num_key_value_groups)

    attn_output = torch.nn.functional.scaled_dot_product_attention(
        query_states, key_states, value_states, attention_mask, scale=(1 / math.sqrt(self.head_dim))
    )
    attn_weights = None

    attn_output = attn_output.transpose(1, 2).contiguous()
    attn_output = attn_output.reshape(bsz, q_len, self.hidden_size)

    if hasattr(self.config, "pretraining_tp") and self.config.pretraining_tp > 1:
        attn_output = attn_output.split(self.hidden_size // self.config.pretraining_tp, dim=2)
        o_proj_slices = self.o_proj.weight.split(self.hidden_size // self.config.pretraining_tp, dim=1)
        attn_output = sum([F.linear(attn_output[i], o_proj_slices[i]) for i in range(self.config.pretraining_tp)])
    else:
        attn_output = self.o_proj(attn_output)

    return attn_output, attn_weights, past_key_value


class AquilaModelPatcher(OVDecoderModelPatcher):
    def __enter__(self):
        super().__enter__()
        for layer in self._model.model.layers:
            if is_torch_version(">=", "2.1.0"):
                orig_self_attn_fwd = layer.self_attn.forward
                layer.self_attn.forward = types.MethodType(_aquila_self_attn_sdpa_forward, layer.self_attn)
                layer.self_attn._orig_forward = orig_self_attn_fwd

    def __exit__(self, exc_type, exc_value, traceback):
        super().__exit__(exc_type, exc_value, traceback)
        for layer in self._model.model.layers:
            if hasattr(layer.self_attn, "_orig_forward"):
                layer.self_attn.forward = layer.self_attn._orig_forward


def _xverse_self_attn_sdpa_forward(
    self,
    hidden_states: torch.Tensor,
    attention_mask: Optional[torch.Tensor] = None,
    position_ids: Optional[torch.LongTensor] = None,
    past_key_value: Optional[Tuple[torch.Tensor]] = None,
    output_attentions: bool = False,
    use_cache: bool = False,
) -> Tuple[torch.Tensor, Optional[torch.Tensor], Optional[Tuple[torch.Tensor]]]:
    def rotate_half(x):
        """Rotates half the hidden dims of the input."""
        x1 = x[..., : x.shape[-1] // 2]
        x2 = x[..., x.shape[-1] // 2 :]
        return torch.cat((-x2, x1), dim=-1)

    def apply_rotary_pos_emb(q, k, cos, sin, position_ids):
        # The first two dimensions of cos and sin are always 1, so we can `squeeze` them.
        cos = cos.squeeze(1).squeeze(0)  # [seq_len, dim]
        sin = sin.squeeze(1).squeeze(0)  # [seq_len, dim]
        cos = cos[position_ids].unsqueeze(1)  # [bs, 1, seq_len, dim]
        sin = sin[position_ids].unsqueeze(1)  # [bs, 1, seq_len, dim]
        q_embed = (q * cos) + (rotate_half(q) * sin)
        k_embed = (k * cos) + (rotate_half(k) * sin)
        return q_embed, k_embed

    if output_attentions:
        return self._orig_forward(
            hidden_states, attention_mask, position_ids, past_key_value, output_attentions, use_cache
        )
    bsz, q_len, _ = hidden_states.size()

    query_states = self.q_proj(hidden_states).view(bsz, q_len, self.num_heads, self.head_dim).transpose(1, 2)
    key_states = self.k_proj(hidden_states).view(bsz, q_len, self.num_heads, self.head_dim).transpose(1, 2)
    value_states = self.v_proj(hidden_states).view(bsz, q_len, self.num_heads, self.head_dim).transpose(1, 2)

    kv_seq_len = key_states.shape[-2]
    if past_key_value is not None:
        kv_seq_len += past_key_value[0].shape[-2]
    cos, sin = self.rotary_emb(value_states, seq_len=kv_seq_len)
    query_states, key_states = apply_rotary_pos_emb(query_states, key_states, cos, sin, position_ids)
    # [bsz, nh, t, hd]

    if past_key_value is not None:
        # reuse k, v, self_attention
        key_states = torch.cat([past_key_value[0], key_states], dim=2)
        value_states = torch.cat([past_key_value[1], value_states], dim=2)

    past_key_value = (key_states, value_states) if use_cache else None

    attn_output = torch.nn.functional.scaled_dot_product_attention(
        query_states, key_states, value_states, attention_mask, scale=(1 / math.sqrt(self.head_dim))
    )
    attn_weights = None

    attn_output = attn_output.transpose(1, 2).contiguous()
    attn_output = attn_output.reshape(bsz, q_len, self.hidden_size)

    attn_output = self.o_proj(attn_output)

    return attn_output, attn_weights, past_key_value


def _internlm_self_attn_sdpa_forward(
    self,
    hidden_states: torch.Tensor,
    attention_mask: Optional[torch.Tensor] = None,
    position_ids: Optional[torch.LongTensor] = None,
    past_key_value: Optional[Tuple[torch.Tensor]] = None,
    output_attentions: bool = False,
    use_cache: bool = False,
) -> Tuple[torch.Tensor, Optional[torch.Tensor], Optional[Tuple[torch.Tensor]]]:
    def rotate_half(x):
        """Rotates half the hidden dims of the input."""
        x1 = x[..., : x.shape[-1] // 2]
        x2 = x[..., x.shape[-1] // 2 :]
        return torch.cat((-x2, x1), dim=-1)

    def apply_rotary_pos_emb(q, k, cos, sin, position_ids):
        cos = cos[position_ids].unsqueeze(1)
        sin = sin[position_ids].unsqueeze(1)
        q_embed = (q * cos) + (rotate_half(q) * sin)
        k_embed = (k * cos) + (rotate_half(k) * sin)
        return q_embed, k_embed

    if output_attentions:
        return self._orig_forward(
            hidden_states, attention_mask, position_ids, past_key_value, output_attentions, use_cache
        )

    bsz, q_len, _ = hidden_states.size()
    query_states = self.q_proj(hidden_states).view(bsz, q_len, self.num_heads, self.head_dim).transpose(1, 2)
    key_states = self.k_proj(hidden_states).view(bsz, q_len, self.num_heads, self.head_dim).transpose(1, 2)
    value_states = self.v_proj(hidden_states).view(bsz, q_len, self.num_heads, self.head_dim).transpose(1, 2)
    kv_seq_len = key_states.shape[-2]
    if past_key_value is not None:
        kv_seq_len += past_key_value[0].shape[-2]

    cos, sin = self.rotary_emb(value_states, seq_len=kv_seq_len)
    query_states, key_states = apply_rotary_pos_emb(query_states, key_states, cos, sin, position_ids)

    if past_key_value is not None:
        # reuse k, v, self_attention
        key_states = torch.cat([past_key_value[0], key_states], dim=2)
        value_states = torch.cat([past_key_value[1], value_states], dim=2)

    past_key_value = (key_states, value_states) if use_cache else None

    attn_output = torch.nn.functional.scaled_dot_product_attention(
        query_states, key_states, value_states, attention_mask, scale=(1 / math.sqrt(self.head_dim))
    )
    attn_weights = None

    attn_output = attn_output.transpose(1, 2)
    attn_output = attn_output.reshape(bsz, q_len, self.hidden_size)

    attn_output = self.o_proj(attn_output)
    return attn_output, attn_weights, past_key_value


class XverseModelPatcher(OVDecoderModelPatcher):
    def __enter__(self):
        super().__enter__()
        for layer in self._model.model.layers:
            if is_torch_version(">=", "2.1.0"):
                orig_self_attn_fwd = layer.self_attn.forward
                layer.self_attn.forward = types.MethodType(_xverse_self_attn_sdpa_forward, layer.self_attn)
                layer.self_attn._orig_forward = orig_self_attn_fwd

    def __exit__(self, exc_type, exc_value, traceback):
        super().__exit__(exc_type, exc_value, traceback)
        for layer in self._model.model.layers:
            if hasattr(layer.self_attn, "_orig_forward"):
                layer.self_attn.forward = layer.self_attn._orig_forward


class InternLMModelPatcher(OVDecoderModelPatcher):
    def __enter__(self):
        super().__enter__()
        for layer in self._model.model.layers:
            if is_torch_version(">=", "2.1.0"):
                orig_self_attn_fwd = layer.self_attn.forward
                layer.self_attn.forward = types.MethodType(_internlm_self_attn_sdpa_forward, layer.self_attn)
                layer.self_attn._orig_forward = orig_self_attn_fwd

    def __exit__(self, exc_type, exc_value, traceback):
        super().__exit__(exc_type, exc_value, traceback)
        for layer in self._model.model.layers:
            if hasattr(layer.self_attn, "_orig_forward"):
                layer.self_attn.forward = layer.self_attn._orig_forward


# Adapted from https://github.com/huggingface/optimum/blob/3adbe7c75e3c41c1a3b945cf085e74ece7f8e192/optimum/bettertransformer/models/attention.py#L234
def codegen_wrapped_scaled_dot_product(
    self,
    query: torch.Tensor,
    key: torch.Tensor,
    value: torch.Tensor,
    attention_mask: Optional[torch.Tensor] = None,
    head_mask: Optional[torch.Tensor] = None,
):
    batch_size = query.shape[0]
    mask_value = torch.finfo(value.dtype).min
    mask_value = torch.full([], mask_value, dtype=value.dtype)

    # in codegen the query and key are always in fp32 regardless of the dtype of the model
    # https://github.com/huggingface/transformers/blob/5b28b7833297adf65c5160a685425ddb1eee5ce2/src/transformers/models/codegen/modeling_codegen.py#L226
    query = query.to(value.dtype)
    key = key.to(value.dtype)

    dropout_p = self.dropout_prob_attn if self.training else 0.0
    if batch_size == 1 or self.training:
        if query.shape[2] > 1:
            # first step of the decoding
            sdpa_result = torch.nn.functional.scaled_dot_product_attention(
                query, key, value, attn_mask=None, dropout_p=dropout_p, is_causal=True
            )
        else:
            # in this case, which is the later decoding steps, the `causal_mask` in
            # https://github.com/huggingface/transformers/blob/ae54e3c3b18bac0832ad62ea9b896dfd52a09850/src/transformers/models/gpt2/modeling_gpt2.py#L195
            # is [True, ..., True] so actually not causal
            sdpa_result = torch.nn.functional.scaled_dot_product_attention(
                query, key, value, attn_mask=None, dropout_p=dropout_p, is_causal=False
            )
    else:
        query_length = query.size(-2)
        # causal_mask is always [True, ..., True] otherwise, so executing this
        # is unnecessary
        if query_length > 1:
            attention_mask = attention_mask[:, :, :, : key.shape[-2]]

        sdpa_result = torch.nn.functional.scaled_dot_product_attention(
            query, key, value, attn_mask=attention_mask, dropout_p=dropout_p, is_causal=False
        )

    return sdpa_result, None


# copied from  https://github.com/huggingface/optimum/blob/2112e99122d7f23a1da1a9d263fef64301050ea7/optimum/bettertransformer/models/attention.py#L168
# for preserving backward compatibility between outdated codegen remote code and new transformers
def _codegen_wrapped_scaled_dot_product_legacy(
    self,
    query: torch.Tensor,
    key: torch.Tensor,
    value: torch.Tensor,
    attention_mask: Optional[torch.Tensor] = None,
    head_mask: Optional[torch.Tensor] = None,
):
    if head_mask is not None:
        raise ValueError("`head_mask` input argument is not supported")
    batch_size = query.shape[0]
    mask_value = torch.finfo(value.dtype).min
    mask_value = torch.full([], mask_value, dtype=value.dtype)

    if batch_size == 1 and attention_mask is not None and attention_mask[0, 0, -1, -1] < -1:
        raise ValueError("BetterTransformer does not support padding='max_length' with a batch size of 1.")

    # in codegen the query and key are always in fp32 regardless of the dtype of the model
    # https://github.com/huggingface/transformers/blob/5b28b7833297adf65c5160a685425ddb1eee5ce2/src/transformers/models/codegen/modeling_codegen.py#L226
    query = query.to(value.dtype)
    key = key.to(value.dtype)

    dropout_p = self.dropout_prob_attn if self.training else 0.0
    if batch_size == 1 or self.training:
        if query.shape[2] > 1:
            # first step of the decoding
            sdpa_result = torch.nn.functional.scaled_dot_product_attention(
                query, key, value, attn_mask=None, dropout_p=dropout_p, is_causal=True
            )
        else:
            # in this case, which is the later decoding steps, the `causal_mask`` in
            # https://github.com/huggingface/transformers/blob/ae54e3c3b18bac0832ad62ea9b896dfd52a09850/src/transformers/models/gpt2/modeling_gpt2.py#L195
            # is [True, ..., True] so actually not causal
            sdpa_result = torch.nn.functional.scaled_dot_product_attention(
                query, key, value, attn_mask=None, dropout_p=dropout_p, is_causal=False
            )
    else:
        query_length, key_length = query.size(-2), key.size(-2)

        # causal_mask is always [True, ..., True] otherwise, so executing this is unnecessary
        if query_length > 1:
            causal_mask = self.causal_mask[:, :, key_length - query_length : key_length, :key_length].to(torch.bool)

            causal_mask = torch.where(causal_mask, 0, mask_value)

            # torch.Tensor.expand does no memory copy
            causal_mask = causal_mask.expand(batch_size, -1, -1, -1)

            # we use torch.min to avoid having tensor(-inf)
            attention_mask = torch.min(causal_mask, attention_mask)

        sdpa_result = torch.nn.functional.scaled_dot_product_attention(
            query, key, value, attn_mask=attention_mask, dropout_p=dropout_p, is_causal=False
        )

    return sdpa_result, None


class CodeGenModelPatcher(OVDecoderModelPatcher):
    def __enter__(self):
        super().__enter__()

        # TODO: why is this needed again ? it's too convoluted
        attn_fn = codegen_wrapped_scaled_dot_product
        if is_torch_version(">=", "2.1.0"):
            # in transformers 4.45 causal_mask const buffer was removed from the model
            # if it still exists, it means legacy remote code was loaded
            if hasattr(self._model.transformer.h[0].attn, "causal_mask"):
                attn_fn = _codegen_wrapped_scaled_dot_product_legacy

        for layer in self._model.transformer.h:
            if is_torch_version(">=", "2.1.0") and not self._model.config.output_attentions:
                orig_self_attn_fwd = layer.attn._attn
                layer.attn._attn = types.MethodType(attn_fn, layer.attn)
                layer.attn._orig_attn = orig_self_attn_fwd

    def __exit__(self, exc_type, exc_value, traceback):
        super().__exit__(exc_type, exc_value, traceback)

        if is_transformers_version("<", "4.53") and hasattr(self._model.transformer, "_update_causal_mask_original"):
            self._model.transformer._update_causal_mask = self._model.transformer._update_causal_mask_original
            del self._model.transformer._update_causal_mask_original

        for layer in self._model.transformer.h:
            if hasattr(layer.attn, "_orig_attn"):
                layer.attn._attn = layer.attn._orig_attn


# Adapted from https://github.com/huggingface/transformers/blob/v4.40.2/src/transformers/models/dbrx/modeling_dbrx.py#L763
def _dbrx_experts_forward(
    self, x: torch.Tensor, weights: torch.Tensor, top_weights: torch.Tensor, top_experts: torch.LongTensor
):
    bsz, q_len, hidden_size = x.shape
    x = x.view(-1, hidden_size)
    out = torch.zeros_like(x)

    expert_mask = torch.nn.functional.one_hot(top_experts, num_classes=self.moe_num_experts).permute(2, 1, 0)
    # Chunk experts at once to avoid storing full parameter multiple times in autograd
    w1_chunked = self.mlp.w1.view(self.mlp.moe_num_experts, self.mlp.ffn_hidden_size, self.mlp.hidden_size).chunk(
        self.moe_num_experts, dim=0
    )
    v1_chunked = self.mlp.v1.view(self.mlp.moe_num_experts, self.mlp.ffn_hidden_size, self.mlp.hidden_size).chunk(
        self.moe_num_experts, dim=0
    )
    w2_chunked = self.mlp.w2.view(self.mlp.moe_num_experts, self.mlp.ffn_hidden_size, self.mlp.hidden_size).chunk(
        self.moe_num_experts, dim=0
    )
    w1_chunked = [w1.squeeze(dim=0) for w1 in w1_chunked]
    v1_chunked = [v1.squeeze(dim=0) for v1 in v1_chunked]
    w2_chunked = [w2.squeeze(dim=0) for w2 in w2_chunked]
    for expert_idx in range(0, self.moe_num_experts):
        topk_idx, token_idx = torch.where(expert_mask[expert_idx])

        # Difference with original: removal
        # if token_idx.shape[0] == 0:
        #     continue
        # loop interruption depends on input data and may affect torchscript tracing

        token_list = token_idx
        topk_list = topk_idx

        expert_tokens = x[None, token_list].reshape(-1, hidden_size)
        expert_out = (
            self.mlp(expert_tokens, w1_chunked[expert_idx], v1_chunked[expert_idx], w2_chunked[expert_idx])
            * top_weights[token_list, topk_list, None]
        )

        out.index_add_(0, token_idx, expert_out)

    out = out.reshape(bsz, q_len, hidden_size)
    return out


# adopted from https://github.com/huggingface/transformers/blob/1b3dba9417eebe16b7c206d1dfca6a4c7f11dbec/src/transformers/models/dbrx/modeling_dbrx.py#L1204
def _dbrx_update_causal_mask(
    self,
    attention_mask: torch.Tensor,
    input_tensor: torch.Tensor,
    cache_position: torch.Tensor,
    past_key_values: "Cache",
    output_attentions: bool,
):
    from transformers.cache_utils import StaticCache
    from transformers.modeling_attn_mask_utils import AttentionMaskConverter

    # TODO: As of torch==2.2.0, the `attention_mask` passed to the model in `generate` is 2D and of dynamic length even when the static
    # KV cache is used. This is an issue for torch.compile which then recaptures cudagraphs at each decode steps due to the dynamic shapes.
    # (`recording cudagraph tree for symint key 13`, etc.), which is VERY slow. A workaround is `@torch.compiler.disable`, but this prevents using
    # `fullgraph=True`. See more context in https://github.com/huggingface/transformers/pull/29114

    if self.config._attn_implementation == "flash_attention_2":
        if attention_mask is not None and 0.0 in attention_mask:
            return attention_mask
        return None

    # For SDPA, when possible, we will rely on its `is_causal` argument instead of its `attn_mask` argument, in
    # order to dispatch on Flash Attention 2. This feature is not compatible with static cache, as SDPA will fail
    # to infer the attention mask.
    past_seen_tokens = past_key_values.get_seq_length() if past_key_values is not None else 0
    using_static_cache = isinstance(past_key_values, StaticCache)

    # When output attentions is True, sdpa implementation's forward method calls the eager implementation's forward
    if self.config._attn_implementation == "sdpa" and not using_static_cache and not output_attentions:
        if AttentionMaskConverter._ignore_causal_mask_sdpa(
            attention_mask,
            inputs_embeds=input_tensor,
            past_key_values_length=past_seen_tokens,
            is_training=self.training,
        ):
            return None

    dtype, device = input_tensor.dtype, input_tensor.device
    # difference with original modeling
    # using minimum from dtype with larger bandwidth (float32) may lead to overflow
    # during execution on platforms with default lower precision (bfloat16, float16)
    min_dtype = torch.finfo(torch.float16).min
    sequence_length = input_tensor.shape[1]
    if using_static_cache:
        target_length = past_key_values.get_max_length()
    else:
        target_length = (
            attention_mask.shape[-1]
            if isinstance(attention_mask, torch.Tensor)
            else past_seen_tokens + sequence_length + 1
        )

    if attention_mask is not None and attention_mask.dim() == 4:
        # in this case we assume that the mask comes already in inverted form and requires no inversion or slicing
        if attention_mask.max() != 0:
            raise ValueError("Custom 4D attention mask should be passed in inverted form with max==0`")
        causal_mask = attention_mask
    else:
        # difference with original modeling
        causal_mask = (
            torch.full((sequence_length, target_length), fill_value=1, dtype=dtype, device=device) * min_dtype
        )
        if sequence_length != 1:
            causal_mask = torch.triu(causal_mask, diagonal=1)
        causal_mask *= torch.arange(target_length, device=device) > cache_position.reshape(-1, 1)
        causal_mask = causal_mask[None, None, :, :].expand(input_tensor.shape[0], 1, -1, -1)
        if attention_mask is not None:
            causal_mask = causal_mask.clone()  # copy to contiguous memory for in-place edit
            mask_length = attention_mask.shape[-1]
            padding_mask = causal_mask[:, :, :, :mask_length] + attention_mask[:, None, None, :]
            padding_mask = padding_mask == 0
            causal_mask[:, :, :, :mask_length] = causal_mask[:, :, :, :mask_length].masked_fill(
                padding_mask, min_dtype
            )
    if (
        self.config._attn_implementation == "sdpa"
        and attention_mask is not None
        and attention_mask.device.type == "cuda"
        and not output_attentions
    ):
        # Attend to all tokens in fully masked rows in the causal_mask, for example the relevant first rows when
        # using left padding. This is required by F.scaled_dot_product_attention memory-efficient attention path.
        # Details: https://github.com/pytorch/pytorch/issues/110213
        causal_mask = AttentionMaskConverter._unmask_unattended(causal_mask, min_dtype)

    return causal_mask


class DBRXModelPatcher(OVDecoderModelPatcher):
    def __enter__(self):
        super().__enter__()
        # dbrx has some accuracy issues with bf16 with transformers >= 4.40
        # fill causal mask in slightly different way for avoid overflow on some platforms
        self._model.transformer._orig_update_causal_mask = self._model.transformer._update_causal_mask
        self._model.transformer._update_causal_mask = types.MethodType(
            _dbrx_update_causal_mask, self._model.transformer
        )

        inv_freq = getattr(self._model.transformer.blocks[0].norm_attn_norm.attn.rotary_emb, "inv_freq")
        dim, base = None, None
        if inv_freq is None:
            dim = self._model.transformer.blocks[0].norm_attn_norm.attn.rotary_emb.dim
            base = self._model.transformer.blocks[0].norm_attn_norm.attn.rotary_emb.base
        max_positions = self._model.config.max_seq_len
        embed_positions = create_sinusoidal_positions(max_positions, dim, base, inv_freq)

        for block in self._model.transformer.blocks:
            rotary_emb = block.norm_attn_norm.attn.rotary_emb
            # initialize inv_freq for torchscript tracing
            if rotary_emb.inv_freq is None:
                inv_freq = 1.0 / (
                    rotary_emb.base ** (torch.arange(0, rotary_emb.dim, 2, dtype=torch.int64).float() / rotary_emb.dim)
                )
                rotary_emb.inv_freq = inv_freq

            rotary_emb.register_buffer("embed_positions", embed_positions)
            rotary_emb._orig_forward = rotary_emb.forward
            rotary_emb.forward = types.MethodType(llama_gemma_rotary_emb_forward, rotary_emb)

            # remove continue-operator from iteration loop over experts
            block.ffn.experts._orig_forward = block.ffn.experts.forward
            block.ffn.experts.forward = types.MethodType(_dbrx_experts_forward, block.ffn.experts)

    def __exit__(self, exc_type, exc_value, traceback):
        super().__exit__(exc_type, exc_value, traceback)
        self._model.transformer._update_causal_mask = self._model.transformer._orig_update_causal_mask
        for block in self._model.transformer.blocks:
            block.ffn.experts.forward = block.ffn.experts._orig_forward

            if hasattr(block.norm_attn_norm.attn.rotary_emb, "_orig_forward"):
                block.norm_attn_norm.attn.rotary_emb.forward = block.norm_attn_norm.attn.rotary_emb._orig_forward


# Adapted from https://github.com/huggingface/transformers/blob/v4.41.0/src/transformers/models/persimmon/modeling_persimmon.py#L264
def _persimmon_self_attn_sdpa_forward(
    self,
    hidden_states: torch.Tensor,
    attention_mask: Optional[torch.Tensor] = None,
    position_ids: Optional[torch.LongTensor] = None,
    past_key_value: Optional["Cache"] = None,
    output_attentions: bool = False,
    use_cache: bool = False,
    cache_position: Optional[torch.LongTensor] = None,
    position_embeddings: Optional[Tuple[torch.Tensor, torch.Tensor]] = None,
) -> Tuple[torch.Tensor, Optional[torch.Tensor], Optional[Tuple[torch.Tensor]]]:
    from transformers.models.persimmon.modeling_persimmon import apply_rotary_pos_emb

    if output_attentions:
        return self._orig_forward(
            hidden_states, attention_mask, position_ids, past_key_value, output_attentions, use_cache
        )

    bsz, q_len, _ = hidden_states.size()

    # [batch_size, seq_length, 3 x hidden_size]
    fused_qkv = self.query_key_value(hidden_states)

    # 3 x [batch_size, seq_length, num_heads, head_dim]
    (query_states, key_states, value_states) = self._split_heads(fused_qkv)

    if self.qk_layernorm:
        query_states = self.q_layernorm(query_states)
        key_states = self.k_layernorm(key_states)

    # [batch_size, num_heads, seq_length, head_dim] -> [batch_size, seq_length, num_heads, head_dim]
    query_states = query_states.transpose(1, 2)
    value_states = value_states.transpose(1, 2)
    key_states = key_states.transpose(1, 2)

    if position_embeddings is None:
        log.warning(
            "The attention layers in this model are transitioning from computing the RoPE embeddings internally "
            "through `position_ids` (2D tensor with the indexes of the tokens), to using externally computed "
            "`position_embeddings` (Tuple of tensors, containing cos and sin). In v4.46 `position_ids` will be "
            "removed and `position_embeddings` will be mandatory."
        )
        cos, sin = self.rotary_emb(value_states, position_ids)
    else:
        cos, sin = position_embeddings

    rotary_ndims = self.rotary_ndims
    # Partial rotary embedding
    query_rot, query_pass = (
        query_states[..., :rotary_ndims],
        query_states[..., rotary_ndims:],
    )
    key_rot, key_pass = (
        key_states[..., :rotary_ndims],
        key_states[..., rotary_ndims:],
    )
    # [batch_size, seq_length, num_heads, head_dim // config.partial_rotary_factor]
    query_rot, key_rot = apply_rotary_pos_emb(query_rot, key_rot, cos, sin, position_ids)

    # [batch_size, seq_length, num_heads, head_dim]
    query_states = torch.cat((query_rot, query_pass), dim=-1)
    key_states = torch.cat((key_rot, key_pass), dim=-1)

    if past_key_value is not None:
        # Specific to RoPE models with partial rotation
        cache_kwargs = {
            "sin": sin,
            "cos": cos,
            "partial_rotation_size": rotary_ndims,
            "cache_position": cache_position,
        }
        key_states, value_states = past_key_value.update(key_states, value_states, self.layer_idx, cache_kwargs)

    causal_mask = attention_mask
    if attention_mask is not None:  # no matter the length, we just slice it
        causal_mask = attention_mask[:, :, :, : key_states.shape[-2]]

    attn_output = F.scaled_dot_product_attention(
        query_states,
        key_states,
        value_states,
        causal_mask,
        scale=1 / math.sqrt(self.head_dim),
        dropout_p=self.attention_dropout.p,
    )

    attn_output = attn_output.transpose(1, 2).contiguous()
    attn_output = attn_output.reshape(bsz, q_len, self.hidden_size)

    attn_output = self.dense(attn_output)

    outputs = (attn_output, None)

    if is_transformers_version("<", "4.54"):
        outputs += (past_key_value,)

    return outputs


class PersimmonModelPatcher(OVDecoderModelPatcher):
    def __enter__(self):
        super().__enter__()

        for layer in self._model.model.layers:
            if is_torch_version(">=", "2.1.0"):
                orig_self_attn_fwd = layer.self_attn.forward
                layer.self_attn.forward = types.MethodType(_persimmon_self_attn_sdpa_forward, layer.self_attn)
                layer.self_attn._orig_forward = orig_self_attn_fwd

    def __exit__(self, exc_type, exc_value, traceback):
        super().__exit__(exc_type, exc_value, traceback)

        for layer in self._model.model.layers:
            if hasattr(layer.self_attn, "_orig_forward"):
                layer.self_attn.forward = layer.self_attn._orig_forward


def _jais_attn_forward(
    self,
    hidden_states: Optional[Tuple[torch.FloatTensor]],
    layer_past: Optional[Tuple[torch.Tensor]] = None,
    attention_mask: Optional[torch.FloatTensor] = None,
    head_mask: Optional[torch.FloatTensor] = None,
    encoder_hidden_states: Optional[torch.Tensor] = None,
    encoder_attention_mask: Optional[torch.FloatTensor] = None,
    use_cache: Optional[bool] = False,
    output_attentions: Optional[bool] = False,
    position_bias: Optional[torch.FloatTensor] = None,
) -> Tuple[Union[torch.Tensor, Tuple[torch.Tensor]], ...]:
    if encoder_hidden_states is not None:
        if not hasattr(self, "q_attn"):
            raise ValueError(
                "If class is used as cross attention, the weights `q_attn` have to be defined. "
                "Please make sure to instantiate class with `JAISAttention(..., is_cross_attention=True)`."
            )

        query = self.q_attn(hidden_states)
        key, value = self.c_attn(encoder_hidden_states).split(self.split_size, dim=2)
        attention_mask = encoder_attention_mask
    else:
        query, key, value = self.c_attn(hidden_states).split(self.split_size, dim=2)

    query = self._split_heads(query, self.num_heads, self.head_dim)
    key = self._split_heads(key, self.num_heads, self.head_dim)
    value = self._split_heads(value, self.num_heads, self.head_dim)

    if layer_past is not None:
        past_key, past_value = layer_past
        key = torch.cat((past_key, key), dim=-2)
        value = torch.cat((past_value, value), dim=-2)

    if use_cache is True:
        present = (key, value)
    else:
        present = None

    if self.reorder_and_upcast_attn:
        attn_output, attn_weights = self._upcast_and_reordered_attn(
            query, key, value, attention_mask, head_mask, position_bias
        )
    else:
        # Difference with original: override attn realization with sdpa if not output_attentions
        if not output_attentions:
            attn_output, attn_weights = self._attn(query, key, value, attention_mask, head_mask, position_bias)
        else:
            attn_output, attn_weights = self._orig_attn(query, key, value, attention_mask, head_mask, position_bias)

    attn_output = self._merge_heads(attn_output, self.num_heads, self.head_dim)
    attn_output = self.c_proj(attn_output)
    attn_output = self.resid_dropout(attn_output)

    outputs = (attn_output, present)
    if output_attentions:
        outputs += (attn_weights,)

    return outputs


def _jais_attn(self, query, key, value, attention_mask=None, head_mask=None, position_bias=None):
    scale = 1.0
    if self.scale_attn_weights:
        scale = 1 / self.head_dim**self.attn_scale_power

    # Layer-wise attention scaling
    if self.scale_attn_by_inverse_layer_idx:
        scale = scale / float(self.layer_idx + 1)

    query_length = query.size(-2)
    attention_mask_sdpa = torch.ones(
        (query.shape[0], query.shape[1], query.shape[2], key.shape[2]),
        dtype=query.dtype,
    )

    if not self.is_cross_attention:
        # if only "normal" attention layer implements causal mask
        query_length, key_length = query.size(-2), key.size(-2)
        causal_mask = self.bias[:, :, key_length - query_length : key_length, :key_length]
        mask_value = torch.finfo(torch.float16).min
        attention_mask_sdpa.masked_fill_(~causal_mask, mask_value)

    if attention_mask is not None:
        # Apply the attention mask
        attention_mask_sdpa = attention_mask_sdpa + attention_mask

    if position_bias is not None:
        attention_mask_sdpa += position_bias.type_as(attention_mask_sdpa).unsqueeze(0)

    # Mask heads if we want to
    if head_mask is not None:
        attention_mask_sdpa = attention_mask_sdpa * head_mask

    attn_output = F.scaled_dot_product_attention(
        query, key, value, attention_mask_sdpa, dropout_p=self.attn_dropout.p, scale=scale
    )

    return attn_output, None


class JaisModelPatcher(OVDecoderModelPatcher):
    def __enter__(self):
        super().__enter__()

        for layer in self._model.transformer.h:
            if is_torch_version(">=", "2.1.0"):
                orig_self_attn_fwd = layer.attn._attn
                layer.attn._attn = types.MethodType(_jais_attn, layer.attn)
                layer.attn._orig_attn = orig_self_attn_fwd
                layer.attn._orig_forward = layer.attn.forward
                layer.attn.forward = types.MethodType(_jais_attn_forward, layer.attn)

    def __exit__(self, exc_type, exc_value, traceback):
        super().__exit__(exc_type, exc_value, traceback)
        for layer in self._model.transformer.h:
            if hasattr(layer.attn, "_orig_attn"):
                layer.attn._attn = layer.attn._orig_attn
                layer.attn.forward = layer.attn._orig_forward


# Adapted from https://github.com/huggingface/transformers/blob/31f9a289a6207be6cae746e009d8e0db523be203/src/transformers/models/falcon/modeling_falcon.py#L1138
def _falcon_prepare_4d_causal_attention_mask_with_cache_position(
    attention_mask: torch.Tensor,
    sequence_length: int,
    target_length: int,
    dtype: torch.dtype,
    device: torch.device,
    cache_position: torch.Tensor,
    batch_size: int,
    **kwargs,
):
    if attention_mask is not None and attention_mask.dim() == 4:
        # In this case we assume that the mask comes already in inverted form and requires no inversion or slicing.
        causal_mask = attention_mask
    else:
        # different from original: allow to provide min_dtype as parameter
        min_dtype = torch.finfo(dtype).min if "min_dtype" not in kwargs else kwargs["min_dtype"]
        causal_mask = torch.full((sequence_length, target_length), fill_value=min_dtype, dtype=dtype, device=device)
        if sequence_length != 1:
            causal_mask = torch.triu(causal_mask, diagonal=1)
        causal_mask *= torch.arange(target_length, device=device) > cache_position.reshape(-1, 1)
        causal_mask = causal_mask[None, None, :, :].expand(batch_size, 1, -1, -1)
        if attention_mask is not None:
            causal_mask = causal_mask.clone()  # copy to contiguous memory for in-place edit
            mask_length = attention_mask.shape[-1]
            padding_mask = causal_mask[:, :, :, :mask_length] + attention_mask[:, None, None, :]
            padding_mask = padding_mask == 0
            causal_mask[:, :, :, :mask_length] = causal_mask[:, :, :, :mask_length].masked_fill(
                padding_mask, min_dtype
            )

    return causal_mask


def _falcon_update_causal_mask(
    self,
    attention_mask: torch.Tensor,
    input_tensor: torch.Tensor,
    cache_position: torch.Tensor,
    past_key_values: "Cache",
    output_attentions: bool,
    head_mask: torch.Tensor,
    alibi: torch.Tensor,
):
    # copied from  https://github.com/huggingface/transformers/blob/a30c865f991dfec9452cc64bd9a97bfbb96be036/src/transformers/models/falcon/modeling_falcon.py#L1130
    from transformers.cache_utils import StaticCache
    from transformers.modeling_attn_mask_utils import AttentionMaskConverter

    # TODO: As of torch==2.2.0, the `attention_mask` passed to the model in `generate` is 2D and of dynamic length even when the static
    # KV cache is used. This is an issue for torch.compile which then recaptures cudagraphs at each decode steps due to the dynamic shapes.
    # (`recording cudagraph tree for symint key 13`, etc.), which is VERY slow. A workaround is `@torch.compiler.disable`, but this prevents using
    # `fullgraph=True`. See more context in https://github.com/huggingface/transformers/pull/29114

    if self.config._attn_implementation == "flash_attention_2":
        if attention_mask is not None and 0.0 in attention_mask:
            return attention_mask
        return None

    # For SDPA, when possible, we will rely on its `is_causal` argument instead of its `attn_mask` argument, in
    # order to dispatch on Flash Attention 2. This feature is not compatible with static cache, as SDPA will fail
    # to infer the attention mask.
    past_seen_tokens = past_key_values.get_seq_length() if past_key_values is not None else 0
    using_static_cache = isinstance(past_key_values, StaticCache)

    # When output attentions is True, sdpa implementation's forward method calls the eager implementation's forward
    if (
        self.config._attn_implementation == "sdpa"
        and not using_static_cache
        and not output_attentions
        and head_mask is None
        and alibi is None
    ):
        if AttentionMaskConverter._ignore_causal_mask_sdpa(
            attention_mask,
            inputs_embeds=input_tensor,
            past_key_values_length=past_seen_tokens,
            is_training=self.training,
        ):
            return None

    dtype, device = input_tensor.dtype, input_tensor.device
    # difference from original, replace torch.finfo(dtype).min to float16 for prevent overflow for fp16/bf16 execution
    min_dtype = torch.finfo(torch.float16).min
    batch_size, sequence_length, _ = input_tensor.shape
    if using_static_cache:
        target_length = past_key_values.get_max_length()
    else:
        target_length = (
            attention_mask.shape[-1]
            if isinstance(attention_mask, torch.Tensor)
            else past_seen_tokens + sequence_length
        )

    # In case the provided `attention` mask is 2D, we generate a causal mask here (4D).
    causal_mask = _falcon_prepare_4d_causal_attention_mask_with_cache_position(
        attention_mask,
        sequence_length=sequence_length,
        target_length=target_length,
        dtype=dtype,
        device=device,
        min_dtype=min_dtype,
        cache_position=cache_position,
        batch_size=input_tensor.shape[0],
    )

    # We take care to integrate alibi bias in the causal_mask here
    if head_mask is None and alibi is not None:
        alibi = alibi.reshape(batch_size, -1, *alibi.shape[1:])
        causal_mask = torch.masked_fill(
            alibi / math.sqrt(self.config.hidden_size // self.num_heads),
            causal_mask < -1,
            min_dtype,
        )

    if (
        self.config._attn_implementation == "sdpa"
        and attention_mask is not None
        and attention_mask.device.type == "cuda"
        and not output_attentions
    ):
        # Attend to all tokens in fully masked rows in the causal_mask, for example the relevant first rows when
        # using left padding. This is required by F.scaled_dot_product_attention memory-efficient attention path.
        # Details: https://github.com/pytorch/pytorch/issues/110213
        causal_mask = AttentionMaskConverter._unmask_unattended(causal_mask, min_dtype)

    return causal_mask


class FalconModelPatcher(OVDecoderModelPatcher):
    def __enter__(self):
        super().__enter__()
        patch_cos_sin_cached_fp32(self._model.transformer)

        if is_transformers_version("<", "4.53") and hasattr(self._model.transformer, "_update_causal_mask"):
            self._model.transformer._update_causal_mask_original = self._model.transformer._update_causal_mask
            self._model.transformer._update_causal_mask = types.MethodType(
                _falcon_update_causal_mask, self._model.transformer
            )

    def __exit__(self, exc_type, exc_value, traceback):
        super().__exit__(exc_type, exc_value, traceback)

        if is_transformers_version("<", "4.53") and hasattr(self._model.transformer, "_update_causal_mask_original"):
            self._model.transformer._update_causal_mask = self._model.transformer._update_causal_mask_original
            del self._model.transformer._update_causal_mask_original


class GptNeoxModelPatcher(OVDecoderModelPatcher):
    def __enter__(self):
        super().__enter__()

        if (
            is_transformers_version("<", "4.53")
            and hasattr(self._model, "transformer")
            and hasattr(self._model.transformer, "_update_causal_mask")
        ):
            self._model.transformer._update_causal_mask_original = self._model.transformer._update_causal_mask
            self._model.transformer._update_causal_mask = types.MethodType(
                _falcon_update_causal_mask, self._model.transformer
            )

    def __exit__(self, exc_type, exc_value, traceback):
        super().__exit__(exc_type, exc_value, traceback)

        if (
            is_transformers_version("<", "4.53")
            and hasattr(self._model, "transformer")
            and hasattr(self._model.transformer, "_update_causal_mask_original")
        ):
            self._model.transformer._update_causal_mask = self._model.transformer._update_causal_mask_original
            del self._model.transformer._update_causal_mask_original


# Adopted from https://github.com/huggingface/optimum/blob/v1.24.0/optimum/bettertransformer/models/attention.py#L96
def _gptj_attn(self, query, key, value, attention_mask=None, head_mask=None):
    if head_mask is not None:
        return self._orig_attn(query, key, value, attention_mask, head_mask)

    batch_size = query.shape[0]

    mask_value = torch.finfo(value.dtype).min
    mask_value = torch.full([], mask_value, dtype=value.dtype)

    # in gpt-neo-x and gpt-j the query and keys are always in fp32
    # thus we need to cast them to the value dtype
    if getattr(self, "downcast_qk", False):
        query = query.to(value.dtype)
        key = key.to(value.dtype)

    if batch_size == 1 and attention_mask is not None and attention_mask[0, 0, -1, -1] < -1:
        return self._orig_attn(query, key, value, attention_mask, head_mask)

    dropout_p = self.dropout_prob_attn if self.training else 0.0
    if batch_size == 1 or self.training:
        if query.shape[2] > 1:
            sdpa_result = torch.nn.functional.scaled_dot_product_attention(
                query, key, value, attn_mask=None, dropout_p=dropout_p, is_causal=True
            )
        else:
            sdpa_result = torch.nn.functional.scaled_dot_product_attention(
                query, key, value, attn_mask=None, dropout_p=dropout_p, is_causal=False
            )
    else:
        query_length = query.size(-2)
        # causal_mask is always [True, ..., True] otherwise, so executing this
        # is unnecessary
        if query_length > 1:
            attention_mask = attention_mask[:, :, :, : key.shape[-2]]

        sdpa_result = torch.nn.functional.scaled_dot_product_attention(
            query, key, value, attn_mask=attention_mask, dropout_p=dropout_p, is_causal=False
        )

    # in gpt-neo-x and gpt-j the query and keys are always in fp32
    # thus we need to cast them to the value dtype
    if getattr(self, "downcast_qk", False):
        sdpa_result = sdpa_result.to(value.dtype)

    return sdpa_result, None


def gptj_attn_forward(
    self,
    hidden_states: torch.FloatTensor,
    layer_past: Optional[Tuple[torch.FloatTensor, torch.FloatTensor]] = None,
    attention_mask: Optional[torch.FloatTensor] = None,
    position_ids: Optional[torch.LongTensor] = None,
    head_mask: Optional[torch.FloatTensor] = None,
    use_cache: Optional[bool] = False,
    output_attentions: Optional[bool] = False,
    cache_position: Optional[torch.LongTensor] = None,
):
    if output_attentions:
        self._attn = self._orig_attn

    return self._orig_forward(
        hidden_states,
        layer_past,
        attention_mask,
        position_ids,
        head_mask,
        use_cache=use_cache,
        output_attentions=output_attentions,
        cache_position=cache_position,
    )


class GptJModelPatcher(OVDecoderModelPatcher):
    def __enter__(self):
        super().__enter__()

        self._model.config._orig_attn_implementation = self._model.config._attn_implementation
        self._model.config._attn_implementation = "sdpa"
        for block in self._model.transformer.h:
            block.attn._orig_forward = block.attn.forward
            block.attn.forward = types.MethodType(gptj_attn_forward, block.attn)
            block.attn._orig_attn = block.attn._attn
            block.attn._attn = types.MethodType(_gptj_attn, block.attn)

    def __exit__(self, exc_type, exc_value, traceback):
        super().__exit__(exc_type, exc_value, traceback)
        self._model.config._attn_implementation = self._model.config._orig_attn_implementation
        for block in self._model.transformer.h:
            block.attn.forward = block.attn._orig_forward
            block.attn._attn = block.attn._orig_attn


# Adopted from https://github.com/huggingface/optimum/blob/main/optimum/bettertransformer/models/attention.py#L721
def _bloom_attn_forward(
    self,
    hidden_states: torch.Tensor,
    residual: torch.Tensor,
    alibi: torch.Tensor,
    attention_mask: torch.Tensor,
    layer_past=None,
    head_mask: Optional[torch.Tensor] = None,
    use_cache: bool = False,
    output_attentions: bool = False,
    cache_position: Optional[torch.LongTensor] = None,
):
    from transformers.models.bloom.modeling_bloom import dropout_add

    if head_mask is not None or output_attentions:
        return self._orig_forward(
            hidden_states,
            residual,
            alibi,
            attention_mask,
            layer_past=layer_past,
            head_mask=head_mask,
            use_cache=use_cache,
            output_attentions=output_attentions,
            cache_position=cache_position,
        )
    batch_size, q_length, _ = hidden_states.shape
    # [batch_size, seq_length, 3 x hidden_size]
    fused_qkv = self.query_key_value(hidden_states)
    # 3 x [batch_size, num_heads, seq_length, head_dim]
    query_layer, key_layer, value_layer = self._reshape(fused_qkv)

    if layer_past is not None:
        cache_kwargs = {"cache_position": cache_position}
        key_layer, value_layer = layer_past.update(key_layer, value_layer, self.layer_idx, cache_kwargs)

    alibi = alibi.reshape(batch_size, -1, *alibi.shape[1:])

    if attention_mask is not None:  # no matter the length, we just slice it
        kv_length = cache_position[-1] + 1  # cache position is 0-indexed while length should start from 1
        causal_mask = attention_mask[:, :, :, :kv_length]
        alibi = torch.masked_fill(alibi, causal_mask.bool(), torch.finfo(alibi.dtype).min)

    context_layer = torch.nn.functional.scaled_dot_product_attention(
        query_layer,
        key_layer,
        value_layer,
        attn_mask=alibi,
        dropout_p=self.dropout_prob_attn if self.training else 0.0,
    )

    # Transform [batch_size, num_heads, seq_length, head_dim] to [batch_size, seq_length, num_heads * head_dim]
    context_layer = context_layer.transpose(1, 2)
    context_layer = context_layer.reshape(batch_size, q_length, self.hidden_size)

    # aggregate results across tp ranks. See here: https://github.com/pytorch/pytorch/issues/76232
    if self.pretraining_tp > 1 and self.slow_but_exact:
        slices = self.hidden_size / self.pretraining_tp
        output_tensor = torch.zeros_like(context_layer)
        for i in range(self.pretraining_tp):
            output_tensor = output_tensor + F.linear(
                context_layer[:, :, int(i * slices) : int((i + 1) * slices)],
                self.dense.weight[:, int(i * slices) : int((i + 1) * slices)],
            )
    else:
        output_tensor = self.dense(context_layer)

    output_tensor = dropout_add(output_tensor, residual, self.hidden_dropout, self.training)

    outputs = (output_tensor, layer_past)

    return outputs


class BloomModelPatcher(OVDecoderModelPatcher):
    def __enter__(self):
        super().__enter__()
        self._model.config._orig_attn_implementation = self._model.config._attn_implementation
        self._model.config._attn_implementation = "sdpa"
        for block in self._model.transformer.h:
            block.self_attention._orig_forward = block.self_attention.forward
            block.self_attention.forward = types.MethodType(_bloom_attn_forward, block.self_attention)

    def __exit__(self, exc_type, exc_value, traceback):
        super().__exit__(exc_type, exc_value, traceback)
        self._model.config._attn_implementation = self._model.config._orig_attn_implementation
        for block in self._model.transformer.h:
            block.self_attention.forward = block.self_attention._orig_forward


def _gpt_neo_attn_forward(
    self,
    hidden_states,
    attention_mask=None,
    layer_past=None,
    head_mask=None,
    use_cache=False,
    output_attentions=False,
    cache_position=None,
):
    if output_attentions:
        self._attn = self._orig_attn

    return self._orig_forward(
        hidden_states,
        attention_mask=attention_mask,
        layer_past=layer_past,
        head_mask=head_mask,
        use_cache=use_cache,
        output_attentions=output_attentions,
        cache_position=cache_position,
    )


# Adopted from https://github.com/huggingface/optimum/blob/main/optimum/bettertransformer/models/attention.py#L185
def _gpt_neo_attn_sdpa(
    self,
    query: torch.Tensor,
    key: torch.Tensor,
    value: torch.Tensor,
    attention_mask: Optional[torch.Tensor] = None,
    head_mask: Optional[torch.Tensor] = None,
):
    batch_size = query.shape[0]

    mask_value = torch.finfo(torch.float16).min
    mask_value = torch.full([], mask_value, dtype=value.dtype)

    dropout_p = float(self.config.attention_dropout) if self.training else 0.0
    if (batch_size == 1 or self.training) and self.attention_type == "global":
        if query.shape[2] > 1:
            sdpa_result = torch.nn.functional.scaled_dot_product_attention(
                query, key, value, attn_mask=None, dropout_p=dropout_p, is_causal=True
            )
        else:
            sdpa_result = torch.nn.functional.scaled_dot_product_attention(
                query, key, value, attn_mask=None, dropout_p=dropout_p, is_causal=False, scale=1.0
            )
    else:
        query_length, key_length = query.size(-2), key.size(-2)

        causal_mask = self.bias[:, :, key_length - query_length : key_length, :key_length]

        causal_mask = torch.where(causal_mask, 0, mask_value)
        if batch_size > 1:
            # torch.Tensor.expand does no memory copy
            causal_mask = causal_mask.expand(batch_size, -1, -1, -1)

        if attention_mask is not None:
            attention_mask = causal_mask + attention_mask

        sdpa_result = torch.nn.functional.scaled_dot_product_attention(
            query, key, value, attn_mask=attention_mask, dropout_p=dropout_p, is_causal=False, scale=1.0
        )

    return sdpa_result, None


class GptNeoModelPatcher(OVDecoderModelPatcher):
    def __enter__(self):
        super().__enter__()
        if is_torch_version(">=", "2.1.0"):
            self._model.config._orig_attn_implementation = self._model.config._attn_implementation
            self._model.config._attn_implementation = "sdpa"
            for layer in self._model.transformer.h:
                self_attn = layer.attn.attention
                self_attn._orig_attn = self_attn._attn
                self_attn._attn = types.MethodType(_gpt_neo_attn_sdpa, self_attn)
                self_attn._orig_forward = types.MethodType(_gpt_neo_attn_forward, self_attn)

    def __exit__(self, exc_type, exc_value, traceback):
        super().__exit__(exc_type, exc_value, traceback)
        if hasattr(self._model.config, "_orig_attn_implementation"):
            self._model.config._attn_implementation = self._model.config._orig_attn_implementation
            for layer in self._model.transformer.h:
                for layer in self._model.transformer.h:
                    layer.attn.attention.forward = layer.attn.attention._orig_forward
                    layer.attn.attention._attn = layer.attn.attention._orig_attn


class Gemma2ModelPatcher(OVDecoderModelPatcher):
    def __init__(
        self,
        config: "OnnxConfig",
        model: "PreTrainedModel",
        model_kwargs: Optional[Dict[str, Any]] = None,
    ):
        super().__init__(config, model, model_kwargs)

        @functools.wraps(self.orig_forward)
        def patched_forward(*args, **kwargs):
            signature = inspect.signature(self.orig_forward)
            args, kwargs = override_arguments(args, kwargs, signature, model_kwargs=self.model_kwargs)
            return_legacy_cache = False
            pkv_in_args = False
            legacy_pkv = None
            if "past_key_values" in kwargs:
                legacy_pkv = kwargs.pop("past_key_values", None)
            sign_names = list(signature.parameters.keys())
            pkv_argument_index = sign_names.index("past_key_values")
            cache_position_index = sign_names.index("cache_position") if "cache_position" in sign_names else -1
            input_ids_index = sign_names.index("input_ids" if "input_ids" in sign_names else "inputs_embeds")
            if legacy_pkv is None and len(args) > pkv_argument_index:
                legacy_pkv = args[pkv_argument_index]
                pkv_in_args = True
            if legacy_pkv is not None:
                pkv = DynamicCache.from_legacy_cache(legacy_pkv)
                return_legacy_cache = True
                if not pkv_in_args:
                    kwargs["past_key_values"] = pkv
                else:
                    args[pkv_argument_index] = pkv

            if (
                return_legacy_cache
                and cache_position_index != -1
                and (cache_position_index > len(args) and "cache_position" not in kwargs)
            ):
                past_seen_tokens = legacy_pkv[0][0].shape[-2]
                input_ids = args[input_ids_index] if "input_ids" not in kwargs else kwargs["input_ids"]
                cache_position = torch.arange(
                    past_seen_tokens, past_seen_tokens + input_ids.shape[1], device=input_ids.device
                )
                kwargs["cache_position"] = cache_position

            outputs = self.orig_forward(*args, **kwargs)
            if return_legacy_cache:
                outputs.past_key_values = outputs.past_key_values.to_legacy_cache()

            return outputs

        self.patched_forward = patched_forward


def _decilm_attn_forward(
    self,
    hidden_states: torch.Tensor,
    attention_mask: Optional[torch.Tensor] = None,
    position_ids: Optional[torch.LongTensor] = None,
    past_key_value: Optional[Tuple[torch.Tensor]] = None,
    output_attentions: bool = False,
    use_cache: bool = False,
    **kwargs,
) -> Tuple[torch.Tensor, Optional[torch.Tensor], Optional[Tuple[torch.Tensor]]]:
    # decilm contains bug in attention calculation for case if past key values is not None
    def rotate_half(x):
        """Rotates half the hidden dims of the input."""
        x1 = x[..., : x.shape[-1] // 2]
        x2 = x[..., x.shape[-1] // 2 :]
        return torch.cat((-x2, x1), dim=-1)

    def apply_rotary_pos_emb(q, k, cos, sin, position_ids, unsqueeze_dim=1):
        """Applies Rotary Position Embedding to the query and key tensors.

        Args:
            q (`torch.Tensor`): The query tensor.
            k (`torch.Tensor`): The key tensor.
            cos (`torch.Tensor`): The cosine part of the rotary embedding.
            sin (`torch.Tensor`): The sine part of the rotary embedding.
            position_ids (`torch.Tensor`):
                The position indices of the tokens corresponding to the query and key tensors. For example, this can be
                used to pass offsetted position ids when working with a KV-cache.
            unsqueeze_dim (`int`, *optional*, defaults to 1):
                The 'unsqueeze_dim' argument specifies the dimension along which to unsqueeze cos[position_ids] and
                sin[position_ids] so that they can be properly broadcasted to the dimensions of q and k. For example, note
                that cos[position_ids] and sin[position_ids] have the shape [batch_size, seq_len, head_dim]. Then, if q and
                k have the shape [batch_size, heads, seq_len, head_dim], then setting unsqueeze_dim=1 makes
                cos[position_ids] and sin[position_ids] broadcastable to the shapes of q and k. Similarly, if q and k have
                the shape [batch_size, seq_len, heads, head_dim], then set unsqueeze_dim=2.
        Returns:
            `tuple(torch.Tensor)` comprising of the query and key tensors rotated using the Rotary Position Embedding.
        """
        cos = cos[position_ids].unsqueeze(unsqueeze_dim)
        sin = sin[position_ids].unsqueeze(unsqueeze_dim)
        q_embed = (q * cos) + (rotate_half(q) * sin)
        k_embed = (k * cos) + (rotate_half(k) * sin)
        return q_embed, k_embed

    def repeat_kv(hidden_states: torch.Tensor, n_rep: int) -> torch.Tensor:
        """
        This is the equivalent of torch.repeat_interleave(x, dim=1, repeats=n_rep). The hidden states go from (batch,
        num_key_value_heads, seqlen, head_dim) to (batch, num_attention_heads, seqlen, head_dim)
        """
        batch, num_key_value_heads, slen, head_dim = hidden_states.shape
        if n_rep == 1:
            return hidden_states
        hidden_states = hidden_states[:, :, None, :, :].expand(batch, num_key_value_heads, n_rep, slen, head_dim)
        return hidden_states.reshape(batch, num_key_value_heads * n_rep, slen, head_dim)

    bsz, q_len, _ = hidden_states.size()
    if self.pretraining_tp > 1:
        key_value_slicing = (self.num_key_value_heads * self.head_dim) // self.pretraining_tp
        query_slices = self.q_proj.weight.split((self.num_heads * self.head_dim) // self.pretraining_tp, dim=0)
        key_slices = self.k_proj.weight.split(key_value_slicing, dim=0)
        value_slices = self.v_proj.weight.split(key_value_slicing, dim=0)

        query_states = [F.linear(hidden_states, query_slices[i]) for i in range(self.pretraining_tp)]
        query_states = torch.cat(query_states, dim=-1)

        key_states = [F.linear(hidden_states, key_slices[i]) for i in range(self.pretraining_tp)]
        key_states = torch.cat(key_states, dim=-1)

        value_states = [F.linear(hidden_states, value_slices[i]) for i in range(self.pretraining_tp)]
        value_states = torch.cat(value_states, dim=-1)

    else:
        query_states = self.q_proj(hidden_states)
        key_states = self.k_proj(hidden_states)
        value_states = self.v_proj(hidden_states)

    query_states = query_states.view(bsz, q_len, self.num_heads, self.head_dim).transpose(1, 2)
    key_states = key_states.view(bsz, q_len, self.num_key_value_heads, self.head_dim).transpose(1, 2)
    value_states = value_states.view(bsz, q_len, self.num_key_value_heads, self.head_dim).transpose(1, 2)

    kv_seq_len = key_states.shape[-2]
    if past_key_value is not None:
        kv_seq_len += past_key_value[0].shape[-2]
    cos, sin = self.rotary_emb(value_states, seq_len=kv_seq_len)

    query_states, key_states = apply_rotary_pos_emb(query_states, key_states, cos, sin, position_ids)

    if past_key_value is not None:
        # reuse k, v, self_attention
        key_states = torch.cat([past_key_value[0], key_states], dim=2)
        value_states = torch.cat([past_key_value[1], value_states], dim=2)

    past_key_value = (key_states, value_states) if use_cache else None

    # repeat k/v heads if n_kv_heads < n_heads
    key_states = repeat_kv(key_states, self.num_key_value_groups)
    value_states = repeat_kv(value_states, self.num_key_value_groups)
    attn_output = F.scaled_dot_product_attention(
        query_states, key_states, value_states, is_causal=attention_mask is None, attn_mask=attention_mask
    )

    # modified, in original implementation .transpose(1, 2) missed
    attn_output = attn_output.transpose(1, 2).contiguous().view(bsz, q_len, self.hidden_size)

    if self.pretraining_tp > 1:
        attn_output = attn_output.split(self.hidden_size // self.pretraining_tp, dim=2)
        o_proj_slices = self.o_proj.weight.split(self.hidden_size // self.pretraining_tp, dim=1)
        attn_output = sum([F.linear(attn_output[i], o_proj_slices[i]) for i in range(self.pretraining_tp)])
    else:
        attn_output = self.o_proj(attn_output)

    attn_weights = None

    return attn_output, attn_weights, past_key_value


class DeciLMModelPatcher(OVDecoderModelPatcher):
    def __enter__(self):
        super().__enter__()

        for layer in self._model.model.layers:
            layer.self_attn._orig_forward = layer.self_attn.forward
            layer.self_attn.forward = types.MethodType(_decilm_attn_forward, layer.self_attn)

    def __exit__(self, exc_type, exc_value, traceback):
        super().__exit__(exc_type, exc_value, traceback)

        for layer in self._model.model.layers:
            layer.self_attn.forward = layer.self_attn._orig_forward


class IBertModelPatcher(ModelPatcher):
    def __init__(
        self,
        config: "OnnxConfig",
        model: "PreTrainedModel",
        model_kwargs: Dict[str, Any],
    ):
        super().__init__(config, model, model_kwargs)

        if getattr(self._model, "ibert"):
            embeddings = self._model.ibert.embeddings
        else:
            embeddings = self._model.embeddings
        # model has first inference buffers initialization, it may breaks tracing
        if getattr(embeddings.LayerNorm, "dim_sqrt") is None:
            self._model(torch.ones([1, 1], dtype=torch.long))


class InternVLChatImageEmbeddingModelPatcher(ModelPatcher):
    def __init__(
        self,
        config: "OnnxConfig",
        model: "PreTrainedModel",
        model_kwargs: Dict[str, Any],
    ):
        model.__orig_forward = model.forward
        model.forward = model.extract_feature

        if model.vision_model.encoder.layers[0].attn.use_flash_attn:
            for layer in model.vision_model.encoder.layers:
                layer.attn._orig_use_flash_attn = layer.attn.use_flash_attn
                layer.attn.use_flash_attn = False

        super().__init__(config, model, model_kwargs)

    def __exit__(self, exc_type, exc_value, traceback):
        super().__exit__(exc_type, exc_value, traceback)
        self._model.forward = self._model.__orig_forward
        if hasattr(self._model.vision_model.encoder.layers[0].attn, "_orig_use_flash_attn"):
            for layer in self._model.vision_model.encoder.layers:
                layer.attn.use_flash_attn = layer.attn._orig_use_flash_attn


class InternVL2ChatLangModelPatcher(OVDecoderModelPatcher):
    def __init__(self, config: "OnnxConfig", model: "PreTrainedModel", model_kwargs: Dict[str, Any]):
        model_type = model.config.model_type
        patcher_for_model_type = {
            "llama": OVDecoderModelPatcher,
            "qwen2": OVDecoderModelPatcher,
            "internlm2": InternLM2Patcher,
            "phi3": Phi3ModelPatcher,
        }
        self._internal_patcher = None
        self._patched_forward = None
        internal_patcher_cls = patcher_for_model_type.get(model_type)
        if internal_patcher_cls is not None:
            self._internal_patcher = internal_patcher_cls(config, model, model_kwargs)
            self._patched_forward = self._internal_patcher.patched_forward
        super().__init__(config, model, model_kwargs)

    @property
    def patched_forward(self):
        if self._internal_patcher is not None:
            return self._internal_patcher.patched_forward
        return self._patched_forward

    @patched_forward.setter
    def patched_forward(self, fn):
        self._patched_forward = fn
        if self._internal_patcher is not None:
            self._internal_patcher.patched_forward = fn

    def __enter__(self):
        if is_torch_version(">=", "2.1.0"):
            if (
                self._model.config.model_type in ["qwen2", "llama"]
                and self._model.config._attn_implementation != "sdpa"
            ):
                self._model.config._orig_attn_implementation = self._model.config._attn_implementation
                self._model.config._attn_implementation = "sdpa"
                if self._model.config.model_type == "qwen2" and is_transformers_version("<", "4.48"):
                    from transformers.models.qwen2.modeling_qwen2 import QWEN2_ATTENTION_CLASSES

                    sdpa_attn = QWEN2_ATTENTION_CLASSES["sdpa"]

                    for layer in self._model.model.layers:
                        layer.self_attn._orig_forward = layer.self_attn.forward
                        layer.self_attn.forward = types.MethodType(sdpa_attn.forward, layer.self_attn)

                if self._model.config.model_type == "llama" and is_transformers_version("<", "4.47"):
                    from transformers.models.llama.modeling_llama import LLAMA_ATTENTION_CLASSES

                    sdpa_attn = LLAMA_ATTENTION_CLASSES["sdpa"]
                    for layer in self._model.model.layers:
                        layer.self_attn._orig_forward = layer.self_attn.forward
                        layer.self_attn.forward = types.MethodType(sdpa_attn.forward, layer.self_attn)

        if self._internal_patcher is not None:
            return self._internal_patcher.__enter__()
        return super().__enter__()

    def __exit__(self, exc_type, exc_value, traceback):
        if self._internal_patcher:
            self._internal_patcher.__exit__(exc_type, exc_value, traceback)
        else:
            super().__exit__(exc_type, exc_value, traceback)

        if hasattr(self._model.config, "_orig_attn_implementation"):
            self._model.config._attn_implementation = self._model.config._orig_attn_implementation
            for layer in self._model.model.layers:
                if hasattr(layer.self_attn, "_orig_forward"):
                    layer.self_attn.forward = layer.self_attn._orig_forward


def llava_vision_embed_forward(self, pixel_values):
    # copied from https://github.com/huggingface/transformers/blob/v4.44.2/src/transformers/models/llava/modeling_llava.py#L428-L441
    # these changes does not bring any difference from original, it only packs model subcomponent inference together
    # that allow us avoid memory overheads and their inference results handling on code-level
    image_outputs = self.vision_tower(pixel_values, output_hidden_states=True)
    # this is not memory efficient at all (output_hidden_states=True) will save all the hidden stated.
    selected_image_feature = image_outputs.hidden_states[self.config.vision_feature_layer]

    if self.config.vision_feature_select_strategy == "default":
        selected_image_feature = selected_image_feature[:, 1:]
    elif self.config.vision_feature_select_strategy == "full":
        selected_image_feature = selected_image_feature
    else:
        raise ValueError(f"Unexpected select feature strategy: {self.config.vision_feature_select_strategy}")

    image_features = self.multi_modal_projector(selected_image_feature)
    return image_features


def llava_next_video_vision_embed_forward(self, pixel_values):
    # copied from https://github.com/huggingface/transformers/blob/v4.49.0/src/transformers/models/llava_next_video/modeling_llava_next_video.py#L519
    # these changes does not bring any difference from original, it only packs model subcomponent inference together
    # that allow us avoid memory overheads and their inference results handling on code-level
    image_features = self.vision_tower(pixel_values, output_hidden_states=True)
    vision_feature_layer = self.config.vision_feature_layer
    if isinstance(vision_feature_layer, int):
        selected_image_feature = image_features.hidden_states[vision_feature_layer]
    else:
        hs_pool = [image_features.hidden_states[layer_idx] for layer_idx in vision_feature_layer]
        selected_image_feature = torch.cat(hs_pool, dim=-1)

    if self.config.vision_feature_select_strategy == "default":
        selected_image_feature = selected_image_feature[:, 1:]
    elif self.config.vision_feature_select_strategy == "full":
        selected_image_feature = selected_image_feature
    else:
        raise ValueError(f"Unexpected select feature strategy: {self.config.vision_feature_select_strategy}")
    return selected_image_feature


# Modified from https://huggingface.co/microsoft/maira-2/blob/main/modeling_maira2.py#L68
def maira_vision_embed_forward(self, pixel_values):
    vision_feature_select_strategy = self.config.vision_feature_select_strategy
    vision_feature_layer = self.config.vision_feature_layer
    return self.get_image_features(pixel_values, vision_feature_layer, vision_feature_select_strategy)


class LlavaImageEmbeddingModelPatcher(ModelPatcher):
    def __init__(
        self,
        config: "OnnxConfig",
        model: "PreTrainedModel",
        model_kwargs: Dict[str, Any],
    ):
        model.__orig_forward = model.forward
        model.forward = types.MethodType(llava_vision_embed_forward, model)

        super().__init__(config, model, model_kwargs)

    def __exit__(self, exc_type, exc_value, traceback):
        super().__exit__(exc_type, exc_value, traceback)
        self._model.forward = self._model.__orig_forward


class MairaImageEmbeddingModelPatcher(ModelPatcher):
    def __init__(
        self,
        config: "OnnxConfig",
        model: "PreTrainedModel",
        model_kwargs: Dict[str, Any],
    ):
        model.__orig_forward = model.forward
        model.forward = types.MethodType(maira_vision_embed_forward, model)

        super().__init__(config, model, model_kwargs)

    def __exit__(self, exc_type, exc_value, traceback):
        super().__exit__(exc_type, exc_value, traceback)
        self._model.forward = self._model.__orig_forward


class LlavaNextVideoImageEmbeddingModelPatcher(ModelPatcher):
    def __init__(
        self,
        config: "OnnxConfig",
        model: "PreTrainedModel",
        model_kwargs: Dict[str, Any],
    ):
        model.__orig_forward = model.forward
        model.forward = types.MethodType(llava_next_video_vision_embed_forward, model)

        super().__init__(config, model, model_kwargs)

    def __exit__(self, exc_type, exc_value, traceback):
        super().__exit__(exc_type, exc_value, traceback)
        self._model.forward = self._model.__orig_forward


def _embednb_forward(self, ids: torch.Tensor) -> torch.Tensor:
    def rope(pos: torch.Tensor, dim: int, theta: int) -> torch.Tensor:
        assert dim % 2 == 0, "The dimension must be even."

        scale = torch.arange(0, dim, 2, dtype=torch.float32, device=pos.device) / dim
        omega = 1.0 / (theta**scale)

        batch_size, seq_length = pos.shape
        out = pos.unsqueeze(-1) * omega.unsqueeze(0).unsqueeze(0)
        cos_out = torch.cos(out)
        sin_out = torch.sin(out)

        stacked_out = torch.stack([cos_out, -sin_out, sin_out, cos_out], dim=-1)
        out = stacked_out.view(batch_size, -1, dim // 2, 2, 2)
        return out.float()

    n_axes = ids.shape[-1]
    emb = torch.cat(
        [rope(ids[..., i], self.axes_dim[i], self.theta) for i in range(n_axes)],
        dim=-3,
    )
    return emb.unsqueeze(1)


class FluxTransfromerModelPatcher(ModelPatcher):
    def __enter__(self):
        super().__enter__()
        if is_diffusers_version("<", "0.31.0"):
            self._model.pos_embed._orig_forward = self._model.pos_embed.forward
            self._model.pos_embed.forward = types.MethodType(_embednb_forward, self._model.pos_embed)

    def __exit__(self, exc_type, exc_value, traceback):
        super().__exit__(exc_type, exc_value, traceback)
        if hasattr(self._model.pos_embed, "_orig_forward"):
            self._model.pos_embed.forward = self._model.pos_embed._orig_forward


def _minicpmv_resampler_forward(self, image_feature, pos_embed, key_padding_mask):
    bs = image_feature.shape[0]
    image_feature = self.kv_proj(image_feature)  # B * L * D
    image_feature = self.ln_kv(image_feature).permute(1, 0, 2)  # L * B * D

    q = self.ln_q(self.query)  # Q * D

    q_bs = q.unsqueeze(1).repeat(1, bs, 1)

    out = self.attn(q_bs, image_feature + pos_embed, image_feature, key_padding_mask=key_padding_mask)[
        0
    ]  # Q * B * D  # L * B * D +  L * B * D
    #  out: Q * B * D
    x = out.permute(1, 0, 2)  # B * Q * D

    x = self.ln_post(x)
    x = x @ self.proj
    return x


def _minicpmv_siglip_vis_embed_forward(
    self,
    pixel_values: torch.FloatTensor,
    patch_attention_mask: torch.BoolTensor,
    tgt_sizes: Optional[torch.IntTensor] = None,
    position_ids: Optional[torch.FloatTensor] = None,
) -> torch.Tensor:
    patch_embeds = self.patch_embedding(pixel_values)
    embeddings = patch_embeds.flatten(2).transpose(1, 2)

    if position_ids is None:
        batch_size = pixel_values.size(0)
        max_im_h, max_im_w = pixel_values.size(2), pixel_values.size(3)
        max_nb_patches_h, max_nb_patches_w = max_im_h // self.patch_size, max_im_w // self.patch_size
        boundaries = torch.arange(1 / self.num_patches_per_side, 1.0, 1 / self.num_patches_per_side)
        position_ids = torch.full(
            size=(
                batch_size,
                max_nb_patches_h * max_nb_patches_w,
            ),
            fill_value=0,
        )

        for batch_idx, p_attn_mask in enumerate(patch_attention_mask):
            if tgt_sizes is not None:
                nb_patches_h = tgt_sizes[batch_idx][0]
                nb_patches_w = tgt_sizes[batch_idx][1]
            else:
                nb_patches_h = p_attn_mask[:, 0].sum()
                nb_patches_w = p_attn_mask[0].sum()

            fractional_coords_h = torch.arange(0, 1 - 1e-6, 1 / nb_patches_h)
            fractional_coords_w = torch.arange(0, 1 - 1e-6, 1 / nb_patches_w)

            bucket_coords_h = torch.bucketize(fractional_coords_h, boundaries, right=True)
            bucket_coords_w = torch.bucketize(fractional_coords_w, boundaries, right=True)

            pos_ids = (bucket_coords_h[:, None] * self.num_patches_per_side + bucket_coords_w).flatten()
            position_ids[batch_idx][p_attn_mask.view(-1).cpu()] = pos_ids

    position_ids = position_ids.to(self.position_embedding.weight.device)

    embeddings = embeddings + self.position_embedding(position_ids)
    return embeddings


def _minicpmv_siglip_attn_forward(
    self,
    hidden_states: torch.Tensor,
    attention_mask: Optional[torch.Tensor] = None,
    output_attentions: Optional[bool] = False,
) -> Tuple[torch.Tensor, Optional[torch.Tensor], Optional[Tuple[torch.Tensor]]]:
    """Input shape: Batch x Time x Channel"""

    batch_size, q_len, _ = hidden_states.size()

    query_states = self.q_proj(hidden_states)
    key_states = self.k_proj(hidden_states)
    value_states = self.v_proj(hidden_states)

    query_states = query_states.view(batch_size, q_len, self.num_heads, self.head_dim).transpose(1, 2)
    key_states = key_states.view(batch_size, q_len, self.num_heads, self.head_dim).transpose(1, 2)
    value_states = value_states.view(batch_size, q_len, self.num_heads, self.head_dim).transpose(1, 2)

    attn_output = torch.nn.functional.scaled_dot_product_attention(
        query_states, key_states, value_states, attention_mask, is_causal=attention_mask is None
    )

    attn_output = attn_output.transpose(1, 2).contiguous()
    attn_output = attn_output.reshape(batch_size, q_len, self.embed_dim)

    attn_output = self.out_proj(attn_output)

    return attn_output, None


def _minicpmv_siglip_transformer_forward(
    self,
    pixel_values,
    patch_attention_mask: Optional[torch.BoolTensor] = None,
    tgt_sizes: Optional[torch.IntTensor] = None,
    position_ids: Optional[torch.FloatTensor] = None,
    output_attentions: Optional[bool] = None,
    output_hidden_states: Optional[bool] = None,
    return_dict: Optional[bool] = None,
) -> Union[Tuple, BaseModelOutputWithPooling]:
    from transformers.modeling_attn_mask_utils import _prepare_4d_attention_mask

    output_attentions = output_attentions if output_attentions is not None else self.config.output_attentions
    output_hidden_states = (
        output_hidden_states if output_hidden_states is not None else self.config.output_hidden_states
    )
    return_dict = return_dict if return_dict is not None else self.config.use_return_dict

    batch_size = pixel_values.size(0)
    if patch_attention_mask is None:
        patch_attention_mask = torch.ones(
            size=(
                batch_size,
                pixel_values.size(2) // self.config.patch_size,
                pixel_values.size(3) // self.config.patch_size,
            ),
            dtype=torch.bool,
            device=pixel_values.device,
        )

    hidden_states = self.embeddings(
        pixel_values=pixel_values,
        patch_attention_mask=patch_attention_mask,
        tgt_sizes=tgt_sizes,
        position_ids=position_ids,
    )

    patch_attention_mask = patch_attention_mask.view(batch_size, -1)
    attention_mask = (
        _prepare_4d_attention_mask(patch_attention_mask, hidden_states.dtype)
        if not self._use_flash_attention_2
        else patch_attention_mask
    )

    encoder_outputs = self.encoder(
        inputs_embeds=hidden_states,
        attention_mask=attention_mask,
        output_attentions=output_attentions,
        output_hidden_states=output_hidden_states,
        return_dict=return_dict,
    )

    last_hidden_state = encoder_outputs[0]
    last_hidden_state = self.post_layernorm(last_hidden_state)

    if not return_dict:
        return (last_hidden_state, None) + encoder_outputs[1:]

    return BaseModelOutputWithPooling(
        last_hidden_state=last_hidden_state,
        pooler_output=None,
        hidden_states=encoder_outputs.hidden_states,
        attentions=encoder_outputs.attentions,
    )


class MiniCPMVResamplerModelPatcher(ModelPatcher):
    def __init__(
        self,
        config: "OnnxConfig",
        model: "PreTrainedModel",
        model_kwargs: Dict[str, Any],
    ):
        model.__orig_forward = model.forward
        model.forward = types.MethodType(_minicpmv_resampler_forward, model)

        super().__init__(config, model, model_kwargs)

    def __exit__(self, exc_type, exc_value, traceback):
        super().__exit__(exc_type, exc_value, traceback)
        self._model.forward = self._model.__orig_forward


class MiniCPMVImageEmbeddingsModelPatcher(ModelPatcher):
    def __init__(
        self,
        config: "OnnxConfig",
        model: "PreTrainedModel",
        model_kwargs: Dict[str, Any],
    ):
        model.__orig_forward = model.forward
        model.forward = types.MethodType(_minicpmv_siglip_transformer_forward, model)

        super().__init__(config, model, model_kwargs)

    def __enter__(self):
        super().__enter__()
        self._model.embeddings._orig_forward = self._model.embeddings.forward
        self._model.embeddings.forward = types.MethodType(_minicpmv_siglip_vis_embed_forward, self._model.embeddings)

        if is_torch_version(">=", "2.0.0"):
            for layer in self._model.encoder.layers:
                layer.self_attn._orig_forward = layer.self_attn.forward
                layer.self_attn.forward = types.MethodType(_minicpmv_siglip_attn_forward, layer.self_attn)

    def __exit__(self, exc_type, exc_value, traceback):
        super().__exit__(exc_type, exc_value, traceback)
        self._model.forward = self._model.__orig_forward
        self._model.embeddings.forward = self._model.embeddings._orig_forward
        if is_torch_version(">=", "2.0.0"):
            for layer in self._model.encoder.layers:
                layer.self_attn.forward = layer.self_attn._orig_forward


class LlavaQwen2ImageEmbeddingsModelPatcher(ModelPatcher):
    def __init__(
        self,
        config: "OnnxConfig",
        model: "PreTrainedModel",
        model_kwargs: Dict[str, Any],
    ):
        model.__orig_forward = model.forward
        model.forward = model.encode_images
        super().__init__(config, model, model_kwargs)
        if not self._model.get_vision_tower().is_loaded:
            self._model.get_vision_tower().load_model()

    def __exit__(self, exc_type, exc_value, traceback):
        super().__exit__(exc_type, exc_value, traceback)
        self._model.forward = self._model.__orig_forward


class InputEmbeddingPatcher(ModelPatcher):
    def __init__(
        self,
        config: "OnnxConfig",
        model: "PreTrainedModel",
        model_kwargs: Dict[str, Any],
    ):
        model.__orig_forward = model.forward

        def forward(self, input):
            return self.__orig_forward(input)

        model.forward = types.MethodType(forward, model)

        super().__init__(config, model, model_kwargs)

    def __exit__(self, exc_type, exc_value, traceback):
        super().__exit__(exc_type, exc_value, traceback)
        self._model.forward = self._model.__orig_forward


def phi3_vision_embeddings_forward(self, pixel_values: torch.FloatTensor):
    return self.get_img_features(pixel_values)


class Phi3VisionImageEmbeddingsPatcher(ModelPatcher):
    def __init__(
        self,
        config: "OnnxConfig",
        model: "PreTrainedModel",
        model_kwargs: Dict[str, Any],
    ):
        model.__orig_forward = model.forward
        model.forward = types.MethodType(phi3_vision_embeddings_forward, model)
        super().__init__(config, model, model_kwargs)

    def __exit__(self, exc_type, exc_value, traceback):
        super().__exit__(exc_type, exc_value, traceback)
        self._model.forward = self._model.__orig_forward


def minicpm3_attn_forward(
    self,
    hidden_states: torch.Tensor,
    attention_mask: Optional[torch.Tensor] = None,
    position_ids: Optional[torch.LongTensor] = None,
    past_key_value=None,
    output_attentions: bool = False,
    use_cache: bool = False,
) -> Tuple[torch.Tensor, Optional[torch.Tensor], Optional[Tuple[torch.Tensor]]]:
    def rotate_half(x):
        """Rotates half the hidden dims of the input."""
        x1 = x[..., : x.shape[-1] // 2]
        x2 = x[..., x.shape[-1] // 2 :]
        return torch.cat((-x2, x1), dim=-1)

    def apply_rotary_pos_emb(q, k, cos, sin, position_ids, unsqueeze_dim=1):
        """Applies Rotary Position Embedding to the query and key tensors.
        Args:
            q (`torch.Tensor`): The query tensor.
            k (`torch.Tensor`): The key tensor.
            cos (`torch.Tensor`): The cosine part of the rotary embedding.
            sin (`torch.Tensor`): The sine part of the rotary embedding.
            position_ids (`torch.Tensor`):
                The position indices of the tokens corresponding to the query and key tensors. For example, this can be
                used to pass offsetted position ids when working with a KV-cache.
            unsqueeze_dim (`int`, *optional*, defaults to 1):
                The 'unsqueeze_dim' argument specifies the dimension along which to unsqueeze cos[position_ids] and
                sin[position_ids] so that they can be properly broadcasted to the dimensions of q and k. For example, note
                that cos[position_ids] and sin[position_ids] have the shape [batch_size, seq_len, head_dim]. Then, if q and
                k have the shape [batch_size, heads, seq_len, head_dim], then setting unsqueeze_dim=1 makes
                cos[position_ids] and sin[position_ids] broadcastable to the shapes of q and k. Similarly, if q and k have
                the shape [batch_size, seq_len, heads, head_dim], then set unsqueeze_dim=2.
        Returns:
            `tuple(torch.Tensor)` comprising of the query and key tensors rotated using the Rotary Position Embedding.
        """
        orig_dtype = k.dtype
        cos = cos[position_ids].unsqueeze(unsqueeze_dim)  # [bs, 1, seq_len, dim]
        sin = sin[position_ids].unsqueeze(unsqueeze_dim)  # [bs, 1, seq_len, dim]
        q_fp32 = q.to(dtype=torch.float32, device=q.device)
        k_fp32 = k.to(dtype=torch.float32, device=k.device)
        q_embed = (q_fp32 * cos) + (rotate_half(q_fp32) * sin)
        k_embed = (k_fp32 * cos) + (rotate_half(k_fp32) * sin)
        return q_embed.to(dtype=orig_dtype), k_embed.to(dtype=orig_dtype)

    if output_attentions:
        return self._orig_forward(
            hidden_states=hidden_states,
            attention_mask=attention_mask,
            position_ids=position_ids,
            past_key_value=past_key_value,
            output_attentions=output_attentions,
            use_cache=use_cache,
        )

    bsz, q_len, _ = hidden_states.shape

    q = self.q_b_proj(self.q_a_layernorm(self.q_a_proj(hidden_states)))
    q = q.view(hidden_states.shape[0], hidden_states.shape[1], self.num_heads, self.q_head_dim).transpose(1, 2)
    q_nope, q_pe = torch.split(q, [self.qk_nope_head_dim, self.qk_rope_head_dim], dim=-1)

    compressed_kv = self.kv_a_proj_with_mqa(hidden_states)
    compressed_kv, k_pe = torch.split(compressed_kv, [self.kv_lora_rank, self.qk_rope_head_dim], dim=-1)
    k_pe = k_pe.view(hidden_states.shape[0], hidden_states.shape[1], 1, self.qk_rope_head_dim).transpose(1, 2)
    kv = (
        self.kv_b_proj(self.kv_a_layernorm(compressed_kv))
        .view(hidden_states.shape[0], hidden_states.shape[1], self.num_heads, self.qk_nope_head_dim + self.v_head_dim)
        .transpose(1, 2)
    )

    k_nope, value_states = torch.split(kv, [self.qk_nope_head_dim, self.v_head_dim], dim=-1)

    kv_seq_len = value_states.shape[-2]
    if past_key_value is not None:
        if self.layer_idx is None:
            raise ValueError(
                f"The cache structure has changed since version v4.36. If you are using {self.__class__.__name__} "
                "for auto-regressive decoding with k/v caching, please make sure to initialize the attention class "
                "with a layer index."
            )
        kv_seq_len += past_key_value.get_usable_length(kv_seq_len, self.layer_idx)
    cos, sin = self.rotary_emb(value_states, seq_len=kv_seq_len)

    q_pe, k_pe = apply_rotary_pos_emb(q_pe, k_pe, cos, sin, position_ids)

    # Difference with original code, k_pe.new_empty create constant tensor in torchscript
    query_states = torch.concat([q_nope, q_pe], dim=-1)
    # query_states = k_pe.new_empty(bsz, self.num_heads, q_len, self.q_head_dim)
    # query_states[:, :, :, : self.qk_nope_head_dim] = q_nope
    # query_states[:, :, :, self.qk_nope_head_dim :] = q_pe
    key_states = torch.concat([k_nope, k_pe.expand(-1, self.num_heads, -1, -1)], dim=-1)
    # key_states = k_pe.new_empty(bsz, self.num_heads, q_len, self.q_head_dim)
    # key_states[:, :, :, : self.qk_nope_head_dim] = k_nope
    # key_states[:, :, :, self.qk_nope_head_dim :] = k_pe
    if past_key_value is not None:
        cache_kwargs = {"sin": sin, "cos": cos}  # Specific to RoPE models
        key_states, value_states = past_key_value.update(key_states, value_states, self.layer_idx, cache_kwargs)

    if attention_mask is not None:
        if attention_mask.size() != (bsz, 1, q_len, kv_seq_len):
            raise ValueError(
                f"Attention mask should be of size {(bsz, 1, q_len, kv_seq_len)}, but is {attention_mask.size()}"
            )

    # SDPA with memory-efficient backend is currently (torch==2.1.2) bugged with non-contiguous inputs with custom attn_mask,
    # Reference: https://github.com/pytorch/pytorch/issues/112577.
    if query_states.device.type == "cuda" and attention_mask is not None:
        query_states = query_states.contiguous()
        key_states = key_states.contiguous()
        value_states = value_states.contiguous()

    attn_output = torch.nn.functional.scaled_dot_product_attention(
        query_states,
        key_states,
        value_states,
        attn_mask=attention_mask,
        dropout_p=self.attention_dropout if self.training else 0.0,
        # The q_len > 1 is necessary to match with AttentionMaskConverter.to_causal_4d that does not create a causal mask in case q_len == 1.
        is_causal=self.is_causal and attention_mask is None and q_len > 1,
    )

    attn_output = attn_output.transpose(1, 2).contiguous()
    attn_output = attn_output.reshape(hidden_states.shape[0], hidden_states.shape[1], self.hidden_size)

    attn_output = self.o_proj(attn_output)

    return attn_output, None, past_key_value


class MiniCPM3Patcher(OVDecoderModelPatcher):
    def __enter__(self):
        super().__enter__()
        for block in self._model.model.layers:
            block.self_attn._orig_forward = block.self_attn.forward
            block.self_attn.forward = types.MethodType(minicpm3_attn_forward, block.self_attn)

    def __exit__(self, exc_type, exc_value, traceback):
        super().__exit__(exc_type, exc_value, traceback)
        for block in self._model.model.layers:
            block.self_attn.forward = block.self_attn._orig_forward


class DeepseekPatcher(OVDecoderModelPatcher):
    def __enter__(self):
        super().__enter__()
        self_attn = {
            "deepseek_v3": deepseek_v3_attn_forward,
            "deepseek_v2": deepseek_v2_attn_forward,
            "deepseek": minicpm3_attn_forward,
        }

        self_attn_fwd = self_attn.get(self._model.config.model_type)
        for block in self._model.model.layers:
            if self_attn_fwd is not None:
                block.self_attn._orig_forward = block.self_attn.forward
                block.self_attn.forward = types.MethodType(self_attn_fwd, block.self_attn)
            if hasattr(block.mlp, "moe_infer"):
                block.mlp._org_moe_infer = block.mlp.moe_infer
                block.mlp.moe_infer = types.MethodType(deepseek_moe_infer, block.mlp)

    def __exit__(self, exc_type, exc_value, traceback):
        super().__exit__(exc_type, exc_value, traceback)
        for block in self._model.model.layers:
            block.self_attn.forward = block.self_attn._orig_forward
            if hasattr(block.mlp, "_orig_moe_infer"):
                block.mlp.moe_infer = block.mlp._orig_moe_infer


def deepseek_v3_attn_forward(
    self,
    hidden_states: torch.Tensor,
    attention_mask: Optional[torch.Tensor] = None,
    position_ids: Optional[torch.LongTensor] = None,
    past_key_value=None,
    output_attentions: bool = False,
    use_cache: bool = False,
) -> Tuple[torch.Tensor, Optional[torch.Tensor], Optional[Tuple[torch.Tensor]]]:
    # modified from https://huggingface.co/deepseek-ai/DeepSeek-V3/blob/main/modeling_deepseek.py#L751
    def rotate_half(x):
        """Rotates half the hidden dims of the input."""
        x1 = x[..., : x.shape[-1] // 2]
        x2 = x[..., x.shape[-1] // 2 :]
        return torch.cat((-x2, x1), dim=-1)

    def apply_rotary_pos_emb(q, k, cos, sin, position_ids, unsqueeze_dim=1):
        orig_dtype = k.dtype
        cos = cos[position_ids].unsqueeze(unsqueeze_dim)  # [bs, 1, seq_len, dim]
        sin = sin[position_ids].unsqueeze(unsqueeze_dim)  # [bs, 1, seq_len, dim]
        q_fp32 = q.to(dtype=torch.float32, device=q.device)
        k_fp32 = k.to(dtype=torch.float32, device=k.device)
        q_embed = (q_fp32 * cos) + (rotate_half(q_fp32) * sin)
        k_embed = (k_fp32 * cos) + (rotate_half(k_fp32) * sin)
        return q_embed.to(dtype=orig_dtype), k_embed.to(dtype=orig_dtype)

    if output_attentions:
        return self._orig_forward(
            hidden_states=hidden_states,
            attention_mask=attention_mask,
            position_ids=position_ids,
            past_key_value=past_key_value,
            output_attentions=output_attentions,
            use_cache=use_cache,
        )

    bsz, q_len, _ = hidden_states.size()

    if self.q_lora_rank is None:
        q = self.q_proj(hidden_states)
    else:
        q = self.q_b_proj(self.q_a_layernorm(self.q_a_proj(hidden_states)))
    q = q.view(bsz, q_len, self.num_heads, self.q_head_dim).transpose(1, 2)
    q_nope, q_pe = torch.split(q, [self.qk_nope_head_dim, self.qk_rope_head_dim], dim=-1)

    compressed_kv = self.kv_a_proj_with_mqa(hidden_states)
    compressed_kv, k_pe = torch.split(compressed_kv, [self.kv_lora_rank, self.qk_rope_head_dim], dim=-1)
    k_pe = k_pe.view(bsz, q_len, 1, self.qk_rope_head_dim).transpose(1, 2)
    kv = (
        self.kv_b_proj(self.kv_a_layernorm(compressed_kv))
        .view(bsz, q_len, self.num_heads, self.qk_nope_head_dim + self.v_head_dim)
        .transpose(1, 2)
    )

    k_nope, value_states = torch.split(kv, [self.qk_nope_head_dim, self.v_head_dim], dim=-1)
    kv_seq_len = value_states.shape[-2]
    if past_key_value is not None:
        if self.layer_idx is None:
            raise ValueError(
                f"The cache structure has changed since version v4.36. If you are using {self.__class__.__name__} "
                "for auto-regressive decoding with k/v caching, please make sure to initialize the attention class "
                "with a layer index."
            )
        kv_seq_len += past_key_value.get_usable_length(kv_seq_len, self.layer_idx)
    cos, sin = self.rotary_emb(value_states, seq_len=kv_seq_len)

    q_pe, k_pe = apply_rotary_pos_emb(q_pe, k_pe, cos, sin, position_ids)

    # Difference with original code, k_pe.new_empty create constant tensor in torchscript
    query_states = torch.concat([q_nope, q_pe], dim=-1)
    # query_states = k_pe.new_empty(bsz, self.num_heads, q_len, self.q_head_dim)
    # query_states[:, :, :, : self.qk_nope_head_dim] = q_nope
    # query_states[:, :, :, self.qk_nope_head_dim :] = q_pe
    key_states = torch.concat([k_nope, k_pe.expand(-1, self.num_heads, -1, -1)], dim=-1)
    # key_states = k_pe.new_empty(bsz, self.num_heads, q_len, self.q_head_dim)
    # key_states[:, :, :, : self.qk_nope_head_dim] = k_nope
    # key_states[:, :, :, self.qk_nope_head_dim :] = k_pe
    if past_key_value is not None:
        cache_kwargs = {"sin": sin, "cos": cos}  # Specific to RoPE models
        key_states, value_states = past_key_value.update(key_states, value_states, self.layer_idx, cache_kwargs)

    if attention_mask is not None:
        if attention_mask.size() != (bsz, 1, q_len, kv_seq_len):
            raise ValueError(
                f"Attention mask should be of size {(bsz, 1, q_len, kv_seq_len)}, but is {attention_mask.size()}"
            )

    # SDPA with memory-efficient backend is currently (torch==2.1.2) bugged with non-contiguous inputs with custom attn_mask,
    # Reference: https://github.com/pytorch/pytorch/issues/112577.
    if query_states.device.type == "cuda" and attention_mask is not None:
        query_states = query_states.contiguous()
        key_states = key_states.contiguous()
        value_states = value_states.contiguous()

    attn_output = torch.nn.functional.scaled_dot_product_attention(
        query_states,
        key_states,
        value_states,
        attn_mask=attention_mask,
        dropout_p=self.attention_dropout if self.training else 0.0,
        # The q_len > 1 is necessary to match with AttentionMaskConverter.to_causal_4d that does not create a causal mask in case q_len == 1.
        is_causal=self.is_causal and attention_mask is None and q_len > 1,
    )

    attn_output = attn_output.transpose(1, 2).contiguous()

    attn_output = attn_output.reshape(bsz, q_len, self.num_heads * self.v_head_dim)

    attn_output = self.o_proj(attn_output)

    return attn_output, None, past_key_value


def deepseek_v2_attn_forward(
    self,
    hidden_states: torch.Tensor,
    attention_mask: Optional[torch.Tensor] = None,
    position_ids: Optional[torch.LongTensor] = None,
    past_key_value=None,
    output_attentions: bool = False,
    use_cache: bool = False,
    **kwargs,
) -> Tuple[torch.Tensor, Optional[torch.Tensor], Optional[Tuple[torch.Tensor]]]:
    # modified from https://huggingface.co/deepseek-ai/DeepSeek-V2-Lite/blob/main/modeling_deepseek.py#L806
    def rotate_half(x):
        """Rotates half the hidden dims of the input."""
        x1 = x[..., : x.shape[-1] // 2]
        x2 = x[..., x.shape[-1] // 2 :]
        return torch.cat((-x2, x1), dim=-1)

    def apply_rotary_pos_emb(q, k, cos, sin, position_ids, unsqueeze_dim=1):
        cos = cos[position_ids].unsqueeze(unsqueeze_dim)
        sin = sin[position_ids].unsqueeze(unsqueeze_dim)

        b, h, s, d = q.shape
        q = q.view(b, h, s, d // 2, 2).transpose(4, 3).reshape(b, h, s, d)

        b, h, s, d = k.shape
        k = k.view(b, h, s, d // 2, 2).transpose(4, 3).reshape(b, h, s, d)

        q_embed = (q * cos) + (rotate_half(q) * sin)
        k_embed = (k * cos) + (rotate_half(k) * sin)
        return q_embed, k_embed

    if output_attentions:
        return self._orig_forward(
            hidden_states=hidden_states,
            attention_mask=attention_mask,
            position_ids=position_ids,
            past_key_value=past_key_value,
            output_attentions=output_attentions,
            use_cache=use_cache,
        )

    bsz, q_len, _ = hidden_states.shape

    if self.q_lora_rank is None:
        q = self.q_proj(hidden_states)
    else:
        q = self.q_b_proj(self.q_a_layernorm(self.q_a_proj(hidden_states)))
    q = q.view(bsz, q_len, self.num_heads, self.q_head_dim).transpose(1, 2)
    q_nope, q_pe = torch.split(q, [self.qk_nope_head_dim, self.qk_rope_head_dim], dim=-1)

    compressed_kv = self.kv_a_proj_with_mqa(hidden_states)
    compressed_kv, k_pe = torch.split(compressed_kv, [self.kv_lora_rank, self.qk_rope_head_dim], dim=-1)
    k_pe = k_pe.view(bsz, q_len, 1, self.qk_rope_head_dim).transpose(1, 2)
    kv = (
        self.kv_b_proj(self.kv_a_layernorm(compressed_kv))
        .view(bsz, q_len, self.num_heads, self.qk_nope_head_dim + self.v_head_dim)
        .transpose(1, 2)
    )

    k_nope, value_states = torch.split(kv, [self.qk_nope_head_dim, self.v_head_dim], dim=-1)
    kv_seq_len = value_states.shape[-2]
    if past_key_value is not None:
        if self.layer_idx is None:
            raise ValueError(
                f"The cache structure has changed since version v4.36. If you are using {self.__class__.__name__} "
                "for auto-regressive decoding with k/v caching, please make sure to initialize the attention class "
                "with a layer index."
            )
        kv_seq_len += past_key_value.get_usable_length(kv_seq_len, self.layer_idx)
    cos, sin = self.rotary_emb(value_states, seq_len=kv_seq_len)

    q_pe, k_pe = apply_rotary_pos_emb(q_pe, k_pe, cos, sin, position_ids)

    # Difference with original code, k_pe.new_empty create constant tensor in torchscript
    query_states = torch.concat([q_nope, q_pe], dim=-1)
    # query_states = k_pe.new_empty(bsz, self.num_heads, q_len, self.q_head_dim)
    # query_states[:, :, :, : self.qk_nope_head_dim] = q_nope
    # query_states[:, :, :, self.qk_nope_head_dim :] = q_pe
    key_states = torch.concat([k_nope, k_pe.expand(-1, self.num_heads, -1, -1)], dim=-1)
    # key_states = k_pe.new_empty(bsz, self.num_heads, q_len, self.q_head_dim)
    # key_states[:, :, :, : self.qk_nope_head_dim] = k_nope
    # key_states[:, :, :, self.qk_nope_head_dim :] = k_pe
    if past_key_value is not None:
        cache_kwargs = {"sin": sin, "cos": cos}  # Specific to RoPE models
        key_states, value_states = past_key_value.update(key_states, value_states, self.layer_idx, cache_kwargs)

    if attention_mask is not None:
        if attention_mask.size() != (bsz, 1, q_len, kv_seq_len):
            raise ValueError(
                f"Attention mask should be of size {(bsz, 1, q_len, kv_seq_len)}, but is {attention_mask.size()}"
            )

    if attention_mask is not None:
        if attention_mask.size() != (bsz, 1, q_len, kv_seq_len):
            raise ValueError(
                f"Attention mask should be of size {(bsz, 1, q_len, kv_seq_len)}, but is {attention_mask.size()}"
            )
    # SDPA with memory-efficient backend is currently (torch==2.1.2) bugged with non-contiguous inputs with custom attn_mask,
    # Reference: https://github.com/pytorch/pytorch/issues/112577.
    if query_states.device.type == "cuda" and attention_mask is not None:
        query_states = query_states.contiguous()
        key_states = key_states.contiguous()
        value_states = value_states.contiguous()

    attn_output = torch.nn.functional.scaled_dot_product_attention(
        query_states,
        key_states,
        value_states,
        attn_mask=attention_mask,
        dropout_p=self.attention_dropout if self.training else 0.0,
        # The q_len > 1 is necessary to match with AttentionMaskConverter.to_causal_4d that does not create a causal mask in case q_len == 1.
        is_causal=self.is_causal and attention_mask is None and q_len > 1,
    )
    attn_output = attn_output.transpose(1, 2).contiguous()

    attn_output = attn_output.reshape(bsz, q_len, self.num_heads * self.v_head_dim)

    attn_output = self.o_proj(attn_output)

    return attn_output, None, past_key_value


def deepseek_moe_infer(self, x, topk_ids, topk_weight):
    cnts = torch.zeros((topk_ids.shape[0], len(self.experts)))
    cnts.scatter_(1, topk_ids, 1)
    tokens_per_expert = cnts.sum(dim=0).to(torch.long)
    idxs = torch.argsort(topk_ids.view(-1))
    sorted_tokens = x[idxs // topk_ids.shape[1]]

    outputs = []
    start_idx = torch.tensor(0, dtype=torch.long)
    for i, num_tokens in enumerate(tokens_per_expert):
        end_idx = start_idx + num_tokens
        # difference with original: removed skiping expert if empty num_tokens
        expert_id = i + self.ep_rank * self.experts_per_rank
        expert = self.experts[expert_id]
        tokens_for_this_expert = sorted_tokens[start_idx:end_idx]
        expert_out = expert(tokens_for_this_expert)
        outputs.append(expert_out)
        start_idx = end_idx

    # difference with original: removed usage torch.new_empty if outputs empty
    outs = torch.cat(outputs, dim=0)

    new_x = torch.zeros_like(outs)
    new_x[idxs] = outs
    final_out = (
        new_x.view(*topk_ids.shape, -1)
        .to(topk_weight.dtype)
        .mul_(topk_weight.unsqueeze(dim=-1))
        .sum(dim=1)
        .to(new_x.dtype)
    )
    return final_out


class Qwen2VLLanguageModelPatcher(OVDecoderModelPatcher):
    def __init__(
        self,
        config: "OnnxConfig",
        model: "PreTrainedModel",
        model_kwargs: Dict[str, Any] = None,
    ):
        model.__orig_forward = model.forward

        def forward_wrap(
            self,
            attention_mask,
            position_ids=None,
            past_key_values=None,
            inputs_embeds=None,
            input_ids=None,
            use_cache=True,
        ):
            new_past_key_values = DynamicCache.from_legacy_cache(past_key_values)
            result = self.__orig_forward(
                input_ids=input_ids,
                attention_mask=attention_mask,
                position_ids=position_ids,
                past_key_values=new_past_key_values,
                inputs_embeds=inputs_embeds,
                use_cache=use_cache,
            )
            if past_key_values is not None:
                result["past_key_values"] = result["past_key_values"].to_legacy_cache()
            return result

        model.forward = types.MethodType(forward_wrap, model)
        super().__init__(config, model, model_kwargs)

    def __exit__(self, exc_type, exc_value, traceback):
        super().__exit__(exc_type, exc_value, traceback)
        self._model.forward = self._model.__orig_forward


def patch_qwen2vl_vision_blocks(model, force_new_behaviour=False):
    if not force_new_behaviour and is_transformers_version("<=", "4.48.99"):
        # Modified from https://github.com/huggingface/transformers/blob/v4.45.2/src/transformers/models/qwen2_vl/modeling_qwen2_vl.py#L390
        # added attention_mask input instead of internal calculation (unsupported by tracing due to cycle with dynamic len)
        def sdpa_attn_forward(
            self,
            hidden_states: torch.Tensor,
            attention_mask: torch.Tensor,
            rotary_pos_emb: torch.Tensor = None,
            position_embeddings: Optional[Tuple[torch.Tensor, torch.Tensor]] = None,
        ) -> torch.Tensor:
            from transformers.models.qwen2_vl.modeling_qwen2_vl import apply_rotary_pos_emb_vision

            seq_length = hidden_states.shape[0]
            q, k, v = self.qkv(hidden_states).reshape(seq_length, 3, self.num_heads, -1).permute(1, 0, 2, 3).unbind(0)

            if is_transformers_version(">=", "4.49"):
                if position_embeddings is None:
                    emb = torch.cat((rotary_pos_emb, rotary_pos_emb), dim=-1)
                    cos = emb.cos().float()
                    sin = emb.sin().float()
                else:
                    cos, sin = position_embeddings
                q, k = apply_rotary_pos_emb_vision(q, k, cos, sin)
            else:
                q = apply_rotary_pos_emb_vision(q.unsqueeze(0), rotary_pos_emb).squeeze(0)
                k = apply_rotary_pos_emb_vision(k.unsqueeze(0), rotary_pos_emb).squeeze(0)

            q = q.transpose(0, 1)
            k = k.transpose(0, 1)
            v = v.transpose(0, 1)
            attn_output = torch.nn.functional.scaled_dot_product_attention(q, k, v, attention_mask, dropout_p=0.0)
            attn_output = attn_output.transpose(0, 1)
            attn_output = attn_output.reshape(seq_length, -1)
            attn_output = self.proj(attn_output)
            return attn_output

        # Modified from https://github.com/huggingface/transformers/blob/v4.45.2/src/transformers/models/qwen2_vl/modeling_qwen2_vl.py#L430
        # added attention_mask input propagation to self.attn
        def block_forward(self, hidden_states, attention_mask, rotary_pos_emb) -> torch.Tensor:
            hidden_states = hidden_states + self.attn(
                self.norm1(hidden_states), attention_mask=attention_mask, rotary_pos_emb=rotary_pos_emb
            )
            hidden_states = hidden_states + self.mlp(self.norm2(hidden_states))
            return hidden_states

    else:
        # Modified from https://github.com/huggingface/transformers/blob/v4.49.0/src/transformers/models/qwen2_vl/modeling_qwen2_vl.py#L391
        # added attention_mask input instead of internal calculation (unsupported by tracing due to cycle with dynamic len)
        def sdpa_attn_forward(
            self,
            hidden_states: torch.Tensor,
            attention_mask: torch.Tensor,
            rotary_pos_emb: torch.Tensor = None,
            position_embeddings: Optional[Tuple[torch.Tensor, torch.Tensor]] = None,
        ):
            def rotate_half(x):
                """Rotates half the hidden dims of the input."""
                x1 = x[..., : x.shape[-1] // 2]
                x2 = x[..., x.shape[-1] // 2 :]
                return torch.cat((-x2, x1), dim=-1)

            def apply_rotary_pos_emb_vision(
                q: torch.Tensor, k: torch.Tensor, cos: torch.Tensor, sin: torch.Tensor
            ) -> Tuple[torch.Tensor, torch.Tensor]:
                orig_q_dtype = q.dtype
                orig_k_dtype = k.dtype
                q, k = q.float(), k.float()
                cos, sin = cos.unsqueeze(-2), sin.unsqueeze(-2)
                q_embed = (q * cos) + (rotate_half(q) * sin)
                k_embed = (k * cos) + (rotate_half(k) * sin)
                q_embed = q_embed.to(orig_q_dtype)
                k_embed = k_embed.to(orig_k_dtype)
                return q_embed, k_embed

            seq_length = hidden_states.shape[0]
            q, k, v = self.qkv(hidden_states).reshape(seq_length, 3, self.num_heads, -1).permute(1, 0, 2, 3).unbind(0)
            if position_embeddings is None:
                emb = torch.cat((rotary_pos_emb, rotary_pos_emb), dim=-1)
                cos = emb.cos().float()
                sin = emb.sin().float()
            else:
                cos, sin = position_embeddings
            q, k = apply_rotary_pos_emb_vision(q, k, cos, sin)
            q = q.transpose(0, 1)
            k = k.transpose(0, 1)
            v = v.transpose(0, 1)
            attn_output = torch.nn.functional.scaled_dot_product_attention(q, k, v, attention_mask, dropout_p=0.0)
            attn_output = attn_output.transpose(0, 1)
            attn_output = attn_output.reshape(seq_length, -1)
            attn_output = self.proj(attn_output)
            return attn_output

        # Modified from https://github.com/huggingface/transformers/blob/v4.49.0/src/transformers/models/qwen2_vl/modeling_qwen2_vl.py#L446
        # added attention_mask input propagation to self.attn
        def block_forward(
            self,
            hidden_states,
            attention_mask,
            rotary_pos_emb: Optional[torch.Tensor] = None,
            position_embeddings: Optional[Tuple[torch.Tensor, torch.Tensor]] = None,
        ) -> torch.Tensor:
            hidden_states = hidden_states + self.attn(
                self.norm1(hidden_states),
                attention_mask=attention_mask,
                rotary_pos_emb=rotary_pos_emb,
                position_embeddings=position_embeddings,
            )
            hidden_states = hidden_states + self.mlp(self.norm2(hidden_states))
            return hidden_states

    for block in model.blocks:
        block._orig_forward = block.forward
        block.forward = types.MethodType(block_forward, block)
        block.attn._orig_forward = block.attn.forward
        block.attn.forward = types.MethodType(sdpa_attn_forward, block.attn)


class Qwen2VLVisionEmbMergerPatcher(ModelPatcher):
    def __init__(
        self,
        config: "OnnxConfig",
        model: "PreTrainedModel",
        model_kwargs: Dict[str, Any] = None,
    ):
        model.__orig_forward = model.forward

        # Modified from https://github.com/huggingface/transformers/blob/v4.45.2/src/transformers/models/qwen2_vl/modeling_qwen2_vl.py#L1118
        # added attention_mask input instead cu_lens for its internal calculation model (unsupported by tracing due to cycle with dynamic len)
        # separated patch_embed and rot_pos_emb calls for performing as part of another model
        def image_embed_forward(
            self, hidden_states: torch.Tensor, attention_mask: torch.Tensor, rotary_pos_emb: torch.Tensor
        ) -> torch.Tensor:
            for blk in self.blocks:
                hidden_states = blk(hidden_states, attention_mask=attention_mask, rotary_pos_emb=rotary_pos_emb)
            return self.merger(hidden_states)

        model.forward = types.MethodType(image_embed_forward, model)
        super().__init__(config, model, model_kwargs)

    def __enter__(self):
        patch_qwen2vl_vision_blocks(self._model)
        super().__enter__()

    def __exit__(self, exc_type, exc_value, traceback):
        super().__exit__(exc_type, exc_value, traceback)
        self._model.forward = self._model.__orig_forward
        for block in self._model.blocks:
            block.forward = block._orig_forward
            block.attn.forward = block.attn._orig_forward


class Qwen2_5_VLVisionEmbMergerPatcher(ModelPatcher):
    def __init__(
        self,
        config: "OnnxConfig",
        model: "PreTrainedModel",
        model_kwargs: Dict[str, Any] = None,
    ):
        super().__init__(config, model, model_kwargs)

        model.__orig_forward = model.forward

        # Modified from https://github.com/huggingface/transformers/blob/v4.49.0/src/transformers/models/qwen2_5_vl/modeling_qwen2_5_vl.py#L405
        # added attention_mask and window_attention_mask inputs instead cu_lens and window_cu_lens processing for its internal calculation model
        # (unsupported by tracing due to cycle with dynamic len)
        # separated patch_embed and rot_pos_emb calls for performing as part of another model
        def image_embed_forward(
            self,
            hidden_states: torch.Tensor,
            attention_mask: torch.Tensor,
            window_attention_mask: torch.Tensor,
            window_index: torch.Tensor,
            rotary_pos_emb: torch.Tensor,
        ) -> torch.Tensor:
            seq_len = hidden_states.shape[0]
            hidden_states = hidden_states.reshape(seq_len // self.spatial_merge_unit, self.spatial_merge_unit, -1)
            hidden_states = hidden_states[window_index, :, :]
            hidden_states = hidden_states.reshape(seq_len, -1)
            rotary_pos_emb = rotary_pos_emb.reshape(seq_len // self.spatial_merge_unit, self.spatial_merge_unit, -1)
            rotary_pos_emb = rotary_pos_emb[window_index, :, :]
            rotary_pos_emb = rotary_pos_emb.reshape(seq_len, -1)
            emb = torch.cat((rotary_pos_emb, rotary_pos_emb), dim=-1)
            position_embeddings = (emb.cos(), emb.sin())
            for layer_num, blk in enumerate(self.blocks):
                if layer_num in self.fullatt_block_indexes:
                    attention_mask_now = attention_mask
                else:
                    attention_mask_now = window_attention_mask
                hidden_states = blk(
                    hidden_states, attention_mask=attention_mask_now, position_embeddings=position_embeddings
                )

            hidden_states = self.merger(hidden_states)
            reverse_indices = torch.argsort(window_index)
            hidden_states = hidden_states[reverse_indices, :]

            return hidden_states

        model.forward = types.MethodType(image_embed_forward, model)
        super().__init__(config, model, model_kwargs)

    def __enter__(self):
        patch_qwen2vl_vision_blocks(self._model, force_new_behaviour=True)
        super().__enter__()

    def __exit__(self, exc_type, exc_value, traceback):
        super().__exit__(exc_type, exc_value, traceback)
        self._model.forward = self._model.__orig_forward
        for block in self._model.blocks:
            block.forward = block._orig_forward
            block.attn.forward = block.attn._orig_forward


# copied from https://github.com/huggingface/transformers/blob/v4.47.1/src/transformers/models/granitemoe/modeling_granitemoe.py#L321
def _granite_moe_topk_gating_forward(self, hidden_states):
    # compute the top_k routing decision
    logits = self.layer(hidden_states).float()  # [batch_size x seq_len, num_experts]
    top_k_logits, top_k_indices = logits.topk(self.top_k, dim=1)  # [num_tokens, top_k]
    top_k_gates = torch.softmax(top_k_logits, dim=1).type_as(hidden_states)  # [num_tokens, top_k]

    # compute number of input given to each expert
    zeros = torch.zeros(
        [top_k_gates.size(0), self.num_experts], dtype=top_k_gates.dtype, device=top_k_gates.device
    )  # [num_tokens, num_experts]
    gates = zeros.scatter(1, top_k_indices, 1)  # [num_tokens, num_experts]
    expert_size = gates.long().sum(0)  # [num_experts,]
    # difference with original, removed expert_size = expert_size.tolist() due to incorrect tracing

    # sort and group input tokens according to expert assignment
    top_k_experts = top_k_indices.flatten()  # [num_tokens * top_k]
    _, index_sorted_experts = top_k_experts.sort(0)  # [num_tokens * top_k]
    batch_index = index_sorted_experts.div(self.top_k, rounding_mode="trunc")  # [num_tokens * top_k]

    # gather the gate values for grouped input tokens
    top_k_gates = top_k_gates.flatten()  # [num_tokens * top_k]
    batch_gates = top_k_gates[index_sorted_experts]  # [num_tokens * top_k]

    return index_sorted_experts, batch_index, batch_gates, expert_size, logits


# copied from https://github.com/huggingface/transformers/blob/v4.47.1/src/transformers/models/granitemoe/modeling_granitemoe.py#L281
def _granite_moe_parallel_experts_forward(self, inputs, expert_size):
    output_list = []
    # difference with original
    # 1) expert_size is tensor instead of list of ints after gating patching, that does not allow use original inputs.split(expert_size)
    # 2) use index_start:next_index for obtaining expert inputs splits one by one instead of precomputed splits once before cycle
    index_start = torch.tensor(0, dtype=torch.int64)
    for i in range(self.num_experts):
        next_index = index_start + expert_size[i]
        output_list.append(F.linear(inputs[index_start:next_index], self.weight[i]))
        index_start = next_index
    results = torch.cat(output_list, dim=0)
    return results


class GraniteMoEModelPatcher(OVDecoderModelPatcher):
    def __enter__(self):
        super().__enter__()
        for layer in self._model.model.layers:
            block_sparse_moe = layer.block_sparse_moe
            block_sparse_moe.router._orig_forward = block_sparse_moe.router.forward
            block_sparse_moe.router.forward = types.MethodType(
                _granite_moe_topk_gating_forward, block_sparse_moe.router
            )
            block_sparse_moe.input_linear._orig_forward = block_sparse_moe.input_linear.forward
            block_sparse_moe.input_linear.forward = types.MethodType(
                _granite_moe_parallel_experts_forward, block_sparse_moe.input_linear
            )
            block_sparse_moe.output_linear._orig_forward = block_sparse_moe.output_linear.forward
            block_sparse_moe.output_linear.forward = types.MethodType(
                _granite_moe_parallel_experts_forward, block_sparse_moe.output_linear
            )

    def __exit__(self, exc_type, exc_value, traceback):
        super().__exit__(exc_type, exc_value, traceback)
        for layer in self._model.model.layers:
            block_sparse_moe = layer.block_sparse_moe
            block_sparse_moe.router.forward = block_sparse_moe.router._orig_forward
            block_sparse_moe.input_linear.forward = block_sparse_moe.input_linear._orig_forward
            block_sparse_moe.output_linear.forward = block_sparse_moe.output_linear._orig_forward


class OVSeq2SeqModelPatcher(ModelPatcher):
    def __init__(
        self,
        config: "OnnxConfig",
        model: "PreTrainedModel",
        model_kwargs: Optional[Dict[str, Any]] = None,
    ):
        super().__init__(config, model, model_kwargs)

        # sometimes the use_cache is not properly set in the model config
        if self.real_config.use_past:
            if hasattr(model.config, "decoder"):
                model.config.decoder.use_cache = True
            if hasattr(model.config, "text_config"):
                model.config.text_config.use_cache = True
            if model.config.model_type == "vision-encoder-decoder" and model.config.decoder.model_type == "trocr":
                model.decoder.model.decoder.config.use_cache = True

        # re-use the patched forward method from the parent class
        self.super_patched_forward = self.patched_forward

        @functools.wraps(self.super_patched_forward)
        def patched_forward(*args, **kwargs):
            signature = inspect.signature(self.super_patched_forward)
            args, kwargs = override_arguments(args, kwargs, signature, model_kwargs=self.model_kwargs)

            # with statful decoder, we always return the self attn only, cross attn is part of the state
            pkv = None
            if (
                getattr(self.real_config, "stateful", False)
                and self.real_config._behavior == "decoder"
                and "past_key_values" in signature.parameters
            ):
                pkv_argument_index = list(signature.parameters.keys()).index("past_key_values")

                if "past_key_values" in kwargs:
                    pkv = kwargs["past_key_values"]
                elif len(args) > pkv_argument_index:
                    pkv = args[pkv_argument_index]

                if isinstance(pkv, EncoderDecoderCache):
                    pkv = pkv.to_legacy_cache()

                if pkv is not None:
                    self_attn = [cache_item[:2] for cache_item in pkv]
                    pkv = EncoderDecoderCache.from_legacy_cache(self_attn)

                    if "past_key_values" in kwargs:
                        kwargs["past_key_values"] = pkv
                    elif len(args) > pkv_argument_index:
                        args[pkv_argument_index] = pkv

            outputs = self.super_patched_forward(*args, **kwargs)

            # the optimum-onnx seq2seq model patcher only converts to tuple starting from 4.48
            if isinstance(outputs.get("past_key_values"), EncoderDecoderCache):
                outputs["past_key_values"] = outputs["past_key_values"].to_legacy_cache()

            # we still need to filter out cross attention in the case of non-stateful decoder
            filtered_outputs = {}
            for name, value in outputs.items():
                if (
                    self.real_config._behavior == "decoder"
                    and self.real_config.use_past_in_inputs
                    and name.startswith("past_key_values")
                ):
                    filtered_outputs[name] = tuple([v[:2] for v in value])
                else:
                    filtered_outputs[name] = value
            return filtered_outputs

        self.patched_forward = patched_forward

    def __enter__(self):
        super().__enter__()

        if is_transformers_version(">=", "4.53.0"):
            # for OpenVINO, we use torch.finfo(torch.float16).min instead of torch.finfo(dtype).min
            # to avoid overflow issues on some hardware (e.g. Intel NPU)
            ALL_MASK_ATTENTION_FUNCTIONS.register("eager", eager_mask_without_vmap)

            # for decoder models, we use eager mask without vmap for sdpa as well
            # to avoid a nan output issue in OpenVINO that only happens in case of:
            # non-stateful models on cpu and stateful models on npu
            ALL_MASK_ATTENTION_FUNCTIONS.register("sdpa", eager_mask_without_vmap)

    def __exit__(self, exc_type, exc_value, traceback):
        super().__exit__(exc_type, exc_value, traceback)

        if is_transformers_version(">=", "4.53.0"):
            ALL_MASK_ATTENTION_FUNCTIONS.register("sdpa", sdpa_mask)
            ALL_MASK_ATTENTION_FUNCTIONS.register("eager", eager_mask)


class SanaTextEncoderModelPatcher(ModelPatcher):
    def __enter__(self):
        super().__enter__()

        if is_transformers_version("<", "4.47.0"):
            from transformers.models.gemma2.modeling_gemma2 import GEMMA2_ATTENTION_CLASSES

            sdpa_attn = GEMMA2_ATTENTION_CLASSES["sdpa"]
            for layer in self._model.layers:
                layer.self_attn._orig_forward = layer.self_attn.forward
                layer.self_attn.forward = types.MethodType(sdpa_attn.forward, layer.self_attn)
        else:
            self._model.config._orig_attn_implementation = self._model.config._attn_implementation
            self._model.config._attn_implementation = "sdpa"

        if is_transformers_version(">=", "4.53"):
            # starting from 4.53, we get unmatching outputs if we use the boolean mask
            # TODO: This is an openvino issue (inconsistency between boolean and float masks)
            ALL_MASK_ATTENTION_FUNCTIONS.register("sdpa", eager_mask_without_vmap)

    def __exit__(self, exc_type, exc_value, traceback):
        super().__exit__(exc_type, exc_value, traceback)

        if is_transformers_version("<", "4.47.0"):
            for layer in self._model.layers:
                layer.self_attn.forward = layer.self_attn._orig_forward
                del layer.self_attn._orig_forward
        else:
            self._model.config._attn_implementation = self._model.config._orig_attn_implementation
            del self._model.config._orig_attn_implementation

        if is_transformers_version(">=", "4.53"):
            # remove the eager_mask_without_vmap from the ALL_MASK_ATTENTION_FUNCTIONS
            ALL_MASK_ATTENTION_FUNCTIONS.register("sdpa", sdpa_mask)


class MiniCPMModelPatcher(OVDecoderModelPatcher):
    def __init__(
        self,
        config: "OnnxConfig",
        model: "PreTrainedModel",
        model_kwargs: Optional[Dict[str, Any]] = None,
    ):
        for layer in model.model.layers:
            if hasattr(layer, "scale_depth"):
                layer.self_attn.o_proj.to(torch.float32)
                layer.mlp.down_proj.to(torch.float32)

        super().__init__(config, model, model_kwargs)


class CommonImageEmbeddingsModelPatcher(ModelPatcher):
    def __init__(
        self,
        config: "OnnxConfig",
        model: "PreTrainedModel",
        model_kwargs: Dict[str, Any],
    ):
        model.__orig_forward = model.forward
        # Adopted from https://github.com/huggingface/transformers/blob/v4.49.0/src/transformers/models/got_ocr2/modeling_got_ocr2.py#L835
        # Adopted from https://github.com/huggingface/transformers/blob/v4.49.0-Gemma-3/src/transformers/models/gemma3/modeling_gemma3.py#L1321
        if hasattr(model, "model") and hasattr(model.model, "get_image_features"):
            model.forward = model.model.get_image_features
        else:
            model.forward = model.get_image_features
        super().__init__(config, model, model_kwargs)

    def __exit__(self, exc_type, exc_value, traceback):
        super().__exit__(exc_type, exc_value, traceback)
        self._model.forward = self._model.__orig_forward


# Adopted from https://github.com/huggingface/transformers/blob/v4.49.0-Gemma-3/src/transformers/models/gemma3/modeling_gemma3.py#L1147
def _gemma3_mm_update_causal_mask(
    self, attention_mask, token_type_ids, past_key_values, cache_position, input_tensor, is_training: bool = False
):
    if attention_mask is not None and attention_mask.dim() == 4:
        # In this case we assume that the mask comes already in inverted
        # form and requires no inversion or slicing.
        return attention_mask

    min_dtype = torch.finfo(torch.float16).min
    inputs_lead_dim, sequence_length = input_tensor.shape[:2]
    target_length = (
        attention_mask.shape[-1]
        if isinstance(attention_mask, torch.Tensor)
        else cache_position[0] + sequence_length + 1
    )

    causal_mask = torch.full(
        (sequence_length, target_length), fill_value=min_dtype, dtype=self.dtype, device=cache_position.device
    )

    # Causal diagonal mask only if training, otherwise attend to the whole prefix. Training-specific attn for prefix is handled below
    if sequence_length != 1:
        causal_mask = torch.triu(causal_mask, diagonal=1)

    causal_mask *= torch.arange(target_length, device=cache_position.device) > cache_position.reshape(-1, 1)
    causal_mask = causal_mask[None, None, :, :].expand(inputs_lead_dim, 1, -1, -1)

    # Apply bidirectional mask on images if token type ids are provided
    if token_type_ids is not None and sequence_length != 1:
        token_type_mask = token_type_ids.unsqueeze(1) == token_type_ids.unsqueeze(2)
        token_type_mask[token_type_ids == 0] = False  # if text token do not change anything
        token_type_mask = token_type_mask.unsqueeze(1).to(causal_mask.device, dtype=torch.bool)
        causal_mask = causal_mask.clone()
        causal_mask[:, :, :, :sequence_length] = causal_mask[:, :, :, :sequence_length].masked_fill(
            token_type_mask, 0.0
        )

    if attention_mask is not None:
        causal_mask = causal_mask.clone()  # copy to contiguous memory for in-place edit
        mask_length = attention_mask.shape[-1]

        # Then apply padding mask (will mask pad tokens)
        padding_mask = causal_mask[:, :, :, :mask_length] + attention_mask[:, None, None, :].to(causal_mask.device)
        padding_mask = padding_mask == 0
        causal_mask[:, :, :, :mask_length] = causal_mask[:, :, :, :mask_length].masked_fill(padding_mask, min_dtype)

    return causal_mask


class Gemma3LMModelPatcher(OVDecoderModelPatcher):
    def __init__(
        self,
        config: "OnnxConfig",
        model: "PreTrainedModel",
        model_kwargs: Optional[Dict[str, Any]] = None,
    ):
        # Difference from original:
        # uses Dynamic cache from legacy cache instead of HybridCache
        # calculate causal mask from multimodal

        def forward(
            self, attention_mask, position_ids, past_key_values, token_type_ids, inputs_embeds, use_cache=True
        ):
            pkv = DynamicCache.from_legacy_cache(past_key_values)

            past_seen_tokens = past_key_values[0][0].shape[-2]
            cache_position = torch.arange(
                past_seen_tokens, past_seen_tokens + inputs_embeds.shape[1], device=inputs_embeds.device
            )
            forward_kwargs = {}

            if is_transformers_version("<", "4.52"):
                attention_mask = self._update_causal_mask_mm(
                    attention_mask, token_type_ids, past_key_values, cache_position, inputs_embeds
                )
            else:
                forward_kwargs["token_type_ids"] = token_type_ids

            result = self.__orig_forward(
                input_ids=None,
                attention_mask=attention_mask,
                position_ids=position_ids,
                cache_position=cache_position,
                past_key_values=pkv,
                inputs_embeds=inputs_embeds,
                use_cache=use_cache,
                **forward_kwargs,
            )
            upd_pkv = result["past_key_values"]
            result["past_key_values"] = upd_pkv.to_legacy_cache()
            return result

        if is_transformers_version("<", "4.53.0"):
            model.__orig_forward = model.forward
            model.forward = types.MethodType(forward, model)

        super().__init__(config, model, model_kwargs)

    def __enter__(self):
        super().__enter__()

        if is_transformers_version("<", "4.52.0"):
            self._model._update_causal_mask_mm = types.MethodType(_gemma3_mm_update_causal_mask, self._model)
        elif (
            is_transformers_version("<", "4.53.0")
            and hasattr(self._model, "model")
            and hasattr(self._model.model, "_update_causal_mask")
        ):
            self._model.model._orig_update_causual_mask = self._model.model._update_causal_mask
            self._model.model._update_causal_mask = types.MethodType(_gemma3_mm_update_causal_mask, self._model.model)

    def __exit__(self, exc_type, exc_value, traceback):
        super().__exit__(exc_type, exc_value, traceback)

        if is_transformers_version("<", "4.53.0"):
            self._model.forward = self._model.__orig_forward

        if is_transformers_version("<", "4.52"):
            del self._update_causal_mask_mm
        elif (
            is_transformers_version("<", "4.53.0")
            and hasattr(self._model, "model")
            and hasattr(self._model.model, "_orig_update_causual_mask")
        ):
            self._model.model._update_causal_mask = self._model.model._orig_update_causual_mask
            del self._model.model._orig_update_causual_mask


class Idefics3ImageEmbeddingsModelPatcher(ModelPatcher):
    def __init__(
        self,
        config: "OnnxConfig",
        model: "PreTrainedModel",
        model_kwargs: Optional[Dict[str, Any]] = None,
    ):
        # Adopted from https://github.com/huggingface/transformers/blob/v4.49.0-SmolVLM-2/src/transformers/models/idefics3/modeling_idefics3.py#L999-L1005
        def get_image_features(self, pixel_values, patch_attention_mask, patch_position_ids):
            image_hidden_states = self.vision_model(
                pixel_values=pixel_values,
                patch_attention_mask=patch_attention_mask,
                patch_position_ids=patch_position_ids,
            ).last_hidden_state

            # Modality projection & resampling
            image_hidden_states = self.connector(image_hidden_states)
            return image_hidden_states

        model.__orig_forward = model.forward
        model.forward = types.MethodType(get_image_features, model)
        super().__init__(config, model, model_kwargs)

    def __enter__(self):
        super().__enter__()

        # The difference from original code is only in getting patch_position_ids as input and propogation it into embeddings instead of calculation inside based on patch_attention_mask
        # method for calculation position_ids is not pytorch tracing friendly due to cycle over batch size.
        def transformer_forward(
            self,
            pixel_values,
            patch_attention_mask: Optional[torch.BoolTensor] = None,
            patch_position_ids: Optional[torch.IntTensor] = None,
            output_attentions: Optional[bool] = None,
            output_hidden_states: Optional[bool] = None,
            return_dict: Optional[bool] = None,
        ):
            from transformers.modeling_attn_mask_utils import _prepare_4d_attention_mask

            output_attentions = output_attentions if output_attentions is not None else self.config.output_attentions
            output_hidden_states = (
                output_hidden_states if output_hidden_states is not None else self.config.output_hidden_states
            )
            return_dict = return_dict if return_dict is not None else self.config.use_return_dict

            batch_size = pixel_values.size(0)
            if patch_attention_mask is None:
                patch_size = self.patch_size
                patch_attention_mask = torch.ones(
                    (
                        batch_size,
                        pixel_values.size(2) // patch_size,
                        pixel_values.size(3) // patch_size,
                    )
                )
                patch_attention_mask = patch_attention_mask.to(dtype=torch.bool, device=pixel_values.device)

            hidden_states = self.embeddings(
                pixel_values=pixel_values,
                patch_attention_mask=patch_attention_mask,
                patch_position_ids=patch_position_ids,
            )

            patch_attention_mask = patch_attention_mask.view(batch_size, -1)
            # The call to `_upad_input` in `_flash_attention_forward` is expensive
            # So when the `patch_attention_mask` is full of 1s (i.e. attending to the whole sequence),
            # avoiding passing the attention_mask, which is equivalent to attending to the full sequence
            if not torch.any(~patch_attention_mask):
                patch_attention_mask = None
            elif not self._use_flash_attention_2:
                patch_attention_mask = _prepare_4d_attention_mask(patch_attention_mask, hidden_states.dtype)

            encoder_outputs = self.encoder(
                inputs_embeds=hidden_states,
                attention_mask=patch_attention_mask,
                output_attentions=output_attentions,
                output_hidden_states=output_hidden_states,
                return_dict=return_dict,
            )

            last_hidden_state = encoder_outputs[0]
            last_hidden_state = self.post_layernorm(last_hidden_state)

            if not return_dict:
                return (last_hidden_state,) + encoder_outputs[1:]

            return BaseModelOutput(
                last_hidden_state=last_hidden_state,
                hidden_states=encoder_outputs.hidden_states,
                attentions=encoder_outputs.attentions,
            )

        def embeddings_forward(
            self,
            pixel_values: torch.FloatTensor,
            patch_attention_mask: torch.BoolTensor,
            patch_position_ids: Optional[torch.IntTensor] = None,
        ) -> torch.Tensor:
            batch_size, _, max_im_h, max_im_w = pixel_values.shape

            patch_embeds = self.patch_embedding(pixel_values)
            embeddings = patch_embeds.flatten(2).transpose(1, 2)

            if patch_position_ids is None:
                max_nb_patches_h, max_nb_patches_w = max_im_h // self.patch_size, max_im_w // self.patch_size
                boundaries = torch.arange(1 / self.num_patches_per_side, 1.0, 1 / self.num_patches_per_side)
                position_ids = torch.full(size=(batch_size, max_nb_patches_h * max_nb_patches_w), fill_value=0)

                for batch_idx, p_attn_mask in enumerate(patch_attention_mask):
                    nb_patches_h = p_attn_mask[:, 0].sum()
                    nb_patches_w = p_attn_mask[0].sum()

                    if is_transformers_version("<", "4.55"):
                        fractional_coords_h = torch.arange(0, 1 - 1e-6, 1 / nb_patches_h)
                        fractional_coords_w = torch.arange(0, 1 - 1e-6, 1 / nb_patches_w)
                    else:
                        h_indices = torch.arange(nb_patches_h, device=pixel_values.device, dtype=pixel_values.dtype)
                        w_indices = torch.arange(nb_patches_w, device=pixel_values.device, dtype=pixel_values.dtype)
                        fractional_coords_h = h_indices / nb_patches_h * (1 - 1e-6)
                        fractional_coords_w = w_indices / nb_patches_w * (1 - 1e-6)

                    bucket_coords_h = torch.bucketize(fractional_coords_h, boundaries, right=True)
                    bucket_coords_w = torch.bucketize(fractional_coords_w, boundaries, right=True)

                    pos_ids = (bucket_coords_h[:, None] * self.num_patches_per_side + bucket_coords_w).flatten()
                    position_ids[batch_idx][p_attn_mask.view(-1).cpu()] = pos_ids
            else:
                position_ids = patch_position_ids

            position_ids = position_ids.to(self.position_embedding.weight.device)
            embeddings = embeddings + self.position_embedding(position_ids)
            return embeddings

        def attn_forward(
            self,
            hidden_states: torch.Tensor,
            attention_mask: Optional[torch.Tensor] = None,
            output_attentions: Optional[bool] = False,
        ) -> Tuple[torch.Tensor, Optional[torch.Tensor], Optional[Tuple[torch.Tensor]]]:
            if output_attentions:
                return super().forward(
                    hidden_states=hidden_states,
                    attention_mask=attention_mask,
                    output_attentions=output_attentions,
                )

            batch_size, q_len, _ = hidden_states.size()

            query_states = self.q_proj(hidden_states)
            key_states = self.k_proj(hidden_states)
            value_states = self.v_proj(hidden_states)

            query_states = query_states.view(batch_size, q_len, self.num_heads, self.head_dim).transpose(1, 2)
            key_states = key_states.view(batch_size, q_len, self.num_heads, self.head_dim).transpose(1, 2)
            value_states = value_states.view(batch_size, q_len, self.num_heads, self.head_dim).transpose(1, 2)

            # SDPA with memory-efficient backend is currently (torch==2.1.2) bugged with non-contiguous inputs with custom attn_mask,
            # Reference: https://github.com/pytorch/pytorch/issues/112577.
            if query_states.device.type == "cuda" and attention_mask is not None:
                query_states = query_states.contiguous()
                key_states = key_states.contiguous()
                value_states = value_states.contiguous()

            # We dispatch to SDPA's Flash Attention or Efficient kernels via this `is_causal` if statement instead of an inline conditional assignment
            # in SDPA to support both torch.compile's dynamic shapes and full graph options. An inline conditional prevents dynamic shapes from compiling.
            is_causal = False

            attn_output = torch.nn.functional.scaled_dot_product_attention(
                query_states,
                key_states,
                value_states,
                attn_mask=attention_mask,
                dropout_p=self.dropout if self.training else 0.0,
                is_causal=is_causal,
                scale=self.scale,
            )

            attn_output = attn_output.transpose(1, 2).contiguous()
            attn_output = attn_output.view(batch_size, q_len, self.embed_dim)

            attn_output = self.out_proj(attn_output)

            return attn_output, None

        self._model.vision_model._orig_forward = self._model.vision_model.forward
        self._model.vision_model.forward = types.MethodType(transformer_forward, self._model.vision_model)
        self._model.vision_model.embeddings._orig_forward = self._model.vision_model.embeddings.forward
        self._model.vision_model.embeddings.forward = types.MethodType(
            embeddings_forward, self._model.vision_model.embeddings
        )

        for layer in self._model.vision_model.encoder.layers:
            layer.self_attn._orig_forward = layer.self_attn.forward
            layer.self_attn.forward = types.MethodType(attn_forward, layer.self_attn)

    def __exit__(self, exc_type, exc_value, traceback):
        super().__exit__(exc_type, exc_value, traceback)

        self._model.forward = self._model.__orig_forward
        self._model.vision_model.forward = self._model.vision_model._orig_forward
        self._model.vision_model.embeddings.forward = self._model.vision_model.embeddings._orig_forward
        for layer in self._model.vision_model.encoder.layers:
            layer.self_attn.forward = layer.self_attn._orig_forward


# Adopted from https://github.com/huggingface/optimum/blob/main/optimum/bettertransformer/models/decoder_models.py#L367
def _blenderbot_attn_forward_legacy(
    self,
    hidden_states: torch.Tensor,
    key_value_states: Optional[torch.Tensor] = None,
    past_key_value: Optional[Tuple[torch.Tensor]] = None,
    attention_mask: Optional[torch.Tensor] = None,
    layer_head_mask: Optional[torch.Tensor] = None,
    output_attentions: bool = False,
) -> Tuple[torch.Tensor, Optional[torch.Tensor], Optional[Tuple[torch.Tensor]]]:
    if output_attentions or layer_head_mask is not None:
        return self._orig_forward(
            hidden_states, key_value_states, past_key_value, attention_mask, layer_head_mask, output_attentions
        )
    """Input shape: Batch x Time x Channel"""

    # if key_value_states are provided this layer is used as a cross-attention layer
    # for the decoder
    # if key_value_states are provided this layer is used as a cross-attention layer
    # for the decoder
    is_cross_attention = key_value_states is not None

    bsz, tgt_len, _ = hidden_states.size()

    # get query proj
    query_states = self.q_proj(hidden_states)
    # get key, value proj
    # `past_key_value[0].shape[2] == key_value_states.shape[1]`
    # is checking that the `sequence_length` of the `past_key_value` is the same as
    # the provided `key_value_states` to support prefix tuning
    if is_cross_attention and past_key_value is not None and past_key_value[0].shape[2] == key_value_states.shape[1]:
        # reuse k,v, cross_attentions
        key_states = past_key_value[0]
        value_states = past_key_value[1]
    elif is_cross_attention:
        # cross_attentions
        key_states = self._shape(self.k_proj(key_value_states), -1, bsz)
        value_states = self._shape(self.v_proj(key_value_states), -1, bsz)
    elif past_key_value is not None:
        # reuse k, v, self_attention
        key_states = self._shape(self.k_proj(hidden_states), -1, bsz)
        value_states = self._shape(self.v_proj(hidden_states), -1, bsz)
        key_states = torch.cat([past_key_value[0], key_states], dim=2)
        value_states = torch.cat([past_key_value[1], value_states], dim=2)
    else:
        # self_attention
        key_states = self._shape(self.k_proj(hidden_states), -1, bsz)
        value_states = self._shape(self.v_proj(hidden_states), -1, bsz)

    if self.is_decoder:
        # if cross_attention save Tuple(torch.Tensor, torch.Tensor) of all cross attention key/value_states.
        # Further calls to cross_attention layer can then reuse all cross-attention
        # key/value_states (first "if" case)
        # if uni-directional self-attention (decoder) save Tuple(torch.Tensor, torch.Tensor) of
        # all previous decoder key/value_states. Further calls to uni-directional self-attention
        # can concat previous decoder key/value_states to current projected key/value_states (third "elif" case)
        # if encoder bi-directional self-attention `past_key_value` is always `None`
        past_key_value = (key_states, value_states)

    query_states = self._shape(query_states, tgt_len, bsz)

    attn_output = torch.nn.functional.scaled_dot_product_attention(
        query_states,
        key_states,
        value_states,
        attn_mask=attention_mask,
        dropout_p=self.dropout if self.training else 0.0,
        is_causal=False,
    )

    if attn_output.size() != (bsz, self.num_heads, tgt_len, self.head_dim):
        raise ValueError(
            f"`attn_output` should be of size {(bsz, self.num_heads, tgt_len, self.head_dim)}, but is"
            f" {attn_output.size()}"
        )

    attn_output = attn_output.transpose(1, 2)

    # Use the `embed_dim` from the config (stored in the class) rather than `hidden_state` because `attn_output` can be
    # partitioned aross GPUs when using tensor-parallelism.
    attn_output = attn_output.reshape(bsz, tgt_len, self.embed_dim)

    attn_output = self.out_proj(attn_output)

    return attn_output, None, past_key_value


# Adopted from https://github.com/huggingface/transformers/blob/v4.52.3/src/transformers/models/blenderbot/modeling_blenderbot.py#L156
def _blenderbot_attn_forward_new(
    self,
    hidden_states: torch.Tensor,
    key_value_states=None,
    past_key_value=None,
    attention_mask: Optional[torch.Tensor] = None,
    layer_head_mask: Optional[torch.Tensor] = None,
    output_attentions: bool = False,
    cache_position: Optional[torch.Tensor] = None,
) -> Tuple[torch.Tensor, Optional[torch.Tensor], Optional[Tuple[torch.Tensor]]]:
    from transformers.cache_utils import EncoderDecoderCache

    """Input shape: Batch x Time x Channel"""

    # if key_value_states are provided this layer is used as a cross-attention layer
    # for the decoder
    if output_attentions or layer_head_mask is not None:
        return self._orig_forward(
            hidden_states,
            key_value_states,
            past_key_value,
            attention_mask,
            layer_head_mask,
            output_attentions,
            cache_position,
        )
    is_cross_attention = key_value_states is not None
    bsz, tgt_len, _ = hidden_states.size()

    # get query proj
    query_states = self.q_proj(hidden_states).view(bsz, -1, self.num_heads, self.head_dim).transpose(1, 2)
    query_states = query_states

    if past_key_value is not None:
        if isinstance(past_key_value, EncoderDecoderCache):
            is_updated = past_key_value.is_updated.get(self.layer_idx)
            if is_cross_attention:
                # after the first generated id, we can subsequently re-use all key/value_states from cache
                curr_past_key_value = past_key_value.cross_attention_cache
            else:
                curr_past_key_value = past_key_value.self_attention_cache
        else:
            curr_past_key_value = past_key_value

    current_states = key_value_states if is_cross_attention else hidden_states
    if is_cross_attention and past_key_value is not None and is_updated:
        # reuse k,v, cross_attentions
        key_states = curr_past_key_value.key_cache[self.layer_idx]
        value_states = curr_past_key_value.value_cache[self.layer_idx]
    else:
        key_states = self.k_proj(current_states)
        value_states = self.v_proj(current_states)
        key_states = key_states.view(bsz, -1, self.num_heads, self.head_dim).transpose(1, 2)
        value_states = value_states.view(bsz, -1, self.num_heads, self.head_dim).transpose(1, 2)

        if past_key_value is not None:
            # save all key/value_states to cache to be re-used for fast auto-regressive generation
            cache_position = cache_position if not is_cross_attention else None
            key_states, value_states = curr_past_key_value.update(
                key_states, value_states, self.layer_idx, {"cache_position": cache_position}
            )
            # set flag that curr layer for cross-attn is already updated so we can re-use in subsequent calls
            if is_cross_attention:
                past_key_value.is_updated[self.layer_idx] = True

    proj_shape = (bsz, self.num_heads, -1, self.head_dim)
    # difference with original, removed query_states = query_states.reshape(*proj_shape) * self.scale as scale is part of SDPA
    query_states = query_states.reshape(*proj_shape)
    key_states = key_states.reshape(*proj_shape)
    value_states = value_states.reshape(*proj_shape)

    # Difference with original, use SDPA instead of eager attention

    attn_output = torch.nn.functional.scaled_dot_product_attention(
        query_states,
        key_states,
        value_states,
        attn_mask=attention_mask,
        dropout_p=self.dropout if self.training else 0.0,
        is_causal=False,
    )

    if attn_output.size() != (bsz, self.num_heads, tgt_len, self.head_dim):
        raise ValueError(
            f"`attn_output` should be of size {(bsz, self.num_heads, tgt_len, self.head_dim)}, but is"
            f" {attn_output.size()}"
        )

    attn_output = attn_output.transpose(1, 2)

    # Use the `embed_dim` from the config (stored in the class) rather than `hidden_state` because `attn_output` can be
    # partitioned aross GPUs when using tensor-parallelism.
    attn_output = attn_output.reshape(bsz, tgt_len, self.embed_dim)

    attn_output = self.out_proj(attn_output)

    outputs = (attn_output, None)

    if is_transformers_version("<", "4.54"):
        outputs += (past_key_value,)

    return outputs


if is_transformers_version(">=", "4.52"):
    _blenderbot_attn_forward = _blenderbot_attn_forward_new
else:
    _blenderbot_attn_forward = _blenderbot_attn_forward_legacy


def modulewise_patch(model, module_cls, patch_forward):
    for _, module in model.named_children():
        if isinstance(module, module_cls):
            module._orig_forward = module.forward
            module.forward = types.MethodType(patch_forward, module)
            return
        else:
            if len(list(module.children())) > 0:
                modulewise_patch(module, module_cls, patch_forward)


def modulewise_unpatch(model, module_cls):
    for _, module in model.named_children():
        if isinstance(module, module_cls):
            if hasattr(module, "_orig_forward"):
                module.forward = module._orig_forward
        else:
            if len(list(module.children())) > 0:
                modulewise_unpatch(module, module_cls)


class BlenderbotModelPatcher(OVSeq2SeqModelPatcher):
    def __enter__(self):
        super().__enter__()
        from transformers.models.blenderbot.modeling_blenderbot import BlenderbotAttention

        modulewise_patch(self._model, BlenderbotAttention, _blenderbot_attn_forward)

    def __exit__(self, exc_type, exc_value, traceback):
        super().__exit__(exc_type, exc_value, traceback)
        from transformers.models.blenderbot.modeling_blenderbot import BlenderbotAttention

        modulewise_unpatch(self._model, BlenderbotAttention)


class BlenderbotSmallModelPatcher(OVSeq2SeqModelPatcher):
    def __enter__(self):
        super().__enter__()

        from transformers.models.blenderbot_small.modeling_blenderbot_small import BlenderbotSmallAttention

        modulewise_patch(self._model, BlenderbotSmallAttention, _blenderbot_attn_forward)

    def __exit__(self, exc_type, exc_value, traceback):
        super().__exit__(exc_type, exc_value, traceback)

        from transformers.models.blenderbot_small.modeling_blenderbot_small import BlenderbotSmallAttention

        modulewise_unpatch(self._model, BlenderbotSmallAttention)


class PegasusModelPatcher(OVSeq2SeqModelPatcher):
    def __enter__(self):
        super().__enter__()

        from transformers.models.pegasus.modeling_pegasus import PegasusAttention

        modulewise_patch(self._model, PegasusAttention, _blenderbot_attn_forward)

    def __exit__(self, exc_type, exc_value, traceback):
        super().__exit__(exc_type, exc_value, traceback)

        from transformers.models.pegasus.modeling_pegasus import PegasusAttention

        modulewise_unpatch(self._model, PegasusAttention)


# Copied from https://github.com/huggingface/transformers/blob/v4.51.3/src/transformers/models/qwen2_moe/modeling_qwen2_moe.py#L596
# In 4.52.0, the loop is only over hitted experts, but we need to loop over all experts for tracing
def _qwen2moe_sparse_block_forward(self, hidden_states: torch.Tensor) -> torch.Tensor:
    batch_size, sequence_length, hidden_dim = hidden_states.shape
    hidden_states = hidden_states.view(-1, hidden_dim)
    # router_logits: (batch * sequence_length, n_experts)
    router_logits = self.gate(hidden_states)

    routing_weights = F.softmax(router_logits, dim=1, dtype=torch.float)
    routing_weights, selected_experts = torch.topk(routing_weights, self.top_k, dim=-1)
    if self.norm_topk_prob:
        routing_weights /= routing_weights.sum(dim=-1, keepdim=True)
    # we cast back to the input dtype
    routing_weights = routing_weights.to(hidden_states.dtype)

    final_hidden_states = torch.zeros(
        (batch_size * sequence_length, hidden_dim), dtype=hidden_states.dtype, device=hidden_states.device
    )

    # One hot encode the selected experts to create an expert mask
    # this will be used to easily index which expert is going to be sollicitated
    expert_mask = torch.nn.functional.one_hot(selected_experts, num_classes=self.num_experts).permute(2, 1, 0)

    # Loop over all available experts in the model and perform the computation on each expert
    for expert_idx in range(self.num_experts):
        expert_layer = self.experts[expert_idx]
        idx, top_x = torch.where(expert_mask[expert_idx])

        # Index the correct hidden states and compute the expert hidden state for
        # the current expert. We need to make sure to multiply the output hidden
        # states by `routing_weights` on the corresponding tokens (top-1 and top-2)
        current_state = hidden_states[None, top_x].reshape(-1, hidden_dim)
        current_hidden_states = expert_layer(current_state) * routing_weights[top_x, idx, None]

        # However `index_add_` only support torch tensors for indexing so we'll use
        # the `top_x` tensor here.
        final_hidden_states.index_add_(0, top_x, current_hidden_states.to(hidden_states.dtype))

    shared_expert_output = self.shared_expert(hidden_states)
    shared_expert_output = F.sigmoid(self.shared_expert_gate(hidden_states)) * shared_expert_output

    final_hidden_states = final_hidden_states + shared_expert_output

    final_hidden_states = final_hidden_states.reshape(batch_size, sequence_length, hidden_dim)
    return final_hidden_states, router_logits


class Qwen2MoEPatcher(OVDecoderModelPatcher):
    def __enter__(self):
        super().__enter__()
        if is_transformers_version(">=", "4.52.0"):
            from transformers.models.qwen2_moe.modeling_qwen2_moe import Qwen2MoeSparseMoeBlock

            modulewise_patch(self._model, Qwen2MoeSparseMoeBlock, _qwen2moe_sparse_block_forward)

    def __exit__(self, exc_type, exc_value, traceback):
        super().__exit__(exc_type, exc_value, traceback)
        if is_transformers_version(">=", "4.52.0"):
            from transformers.models.qwen2_moe.modeling_qwen2_moe import Qwen2MoeSparseMoeBlock

            modulewise_unpatch(self._model, Qwen2MoeSparseMoeBlock)


class MarianModelPatcher(OVSeq2SeqModelPatcher):
    def __enter__(self):
        super().__enter__()
        if is_transformers_version(">=", "4.49.0"):
            from transformers.models.marian.modeling_marian import MarianAttention

            modulewise_patch(self._model, MarianAttention, _blenderbot_attn_forward)

    def __exit__(self, exc_type, exc_value, traceback):
        super().__exit__(exc_type, exc_value, traceback)
        if is_transformers_version(">=", "4.49.0"):
            from transformers.models.marian.modeling_marian import MarianAttention

            modulewise_unpatch(self._model, MarianAttention)


# Adopted from https://github.com/huggingface/transformers/blob/v4.51.3/src/transformers/models/speecht5/modeling_speecht5.py#L698
# this is a patch to avoid PyTorch FE issue
# with the same tensor names on input and intermediate tensor for speaker_embeddings
def speecht5_decoder_prenet_forward(
    self,
    input_values: torch.Tensor,
    speaker_embeddings: Optional[torch.Tensor] = None,
):
    inputs_embeds = input_values
    for layer in self.layers:
        inputs_embeds = torch.nn.functional.relu(layer(inputs_embeds))
        inputs_embeds = self._consistent_dropout(inputs_embeds, self.config.speech_decoder_prenet_dropout)

    inputs_embeds = self.final_layer(inputs_embeds)
    inputs_embeds = self.encode_positions(inputs_embeds)

    if speaker_embeddings is not None:
        # this is a patch to avoid for PyTorch FE issue!!!
        # with the same tensor names on input and intermediate tensor in a model
        speaker_embeddings_norm = torch.nn.functional.normalize(speaker_embeddings)
        speaker_embeddings_unsqueeze = speaker_embeddings_norm.unsqueeze(1).expand(-1, inputs_embeds.size(1), -1)
        inputs_embeds = torch.cat([inputs_embeds, speaker_embeddings_unsqueeze], dim=-1)
        inputs_embeds = torch.nn.functional.relu(self.speaker_embeds_layer(inputs_embeds))

    return inputs_embeds


# Adopted from https://github.com/huggingface/transformers/blob/v4.51.3/src/transformers/models/speecht5/modeling_speecht5.py#L889
# this is a patch to avoid CPU plugin issue that is happened on 16-th iteration of token generation
# values computed by self-attention attn_output = torch.bmm(attn_probs, value_states) in a decoder gets incorrect
def speecht5_attention_forward(
    self,
    hidden_states: torch.Tensor,
    key_value_states: Optional[torch.Tensor] = None,
    past_key_value: Optional[Tuple[torch.Tensor]] = None,
    attention_mask: Optional[torch.Tensor] = None,
    layer_head_mask: Optional[torch.Tensor] = None,
    position_bias: Optional[torch.Tensor] = None,
    output_attentions: bool = False,
    serialize: bool = False,
) -> Tuple[torch.Tensor, Optional[torch.Tensor], Optional[Tuple[torch.Tensor]]]:
    is_cross_attention = key_value_states is not None
    bsz, tgt_len, _ = hidden_states.size()

    # get query proj
    query_states = self.q_proj(hidden_states) * self.scaling
    # get key, value proj
    if is_cross_attention and past_key_value is not None:
        # reuse k,v, cross_attentions
        key_states = past_key_value[0]
        value_states = past_key_value[1]
    elif is_cross_attention:
        # cross_attentions
        key_states = self._shape(self.k_proj(key_value_states), -1, bsz)
        value_states = self._shape(self.v_proj(key_value_states), -1, bsz)
    elif past_key_value is not None:
        # reuse k, v, self_attention
        key_states = self._shape(self.k_proj(hidden_states), -1, bsz)
        value_states = self._shape(self.v_proj(hidden_states), -1, bsz)
        key_states = torch.cat([past_key_value[0], key_states], dim=2)
        value_states = torch.cat([past_key_value[1], value_states], dim=2)
    else:
        # self_attention
        key_states = self._shape(self.k_proj(hidden_states), -1, bsz)
        value_states = self._shape(self.v_proj(hidden_states), -1, bsz)

    if self.is_decoder:
        # if cross_attention save Tuple(torch.Tensor, torch.Tensor) of all cross attention key/value_states.
        # Further calls to cross_attention layer can then reuse all cross-attention
        # key/value_states (first "if" case)
        # if uni-directional self-attention (decoder) save Tuple(torch.Tensor, torch.Tensor) of
        # all previous decoder key/value_states. Further calls to uni-directional self-attention
        # can concat previous decoder key/value_states to current projected key/value_states (third "elif" case)
        # if encoder bi-directional self-attention `past_key_value` is always `None`
        past_key_value = (key_states, value_states)

    proj_shape = (bsz * self.num_heads, -1, self.head_dim)
    query_states = self._shape(query_states, tgt_len, bsz).view(*proj_shape)
    key_states = key_states.view(*proj_shape)
    value_states = value_states.view(*proj_shape)

    src_len = key_states.size(1)
    attn_weights = torch.bmm(query_states, key_states.transpose(1, 2))

    if attn_weights.size() != (bsz * self.num_heads, tgt_len, src_len):
        raise ValueError(
            f"Attention weights should be of size {(bsz * self.num_heads, tgt_len, src_len)}, but is"
            f" {attn_weights.size()}"
        )

    # relative attention bias
    if position_bias is not None:
        reshape_q = query_states.contiguous().view(bsz * self.num_heads, -1, self.head_dim).transpose(0, 1)
        rel_pos_bias = torch.matmul(reshape_q, position_bias.transpose(-2, -1))
        rel_pos_bias = rel_pos_bias.transpose(0, 1).view(
            bsz * self.num_heads, position_bias.size(0), position_bias.size(1)
        )
        attn_weights += rel_pos_bias

    if attention_mask is not None:
        if attention_mask.size() != (bsz, 1, tgt_len, src_len):
            raise ValueError(
                f"Attention mask should be of size {(bsz, 1, tgt_len, src_len)}, but is {attention_mask.size()}"
            )
        attn_weights = attn_weights.view(bsz, self.num_heads, tgt_len, src_len) + attention_mask
        attn_weights = attn_weights.view(bsz * self.num_heads, tgt_len, src_len)

    attn_weights = torch.nn.functional.softmax(attn_weights, dim=-1)

    if layer_head_mask is not None:
        if layer_head_mask.size() != (self.num_heads,):
            raise ValueError(
                f"Head mask for a single layer should be of size {(self.num_heads,)}, but is {layer_head_mask.size()}"
            )
        attn_weights = layer_head_mask.view(1, -1, 1, 1) * attn_weights.view(bsz, self.num_heads, tgt_len, src_len)
        attn_weights = attn_weights.view(bsz * self.num_heads, tgt_len, src_len)

    if output_attentions:
        # this operation is a bit awkward, but it's required to
        # make sure that attn_weights keeps its gradient.
        # In order to do so, attn_weights have to be reshaped
        # twice and have to be reused in the following
        attn_weights_reshaped = attn_weights.view(bsz, self.num_heads, tgt_len, src_len)
        attn_weights = attn_weights_reshaped.view(bsz * self.num_heads, tgt_len, src_len)
    else:
        attn_weights_reshaped = None

    attn_probs = torch.nn.functional.dropout(attn_weights, p=self.dropout, training=self.training)

    # this is a patch to avoid CPU plugin issue!!!
    # issue is happened on 16-th iteration of token generation
    # since 16-th iteration of token generation, values computed by self-attention in a decoder gets incorrect
    eps = 1e-30
    attn_output = torch.bmm(attn_probs + eps, value_states)

    if attn_output.size() != (bsz * self.num_heads, tgt_len, self.head_dim):
        raise ValueError(
            f"`attn_output` should be of size {(bsz, self.num_heads, tgt_len, self.head_dim)}, but is"
            f" {attn_output.size()}"
        )

    attn_output = attn_output.view(bsz, self.num_heads, tgt_len, self.head_dim)
    attn_output = attn_output.transpose(1, 2)

    # Use the `embed_dim` from the config (stored in the class) rather than `hidden_state` because `attn_output` can be
    # partitioned across GPUs when using tensor-parallelism.
    attn_output = attn_output.reshape(bsz, tgt_len, self.embed_dim)

    attn_output = self.out_proj(attn_output)

    return attn_output, attn_weights_reshaped, past_key_value


# Adopted from https://github.com/huggingface/transformers/blob/v4.51.3/src/transformers/models/speecht5/modeling_speecht5.py#L1121
# this is a patch for a model to avoid incorrect tracing
# cross_attn cached key/values tuple is at positions 3,4 of present_key_value tuple are computed using encoder_hidden_states
def speecht5_decoder_layer_forward(
    self,
    hidden_states: torch.Tensor,
    attention_mask: Optional[torch.Tensor] = None,
    encoder_hidden_states: Optional[torch.Tensor] = None,
    encoder_attention_mask: Optional[torch.Tensor] = None,
    layer_head_mask: Optional[torch.Tensor] = None,
    cross_attn_layer_head_mask: Optional[torch.Tensor] = None,
    past_key_value: Optional[Tuple[torch.Tensor]] = None,
    output_attentions: Optional[bool] = False,
    use_cache: Optional[bool] = True,
    serialize: bool = False,
):
    residual = hidden_states

    # Self Attention
    # decoder uni-directional self-attention cached key/values tuple is at positions 1,2
    self_attn_past_key_value = past_key_value[:2] if past_key_value is not None else None
    # add present self-attn cache to positions 1,2 of present_key_value tuple
    hidden_states, self_attn_weights, present_key_value = self.self_attn(
        hidden_states=hidden_states,
        past_key_value=self_attn_past_key_value,
        attention_mask=attention_mask,
        layer_head_mask=layer_head_mask,
        output_attentions=output_attentions,
        serialize=serialize,
    )

    hidden_states = self.dropout(hidden_states)
    hidden_states = residual + hidden_states
    hidden_states = self.self_attn_layer_norm(hidden_states)

    # Cross-Attention Block
    cross_attn_present_key_value = None
    cross_attn_weights = None
    if encoder_hidden_states is not None:
        residual = hidden_states

        # this is a patch for a model to avoid incorrect tracing!!!
        # cross_attn cached key/values tuple is at positions 3,4 of present_key_value tuple
        # are computed using encoder_hidden_states
        if past_key_value is not None and len(past_key_value) > 3:
            cross_attn_past_key_value = past_key_value[-2:]
        else:
            cross_attn_past_key_value = None
        hidden_states, cross_attn_weights, cross_attn_present_key_value = self.encoder_attn(
            hidden_states=hidden_states,
            key_value_states=encoder_hidden_states,
            attention_mask=encoder_attention_mask,
            layer_head_mask=cross_attn_layer_head_mask,
            past_key_value=cross_attn_past_key_value,
            output_attentions=output_attentions,
        )
        hidden_states = self.dropout(hidden_states)
        hidden_states = residual + hidden_states
        hidden_states = self.encoder_attn_layer_norm(hidden_states)

        # add cross-attn to positions 3,4 of present_key_value tuple
        present_key_value = present_key_value + cross_attn_present_key_value

    # Fully Connected
    hidden_states = hidden_states + self.feed_forward(hidden_states)
    hidden_states = self.final_layer_norm(hidden_states)

    outputs = (hidden_states,)

    if output_attentions:
        outputs += (self_attn_weights, cross_attn_weights)

    if use_cache:
        outputs += (present_key_value,)

    return outputs


class OVSpeechT5ModelPatcher(ModelPatcher):
    def __enter__(self):
        if self.real_config._behavior != "vocoder":
            setattr(self._model, self.orig_forward_name, self.patched_forward)
        if self.real_config._behavior == "decoder":
            self._model.speecht5.decoder.prenet.__orig_forward = self._model.speecht5.decoder.prenet.forward
            self._model.speecht5.decoder.prenet.forward = types.MethodType(
                speecht5_decoder_prenet_forward, self._model.speecht5.decoder.prenet
            )
            if is_transformers_version("<", "4.54"):
                for layer in self._model.speecht5.decoder.wrapped_decoder.layers:
                    layer.__orig_forward = layer.forward
                    layer.forward = types.MethodType(speecht5_decoder_layer_forward, layer)
                    layer.self_attn.__orig_forward = layer.self_attn.forward
                    layer.self_attn.forward = types.MethodType(speecht5_attention_forward, layer.self_attn)

    def __exit__(self, exc_type, exc_value, traceback):
        if self.real_config._behavior != "vocoder":
            setattr(self._model, self.orig_forward_name, self.orig_forward)
        if self.real_config._behavior == "decoder":
            self._model.speecht5.decoder.prenet.forward = types.MethodType(
                self._model.speecht5.decoder.prenet.__orig_forward, self._model.speecht5.decoder.prenet
            )
            if is_transformers_version("<", "4.54"):
                for layer in self._model.speecht5.decoder.wrapped_decoder.layers:
                    layer.forward = types.MethodType(layer.__orig_forward, layer)
                    layer.self_attn.forward = types.MethodType(layer.self_attn.__orig_forward, layer.self_attn)

    def __init__(
        self,
        config: "OnnxConfig",
        model: "PreTrainedModel",
        model_kwargs: Dict[str, Any],
    ):
        super().__init__(config, model, model_kwargs)

        def patched_encoder_forward(
            input_ids: torch.FloatTensor = None,
        ):
            encoder_attention_mask = torch.ones_like(input_ids)

            hidden_states = self._model.prenet(input_ids)

            encoder_out = self._model.wrapped_encoder(
                hidden_states=hidden_states,
                attention_mask=encoder_attention_mask,
                return_dict=True,
            )
            # downsample encoder attention mask
            if isinstance(model, SpeechT5EncoderWithSpeechPrenet):
                encoder_attention_mask = model.prenet._get_feature_vector_attention_mask(
                    encoder_out[0].shape[1], encoder_attention_mask
                )

            result = {
                "encoder_outputs": encoder_out.last_hidden_state,
                "encoder_attention_mask": encoder_attention_mask,
            }
            return result

        def patched_decoder_forward(
            inputs_embeds=None,
            speaker_embeddings=None,
            encoder_hidden_states=None,
            encoder_attention_mask=None,
            past_key_values=None,
        ):
            return_legacy_cache = False

            if past_key_values is not None:
                only_self_cache = [cache_item[:2] for cache_item in past_key_values]
                past_key_values = only_self_cache
                return_legacy_cache = True

            output_sequence = inputs_embeds
            output_cross_attentions = False
            bsz = output_sequence.size(0)

            # Run the decoder prenet on the entire output sequence.
            decoder_hidden_states = model.speecht5.decoder.prenet(output_sequence, speaker_embeddings)
            # Run the decoder layers on the last element of the prenet output.
            decoder_out = model.speecht5.decoder.wrapped_decoder(
                hidden_states=decoder_hidden_states[:, -1:],
                attention_mask=None,
                encoder_hidden_states=encoder_hidden_states[0],
                encoder_attention_mask=encoder_attention_mask,
                past_key_values=past_key_values,
                use_cache=True,
                output_attentions=output_cross_attentions,
                return_dict=True,
            )

            # if output_cross_attentions:
            #    cross_attentions.append(torch.cat(decoder_out.cross_attentions, dim=0))

            last_decoder_output = decoder_out.last_hidden_state.squeeze(1)

            # Predict the new mel spectrum for this step in the sequence.
            spectrum = model.speech_decoder_postnet.feat_out(last_decoder_output)
            spectrum = spectrum.view(bsz, model.config.reduction_factor, model.config.num_mel_bins)

            # Extend the output sequence with the new mel spectrum.
            new_spectrogram = spectrum[:, -1, :].view(bsz, 1, model.config.num_mel_bins)
            output_sequence_out = torch.cat((output_sequence, new_spectrogram), dim=1)
            # Predict the probability that this is the stop token.
            prob = torch.sigmoid(model.speech_decoder_postnet.prob_out(last_decoder_output))

            if return_legacy_cache:
                only_self_cache = [cache_item[:2] for cache_item in decoder_out.past_key_values]
                past_key_values = only_self_cache

            result = {
                "output_sequence_out": output_sequence_out,
                "spectrum": spectrum,
                "prob": prob,
                "past_key_values": past_key_values,
            }
            return result

        def patched_postnet_forward(raw_spectrogram: torch.FloatTensor):
            raw_spectrogram = raw_spectrogram.transpose(0, 1).flatten(1, 2)
            spectrogram = model.speech_decoder_postnet.postnet(raw_spectrogram)
            result = {"postnet_spectrogram": spectrogram}
            return result

        def patched_vocoder_forward(spectrogram: torch.FloatTensor):
            waveform = model(spectrogram)
            result = {"waveform": waveform}
            return result

        if self.real_config._behavior == "encoder":
            self.patched_forward = patched_encoder_forward
        elif self.real_config._behavior == "decoder":
            self.patched_forward = patched_decoder_forward
        elif self.real_config._behavior == "postnet":
            self.patched_forward = patched_postnet_forward
        elif self.real_config._behavior == "vocoder":
            self.patched_forward = patched_vocoder_forward
        else:
            raise ValueError("Unknown ")
        self.orig_forward = self.patched_forward


class Phi4MMLanguageModelPatcher(OVDecoderModelPatcher):
    def __init__(
        self,
        config: "OnnxConfig",
        model: "PreTrainedModel",
        model_kwargs: Optional[Dict[str, Any]] = None,
    ):
        if hasattr(model.config, "vision_lora") and model.config.vision_lora is not None:
            model.set_lora_adapter("vision")
        if hasattr(model.config, "speech_lora") and model.config.speech_lora is not None:
            model.set_lora_adapter("speech")

        # Adopted from https://github.com/huggingface/transformers/blob/v4.51.3/src/transformers/models/phi4_multimodal/modeling_phi4_multimodal.py#L2156-L2178
        # moved audio and vision features processing outside model
        def lm_forward(self, inputs_embeds, attention_mask, position_ids, past_key_values, use_cache=True):
            pkv = DynamicCache.from_legacy_cache(past_key_values)
            outputs = self.model(
                inputs_embeds=inputs_embeds,
                attention_mask=attention_mask,
                position_ids=position_ids,
                use_cache=use_cache,
                past_key_values=pkv,
            )
            hidden_states = outputs[0]
            # Only compute necessary logits, and do not upcast them to float if we are not computing the loss
            logits = self.lm_head(hidden_states)
            return (logits, outputs.past_key_values.to_legacy_cache())

        model.__orig_forward = model.forward
        model.forward = types.MethodType(lm_forward, model)
        super().__init__(config, model, model_kwargs)

    def __exit__(self, exc_type, exc_value, traceback):
        super().__exit__(exc_type, exc_value, traceback)
        self._model.forward = self._model.__orig_forward


class Phi4MMAudioForwardEmbeddingsPatcher(ModelPatcher):
    def __init__(
        self,
        config: "OnnxConfig",
        model: "PreTrainedModel",
        model_kwargs: Optional[Dict[str, Any]] = None,
    ):
        # Adopted from https://github.com/huggingface/transformers/blob/v4.51.3/src/transformers/models/phi4_multimodal/modeling_phi4_multimodal.py#L1121
        def forward(self, audio_input):
            if hasattr(self, "_forward_embeddings_code"):
                audio_input, masks = self._forward_embeddings_core(audio_input, None)
            else:
                audio_input, masks = self.embed(audio_input, None)
            return audio_input

        model.__orig_forward = model.forward
        model.forward = types.MethodType(forward, model)
        super().__init__(config, model, model_kwargs)

    def __exit__(self, exc_type, exc_value, traceback):
        super().__exit__(exc_type, exc_value, traceback)
        self._model.forward = self._model.__orig_forward


class Phi4MMAudioEncoderPatcher(ModelPatcher):
    def __init__(
        self,
        config: "OnnxConfig",
        model: "PreTrainedModel",
        model_kwargs: Optional[Dict[str, Any]] = None,
    ):
        # Adopted from https://github.com/huggingface/transformers/blob/v4.51.3/src/transformers/models/phi4_multimodal/modeling_phi4_multimodal.py#L1201-L1212
        def forward(self, audio_feature, audio_mask):
            if hasattr(self, "init_relative_attention_bias"):
                relative_attention_bias = self.init_relative_attention_bias(audio_feature)

                _simplified_path = self.extra_layer_output_idx == -1 and relative_attention_bias is None

                if _simplified_path:
                    audio_feature, *_ = self.encoders(audio_feature, None, None, audio_mask)
                else:
                    for layer in self.encoders:
                        audio_feature, _, _, _ = layer(
                            audio_feature,
                            None,
                            None,
                            audio_mask,
                            relative_attention_bias=relative_attention_bias,
                        )
            else:
                relative_attention_bias = self.relative_attention_bias_layer(audio_feature)
                attention_mask = audio_mask.unsqueeze(1) + relative_attention_bias
                for layer in self.encoders:
                    audio_feature = layer(audio_feature, attention_mask)
            return audio_feature

        model.__orig_forward = model.forward
        model.forward = types.MethodType(forward, model)
        super().__init__(config, model, model_kwargs)

    def __exit__(self, exc_type, exc_value, traceback):
        super().__exit__(exc_type, exc_value, traceback)
        self._model.forward = self._model.__orig_forward


class Phi4MMVisionEmbeddingsPatcher(ModelPatcher):
    def __init__(
        self,
        config: "OnnxConfig",
        model: "PreTrainedModel",
        model_kwargs: Optional[Dict[str, Any]] = None,
    ):
        def get_img_features_legacy(
            self, pixel_values: torch.FloatTensor, patch_attention_mask=None, patch_position_ids=None
        ) -> torch.FloatTensor:
            LAYER_IDX = self.layer_idx
            TYPE_FEATURE = self.type_feature

            if self.freeze_img_processor:
                with torch.no_grad():
                    if patch_attention_mask is not None:
                        img_processor_output = self.img_processor(
                            pixel_values,
                            output_hidden_states=True,
                            patch_attention_mask=patch_attention_mask,
                            position_ids=patch_position_ids,
                        )
                    else:
                        img_processor_output = self.img_processor(
                            pixel_values, output_hidden_states=True, position_ids=patch_position_ids
                        )
                    img_feature = img_processor_output.hidden_states[LAYER_IDX]
            else:
                if patch_attention_mask is not None:
                    img_processor_output = self.img_processor(
                        pixel_values,
                        output_hidden_states=True,
                        patch_attention_mask=patch_attention_mask,
                        position_ids=patch_position_ids,
                    )
                else:
                    img_processor_output = self.img_processor(
                        pixel_values, output_hidden_states=True, position_ids=patch_position_ids
                    )
                img_feature = img_processor_output.hidden_states[LAYER_IDX]

            if TYPE_FEATURE == "patch":
                patch_feature = img_feature
                if self.image_token_compression is not None:
                    # reshape to 2D tensor
                    width = int(math.sqrt(patch_feature.size(1)))
                    patch_feature = patch_feature.view(-1, width, width, patch_feature.size(-1))
                    # convert to NCHW
                    patch_feature = patch_feature.permute(0, 3, 1, 2)
                    if getattr(self, "img_processor_padding", None) is not None:
                        patch_feature = self.img_processor_padding(patch_feature)
                    patch_feature = self.image_token_compression(patch_feature)
                    # convert to NHWC
                    patch_feature = patch_feature.permute(0, 2, 3, 1)
                    patch_feature = patch_feature.view(
                        -1, patch_feature.size(1) * patch_feature.size(2), patch_feature.size(-1)
                    )
                elif getattr(self, "img_processor_padding", None) is not None:
                    width = int(math.sqrt(patch_feature.size(1)))
                    patch_feature = patch_feature.view(-1, width, width, patch_feature.size(-1))
                    # convert to NCHW
                    patch_feature = patch_feature.permute(0, 3, 1, 2)
                    patch_feature = self.img_processor_padding(patch_feature)
                    # convert to NHWC
                    patch_feature = patch_feature.permute(0, 2, 3, 1)
                    patch_feature = patch_feature.view(
                        -1, patch_feature.size(1) * patch_feature.size(2), patch_feature.size(-1)
                    )
                return patch_feature

            if TYPE_FEATURE == "cls_patch":
                if self.image_token_compression is not None:
                    # reshape to 2D tensor
                    patch_feature = img_feature[:, 1:]
                    cls_feature = img_feature[:, 0]
                    width = math.sqrt(patch_feature.size(1))
                    patch_feature = patch_feature.view(-1, width, width, patch_feature.size(-1))
                    patch_feature = self.image_token_compression(patch_feature)
                    patch_feature = patch_feature.view(-1, patch_feature.size(-2) * patch_feature.size(-1))
                    img_feature = torch.cat([cls_feature, patch_feature], dim=1)
                return img_feature

        # Adopted from https://github.com/huggingface/transformers/blob/v4.51.3/src/transformers/models/phi4_multimodal/modeling_phi4_multimodal.py#L649
        # added possibility to provide patch_position_ids
        def get_img_features(
            self, pixel_values: torch.FloatTensor, patch_attention_mask=None, patch_position_ids=None
        ):
            img_processor_output = self.img_processor(
                pixel_values,
                patch_attention_mask=patch_attention_mask,
                output_hidden_states=True,
                position_ids=patch_position_ids,
            )
            img_feature = img_processor_output.hidden_states[self.layer_idx]

            patch_feature = img_feature
            # reshape to 2D tensor
            width = int(math.sqrt(patch_feature.size(1)))
            patch_feature = patch_feature.view(-1, width, width, patch_feature.size(-1))
            # convert to NCHW
            patch_feature = patch_feature.permute(0, 3, 1, 2)
            if getattr(self, "img_processor_padding", None) is not None:
                patch_feature = self.img_processor_padding(patch_feature)
            patch_feature = self.image_token_compression(patch_feature)
            # convert to NHWC
            patch_feature = patch_feature.permute(0, 2, 3, 1)
            patch_feature = patch_feature.view(
                -1, patch_feature.size(1) * patch_feature.size(2), patch_feature.size(-1)
            )
            return patch_feature

        model.__orig_forward = model.forward
        model.forward = types.MethodType(
            get_img_features_legacy if hasattr(model, "type_feature") else get_img_features, model
        )
        super().__init__(config, model, model_kwargs)

    def __enter__(self):
        super().__enter__()

        # Adopted from https://github.com/huggingface/transformers/blob/v4.51.3/src/transformers/models/phi4_multimodal/modeling_phi4_multimodal.py#L563
        # added possibility calculate position_ids outside
        def transformer_fwd(
            self,
            pixel_values,
            patch_attention_mask: Optional[torch.BoolTensor] = None,
            position_ids: Optional[torch.FloatTensor] = None,
            output_attentions: Optional[bool] = None,
            output_hidden_states: Optional[bool] = None,
            return_dict: Optional[bool] = None,
        ) -> Union[Tuple, BaseModelOutputWithPooling]:
            from transformers.modeling_attn_mask_utils import _prepare_4d_attention_mask

            output_attentions = output_attentions if output_attentions is not None else self.config.output_attentions
            output_hidden_states = (
                output_hidden_states if output_hidden_states is not None else self.config.output_hidden_states
            )
            return_dict = return_dict if return_dict is not None else self.config.use_return_dict

            batch_size = pixel_values.size(0)
            if patch_attention_mask is None:
                patch_attention_mask = torch.ones(
                    size=(
                        batch_size,
                        pixel_values.size(2) // self.config.patch_size,
                        pixel_values.size(3) // self.config.patch_size,
                    ),
                    dtype=torch.bool,
                    device=pixel_values.device,
                )

            hidden_states = self.embeddings(
                pixel_values=pixel_values, patch_attention_mask=patch_attention_mask, position_ids=position_ids
            )

            patch_attention_mask = patch_attention_mask.view(batch_size, -1)
            # The call to `_upad_input` in `_flash_attention_forward` is expensive
            # So when the `patch_attention_mask` is full of 1s (i.e. attending to the whole sequence),
            # avoiding passing the attention_mask, which is equivalent to attending to the full sequence
            if not torch.any(~patch_attention_mask):
                attention_mask = None
            else:
                attention_mask = _prepare_4d_attention_mask(patch_attention_mask, hidden_states.dtype)

            encoder_outputs = self.encoder(
                inputs_embeds=hidden_states,
                attention_mask=attention_mask,
                output_attentions=output_attentions,
                output_hidden_states=output_hidden_states,
                return_dict=return_dict,
            )

            last_hidden_state = encoder_outputs[0]
            last_hidden_state = self.post_layernorm(last_hidden_state)

            pooled_output = self.head(
                hidden_state=last_hidden_state,
                attention_mask=patch_attention_mask,
            )

            if not return_dict:
                return (last_hidden_state, pooled_output) + encoder_outputs[1:]

            return BaseModelOutputWithPooling(
                last_hidden_state=last_hidden_state,
                pooler_output=pooled_output,
                hidden_states=encoder_outputs.hidden_states,
                attentions=encoder_outputs.attentions,
            )

        # Adopted from https://github.com/huggingface/transformers/blob/v4.51.3/src/transformers/models/phi4_multimodal/modeling_phi4_multimodal.py#L76
        # used SDPA instead of eager attention
        def attn_forward(
            self,
            hidden_states: torch.Tensor,
            attention_mask: Optional[torch.Tensor] = None,
            output_attentions: Optional[bool] = False,
        ) -> Tuple[torch.Tensor, Optional[torch.Tensor], Optional[Tuple[torch.Tensor]]]:
            if output_attentions:
                return super().forward(
                    hidden_states=hidden_states,
                    attention_mask=attention_mask,
                    output_attentions=output_attentions,
                )

            batch_size, q_len, _ = hidden_states.size()

            query_states = self.q_proj(hidden_states)
            key_states = self.k_proj(hidden_states)
            value_states = self.v_proj(hidden_states)

            query_states = query_states.view(batch_size, q_len, self.num_heads, self.head_dim).transpose(1, 2)
            key_states = key_states.view(batch_size, q_len, self.num_heads, self.head_dim).transpose(1, 2)
            value_states = value_states.view(batch_size, q_len, self.num_heads, self.head_dim).transpose(1, 2)

            # SDPA with memory-efficient backend is currently (torch==2.1.2) bugged with non-contiguous inputs with custom attn_mask,
            # Reference: https://github.com/pytorch/pytorch/issues/112577.
            if query_states.device.type == "cuda" and attention_mask is not None:
                query_states = query_states.contiguous()
                key_states = key_states.contiguous()
                value_states = value_states.contiguous()

            # We dispatch to SDPA's Flash Attention or Efficient kernels via this `is_causal` if statement instead of an inline conditional assignment
            # in SDPA to support both torch.compile's dynamic shapes and full graph options. An inline conditional prevents dynamic shapes from compiling.
            is_causal = False

            attn_output = torch.nn.functional.scaled_dot_product_attention(
                query_states,
                key_states,
                value_states,
                attn_mask=attention_mask,
                dropout_p=self.dropout if self.training else 0.0,
                is_causal=is_causal,
            )

            attn_output = attn_output.transpose(1, 2).contiguous()
            attn_output = attn_output.view(batch_size, q_len, self.embed_dim)

            attn_output = self.out_proj(attn_output)

            return attn_output, None

        # Adopted from https://github.com/huggingface/transformers/blob/v4.51.3/src/transformers/models/phi4_multimodal/modeling_phi4_multimodal.py#L488
        # moved position_ids calculation outside of model
        def embd_forward(
            self,
            pixel_values: torch.FloatTensor,
            patch_attention_mask: torch.BoolTensor,
            position_ids: torch.FloatTensor = None,
        ) -> torch.Tensor:
            batch_size = pixel_values.size(0)

            patch_embeds = self.patch_embedding(pixel_values)
            embeddings = patch_embeds.flatten(2).transpose(1, 2)

            if position_ids is None:
                max_im_h, max_im_w = pixel_values.size(2), pixel_values.size(3)
                max_nb_patches_h, max_nb_patches_w = max_im_h // self.patch_size, max_im_w // self.patch_size
                boundaries = torch.arange(1 / self.num_patches_per_side, 1.0, 1 / self.num_patches_per_side)
                position_ids = torch.full(
                    size=(
                        batch_size,
                        max_nb_patches_h * max_nb_patches_w,
                    ),
                    fill_value=0,
                )

                for batch_idx, p_attn_mask in enumerate(patch_attention_mask):
                    nb_patches_h = p_attn_mask[:, 0].sum()
                    nb_patches_w = p_attn_mask[0].sum()

                    fractional_coords_h = torch.arange(0, 1 - 1e-6, 1 / nb_patches_h)
                    fractional_coords_w = torch.arange(0, 1 - 1e-6, 1 / nb_patches_w)

                    bucket_coords_h = torch.bucketize(fractional_coords_h, boundaries, right=True)
                    bucket_coords_w = torch.bucketize(fractional_coords_w, boundaries, right=True)

                    pos_ids = (bucket_coords_h[:, None] * self.num_patches_per_side + bucket_coords_w).flatten()
                    position_ids[batch_idx][p_attn_mask.view(-1).cpu()] = pos_ids

            position_ids = position_ids.to(self.position_embedding.weight.device)

            embeddings = embeddings + self.position_embedding(position_ids)
            return embeddings

        if (
            getattr(self._model.img_processor.encoder.layers[0].self_attn.config, "_attn_implementation", "eager")
            != "sdpa"
        ):
            for layer in self._model.img_processor.encoder.layers:
                layer.self_attn._orig_forward = layer.self_attn.forward
                layer.self_attn.forward = types.MethodType(attn_forward, layer.self_attn)
        self._model.img_processor._orig_forward = self._model.img_processor.forward
        self._model.img_processor.forward = types.MethodType(transformer_fwd, self._model.img_processor)
        self._model.img_processor.embeddings._orig_forward = self._model.img_processor.embeddings.forward
        self._model.img_processor.embeddings.forward = types.MethodType(
            embd_forward, self._model.img_processor.embeddings
        )

    def __exit__(self, exc_type, exc_value, traceback):
        super().__exit__(exc_type, exc_value, traceback)
        self._model.forward = self._model.__orig_forward
        for layer in self._model.img_processor.encoder.layers:
            if hasattr(layer.self_attn, "_orig_frward"):
                layer.self_attn.forward = layer.self_attn._orig_forward
        self._model.img_processor.forward = self._model.img_processor._orig_forward
        self._model.img_processor.embeddings.forward = self._model.img_processor.embeddings._orig_forward


class Llama4ImageEmbeddingsModelPatcher(ModelPatcher):
    def __init__(
        self,
        config: "OnnxConfig",
        model: "PreTrainedModel",
        model_kwargs: Dict[str, Any],
    ):
        model.__orig_forward = model.forward

        # Adopted from https://github.com/huggingface/transformers/blob/v4.51.0/src/transformers/models/llama4/modeling_llama4.py#L1732-L1741
        def get_image_embeddings(self, pixel_values):
            image_features = self.get_image_features(
                pixel_values=pixel_values,
                vision_feature_layer=self.config.vision_config.vision_feature_layer,
                vision_feature_select_strategy=self.config.vision_config.vision_feature_select_strategy,
            )
            vision_flat = image_features.view(-1, image_features.size(-1))
            projected_vision_flat = self.multi_modal_projector(vision_flat)
            return projected_vision_flat

        model.forward = types.MethodType(get_image_embeddings, model)
        super().__init__(config, model, model_kwargs)

    def __exit__(self, exc_type, exc_value, traceback):
        super().__exit__(exc_type, exc_value, traceback)

        self._model.forward = self._model.__orig_forward


# modified from https://github.com/huggingface/transformers/blob/v4.51.0/src/transformers/models/llama4/modeling_llama4.py#L229
# use real cos / sin instead of complex
def llama4_rope_forward(self, x, position_ids):
    if "dynamic" in self.rope_type:
        self._dynamic_frequency_update(position_ids, device=x.device)
    # Core RoPE block
    inv_freq_expanded = self.inv_freq[None, :, None].float().expand(position_ids.shape[0], -1, 1)
    position_ids_expanded = position_ids[:, None, :].float()
    # Force float32 (see https://github.com/huggingface/transformers/pull/29285)
    device_type = x.device.type
    device_type = device_type if isinstance(device_type, str) and device_type != "mps" else "cpu"
    with torch.autocast(device_type=device_type, enabled=False):
        freqs = (inv_freq_expanded.float() @ position_ids_expanded.float()).transpose(1, 2)
        emb = torch.cat((freqs, freqs), dim=-1)
        cos = emb.cos() * self.attention_scaling
        sin = emb.sin() * self.attention_scaling

    return cos.to(dtype=x.dtype), sin.to(dtype=x.dtype)


# use real cos / sin instead of complex
# Modified from https://github.com/huggingface/transformers/blob/v4.51.3/src/transformers/models/llama4/modeling_llama4.py#L247
# Based on https://github.com/huggingface/transformers/blob/v4.51.3/src/transformers/models/deepseek_v3/modeling_deepseek_v3.py#L292
# Native DeepSeek apply rotary emb works in the same way like llama4 apply rotary emb
def llama4_apply_rotary_emb(
    xq: torch.Tensor, xk: torch.Tensor, cos: torch.Tensor, sin: torch.Tensor
) -> Tuple[torch.Tensor, torch.Tensor]:
    from transformers.models.llama.modeling_llama import rotate_half

    xq_ = xq.float()
    xk_ = xk.float()
    cos = cos.unsqueeze(2)
    sin = sin.unsqueeze(2)
    b, h, s, d = xq_.shape
    xq_ = xq_.view(b, h, s, d // 2, 2).transpose(4, 3).reshape(b, h, s, d)

    b, h, s, d = xk_.shape
    xk_ = xk_.view(b, h, s, d // 2, 2).transpose(4, 3).reshape(b, h, s, d)

    q_embed = (xq_ * cos) + (rotate_half(xq_) * sin)
    k_embed = (xk_ * cos) + (rotate_half(xk_) * sin)
    return q_embed.type_as(xq), k_embed.type_as(xk)


# https://github.com/huggingface/transformers/blob/v4.51.0/src/transformers/models/llama4/modeling_llama4.py#L329
# use real cos / sin instead of complex
def llama4_attn_forward(
    self,
    hidden_states: torch.Tensor,
    position_embeddings: Tuple[torch.Tensor, torch.Tensor],
    attention_mask: Optional[torch.Tensor],
    past_key_value=None,
    cache_position: Optional[torch.LongTensor] = None,
    **kwargs,
) -> Tuple[torch.Tensor, Optional[torch.Tensor], Optional[Tuple[torch.Tensor]]]:
    from transformers.models.llama4.modeling_llama4 import ALL_ATTENTION_FUNCTIONS, eager_attention_forward

    input_shape = hidden_states.shape[:-1]
    hidden_shape = (*input_shape, -1, self.head_dim)

    query_states = self.q_proj(hidden_states).view(hidden_shape)
    key_states = self.k_proj(hidden_states).view(*input_shape, -1, self.head_dim)
    value_states = self.v_proj(hidden_states).view(hidden_shape).transpose(1, 2)

    if self.use_rope:  # the 16E model skips rope for long context on certain layers
        cos, sin = position_embeddings[0], position_embeddings[1]
        query_states, key_states = llama4_apply_rotary_emb(
            query_states, key_states, cos.to(query_states.device), sin.to(query_states.device)
        )

    if hasattr(self, "qk_norm"):  # the 128E model does not use qk_norm
        query_states = self.qk_norm(query_states)
        key_states = self.qk_norm(key_states)

    # Use temperature tuning from https://arxiv.org/abs/2501.19399) to NoROPE layers
    if self.attn_temperature_tuning and not self.use_rope:
        attn_scales = (
            torch.log(torch.floor((cache_position.float() + 1.0) / self.floor_scale) + 1.0) * self.attn_scale + 1.0
        )
        attn_scales = attn_scales.view((1, input_shape[-1], 1, 1)).expand((*input_shape, 1, 1))  # batch size > 1
        query_states = (query_states * attn_scales).to(query_states.dtype)

    query_states = query_states.transpose(1, 2)
    key_states = key_states.transpose(1, 2)

    if past_key_value is not None:
        # sin and cos are specific to RoPE models; cache_position needed for the static cache
        cache_kwargs = {"cache_position": cache_position}
        key_states, value_states = past_key_value.update(key_states, value_states, self.layer_idx, cache_kwargs)

    attention_interface = eager_attention_forward
    if self.config._attn_implementation != "eager":
        if self.config._attn_implementation == "sdpa" and kwargs.get("output_attentions", False):
            attention_interface = eager_attention_forward
        else:
            attention_interface = ALL_ATTENTION_FUNCTIONS[self.config._attn_implementation]

    attn_output, attn_weights = attention_interface(
        self,
        query_states,
        key_states,
        value_states,
        attention_mask,
        dropout=0.0 if not self.training else self.attention_dropout,
        scaling=self.scaling,
        **kwargs,
    )

    attn_output = attn_output.reshape(*input_shape, -1).contiguous()
    attn_output = self.o_proj(attn_output)
    return attn_output, attn_weights


# modified from https://github.com/huggingface/transformers/blob/v4.51.0/src/transformers/models/llama4/modeling_llama4.py#L157
# due to openvino transformations issue removed routed_out.view(-1, hidden_dim) in scatter_add_
def llama4_moe_forward(self, hidden_states):
    batch, seq_len, hidden_dim = hidden_states.shape
    hidden_states = hidden_states.view(-1, self.hidden_dim)
    router_logits = self.router(hidden_states).transpose(0, 1)
    tokens_per_expert = batch * seq_len

    router_top_value, router_indices = torch.topk(router_logits.transpose(0, 1), self.top_k, dim=1)
    router_scores = (
        torch.full_like(router_logits.transpose(0, 1), float("-inf"))
        .scatter_(1, router_indices, router_top_value)
        .transpose(0, 1)
    )
    # We do this to make sure we have -inf for non topK tokens before going through the !
    # Here we are just creating a tensor to index each and every single one of the hidden states. Let s maybe register a buffer for this!
    router_indices = (
        torch.arange(tokens_per_expert, device=hidden_states.device).view(1, -1).expand(router_scores.size(0), -1)
    )
    router_scores = torch.sigmoid(router_scores.float()).to(hidden_states.dtype)

    router_indices = router_indices.reshape(-1, 1).expand(-1, hidden_dim)
    routed_in = torch.gather(
        input=hidden_states,
        dim=0,
        index=router_indices,
    ).to(hidden_states.device)
    # we gather inputs corresponding to each expert based on the router indices
    routed_in = routed_in * router_scores.reshape(-1, 1)
    routed_out = self.experts(routed_in)
    out = self.shared_expert(hidden_states)
    # now that we finished expert computation -> we scatter add because we gathered previously
    # we have to do this because we used all experts on all tokens. This is faster than the for loop, tho you are compute bound
    # this scales a lot better if you do EP!
    out.scatter_add_(dim=0, index=router_indices, src=routed_out)
    return out, router_scores


class Llama4TextModelPatcher(ModelPatcher):
    def __enter__(self):
        super().__enter__()
        self._model.model.rotary_emb._orig_forward = self._model.model.rotary_emb.forward
        self._model.model.rotary_emb.forward = types.MethodType(llama4_rope_forward, self._model.model.rotary_emb)
        for layer in self._model.model.layers[: self._model.model.config.num_hidden_layers]:
            if layer.is_moe_layer and is_transformers_version("<", "4.54"):
                layer.feed_forward._orig_forward = layer.feed_forward.forward
                layer.feed_forward.forward = types.MethodType(llama4_moe_forward, layer.feed_forward)
            layer.self_attn._orig_forward = layer.self_attn.forward
            layer.self_attn.forward = types.MethodType(llama4_attn_forward, layer.self_attn)

    def __exit__(self, exc_type, exc_value, traceback):
        super().__exit__(exc_type, exc_value, traceback)
        self._model.model.rotary_emb.forward = self._model.model.rotary_emb._orig_forward
        for layer in self._model.model.layers[: self._model.model.config.num_hidden_layers]:
            if layer.is_moe_layer and is_transformers_version("<", "4.54"):
                layer.feed_forward.forward = layer.feed_forward._orig_forward
            layer.self_attn.forward = layer.self_attn._orig_forward


# Vectorized implementation of ConvSequenceTransform to avoid if-else branching
class ConvSequenceTransform(torch.nn.Module):
    def __init__(self, conv_kernel_size, use_conv_bias, conv1, act, conv_bias):
        super().__init__()
        self.conv_kernel_size = conv_kernel_size
        self.use_conv_bias = use_conv_bias
        self.conv1d = conv1
        self.act = act
        self.conv_bias = conv_bias

    def forward(self, hidden_states, cache_position, conv_state):
        # Pad the input
        is_prefill = cache_position.shape[0] == self.conv_kernel_size
        pad_value = (self.conv_kernel_size - hidden_states.shape[-1]) * (is_prefill)
        new_conv_state = torch.nn.functional.pad(hidden_states, (pad_value, 0))

        # Update convolutional state
        upd_cache_position = cache_position.clamp(0, self.conv_kernel_size - 1)
        upd_conv_state = conv_state.roll(shifts=-1, dims=-1)
        upd_conv_state[:, :, upd_cache_position] = new_conv_state

        # compute both versions of hidden_states
        # 1. cache_position.shape[0] == self.conv_kernel_size, prefill step
        prefill_kernel_applied = self.conv1d(hidden_states)[:, :, : hidden_states.shape[-1]]

        # the second version
        # 2. re-compute conv_states for decoding step
        new_upd_conv_state = upd_conv_state * self.conv1d.weight[:, 0, :]
        decoder_kernel_applied = new_upd_conv_state.sum(dim=-1, keepdim=True)
        decoder_kernel_applied = decoder_kernel_applied.squeeze(2)
        if self.use_conv_bias:
            decoder_kernel_applied += self.conv_bias
        decoder_kernel_applied = decoder_kernel_applied.unsqueeze(-1)

        # Select the correct result
        is_prefill = torch.tensor(is_prefill, dtype=hidden_states.dtype)
        hidden_states = is_prefill * prefill_kernel_applied + (1 - is_prefill) * decoder_kernel_applied

        # Apply activation
        hidden_states = self.act(hidden_states)
        return hidden_states, upd_conv_state


# Vectorized implementation of the selective scan to compute SSM states and scan outputs at each time step
class SelectiveScan(torch.nn.Module):
    def forward(self, ssm, u, dt, A, B, C, D):
        # dt - [batch, seq_len, intermediate_size]
        # A - [intermediate_size, ssm_state_size]
        # B [batch, seq_len, ssm_state_size]
        # u, hidden states - [batch, seq_len, intermediate_size]
        dA = dt.unsqueeze(-1) * A
        dB_u = dt * u  # shape: (b, l, d)
        dB_u = dB_u.unsqueeze(-1) * B.unsqueeze(2)  # (b, l, d, 1) * (b, l, 1, n) => (b, l, d, n)
        dA_cumsum = torch.nn.functional.pad(dA[:, 1:], (0, 0, 0, 0, 0, 1)).flip(1).cumsum(1).exp().flip(1)
        x = dB_u * dA_cumsum + (ssm.unsqueeze(1) * dA[:, :1].exp())
        x = x.cumsum(1) / (dA_cumsum + 1e-12)
        y = (x * C.unsqueeze(2)).sum(dim=-1)
        return y + u * D, x[:, -1, :, :]


# The original implementation of this forward method can be found at:
# https://github.com/huggingface/transformers/blob/v4.53.2/src/transformers/models/mamba/modeling_mamba.py#L233
# This patch modifies the method to vectorize the selective scan procedure, enabling correct graph tracing
def mamba_mixer_forward(
    self,
    input_states,
    cache_params=None,
    cache_position: Optional[torch.LongTensor] = None,
    attention_mask: Optional[torch.LongTensor] = None,
):
    batch_size, seq_len, _ = input_states.shape
    dtype = input_states.dtype
    # 1. Gated MLP's linear projection
    projected_states = self.in_proj(input_states).transpose(1, 2)  # [batch, 2 * intermediate_size, seq_len]
    hidden_states, gate = projected_states.chunk(2, dim=1)

    if attention_mask is not None:
        hidden_states = hidden_states * attention_mask.unsqueeze(1)

    # 2. Convolution sequence transformation
    if cache_params is not None:
        ssm_state = cache_params.ssm_states[self.layer_idx].clone()
        ssm_state = ssm_state.to(hidden_states.device)
        # use `cache_position.shape[0]` to check whether we are in prefill
        # stage, it's equivalent to check `cache_position[0] == 0`, which
        # breaks dynamo fullgraph constraints
        hidden_states, conv_state = self.conv_sequence_transform(
            hidden_states, cache_position, cache_params.conv_states[self.layer_idx]
        )
        cache_params.conv_states[self.layer_idx] = conv_state
    else:
        ssm_state = torch.zeros(
            (batch_size, self.intermediate_size, self.ssm_state_size), device=hidden_states.device, dtype=dtype
        )
        hidden_states = self.act(self.conv1d(hidden_states)[..., :seq_len])  # [batch, intermediate_size, seq_len]

    if attention_mask is not None:
        hidden_states = hidden_states * attention_mask.unsqueeze(1)

    # 3. State Space Model sequence transformation
    # 3.a. Selection:  [batch, seq_len, self.time_step_rank + self.ssm_state_size * 2]
    ssm_parameters = self.x_proj(hidden_states.transpose(1, 2))
    time_step, B, C = torch.split(
        ssm_parameters, [self.time_step_rank, self.ssm_state_size, self.ssm_state_size], dim=-1
    )

    if self.ssm_rms_normalization:
        B = self.ssm_rms_normalization(B, variance_epsilon=self.rms_eps)
        C = self.ssm_rms_normalization(C, variance_epsilon=self.rms_eps)
        time_step = self.ssm_rms_normalization(time_step, variance_epsilon=self.rms_eps)

    discrete_time_step = self.dt_proj(time_step)  # [batch, seq_len, intermediate_size]
    discrete_time_step = torch.nn.functional.softplus(discrete_time_step)  # [batch, intermediate_size, seq_len]

    # 3.b. Discretization: B and C to [batch, seq_len, intermediate_size, ssm_state_size] (SRAM)
    A = -torch.exp(self.A_log.float())
    B = B.float()
    D = self.D.float()

    scan_output, ssm_state = self.selective_scan(
        ssm_state, hidden_states.float().transpose(1, 2), discrete_time_step, A, B, C, D
    )
    scan_output = scan_output.transpose(1, 2)
    scan_output = scan_output * self.act(gate)

    if cache_params is not None:
        cache_params.ssm_states[self.layer_idx].copy_(ssm_state)

    # 4. Final linear projection
    contextualized_states = self.out_proj(scan_output.transpose(1, 2))  # [batch, seq_len, hidden_size]
    return contextualized_states


# This patcher class serves the following purposes:
# 1. Inject a MambaCache structure into the original model to simplify input and output handling related to SSM states
# 2. Patch ConvSequenceTransform module to avoid if-else branching
# 3. Vectorize the selective scan operation to ensure correct behavior during JIT tracing
class MambaPatcher(ModelPatcher):
    def __init__(
        self,
        config: "OnnxConfig",
        model: "PreTrainedModel",
        model_kwargs: Optional[Dict[str, Any]] = None,
    ):
        from transformers import PretrainedConfig
        from transformers.models.mamba.modeling_mamba import MambaCache

        super().__init__(config, model, model_kwargs)

        class MambaCacheWrap(MambaCache):
            # This class serves to create MambaCache object for additional input data format
            # when lists of tensors representing convolution and SSM states are separated
            def __init__(
                self,
                config: "PretrainedConfig",
                batch_size: int = None,
                dtype: torch.dtype = torch.float32,
                device: Optional[Union[torch.device, str]] = None,
                max_batch_size: Optional[int] = None,
                conv_states: Optional[List[torch.Tensor]] = None,
                ssm_states: Optional[List[torch.Tensor]] = None,
            ):
                self.dtype = dtype
                self.max_batch_size = batch_size or max_batch_size
                self.intermediate_size = config.intermediate_size
                self.ssm_state_size = config.state_size
                self.conv_kernel_size = config.conv_kernel
                self.device = torch.device(device) if device is not None else torch.device("cpu")

                if conv_states is not None:
                    self.conv_states = conv_states
                else:
                    self.conv_states = []
                    for _ in range(config.num_hidden_layers):
                        conv_state: torch.Tensor = torch.zeros(
                            self.max_batch_size,
                            self.intermediate_size,
                            self.conv_kernel_size,
                            device=self.device,
                            dtype=dtype,
                        )
                        self.conv_states.append(conv_state)

                if ssm_states is not None:
                    self.ssm_states = ssm_states
                else:
                    self.ssm_states: List[torch.Tensor] = []
                    for _ in range(config.num_hidden_layers):
                        ssm_state: torch.Tensor = torch.zeros(
                            self.max_batch_size,
                            self.intermediate_size,
                            self.ssm_state_size,
                            device=self.device,
                            dtype=dtype,
                        )

                        self.ssm_states.append(ssm_state)

        def patched_forward(
            input_ids,
            attention_mask=None,
            cache_params=None,
            cache_position=None,
        ):
            use_cache = False
            wrapped_cache_params = None
            if cache_params is not None:
                use_cache = True
                # past_ssm_conv_states is a list of tuples of (ssm_state, conv_state) for each Mamba block
                ssm_states = [ssm_conv_state[0] for ssm_conv_state in cache_params]
                conv_states = [ssm_conv_state[1] for ssm_conv_state in cache_params]
                wrapped_cache_params = MambaCacheWrap(
                    self.real_config._config,
                    input_ids.shape[0],
                    conv_states=conv_states,
                    ssm_states=ssm_states,
                )

            result = self.orig_forward(
                input_ids=input_ids,
                attention_mask=attention_mask,
                cache_position=cache_position,
                cache_params=wrapped_cache_params,
                use_cache=use_cache,
            )

            if use_cache:
                present_ssm_conv_states = []
                for ssm_state, conv_state in zip(result.cache_params.ssm_states, result.cache_params.conv_states):
                    present_ssm_conv_states.append(
                        (
                            ssm_state,
                            conv_state,
                        )
                    )
                result = {
                    "logits": result.logits,
                    "cache_params_present": present_ssm_conv_states,
                }

            return result

        self.patched_forward = patched_forward

        model_type = getattr(self.real_config._config, "model_type", None)
        self.ssm_rms_normalization = None

        # falcon-mamba model has only difference from mamba that is RMS normalization for B, C, and time-step coefficients
        if model_type == "falcon_mamba":
            from transformers.models.falcon_mamba.modeling_falcon_mamba import rms_forward

            self.ssm_rms_normalization = rms_forward

    def __enter__(self):
        super().__enter__()
        setattr(self._model, self.orig_forward_name, self.patched_forward)
        selective_scan = SelectiveScan()

        for layer in self._model.backbone.layers:
            layer.mixer.selective_scan = selective_scan
            layer.mixer._orig_forward = layer.mixer.forward

            layer.mixer.ssm_rms_normalization = self.ssm_rms_normalization

            layer.mixer.forward = types.MethodType(mamba_mixer_forward, layer.mixer)
            conv_transform = ConvSequenceTransform(
                layer.mixer.conv_kernel_size,
                layer.mixer.use_conv_bias,
                layer.mixer.conv1d,
                layer.mixer.act,
                layer.mixer.conv1d.bias,
            )
            layer.mixer.conv_sequence_transform = conv_transform

    def __exit__(self, exc_type, exc_value, traceback):
        super().__exit__(exc_type, exc_value, traceback)
        setattr(self._model, self.orig_forward_name, self.orig_forward)
        for layer in self._model.backbone.layers:
            layer.mixer.forward = layer.mixer._orig_forward


# https://github.com/huggingface/transformers/blob/v4.53.0/src/transformers/models/qwen3_moe/modeling_qwen3_moe.py#L228
def qwen3_moe_forward_patched(self, hidden_states: torch.Tensor) -> torch.Tensor:
    batch_size, sequence_length, hidden_dim = hidden_states.shape
    hidden_states = hidden_states.view(-1, hidden_dim)
    # router_logits: (batch * sequence_length, n_experts)
    router_logits = self.gate(hidden_states)

    routing_weights = torch.nn.functional.softmax(router_logits, dim=1, dtype=torch.float)
    routing_weights, selected_experts = torch.topk(routing_weights, self.top_k, dim=-1)
    if self.norm_topk_prob:  # only diff with mixtral sparse moe block!
        routing_weights /= routing_weights.sum(dim=-1, keepdim=True)
    # we cast back to the input dtype
    routing_weights = routing_weights.to(hidden_states.dtype)

    final_hidden_states = torch.zeros(
        (batch_size * sequence_length, hidden_dim), dtype=hidden_states.dtype, device=hidden_states.device
    )

    # One hot encode the selected experts to create an expert mask
    # this will be used to easily index which expert is going to be sollicitated
    expert_mask = torch.nn.functional.one_hot(selected_experts, num_classes=self.num_experts).permute(2, 1, 0)

    # TODO: we loop over all possible experts instead of hitted ones to avoid issues in graph execution.
    # expert_hitted = torch.greater(expert_mask.sum(dim=(-1, -2)), 0).nonzero()
    # Loop over all available experts in the model and perform the computation on each expert
    for expert_idx in range(self.num_experts):
        expert_layer = self.experts[expert_idx]
        idx, top_x = torch.where(expert_mask[expert_idx].squeeze(0))

        # Index the correct hidden states and compute the expert hidden state for
        # the current expert. We need to make sure to multiply the output hidden
        # states by `routing_weights` on the corresponding tokens (top-1 and top-2)
        current_state = hidden_states[None, top_x].reshape(-1, hidden_dim)
        current_hidden_states = expert_layer(current_state) * routing_weights[top_x, idx, None]

        # However `index_add_` only support torch tensors for indexing so we'll use
        # the `top_x` tensor here.
        final_hidden_states.index_add_(0, top_x, current_hidden_states.to(hidden_states.dtype))
    final_hidden_states = final_hidden_states.reshape(batch_size, sequence_length, hidden_dim)
    return final_hidden_states, router_logits


class Qwen3MoeModelPatcher(OVDecoderModelPatcher):
    def __enter__(self):
        super().__enter__()

        if is_transformers_version(">=", "4.53"):
            self.original_moe_forward = Qwen3MoeSparseMoeBlock.forward
            Qwen3MoeSparseMoeBlock.forward = qwen3_moe_forward_patched

    def __exit__(self, exc_type, exc_value, traceback):
        super().__exit__(exc_type, exc_value, traceback)

        if is_transformers_version(">=", "4.53"):
            Qwen3MoeSparseMoeBlock.forward = self.original_moe_forward


# The original implementation of this forward method can be found at:
# https://github.com/huggingface/transformers/blob/v4.55.4/src/transformers/models/zamba2/modeling_zamba2.py#L729
# This patch modifies `forward()` so that when traced by torch.jit, it works correctly
# during both the prefill and decoding steps.
# The patched version differs from the original in that it executes both the prefill
# and decoding branches every time to compute and store the values of B, C, hidden states,
# conv_state, and ssm_state in the cache.
# The distinction between prefill and decoding modes is determined by the sequence length
# (seq_len): 1. seq_len > 1 indicates the prefill phase;
# seq_len = 1 indicates the decoding phase.
def zamba2_mamba_mixer(
    self,
    hidden_states,
    cache_params=None,
    cache_position: Optional[torch.LongTensor] = None,
    attention_mask: Optional[torch.Tensor] = None,
):
    def pad_tensor_by_size(input_tensor: torch.Tensor, pad_size: int):
        pad_shape = (0, 0, 0, 0, 0, pad_size, 0, 0) if len(input_tensor.shape) == 4 else (0, 0, 0, pad_size, 0, 0)
        return torch.nn.functional.pad(input_tensor, pad_shape, mode="constant", value=0)

    def reshape_into_chunks(input_tensor, pad_size, chunk_size):
        # [bsz, seq_len, ...] -> [bsz, seq_len multiple of chunk_size, ...]
        input_tensor = pad_tensor_by_size(input_tensor, pad_size)
        if len(input_tensor.shape) == 3:
            # [bsz, seq_len multiple of chunk_size, num_heads] -> [bsz, -1, chunk_size, num_heads]
            return input_tensor.reshape(input_tensor.shape[0], -1, chunk_size, input_tensor.shape[2])
        else:
            # [bsz, seq_len multiple of chunk_size, num_heads, head_dim or state_size] -> [bsz, -1, chunk_size, num_heads, head_dim or state_size]
            return input_tensor.reshape(
                input_tensor.shape[0], -1, chunk_size, input_tensor.shape[2], input_tensor.shape[3]
            )

    def segment_sum(input_tensor):
        chunk_size = input_tensor.size(-1)
        # 1. expand input tensor to have an additional dimension and repeat along that dimension
        # [..., chunk_size] -> [..., chunk_size, chunk_size]
        input_tensor = input_tensor[..., None].expand(*input_tensor.size(), chunk_size)
        # 2. create a lower triangular mask with the diagonal set to 0 to 0 out elements above diag
        mask = torch.tril(
            torch.ones(chunk_size, chunk_size, device=input_tensor.device, dtype=torch.bool), diagonal=-1
        )
        input_tensor = input_tensor.masked_fill(~mask, 0)
        # 3. compute actual cumsum
        tensor_segsum = torch.cumsum(input_tensor, dim=-2)
        # 4. apply mask to keep only the lower triangular part of the cumulative sum result (incl diagonal this time)
        mask = torch.tril(torch.ones(chunk_size, chunk_size, device=input_tensor.device, dtype=torch.bool), diagonal=0)
        tensor_segsum = tensor_segsum.masked_fill(~mask, -torch.inf)
        return tensor_segsum

    input_states = hidden_states
    layer_idx = self.layer_idx
    if cache_params is not None and hasattr(cache_params, "mamba_layer_idx_mapping"):
        layer_idx = cache_params.mamba_layer_idx_mapping[layer_idx]

    batch_size, seq_len, _ = input_states.shape
    dtype = input_states.dtype

    # distinguish prefill and decoding stage
    is_decoding = torch.tensor(seq_len == 1).to(dtype)

    # Gated MLP's linear projection
    input_states_prefill = (input_states * attention_mask[:, :seq_len, None]).to(dtype)
    input_states_dec = input_states
    input_states = input_states_dec * is_decoding + input_states_prefill * (1.0 - is_decoding)
    projected_states = self.in_proj(input_states)

    d_mlp = (
        projected_states.shape[-1]
        - 2 * self.intermediate_size
        - 2 * self.n_groups * self.ssm_state_size
        - self.num_heads
    ) // 2
    _, _, gate, hidden_states, dt = projected_states.split(
        [d_mlp, d_mlp, self.intermediate_size, self.conv_dim, self.num_heads], dim=-1
    )

    # 1. Convolution sequence transformation
    # 1.1 Convolution sequence transformation for decoding step
    if cache_params is not None:
        conv_state_dec = cache_params.conv_states[layer_idx]
        conv_state_dec = torch.roll(conv_state_dec, shifts=-1, dims=-1)
        conv_state_dec[:, :, -1] = hidden_states[:, 0, :] if hidden_states.ndim == 3 else hidden_states

        hidden_states_dec = torch.sum(conv_state_dec.to(projected_states.device) * self.conv1d.weight[:, 0, :], dim=-1)
        if self.use_conv_bias:
            hidden_states_dec += self.conv1d.bias
        hidden_states_dec = self.act(hidden_states_dec).to(dtype)[
            :, None, ...
        ]  # [batch, 1, intermediate_size] : decoding

        # 1.2 Convolution sequence transformation for prefill step
        hidden_states_prefill = hidden_states.transpose(1, 2)
        conv_state_prefill = torch.nn.functional.pad(
            hidden_states_prefill, (self.conv_kernel_size - hidden_states_prefill.shape[-1], 0)
        )

        hidden_states_prefill = self.act(self.conv1d(hidden_states_prefill).transpose(1, 2))[
            :, :seq_len, :
        ]  # [batch, intermediate_size, seq_len]
        if attention_mask is not None:
            # tune out hidden states for pad tokens, see https://github.com/state-spaces/mamba/issues/66
            hidden_states_prefill = (hidden_states_prefill * attention_mask[:, :seq_len, None]).to(dtype)

        # Compute final conv state and set into the cache
        conv_state = conv_state_prefill * (1.0 - is_decoding) + conv_state_dec * is_decoding
        cache_params.conv_states[layer_idx].copy_(conv_state)
    else:
        hidden_states_prefill = self.act(self.conv1d(hidden_states.transpose(1, 2))[..., :seq_len].transpose(1, 2))
        hidden_states_dec = hidden_states_prefill[:, :1]

    hidden_states_prefill, B_prefill, C_prefill = torch.split(
        hidden_states_prefill,
        [self.intermediate_size, self.n_groups * self.ssm_state_size, self.n_groups * self.ssm_state_size],
        dim=-1,
    )
    hidden_states_dec, B_dec, C_dec = torch.split(
        hidden_states_dec,
        [self.intermediate_size, self.n_groups * self.ssm_state_size, self.n_groups * self.ssm_state_size],
        dim=-1,
    )

    A = -torch.exp(self.A_log.float())  # [num_heads]

    # 2. SSM state
    # 2.1 Compute SSM state for decoding step
    if cache_params is not None:
        dt_dec = dt
        dt_dec = dt_dec.reshape(dt_dec.shape[0], -1, dt_dec.shape[-1])[:, :1, :]
        # dt - [B, 1, H], H - num_heads
        dt_dec = dt_dec.transpose(1, 2).expand(
            batch_size, dt_dec.shape[-1], self.head_dim
        )  # dt - [B, num_heads, head_dim]
        dt_bias_dec = self.dt_bias
        dt_bias_dec = dt_bias_dec.reshape(dt_bias_dec.shape[0], -1).expand(
            dt_bias_dec.shape[0], self.head_dim
        )  # dt_bias [num_heads, head_dim]
        dt_dec = torch.nn.functional.softplus(dt_dec + dt_bias_dec)
        dt_dec = torch.clamp(dt_dec, self.time_step_min)  # dt - [B, num_heads, head_dim]

        A_dec = A[..., None, None].expand(self.num_heads, self.head_dim, self.ssm_state_size).to(dtype=torch.float32)
        dA = torch.exp(dt_dec[..., None] * A_dec)

        # Discretize B
        # [bsz, n_groups * state_size] -> [bsz, n_groups, 1, state_size] ->
        # -> [bsz, n_groups, group to head repetition factor, state_size] -> [bsz, num_heads, state_size]
        B_dec = B_dec.reshape(batch_size, -1)[:, : self.n_groups * self.ssm_state_size]
        B_dec = B_dec.reshape(batch_size, self.n_groups, -1)[..., None, :]
        B_dec = B_dec.expand(batch_size, self.n_groups, self.num_heads // self.n_groups, B_dec.shape[-1]).contiguous()
        B_dec = B_dec.reshape(batch_size, -1, B_dec.shape[-1])
        dB = dt_dec[..., None] * B_dec[..., None, :]

        # Discretize x into dB
        # [bsz, intermediate_size] -> [bsz, num_heads, head_dim]
        hidden_states_dec = hidden_states_dec.reshape(batch_size, -1, self.head_dim)
        dBx = dB * hidden_states_dec[..., None]

        # State calculation
        new_ssm_state_dec = cache_params.ssm_states[layer_idx] * dA + dBx

        # Subsequent output
        # [bsz, n_groups * state_size] -> [bsz, num_heads, state_size]
        C_dec = C_dec.reshape(batch_size, -1)[:, : self.n_groups * self.ssm_state_size]
        C_dec = C_dec.reshape(batch_size, self.n_groups, -1)[..., None, :]
        C_dec = C_dec.expand(batch_size, self.n_groups, self.num_heads // self.n_groups, C_dec.shape[-1]).contiguous()
        C_dec = C_dec.reshape(batch_size, -1, C_dec.shape[-1])

        ssm_states_dec = new_ssm_state_dec.to(C_dec.dtype)  # Shape: [b, h, d, n]

        # Reshape ssm_states to merge the first two dimensions
        ssm_states_reshaped = ssm_states_dec.view(batch_size * self.num_heads, self.head_dim, self.ssm_state_size)
        C_reshaped = C_dec.view(batch_size * self.num_heads, self.ssm_state_size, 1)  # Shape: [b*h, n, 1]
        y_dec = torch.bmm(ssm_states_reshaped, C_reshaped)
        y_dec = y_dec.view(batch_size, self.num_heads, self.head_dim)

        # D skip connection
        # [num_heads] -> [num_heads, head_dim]
        D_dec = self.D
        D_dec = D_dec[..., None].expand(D_dec.shape[0], self.head_dim)
        y_dec = (y_dec + hidden_states_dec * D_dec).to(y_dec.dtype)

        # [bsz, num_heads, head_dim] -> [bsz, 1, intermediate_size]
        y_dec = y_dec.reshape(batch_size, -1)[:, None, ...]

    # 2.2 Compute SSM state for prefill step
    dt = torch.nn.functional.softplus(dt + self.dt_bias)
    dt = torch.clamp(dt, self.time_step_min)

    hidden_states_prefill = hidden_states_prefill.reshape(batch_size, seq_len, -1, self.head_dim).float()
    B_prefill = B_prefill.reshape(batch_size, seq_len, -1, self.ssm_state_size).float()
    C_prefill = C_prefill.reshape(batch_size, seq_len, -1, self.ssm_state_size).float()
    B_prefill = B_prefill.repeat_interleave(self.num_heads // self.n_groups, dim=2, output_size=self.num_heads)
    C_prefill = C_prefill.repeat_interleave(self.num_heads // self.n_groups, dim=2, output_size=self.num_heads)
    pad_size = (self.chunk_size - seq_len % self.chunk_size) % self.chunk_size

    D_residual = self.D[..., None] * pad_tensor_by_size(hidden_states_prefill, pad_size)

    # Discretize x and A
    hidden_states_prefill = hidden_states_prefill * dt[..., None]
    A = A.to(hidden_states_prefill.dtype) * dt

    # Rearrange into blocks/chunks
    hidden_states_prefill, A, B_prefill, C_prefill = [
        reshape_into_chunks(t, pad_size, self.chunk_size) for t in (hidden_states_prefill, A, B_prefill, C_prefill)
    ]

    # [bsz, -1, chunk_size, num_heads] -> [bsz, num_heads, -1, chunk_size]
    A = A.permute(0, 3, 1, 2)
    A_cumsum = torch.cumsum(A, dim=-1)

    # Compute the output for each intra-chunk (diagonal blocks)
    # This is the analog of a causal mask
    L = torch.exp(segment_sum(A))

    # First, contraction of C and B to get G (attention-weights like)
    G_intermediate = C_prefill[:, :, :, None, :, :] * B_prefill[:, :, None, :, :, :]  # shape: (b, c, l, s, h, n)
    G = G_intermediate.sum(dim=-1)  # shape: (b, c, l, s, h)

    # Compute M, equivalent to applying attention mask to weights
    M_intermediate = G[..., None] * L.permute(0, 2, 3, 4, 1)[..., None]
    M = M_intermediate.sum(dim=-1)

    # Compute Y_diag (apply to values)
    Y_diag = (M[..., None] * hidden_states_prefill[:, :, None]).sum(3)

    # (right term of low-rank factorization of off-diagonal blocks; B terms)
    decay_states = torch.exp(A_cumsum[:, :, :, -1:] - A_cumsum)
    B_decay_contraction = B_prefill * decay_states.permute(0, 2, 3, 1)[..., None]

    # permute back B * decay states
    states = (
        (
            B_decay_contraction.permute(0, 1, 3, 2, 4)[..., None]
            * hidden_states_prefill.permute(0, 1, 3, 2, 4)[..., None, :]
        )
        .sum(dim=3)
        .permute(0, 1, 2, 4, 3)
    )
    previous_states = torch.zeros_like(states[:, :1])

    states = torch.cat([previous_states, states], dim=1)
    decay_chunk = torch.exp(segment_sum(torch.nn.functional.pad(A_cumsum[:, :, :, -1], (1, 0))))

    states_permuted = states.permute(0, 2, 1, 3, 4)
    result = (decay_chunk[..., None, None] * states_permuted[:, :, None, ...]).sum(dim=2)
    new_states = result.permute(0, 2, 1, 3, 4)
    states, new_ssm_state_prefill = new_states[:, :-1], new_states[:, -1]

    # Compute state -> output conversion per chunk
    # (left term of low-rank factorization of off-diagonal blocks; C terms)
    state_decay_out = torch.exp(A_cumsum)

    # compute Yoff
    C_times_states = C_prefill[..., None, :] * states[:, :, None, ...]
    state_decay_out_permuted = state_decay_out.permute(0, 2, 3, 1)
    Y_off = C_times_states.sum(-1) * state_decay_out_permuted[..., None]

    # Add output of intra-chunk and inter-chunk terms (diagonal and off-diagonal blocks)
    y = Y_diag + Y_off

    # [bsz, -1, self.chunk_size, num_heads, head_dim] -> [bsz, (padded) seq_len, num_heads, head_dim]
    y = y.reshape(batch_size, -1, self.num_heads, self.head_dim)

    y = y + D_residual

    # Cutting off padded chunks
    pad_mask = torch.tensor(pad_size > 0).to(torch.long)
    y_new_len = y.size(1) * (1 - pad_mask) + seq_len * pad_mask
    y = y[:, :y_new_len]
    y_prefill = y.reshape(batch_size, seq_len, -1)

    if cache_params is not None:
        y = y_prefill[:, :seq_len] * (1.0 - is_decoding) + y_dec * is_decoding
        ssm_state = new_ssm_state_prefill * (1.0 - is_decoding) + new_ssm_state_dec * is_decoding

        # Set final ssm state into the cache
        cache_params.ssm_states[layer_idx].copy_(ssm_state)
    else:
        y = y_prefill

    scan_output = self.norm(y, gate)

    # Final linear projection
    contextualized_states = self.out_proj(scan_output.to(dtype))  # [batch, seq_len, hidden_size]

    return contextualized_states


# This patcher class serves the following purposes:
# 1. Packs the KV-cache, conv_state, and ssm_state tensors into a Zamba2HybridDynamicCache structure
#    for subsequent invocation of the model's `forward` method.
# 2. Patches the Zamba2MambaMixer so that the traced `forward` function works correctly
#    during both the prefill and decoding steps.
class Zamba2ModelPatcher(ModelPatcher):
    def __init__(
        self,
        config: "OnnxConfig",
        model: "PreTrainedModel",
        model_kwargs: Optional[Dict[str, Any]] = None,
    ):
        from transformers.models.zamba2.modeling_zamba2 import Zamba2HybridDynamicCache

        super().__init__(config, model, model_kwargs)

        class Zamba2HybridDynamicCacheWrap(Zamba2HybridDynamicCache):
            def __init__(self, config, batch_size: int, conv_states, ssm_states, key_cache, value_cache):
                # Call parent constructor with all required arguments
                super().__init__(config=config, batch_size=batch_size)
                self.conv_states = conv_states
                self.ssm_states = ssm_states
                self.key_cache = key_cache
                self.value_cache = value_cache
                self.layer_idx_mapping = {v: i for i, v in enumerate(config.hybrid_layer_ids)}

            def update(
                self,
                key_states: torch.Tensor,
                value_states: torch.Tensor,
                layer_idx: int,
                cache_kwargs: Optional[dict[str, Any]] = None,
            ) -> tuple[torch.Tensor, torch.Tensor]:
                # map layer_idx to key_cache (value_cache) idx
                layer_idx = self.layer_idx_mapping[layer_idx]
                # Update the cache
                if self.key_cache[layer_idx].shape[-1] == 0:
                    self.key_cache[layer_idx] = key_states
                    self.value_cache[layer_idx] = value_states
                else:
                    self.key_cache[layer_idx] = torch.cat([self.key_cache[layer_idx], key_states], dim=2)
                    self.value_cache[layer_idx] = torch.cat([self.value_cache[layer_idx], value_states], dim=2)

                return self.key_cache[layer_idx], self.value_cache[layer_idx]

            def __getitem__(self, layer_idx: int) -> tuple[torch.Tensor, torch.Tensor]:
                layer_idx = self.layer_idx_mapping[layer_idx]
                return self.key_cache[layer_idx], self.value_cache[layer_idx]

            def get_seq_length(self, layer_idx: Optional[int] = 0) -> int:
                # take any layer that contains cache and not empty tensor
                layer_idx = self.transformer_layers[0] if layer_idx not in self.transformer_layers else layer_idx
                layer_idx = self.layer_idx_mapping[layer_idx]
                if len(self.key_cache) <= layer_idx or self.key_cache[layer_idx].numel() == 0:
                    return 0
                return self.key_cache[layer_idx].shape[-2]

        # the patch is needed to include KV-cache, Conv, and SSM states in the inputs and outputs.
        def patched_forward(
            input_ids,
            attention_mask=None,
            cache_params=None,
        ):
            num_hidden_layers = self.real_config._config.num_hidden_layers
            num_hybrid_layers = len(self.real_config._config.hybrid_layer_ids)
            use_cache = False
            wrapped_cache_params = None
            if cache_params is not None:
                use_cache = True
                conv_states = []
                ssm_states = []
                key_cache = []
                value_cache = []

                # decouple ssm_states, conv_states, keys and values from cache_params
                batch_size = cache_params[0].size(0)
                for idx in range(num_hidden_layers):
                    conv_states.append(cache_params[2 * idx])
                    ssm_states.append(cache_params[2 * idx + 1])

                for idx in range(num_hybrid_layers):
                    key_cache.append(cache_params[2 * num_hidden_layers + 2 * idx])
                    value_cache.append(cache_params[2 * num_hidden_layers + 2 * idx + 1])

                wrapped_cache_params = Zamba2HybridDynamicCacheWrap(
                    self.real_config._config, batch_size, conv_states, ssm_states, key_cache, value_cache
                )

            causal_lm_output = self.model_orig_forward(
                input_ids=input_ids,
                attention_mask=attention_mask,
                past_key_values=wrapped_cache_params,
                use_cache=use_cache,
            )
            outputs = {
                "logits": causal_lm_output.logits,
            }

            if use_cache:
                past_key_values = causal_lm_output.past_key_values
                # unwrap Zamba2HybridDynamicCache object
                present_key_values = []
                for idx in range(num_hidden_layers):
                    present_key_values.append(past_key_values.conv_states[idx])
                    present_key_values.append(past_key_values.ssm_states[idx])

                for idx in range(num_hybrid_layers):
                    present_key_values.append(past_key_values.key_cache[idx])
                    present_key_values.append(past_key_values.value_cache[idx])

                outputs["present_key_values"] = present_key_values

            return outputs

        self.patched_forward = patched_forward
        self.model_orig_forward = self.orig_forward
        self.orig_forward = patched_forward

    def __enter__(self):
        from transformers.models.zamba2.modeling_zamba2 import Zamba2HybridLayer, Zamba2MambaDecoderLayer

        super().__enter__()
        setattr(self._model, self.orig_forward_name, self.patched_forward)

        for layer in self._model.model.layers:
            if isinstance(layer, Zamba2MambaDecoderLayer):
                mamba_layer = layer.mamba
            elif isinstance(layer, Zamba2HybridLayer):
                mamba_layer = layer.mamba_decoder.mamba
            else:
                continue
            mamba_layer._orig_forward = mamba_layer.forward
            mamba_layer.forward = types.MethodType(zamba2_mamba_mixer, mamba_layer)

    def __exit__(self, exc_type, exc_value, traceback):
        from transformers.models.zamba2.modeling_zamba2 import Zamba2HybridLayer, Zamba2MambaDecoderLayer

        super().__exit__(exc_type, exc_value, traceback)
        setattr(self._model, self.orig_forward_name, self.model_orig_forward)
        for layer in self._model.model.layers:
            if isinstance(layer, Zamba2MambaDecoderLayer):
                mamba_layer = layer.mamba
            elif isinstance(layer, Zamba2HybridLayer):
                mamba_layer = layer.mamba_decoder.mamba
            else:
                continue
            mamba_layer.forward = mamba_layer._orig_forward


<<<<<<< HEAD
class GraniteMoeHybridModelPatcher(ModelPatcher):
=======
# The original implementation of this method can be found at:
# https://github.com/huggingface/transformers/blob/v4.57.1/src/transformers/models/lfm2/modeling_lfm2.py#L476
# This patch modifies `slow_forward()` so that when traced by torch.jit, it works correctly
# during both the prefill and decoding steps.
# The patched version differs from the original in that it executes both the prefill
# and decoding branches every time to compute and store the correct value of conv_state in the cache.
# The distinction between prefill and decoding modes is determined by the sequence length
# (seq_len): 1. seq_len > 1 indicates the prefill phase;
# seq_len = 1 indicates the decoding phase.
def lfm2_short_conv_forward_patched(
    self,
    x: torch.Tensor,
    past_key_values=None,
    cache_position=None,
    attention_mask=None,
):
    from transformers.models.lfm2.modeling_lfm2 import apply_mask_to_padding_states

    seqlen = x.shape[1]

    x = apply_mask_to_padding_states(x, attention_mask)
    BCx = self.in_proj(x).transpose(-1, -2)
    B, C, x = BCx.chunk(3, dim=-2)

    Bx = B * x

    if past_key_values is not None:
        layer_idx = past_key_values.conv_layer_idx_mapping[self.layer_idx]
        conv_state_dec = past_key_values.conv_cache[layer_idx]
        cache_position = cache_position.clamp(0, self.L_cache - 1)
        conv_state_dec = conv_state_dec.roll(shifts=-1, dims=-1)
        conv_state_dec[:, :, cache_position] = Bx.to(device=conv_state_dec.device, dtype=conv_state_dec.dtype)

        conv_out_dec = torch.sum(conv_state_dec.to(Bx.device) * self.conv.weight[:, 0, :], dim=-1)
        if self.bias:
            conv_out_dec += self.conv.bias
        conv_out_dec = conv_out_dec.unsqueeze(-1)

        conv_state_prefill = torch.nn.functional.pad(Bx, (self.L_cache - Bx.shape[-1], 0))
        conv_out_prefill = self.conv(Bx)[..., :seqlen]

        is_decoding = torch.tensor(seqlen == 1).to(x.dtype)
        conv_out = conv_out_dec * is_decoding + conv_out_prefill * (1.0 - is_decoding)
        new_conv_state = conv_state_dec * is_decoding + conv_state_prefill * (1.0 - is_decoding)
        past_key_values.conv_cache[layer_idx].copy_(new_conv_state)
    else:
        conv_out = self.conv(Bx)[..., :seqlen]

    y = C * conv_out
    y = y.transpose(-1, -2).contiguous()
    y = self.out_proj(y)
    return y


# This patcher class serves the following purposes:
# 1. Packs the KV-cache and conv_state tensors into a Lfm2HybridConvCacheWrap structure
#    for subsequent invocation of the model's `forward` method.
# 2. Patches the Lfm2ShortConv so that the traced `slow_forward` function works correctly
#    during both the prefill and decoding steps.
class Lfm2ModelPatcher(ModelPatcher):
>>>>>>> bbae98d2
    def __init__(
        self,
        config: "OnnxConfig",
        model: "PreTrainedModel",
        model_kwargs: Optional[Dict[str, Any]] = None,
    ):
<<<<<<< HEAD
        from transformers.models.granitemoehybrid.modeling_granitemoehybrid import HybridMambaAttentionDynamicCache

        super().__init__(config, model, model_kwargs)

        class GraniteMoeHybridDynamicCacheWrap(HybridMambaAttentionDynamicCache):
            def __init__(self, config, batch_size: int, conv_states, ssm_states, key_cache, value_cache):
                # Call parent constructor with all required arguments
                super().__init__(config=config, batch_size=batch_size)
                self.conv_states = conv_states
                self.ssm_states = ssm_states
                self.key_cache = key_cache
                self.value_cache = value_cache
                self.attention_layer_idx_mapping = {}
                self.mamba_layer_idx_mapping = {}
                attention_layer_idx = 0
                mamba_layer_idx = 0
                for i in range(config.num_hidden_layers):
                    if self.layers_block_type[i] == "attention":
                        self.attention_layer_idx_mapping[i] = attention_layer_idx
                        attention_layer_idx += 1
                    elif self.layers_block_type[i] == "mamba":
                        self.mamba_layer_idx_mapping[i] = mamba_layer_idx
                        mamba_layer_idx += 1
=======
        from transformers.models.lfm2.modeling_lfm2 import Lfm2HybridConvCache

        super().__init__(config, model, model_kwargs)

        # This cache wrapper class serves for following purposes:
        # 1. Wraps KV-cache and conv_state to allow model instantiation from tensor lists.
        # 2. Removes the unused cache items that the source model contains.
        # For this reason cache items re-indexing is required.
        class Lfm2HybridConvCacheWrap(Lfm2HybridConvCache):
            def __init__(self, config, max_batch_size: int, conv_cache, key_cache, value_cache):
                # Call parent constructor with all required arguments
                super().__init__(config=config, max_batch_size=max_batch_size)
                self.key_cache = key_cache
                self.value_cache = value_cache
                self.conv_cache = conv_cache
                self.conv_layer_idx_mapping = {}
                self.attention_layer_idx_mapping = {}
                conv_layer_idx = 0
                attention_layer_idx = 0
                for i in range(config.num_hidden_layers):
                    if config.layer_types[i] == "full_attention":
                        self.attention_layer_idx_mapping[i] = attention_layer_idx
                        attention_layer_idx += 1
                    elif config.layer_types[i] == "conv":
                        self.conv_layer_idx_mapping[i] = conv_layer_idx
                        conv_layer_idx += 1
>>>>>>> bbae98d2

            def update(
                self,
                key_states: torch.Tensor,
                value_states: torch.Tensor,
                layer_idx: int,
                cache_kwargs: Optional[dict[str, Any]] = None,
            ) -> tuple[torch.Tensor, torch.Tensor]:
<<<<<<< HEAD
                # map layer_idx to key_cache (value_cache) idx
                layer_idx = self.attention_layer_idx_mapping[layer_idx]
                # Update the cache
                if self.key_cache[layer_idx].shape[-1] == 0:
                    self.key_cache[layer_idx] = key_states
                    self.value_cache[layer_idx] = value_states
                else:
                    self.key_cache[layer_idx] = torch.cat([self.key_cache[layer_idx], key_states], dim=2)
                    self.value_cache[layer_idx] = torch.cat([self.value_cache[layer_idx], value_states], dim=2)

                return self.key_cache[layer_idx], self.value_cache[layer_idx]

            def __getitem__(self, layer_idx: int) -> tuple[torch.Tensor, torch.Tensor]:
                layer_idx = self.attention_layer_idx_mapping[layer_idx]
                return self.key_cache[layer_idx], self.value_cache[layer_idx]

            def get_seq_length(self, layer_idx: Optional[int] = 0) -> int:
                # take any layer that contains cache and not empty tensor
                layer_idx = self.transformer_layers[0] if layer_idx not in self.transformer_layers else layer_idx
                layer_idx = self.attention_layer_idx_mapping[layer_idx]
                # if len(self.key_cache) <= layer_idx or self.key_cache[layer_idx].numel() == 0:
                #    return 0
                return self.key_cache[layer_idx].shape[-2]

        # the patch is needed to include KV-cache, Conv, and SSM states in the inputs and outputs.
        def patched_forward(
            input_ids,
            attention_mask=None,
            cache_params=None,
        ):
            num_mamba_layers = self.real_config._config.layer_types.count("mamba")
            num_attention_layers = self.real_config._config.layer_types.count("attention")
            use_cache = False
            wrapped_cache_params = None
            if cache_params is not None:
                use_cache = True
                conv_states = []
                ssm_states = []
=======
                """
                Updates the cache with the new `key_states` and `value_states` for the layer `layer_idx`.
                Patching is required for calculating of the correct cache index.
                """
                # Update the cache
                layer_idx = self.attention_layer_idx_mapping[layer_idx]
                if self.key_cache[layer_idx].numel() == 0:
                    self.key_cache[layer_idx] = key_states
                    self.value_cache[layer_idx] = value_states
                else:
                    self.key_cache[layer_idx] = torch.cat([self.key_cache[layer_idx], key_states], dim=-2)
                    self.value_cache[layer_idx] = torch.cat([self.value_cache[layer_idx], value_states], dim=-2)

                return self.key_cache[layer_idx], self.value_cache[layer_idx]

            def get_seq_length(self, layer_idx: Optional[int] = 0) -> int:
                """
                Returns the sequence length of the cached states. A layer index can be optionally passed.
                Patching is required for calculating of the correct cache index.
                """
                # take any layer that contains cache and not empty tensor
                layer_idx = (
                    self.first_attention_layer if self.layer_types[layer_idx] != "full_attention" else layer_idx
                )
                layer_idx = self.attention_layer_idx_mapping[layer_idx]
                if len(self.key_cache) <= layer_idx or self.key_cache[layer_idx].numel() == 0:
                    return 0
                return self.key_cache[layer_idx].shape[-2]

        def patched_forward(
            input_ids: Optional[torch.LongTensor] = None,
            attention_mask: Optional[torch.Tensor] = None,
            position_ids: Optional[torch.LongTensor] = None,
            cache_params=None,
            inputs_embeds: Optional[torch.FloatTensor] = None,
            labels: Optional[torch.LongTensor] = None,
            use_cache: Optional[bool] = None,
            cache_position=None,
            logits_to_keep: Union[int, torch.Tensor] = 0,
        ):
            use_cache = False
            wrapped_cache_params = None
            num_conv_layers = self.real_config._config.layer_types.count("conv")
            num_atten_layers = self.real_config._config.layer_types.count("full_attention")
            if cache_params is not None:
                use_cache = True
                conv_cache = []
>>>>>>> bbae98d2
                key_cache = []
                value_cache = []

                # decouple ssm_states, conv_states, keys and values from cache_params
                batch_size = cache_params[0].size(0)
<<<<<<< HEAD
                for idx in range(num_mamba_layers):
                    conv_states.append(cache_params[2 * idx])
                    ssm_states.append(cache_params[2 * idx + 1])

                for idx in range(num_attention_layers):
                    key_cache.append(cache_params[2 * num_mamba_layers + 2 * idx])
                    value_cache.append(cache_params[2 * num_mamba_layers + 2 * idx + 1])

                wrapped_cache_params = GraniteMoeHybridDynamicCacheWrap(
                    self.real_config._config, batch_size, conv_states, ssm_states, key_cache, value_cache
=======

                for idx in range(num_conv_layers):
                    conv_cache.append(cache_params[idx])

                for idx in range(num_atten_layers):
                    key_cache.append(cache_params[num_conv_layers + idx * 2])
                    value_cache.append(cache_params[num_conv_layers + idx * 2 + 1])

                wrapped_cache_params = Lfm2HybridConvCacheWrap(
                    self.real_config._config, batch_size, conv_cache, key_cache, value_cache
>>>>>>> bbae98d2
                )

            causal_lm_output = self.model_orig_forward(
                input_ids=input_ids,
                attention_mask=attention_mask,
                past_key_values=wrapped_cache_params,
                use_cache=use_cache,
            )
            outputs = {
                "logits": causal_lm_output.logits,
            }

            if use_cache:
<<<<<<< HEAD
                past_key_values = causal_lm_output.past_key_values
                # unwrap GraniteMoeHybridDynamicCacheWrap object
                present_key_values = []
                for idx in range(num_mamba_layers):
                    present_key_values.append(past_key_values.conv_states[idx])
                    present_key_values.append(past_key_values.ssm_states[idx])

                for idx in range(num_attention_layers):
                    present_key_values.append(past_key_values.key_cache[idx])
                    present_key_values.append(past_key_values.value_cache[idx])
=======
                key_values = causal_lm_output.past_key_values
                # unwrap Lfm2HybridDynamicCache object
                present_key_values = []
                for idx in range(num_conv_layers):
                    present_key_values.append(key_values.conv_cache[idx])

                for idx in range(num_atten_layers):
                    present_key_values.append(key_values.key_cache[idx])
                    present_key_values.append(key_values.value_cache[idx])
>>>>>>> bbae98d2

                outputs["present_key_values"] = present_key_values

            return outputs

        self.patched_forward = patched_forward
        self.model_orig_forward = self.orig_forward
        self.orig_forward = patched_forward

    def __enter__(self):
<<<<<<< HEAD
        def patch_sparse_moe(sparse_moe_layer):
            sparse_moe_layer.router._orig_forward = sparse_moe_layer.router.forward
            sparse_moe_layer.router.forward = types.MethodType(
                _granite_moe_topk_gating_forward, sparse_moe_layer.router
            )
            sparse_moe_layer.input_linear._orig_forward = sparse_moe_layer.input_linear.forward
            sparse_moe_layer.input_linear.forward = types.MethodType(
                _granite_moe_parallel_experts_forward, sparse_moe_layer.input_linear
            )
            sparse_moe_layer.output_linear._orig_forward = sparse_moe_layer.output_linear.forward
            sparse_moe_layer.output_linear.forward = types.MethodType(
                _granite_moe_parallel_experts_forward, sparse_moe_layer.output_linear
            )
=======
        from transformers.models.lfm2.modeling_lfm2 import Lfm2ShortConv
>>>>>>> bbae98d2

        super().__enter__()
        setattr(self._model, self.orig_forward_name, self.patched_forward)

<<<<<<< HEAD
        for idx, layer in enumerate(self._model.model.layers):
            if hasattr(layer, "block_sparse_moe"):
                patch_sparse_moe(layer.block_sparse_moe)
            if self.real_config._config.layers_block_type[idx] == "mamba":
                mamba_layer = layer.mamba
            else:
                continue
            mamba_layer._orig_forward = mamba_layer.forward
            mamba_layer.forward = types.MethodType(zamba2_mamba_mixer, mamba_layer)

    def __exit__(self, exc_type, exc_value, traceback):
        def unpatch_sparse_moe(sparse_moe_layer):
            sparse_moe_layer.router.forward = sparse_moe_layer.router._orig_forward
            sparse_moe_layer.input_linear.forward = sparse_moe_layer.input_linear._orig_forward
            sparse_moe_layer.output_linear.forward = sparse_moe_layer.output_linear._orig_forward

        super().__exit__(exc_type, exc_value, traceback)
        setattr(self._model, self.orig_forward_name, self.model_orig_forward)
        for idx, layer in enumerate(self._model.model.layers):
            if hasattr(layer, "block_sparse_moe"):
                unpatch_sparse_moe(layer.block_sparse_moe)
            if self.real_config._config.layers_block_type[idx] == "mamba":
                mamba_layer = layer.mamba
            else:
                continue
            mamba_layer.forward = mamba_layer._orig_forward
=======
        for layer in self._model.model.layers:
            if hasattr(layer, "conv") and isinstance(layer.conv, Lfm2ShortConv):
                conv_layer = layer.conv
            else:
                continue
            conv_layer._orig_forward = conv_layer.slow_forward
            conv_layer.slow_forward = types.MethodType(lfm2_short_conv_forward_patched, conv_layer)

    def __exit__(self, exc_type, exc_value, traceback):
        from transformers.models.lfm2.modeling_lfm2 import Lfm2ShortConv

        super().__exit__(exc_type, exc_value, traceback)
        setattr(self._model, self.orig_forward_name, self.model_orig_forward)

        for layer in self._model.model.layers:
            if hasattr(layer, "conv") and isinstance(layer.conv, Lfm2ShortConv):
                conv_layer = layer.conv
            else:
                continue
            conv_layer.slow_forward = conv_layer._orig_forward
>>>>>>> bbae98d2
<|MERGE_RESOLUTION|>--- conflicted
+++ resolved
@@ -6944,9 +6944,6 @@
             mamba_layer.forward = mamba_layer._orig_forward
 
 
-<<<<<<< HEAD
-class GraniteMoeHybridModelPatcher(ModelPatcher):
-=======
 # The original implementation of this method can be found at:
 # https://github.com/huggingface/transformers/blob/v4.57.1/src/transformers/models/lfm2/modeling_lfm2.py#L476
 # This patch modifies `slow_forward()` so that when traced by torch.jit, it works correctly
@@ -7007,38 +7004,12 @@
 # 2. Patches the Lfm2ShortConv so that the traced `slow_forward` function works correctly
 #    during both the prefill and decoding steps.
 class Lfm2ModelPatcher(ModelPatcher):
->>>>>>> bbae98d2
     def __init__(
         self,
         config: "OnnxConfig",
         model: "PreTrainedModel",
         model_kwargs: Optional[Dict[str, Any]] = None,
     ):
-<<<<<<< HEAD
-        from transformers.models.granitemoehybrid.modeling_granitemoehybrid import HybridMambaAttentionDynamicCache
-
-        super().__init__(config, model, model_kwargs)
-
-        class GraniteMoeHybridDynamicCacheWrap(HybridMambaAttentionDynamicCache):
-            def __init__(self, config, batch_size: int, conv_states, ssm_states, key_cache, value_cache):
-                # Call parent constructor with all required arguments
-                super().__init__(config=config, batch_size=batch_size)
-                self.conv_states = conv_states
-                self.ssm_states = ssm_states
-                self.key_cache = key_cache
-                self.value_cache = value_cache
-                self.attention_layer_idx_mapping = {}
-                self.mamba_layer_idx_mapping = {}
-                attention_layer_idx = 0
-                mamba_layer_idx = 0
-                for i in range(config.num_hidden_layers):
-                    if self.layers_block_type[i] == "attention":
-                        self.attention_layer_idx_mapping[i] = attention_layer_idx
-                        attention_layer_idx += 1
-                    elif self.layers_block_type[i] == "mamba":
-                        self.mamba_layer_idx_mapping[i] = mamba_layer_idx
-                        mamba_layer_idx += 1
-=======
         from transformers.models.lfm2.modeling_lfm2 import Lfm2HybridConvCache
 
         super().__init__(config, model, model_kwargs)
@@ -7065,7 +7036,6 @@
                     elif config.layer_types[i] == "conv":
                         self.conv_layer_idx_mapping[i] = conv_layer_idx
                         conv_layer_idx += 1
->>>>>>> bbae98d2
 
             def update(
                 self,
@@ -7074,46 +7044,6 @@
                 layer_idx: int,
                 cache_kwargs: Optional[dict[str, Any]] = None,
             ) -> tuple[torch.Tensor, torch.Tensor]:
-<<<<<<< HEAD
-                # map layer_idx to key_cache (value_cache) idx
-                layer_idx = self.attention_layer_idx_mapping[layer_idx]
-                # Update the cache
-                if self.key_cache[layer_idx].shape[-1] == 0:
-                    self.key_cache[layer_idx] = key_states
-                    self.value_cache[layer_idx] = value_states
-                else:
-                    self.key_cache[layer_idx] = torch.cat([self.key_cache[layer_idx], key_states], dim=2)
-                    self.value_cache[layer_idx] = torch.cat([self.value_cache[layer_idx], value_states], dim=2)
-
-                return self.key_cache[layer_idx], self.value_cache[layer_idx]
-
-            def __getitem__(self, layer_idx: int) -> tuple[torch.Tensor, torch.Tensor]:
-                layer_idx = self.attention_layer_idx_mapping[layer_idx]
-                return self.key_cache[layer_idx], self.value_cache[layer_idx]
-
-            def get_seq_length(self, layer_idx: Optional[int] = 0) -> int:
-                # take any layer that contains cache and not empty tensor
-                layer_idx = self.transformer_layers[0] if layer_idx not in self.transformer_layers else layer_idx
-                layer_idx = self.attention_layer_idx_mapping[layer_idx]
-                # if len(self.key_cache) <= layer_idx or self.key_cache[layer_idx].numel() == 0:
-                #    return 0
-                return self.key_cache[layer_idx].shape[-2]
-
-        # the patch is needed to include KV-cache, Conv, and SSM states in the inputs and outputs.
-        def patched_forward(
-            input_ids,
-            attention_mask=None,
-            cache_params=None,
-        ):
-            num_mamba_layers = self.real_config._config.layer_types.count("mamba")
-            num_attention_layers = self.real_config._config.layer_types.count("attention")
-            use_cache = False
-            wrapped_cache_params = None
-            if cache_params is not None:
-                use_cache = True
-                conv_states = []
-                ssm_states = []
-=======
                 """
                 Updates the cache with the new `key_states` and `value_states` for the layer `layer_idx`.
                 Patching is required for calculating of the correct cache index.
@@ -7161,24 +7091,11 @@
             if cache_params is not None:
                 use_cache = True
                 conv_cache = []
->>>>>>> bbae98d2
                 key_cache = []
                 value_cache = []
 
                 # decouple ssm_states, conv_states, keys and values from cache_params
                 batch_size = cache_params[0].size(0)
-<<<<<<< HEAD
-                for idx in range(num_mamba_layers):
-                    conv_states.append(cache_params[2 * idx])
-                    ssm_states.append(cache_params[2 * idx + 1])
-
-                for idx in range(num_attention_layers):
-                    key_cache.append(cache_params[2 * num_mamba_layers + 2 * idx])
-                    value_cache.append(cache_params[2 * num_mamba_layers + 2 * idx + 1])
-
-                wrapped_cache_params = GraniteMoeHybridDynamicCacheWrap(
-                    self.real_config._config, batch_size, conv_states, ssm_states, key_cache, value_cache
-=======
 
                 for idx in range(num_conv_layers):
                     conv_cache.append(cache_params[idx])
@@ -7189,7 +7106,6 @@
 
                 wrapped_cache_params = Lfm2HybridConvCacheWrap(
                     self.real_config._config, batch_size, conv_cache, key_cache, value_cache
->>>>>>> bbae98d2
                 )
 
             causal_lm_output = self.model_orig_forward(
@@ -7203,7 +7119,156 @@
             }
 
             if use_cache:
-<<<<<<< HEAD
+                key_values = causal_lm_output.past_key_values
+                # unwrap Lfm2HybridDynamicCache object
+                present_key_values = []
+                for idx in range(num_conv_layers):
+                    present_key_values.append(key_values.conv_cache[idx])
+
+                for idx in range(num_atten_layers):
+                    present_key_values.append(key_values.key_cache[idx])
+                    present_key_values.append(key_values.value_cache[idx])
+
+                outputs["present_key_values"] = present_key_values
+
+            return outputs
+
+        self.patched_forward = patched_forward
+        self.model_orig_forward = self.orig_forward
+        self.orig_forward = patched_forward
+
+    def __enter__(self):
+        from transformers.models.lfm2.modeling_lfm2 import Lfm2ShortConv
+
+        super().__enter__()
+        setattr(self._model, self.orig_forward_name, self.patched_forward)
+
+        for layer in self._model.model.layers:
+            if hasattr(layer, "conv") and isinstance(layer.conv, Lfm2ShortConv):
+                conv_layer = layer.conv
+            else:
+                continue
+            conv_layer._orig_forward = conv_layer.slow_forward
+            conv_layer.slow_forward = types.MethodType(lfm2_short_conv_forward_patched, conv_layer)
+
+    def __exit__(self, exc_type, exc_value, traceback):
+        from transformers.models.lfm2.modeling_lfm2 import Lfm2ShortConv
+
+        super().__exit__(exc_type, exc_value, traceback)
+        setattr(self._model, self.orig_forward_name, self.model_orig_forward)
+
+        for layer in self._model.model.layers:
+            if hasattr(layer, "conv") and isinstance(layer.conv, Lfm2ShortConv):
+                conv_layer = layer.conv
+            else:
+                continue
+            conv_layer.slow_forward = conv_layer._orig_forward
+
+
+class GraniteMoeHybridModelPatcher(ModelPatcher):
+    def __init__(
+        self,
+        config: "OnnxConfig",
+        model: "PreTrainedModel",
+        model_kwargs: Optional[Dict[str, Any]] = None,
+    ):
+        from transformers.models.granitemoehybrid.modeling_granitemoehybrid import HybridMambaAttentionDynamicCache
+
+        super().__init__(config, model, model_kwargs)
+
+        class GraniteMoeHybridDynamicCacheWrap(HybridMambaAttentionDynamicCache):
+            def __init__(self, config, batch_size: int, conv_states, ssm_states, key_cache, value_cache):
+                # Call parent constructor with all required arguments
+                super().__init__(config=config, batch_size=batch_size)
+                self.conv_states = conv_states
+                self.ssm_states = ssm_states
+                self.key_cache = key_cache
+                self.value_cache = value_cache
+                self.attention_layer_idx_mapping = {}
+                self.mamba_layer_idx_mapping = {}
+                attention_layer_idx = 0
+                mamba_layer_idx = 0
+                for i in range(config.num_hidden_layers):
+                    if self.layers_block_type[i] == "attention":
+                        self.attention_layer_idx_mapping[i] = attention_layer_idx
+                        attention_layer_idx += 1
+                    elif self.layers_block_type[i] == "mamba":
+                        self.mamba_layer_idx_mapping[i] = mamba_layer_idx
+                        mamba_layer_idx += 1
+
+            def update(
+                self,
+                key_states: torch.Tensor,
+                value_states: torch.Tensor,
+                layer_idx: int,
+                cache_kwargs: Optional[dict[str, Any]] = None,
+            ) -> tuple[torch.Tensor, torch.Tensor]:
+                # map layer_idx to key_cache (value_cache) idx
+                layer_idx = self.attention_layer_idx_mapping[layer_idx]
+                # Update the cache
+                if self.key_cache[layer_idx].shape[-1] == 0:
+                    self.key_cache[layer_idx] = key_states
+                    self.value_cache[layer_idx] = value_states
+                else:
+                    self.key_cache[layer_idx] = torch.cat([self.key_cache[layer_idx], key_states], dim=2)
+                    self.value_cache[layer_idx] = torch.cat([self.value_cache[layer_idx], value_states], dim=2)
+
+                return self.key_cache[layer_idx], self.value_cache[layer_idx]
+
+            def __getitem__(self, layer_idx: int) -> tuple[torch.Tensor, torch.Tensor]:
+                layer_idx = self.attention_layer_idx_mapping[layer_idx]
+                return self.key_cache[layer_idx], self.value_cache[layer_idx]
+
+            def get_seq_length(self, layer_idx: Optional[int] = 0) -> int:
+                # take any layer that contains cache and not empty tensor
+                layer_idx = self.transformer_layers[0] if layer_idx not in self.transformer_layers else layer_idx
+                layer_idx = self.attention_layer_idx_mapping[layer_idx]
+                # if len(self.key_cache) <= layer_idx or self.key_cache[layer_idx].numel() == 0:
+                #    return 0
+                return self.key_cache[layer_idx].shape[-2]
+
+        # the patch is needed to include KV-cache, Conv, and SSM states in the inputs and outputs.
+        def patched_forward(
+            input_ids,
+            attention_mask=None,
+            cache_params=None,
+        ):
+            num_mamba_layers = self.real_config._config.layer_types.count("mamba")
+            num_attention_layers = self.real_config._config.layer_types.count("attention")
+            use_cache = False
+            wrapped_cache_params = None
+            if cache_params is not None:
+                use_cache = True
+                conv_states = []
+                ssm_states = []
+                key_cache = []
+                value_cache = []
+
+                # decouple ssm_states, conv_states, keys and values from cache_params
+                batch_size = cache_params[0].size(0)
+                for idx in range(num_mamba_layers):
+                    conv_states.append(cache_params[2 * idx])
+                    ssm_states.append(cache_params[2 * idx + 1])
+
+                for idx in range(num_attention_layers):
+                    key_cache.append(cache_params[2 * num_mamba_layers + 2 * idx])
+                    value_cache.append(cache_params[2 * num_mamba_layers + 2 * idx + 1])
+
+                wrapped_cache_params = GraniteMoeHybridDynamicCacheWrap(
+                    self.real_config._config, batch_size, conv_states, ssm_states, key_cache, value_cache
+                )
+
+            causal_lm_output = self.model_orig_forward(
+                input_ids=input_ids,
+                attention_mask=attention_mask,
+                past_key_values=wrapped_cache_params,
+                use_cache=use_cache,
+            )
+            outputs = {
+                "logits": causal_lm_output.logits,
+            }
+
+            if use_cache:
                 past_key_values = causal_lm_output.past_key_values
                 # unwrap GraniteMoeHybridDynamicCacheWrap object
                 present_key_values = []
@@ -7214,17 +7279,6 @@
                 for idx in range(num_attention_layers):
                     present_key_values.append(past_key_values.key_cache[idx])
                     present_key_values.append(past_key_values.value_cache[idx])
-=======
-                key_values = causal_lm_output.past_key_values
-                # unwrap Lfm2HybridDynamicCache object
-                present_key_values = []
-                for idx in range(num_conv_layers):
-                    present_key_values.append(key_values.conv_cache[idx])
-
-                for idx in range(num_atten_layers):
-                    present_key_values.append(key_values.key_cache[idx])
-                    present_key_values.append(key_values.value_cache[idx])
->>>>>>> bbae98d2
 
                 outputs["present_key_values"] = present_key_values
 
@@ -7235,7 +7289,6 @@
         self.orig_forward = patched_forward
 
     def __enter__(self):
-<<<<<<< HEAD
         def patch_sparse_moe(sparse_moe_layer):
             sparse_moe_layer.router._orig_forward = sparse_moe_layer.router.forward
             sparse_moe_layer.router.forward = types.MethodType(
@@ -7249,14 +7302,10 @@
             sparse_moe_layer.output_linear.forward = types.MethodType(
                 _granite_moe_parallel_experts_forward, sparse_moe_layer.output_linear
             )
-=======
-        from transformers.models.lfm2.modeling_lfm2 import Lfm2ShortConv
->>>>>>> bbae98d2
 
         super().__enter__()
         setattr(self._model, self.orig_forward_name, self.patched_forward)
 
-<<<<<<< HEAD
         for idx, layer in enumerate(self._model.model.layers):
             if hasattr(layer, "block_sparse_moe"):
                 patch_sparse_moe(layer.block_sparse_moe)
@@ -7283,25 +7332,3 @@
             else:
                 continue
             mamba_layer.forward = mamba_layer._orig_forward
-=======
-        for layer in self._model.model.layers:
-            if hasattr(layer, "conv") and isinstance(layer.conv, Lfm2ShortConv):
-                conv_layer = layer.conv
-            else:
-                continue
-            conv_layer._orig_forward = conv_layer.slow_forward
-            conv_layer.slow_forward = types.MethodType(lfm2_short_conv_forward_patched, conv_layer)
-
-    def __exit__(self, exc_type, exc_value, traceback):
-        from transformers.models.lfm2.modeling_lfm2 import Lfm2ShortConv
-
-        super().__exit__(exc_type, exc_value, traceback)
-        setattr(self._model, self.orig_forward_name, self.model_orig_forward)
-
-        for layer in self._model.model.layers:
-            if hasattr(layer, "conv") and isinstance(layer.conv, Lfm2ShortConv):
-                conv_layer = layer.conv
-            else:
-                continue
-            conv_layer.slow_forward = conv_layer._orig_forward
->>>>>>> bbae98d2
