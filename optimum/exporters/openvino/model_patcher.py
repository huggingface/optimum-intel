--- conflicted
+++ resolved
@@ -4786,219 +4786,6 @@
         super().__init__(config, model, model_kwargs)
 
 
-<<<<<<< HEAD
-class ConvSequenceTransform(torch.nn.Module):
-    def __init__(self, conv_kernel_size, use_conv_bias, conv1, act, conv_bias):
-        super().__init__()
-        self.conv_kernel_size = conv_kernel_size
-        self.use_conv_bias = use_conv_bias
-        self.conv1d = conv1
-        self.act = act
-        self.conv_bias = conv_bias
-
-    def update_conv_state(
-        self, conv_state, new_conv_state: torch.Tensor, cache_position: torch.LongTensor
-    ) -> torch.Tensor:
-        conv_state_1 = conv_state.roll(shifts=-1, dims=-1)
-        upd_conv_state = conv_state_1.scatter(2, cache_position, new_conv_state)
-        return upd_conv_state
-
-    def get_positions(self, conv_state, cache_position):
-        cache_position_clamped = cache_position.clamp(0, self.conv_kernel_size - 1)
-        positions = cache_position_clamped.expand(conv_state.shape[0], conv_state.shape[1], -1)
-        return positions
-
-    def forward(self, hidden_states, cache_position, conv_state):
-        pad_value = (self.conv_kernel_size - hidden_states.shape[-1]) * (
-            cache_position.shape[0] == self.conv_kernel_size
-        )
-        new_conv_state = torch.nn.functional.pad(hidden_states, (pad_value, 0))
-        upd_cache_position = self.get_positions(conv_state, cache_position)
-        upd_conv_state = self.update_conv_state(conv_state, new_conv_state, upd_cache_position)
-        if cache_position.shape[0] == self.conv_kernel_size:
-            hidden_states = self.conv1d(hidden_states)[:, :, : hidden_states.shape[-1]]
-        else:
-            hidden_states = torch.sum(upd_conv_state * self.conv1d.weight[:, 0, :], dim=-1)
-            hidden_states += self.conv_bias
-            hidden_states = hidden_states.unsqueeze(-1)
-        hidden_states = self.act(hidden_states)  # [batch, intermediate_size, seq_len]
-        return hidden_states, upd_conv_state
-
-
-class SelectiveScan(torch.nn.Module):
-    def forward(self, ssm, u, dt, A, B, C, D):
-        dA = torch.einsum("bld,dn->bldn", dt, A)
-        dB_u = torch.einsum("bld,bld,bln->bldn", dt, u, B)
-        dA_cumsum = torch.nn.functional.pad(dA[:, 1:], (0, 0, 0, 0, 0, 1)).flip(1).cumsum(1).exp().flip(1)
-        x = dB_u * dA_cumsum + (ssm.unsqueeze(1) * dA[:, :1].exp())
-        x = x.cumsum(1) / (dA_cumsum + 1e-12)
-        y = torch.einsum("bldn,bln->bld", x, C)
-        return y + u * D, x[:, -1, :, :]
-
-
-def mamba_mixer_forward(
-    self,
-    input_states,
-    cache_params=None,
-    cache_position: Optional[torch.LongTensor] = None,
-    attention_mask: Optional[torch.LongTensor] = None,
-):
-    batch_size, seq_len, _ = input_states.shape
-    dtype = input_states.dtype
-    # 1. Gated MLP's linear projection
-    projected_states = self.in_proj(input_states).transpose(1, 2)  # [batch, 2 * intermediate_size, seq_len]
-    hidden_states, gate = projected_states.chunk(2, dim=1)
-
-    if attention_mask is not None:
-        hidden_states = hidden_states * attention_mask.unsqueeze(1)
-
-    # 2. Convolution sequence transformation
-    if cache_params is not None:
-        ssm_state = cache_params.ssm_states[self.layer_idx].clone()
-        ssm_state = ssm_state.to(hidden_states.device)
-        # use `cache_position.shape[0]` to check whether we are in prefill
-        # stage, it's equivalent to check `cache_position[0] == 0`, which
-        # breaks dynamo fullgraph constraints
-        hidden_states, conv_state = self.conv_sequence_transform(
-            hidden_states, cache_position, cache_params.conv_states[self.layer_idx]
-        )
-        cache_params.conv_states[self.layer_idx] = conv_state
-    else:
-        ssm_state = torch.zeros(
-            (batch_size, self.intermediate_size, self.ssm_state_size), device=hidden_states.device, dtype=dtype
-        )
-        hidden_states = self.act(self.conv1d(hidden_states)[..., :seq_len])  # [batch, intermediate_size, seq_len]
-
-    if attention_mask is not None:
-        hidden_states = hidden_states * attention_mask.unsqueeze(1)
-
-    # 3. State Space Model sequence transformation
-    # 3.a. Selection:  [batch, seq_len, self.time_step_rank + self.ssm_state_size * 2]
-    ssm_parameters = self.x_proj(hidden_states.transpose(1, 2))
-    time_step, B, C = torch.split(
-        ssm_parameters, [self.time_step_rank, self.ssm_state_size, self.ssm_state_size], dim=-1
-    )
-    discrete_time_step = self.dt_proj(time_step)  # [batch, seq_len, intermediate_size]
-
-    # DIFF
-    # discrete_time_step = nn.functional.softplus(discrete_time_step).transpose(1, 2) # [batch, intermediate_size, seq_len]
-
-    # # 3.b. Discretization: B and C to [batch, seq_len, intermediate_size, ssm_state_size] (SRAM)
-    # A = -torch.exp(self.A_log.float())                                              # [intermediate_size, ssm_state_size]
-    # discrete_A = torch.exp(A[None, :, None, :] * discrete_time_step[:, :, :, None]) # [batch, intermediate_size, seq_len, ssm_state_size]
-    # discrete_B = discrete_time_step[:, :, :, None] * B[:, None, :, :].float()       # [batch, intermediate_size, seq_len, ssm_state_size]
-    # deltaB_u = discrete_B * hidden_states[:, :, :, None].float()
-
-    # # 3.c perform the recurrence y ← SSM(A, B, C)(x)
-    # if self.use_mambapy and self.training and cache_params is None:
-    #     hs = pscan(discrete_A.transpose(1, 2), deltaB_u.transpose(1, 2)) # [batch, seq_len, intermediate_size, ssm_state_size]
-
-    #     scan_output = (hs @ C.unsqueeze(-1)).squeeze(3).transpose(1, 2) # [batch, intermediate_size, seq_len]
-    #     scan_output = scan_output + hidden_states * self.D[None, :, None]
-    #     scan_output = scan_output * self.act(gate)
-    # else:
-    #     scan_outputs = []
-    #     for i in range(seq_len):
-    #         ssm_state = discrete_A[:, :, i, :] * ssm_state + deltaB_u[:, :, i, :]      # [batch, intermediade_size, ssm_state]
-    #         scan_output = torch.matmul(ssm_state.to(dtype), C[:, i, :].unsqueeze(-1))  # [batch, intermediade_size, 1]
-    #         scan_outputs.append(scan_output[:, :, 0])
-    #     scan_output = torch.stack(scan_outputs, dim=-1)                                # [batch, seq_len, intermediade_size]
-    #     scan_output = scan_output + (hidden_states * self.D[None, :, None])
-    #     scan_output = (scan_output * self.act(gate))
-
-    #     if cache_params is not None:
-    #         cache_params.ssm_states[self.layer_idx].copy_(ssm_state)
-
-    discrete_time_step = torch.nn.functional.softplus(discrete_time_step)  # [batch, intermediate_size, seq_len]
-    A = -torch.exp(self.A_log.float())
-    B = B.float()
-    D = self.D.float()
-
-    scan_output, ssm_state = self.selective_scan(
-        ssm_state, hidden_states.float().transpose(1, 2), discrete_time_step, A, B, C, D
-    )
-    scan_output = scan_output.transpose(1, 2)
-    scan_output = scan_output * self.act(gate)
-
-    if cache_params is not None:
-        cache_params.ssm_states[self.layer_idx].copy_(ssm_state)
-
-    # 4. Final linear projection
-    contextualized_states = self.out_proj(scan_output.transpose(1, 2))  # [batch, seq_len, hidden_size]
-    return contextualized_states
-
-
-def falcon_mamba_mixer_forward(
-    self,
-    input_states,
-    cache_params=None,
-    cache_position: Optional[torch.LongTensor] = None,
-    attention_mask: Optional[torch.LongTensor] = None,
-):
-    from transformers.models.falcon_mamba.modeling_falcon_mamba import rms_forward
-
-    batch_size, seq_len, _ = input_states.shape
-    dtype = input_states.dtype
-    # 1. Gated MLP's linear projection
-    projected_states = self.in_proj(input_states).transpose(1, 2)  # [batch, 2 * intermediate_size, seq_len]
-    hidden_states, gate = projected_states.chunk(2, dim=1)
-
-    if attention_mask is not None:
-        hidden_states = hidden_states * attention_mask.unsqueeze(1)
-
-    # 2. Convolution sequence transformation
-    if cache_params is not None:
-        ssm_state = cache_params.ssm_states[self.layer_idx].clone()
-        ssm_state = ssm_state.to(hidden_states.device)
-        # use `cache_position.shape[0]` to check whether we are in prefill
-        # stage, it's equivalent to check `cache_position[0] == 0`, which
-        # breaks dynamo fullgraph constraints
-        hidden_states, conv_state = self.conv_sequence_transform(
-            hidden_states, cache_position, cache_params.conv_states[self.layer_idx]
-        )
-        cache_params.conv_states[self.layer_idx] = conv_state
-    else:
-        ssm_state = torch.zeros(
-            (batch_size, self.intermediate_size, self.ssm_state_size), device=hidden_states.device, dtype=dtype
-        )
-        hidden_states = self.act(self.conv1d(hidden_states)[..., :seq_len])  # [batch, intermediate_size, seq_len]
-
-    if attention_mask is not None:
-        hidden_states = hidden_states * attention_mask.unsqueeze(1)
-
-    # 3. State Space Model sequence transformation
-    # 3.a. Selection:  [batch, seq_len, self.time_step_rank + self.ssm_state_size * 2]
-    ssm_parameters = self.x_proj(hidden_states.transpose(1, 2))
-    time_step, B, C = torch.split(
-        ssm_parameters, [self.time_step_rank, self.ssm_state_size, self.ssm_state_size], dim=-1
-    )
-
-    B = rms_forward(B, variance_epsilon=self.rms_eps)
-    C = rms_forward(C, variance_epsilon=self.rms_eps)
-    time_step = rms_forward(time_step, variance_epsilon=self.rms_eps)
-    discrete_time_step = self.dt_proj(time_step)  # [batch, seq_len, intermediate_size]
-
-    discrete_time_step = torch.nn.functional.softplus(discrete_time_step)  # [batch, intermediate_size, seq_len]
-    A = -torch.exp(self.A_log.float())
-    B = B.float()
-    D = self.D.float()
-
-    scan_output, ssm_state = self.selective_scan(
-        ssm_state, hidden_states.float().transpose(1, 2), discrete_time_step, A, B, C, D
-    )
-    scan_output = scan_output.transpose(1, 2)
-    scan_output = scan_output * self.act(gate)
-
-    if cache_params is not None:
-        cache_params.ssm_states[self.layer_idx].copy_(ssm_state)
-
-    # 4. Final linear projection
-    contextualized_states = self.out_proj(scan_output.transpose(1, 2))  # [batch, seq_len, hidden_size]
-    return contextualized_states
-
-
-class MambaPatcher(ModelPatcher):
-=======
 class CommonImageEmbeddingsModelPatcher(ModelPatcher):
     def __init__(
         self,
@@ -5944,12 +5731,950 @@
                 layer.forward = types.MethodType(layer.__orig_forward, layer)
                 layer.self_attn.forward = types.MethodType(layer.self_attn.__orig_forward, layer.self_attn)
 
->>>>>>> 7592fc5f
     def __init__(
         self,
         config: "OnnxConfig",
         model: Union["PreTrainedModel", "TFPreTrainedModel"],
-<<<<<<< HEAD
+        model_kwargs: Dict[str, Any],
+    ):
+        super().__init__(config, model, model_kwargs)
+
+        def patched_encoder_forward(
+            input_ids: torch.FloatTensor = None,
+        ):
+            encoder_attention_mask = torch.ones_like(input_ids)
+
+            hidden_states = self._model.prenet(input_ids)
+
+            encoder_out = self._model.wrapped_encoder(
+                hidden_states=hidden_states,
+                attention_mask=encoder_attention_mask,
+                return_dict=True,
+            )
+            # downsample encoder attention mask
+            if isinstance(model, SpeechT5EncoderWithSpeechPrenet):
+                encoder_attention_mask = model.prenet._get_feature_vector_attention_mask(
+                    encoder_out[0].shape[1], encoder_attention_mask
+                )
+
+            result = {
+                "encoder_outputs": encoder_out.last_hidden_state,
+                "encoder_attention_mask": encoder_attention_mask,
+            }
+            return result
+
+        def patched_decoder_forward(
+            inputs_embeds=None,
+            speaker_embeddings=None,
+            encoder_hidden_states=None,
+            encoder_attention_mask=None,
+            past_key_values=None,
+        ):
+            return_legacy_cache = False
+
+            if past_key_values is not None:
+                only_self_cache = [cache_item[:2] for cache_item in past_key_values]
+                past_key_values = only_self_cache
+                return_legacy_cache = True
+
+            output_sequence = inputs_embeds
+            output_cross_attentions = False
+            bsz = output_sequence.size(0)
+
+            # Run the decoder prenet on the entire output sequence.
+            decoder_hidden_states = model.speecht5.decoder.prenet(output_sequence, speaker_embeddings)
+            # Run the decoder layers on the last element of the prenet output.
+            decoder_out = model.speecht5.decoder.wrapped_decoder(
+                hidden_states=decoder_hidden_states[:, -1:],
+                attention_mask=None,
+                encoder_hidden_states=encoder_hidden_states[0],
+                encoder_attention_mask=encoder_attention_mask,
+                past_key_values=past_key_values,
+                use_cache=True,
+                output_attentions=output_cross_attentions,
+                return_dict=True,
+            )
+
+            # if output_cross_attentions:
+            #    cross_attentions.append(torch.cat(decoder_out.cross_attentions, dim=0))
+
+            last_decoder_output = decoder_out.last_hidden_state.squeeze(1)
+
+            # Predict the new mel spectrum for this step in the sequence.
+            spectrum = model.speech_decoder_postnet.feat_out(last_decoder_output)
+            spectrum = spectrum.view(bsz, model.config.reduction_factor, model.config.num_mel_bins)
+
+            # Extend the output sequence with the new mel spectrum.
+            new_spectrogram = spectrum[:, -1, :].view(bsz, 1, model.config.num_mel_bins)
+            output_sequence_out = torch.cat((output_sequence, new_spectrogram), dim=1)
+            # Predict the probability that this is the stop token.
+            prob = torch.sigmoid(model.speech_decoder_postnet.prob_out(last_decoder_output))
+
+            if return_legacy_cache:
+                only_self_cache = [cache_item[:2] for cache_item in decoder_out.past_key_values]
+                past_key_values = only_self_cache
+
+            result = {
+                "output_sequence_out": output_sequence_out,
+                "spectrum": spectrum,
+                "prob": prob,
+                "past_key_values": past_key_values,
+            }
+            return result
+
+        def patched_postnet_forward(raw_spectrogram: torch.FloatTensor):
+            raw_spectrogram = raw_spectrogram.transpose(0, 1).flatten(1, 2)
+            spectrogram = model.speech_decoder_postnet.postnet(raw_spectrogram)
+            result = {"postnet_spectrogram": spectrogram}
+            return result
+
+        def patched_vocoder_forward(spectrogram: torch.FloatTensor):
+            waveform = model(spectrogram)
+            result = {"waveform": waveform}
+            return result
+
+        if self.real_config._behavior == "encoder":
+            self.patched_forward = patched_encoder_forward
+        elif self.real_config._behavior == "decoder":
+            self.patched_forward = patched_decoder_forward
+        elif self.real_config._behavior == "postnet":
+            self.patched_forward = patched_postnet_forward
+        elif self.real_config._behavior == "vocoder":
+            self.patched_forward = patched_vocoder_forward
+        else:
+            raise ValueError("Unknown ")
+        self.orig_forward = self.patched_forward
+
+
+class Phi4MMLanguageModelPatcher(DecoderModelPatcher):
+    def __init__(
+        self,
+        config: "OnnxConfig",
+        model: Union["PreTrainedModel", "TFPreTrainedModel"],
+        model_kwargs: Optional[Dict[str, Any]] = None,
+    ):
+        if hasattr(model.config, "vision_lora") and model.config.vision_lora is not None:
+            model.set_lora_adapter("vision")
+        if hasattr(model.config, "speech_lora") and model.config.speech_lora is not None:
+            model.set_lora_adapter("speech")
+
+        # Adopted from https://github.com/huggingface/transformers/blob/v4.51.3/src/transformers/models/phi4_multimodal/modeling_phi4_multimodal.py#L2156-L2178
+        # moved audio and vision features processing outside model
+        def lm_forward(self, inputs_embeds, attention_mask, position_ids, past_key_values, use_cache=True):
+            from transformers.cache_utils import DynamicCache
+
+            pkv = DynamicCache.from_legacy_cache(past_key_values)
+            outputs = self.model(
+                inputs_embeds=inputs_embeds,
+                attention_mask=attention_mask,
+                position_ids=position_ids,
+                use_cache=use_cache,
+                past_key_values=pkv,
+            )
+            hidden_states = outputs[0]
+            # Only compute necessary logits, and do not upcast them to float if we are not computing the loss
+            logits = self.lm_head(hidden_states)
+            return (logits, outputs.past_key_values.to_legacy_cache())
+
+        model.__orig_forward = model.forward
+        model.forward = types.MethodType(lm_forward, model)
+        super().__init__(config, model, model_kwargs)
+
+    def __exit__(self, exc_type, exc_value, traceback):
+        super().__exit__(exc_type, exc_value, traceback)
+        self._model.forward = self._model.__orig_forward
+
+
+class Phi4MMAudioForwardEmbeddingsPatcher(ModelPatcher):
+    def __init__(
+        self,
+        config: "OnnxConfig",
+        model: Union["PreTrainedModel", "TFPreTrainedModel"],
+        model_kwargs: Optional[Dict[str, Any]] = None,
+    ):
+        # Adopted from https://github.com/huggingface/transformers/blob/v4.51.3/src/transformers/models/phi4_multimodal/modeling_phi4_multimodal.py#L1121
+        def forward(self, audio_input):
+            if hasattr(self, "_forward_embeddings_code"):
+                audio_input, masks = self._forward_embeddings_core(audio_input, None)
+            else:
+                audio_input, masks = self.embed(audio_input, None)
+            return audio_input
+
+        model.__orig_forward = model.forward
+        model.forward = types.MethodType(forward, model)
+        super().__init__(config, model, model_kwargs)
+
+    def __exit__(self, exc_type, exc_value, traceback):
+        super().__exit__(exc_type, exc_value, traceback)
+        self._model.forward = self._model.__orig_forward
+
+
+class Phi4MMAudioEncoderPatcher(ModelPatcher):
+    def __init__(
+        self,
+        config: "OnnxConfig",
+        model: Union["PreTrainedModel", "TFPreTrainedModel"],
+        model_kwargs: Optional[Dict[str, Any]] = None,
+    ):
+        # Adopted from https://github.com/huggingface/transformers/blob/v4.51.3/src/transformers/models/phi4_multimodal/modeling_phi4_multimodal.py#L1201-L1212
+        def forward(self, audio_feature, audio_mask):
+            if hasattr(self, "init_relative_attention_bias"):
+                relative_attention_bias = self.init_relative_attention_bias(audio_feature)
+
+                _simplified_path = self.extra_layer_output_idx == -1 and relative_attention_bias is None
+
+                if _simplified_path:
+                    audio_feature, *_ = self.encoders(audio_feature, None, None, audio_mask)
+                else:
+                    for layer in self.encoders:
+                        audio_feature, _, _, _ = layer(
+                            audio_feature,
+                            None,
+                            None,
+                            audio_mask,
+                            relative_attention_bias=relative_attention_bias,
+                        )
+            else:
+                relative_attention_bias = self.relative_attention_bias_layer(audio_feature)
+                attention_mask = audio_mask.unsqueeze(1) + relative_attention_bias
+                for layer in self.encoders:
+                    audio_feature = layer(audio_feature, attention_mask)
+            return audio_feature
+
+        model.__orig_forward = model.forward
+        model.forward = types.MethodType(forward, model)
+        super().__init__(config, model, model_kwargs)
+
+    def __exit__(self, exc_type, exc_value, traceback):
+        super().__exit__(exc_type, exc_value, traceback)
+        self._model.forward = self._model.__orig_forward
+
+
+class Phi4MMVisionEmbeddingsPatcher(ModelPatcher):
+    def __init__(
+        self,
+        config: "OnnxConfig",
+        model: Union["PreTrainedModel", "TFPreTrainedModel"],
+        model_kwargs: Optional[Dict[str, Any]] = None,
+    ):
+        def get_img_features_legacy(
+            self, pixel_values: torch.FloatTensor, patch_attention_mask=None, patch_position_ids=None
+        ) -> torch.FloatTensor:
+            LAYER_IDX = self.layer_idx
+            TYPE_FEATURE = self.type_feature
+
+            if self.freeze_img_processor:
+                with torch.no_grad():
+                    if patch_attention_mask is not None:
+                        img_processor_output = self.img_processor(
+                            pixel_values,
+                            output_hidden_states=True,
+                            patch_attention_mask=patch_attention_mask,
+                            position_ids=patch_position_ids,
+                        )
+                    else:
+                        img_processor_output = self.img_processor(
+                            pixel_values, output_hidden_states=True, position_ids=patch_position_ids
+                        )
+                    img_feature = img_processor_output.hidden_states[LAYER_IDX]
+            else:
+                if patch_attention_mask is not None:
+                    img_processor_output = self.img_processor(
+                        pixel_values,
+                        output_hidden_states=True,
+                        patch_attention_mask=patch_attention_mask,
+                        position_ids=patch_position_ids,
+                    )
+                else:
+                    img_processor_output = self.img_processor(
+                        pixel_values, output_hidden_states=True, position_ids=patch_position_ids
+                    )
+                img_feature = img_processor_output.hidden_states[LAYER_IDX]
+
+            if TYPE_FEATURE == "patch":
+                patch_feature = img_feature
+                if self.image_token_compression is not None:
+                    # reshape to 2D tensor
+                    width = int(math.sqrt(patch_feature.size(1)))
+                    patch_feature = patch_feature.view(-1, width, width, patch_feature.size(-1))
+                    # convert to NCHW
+                    patch_feature = patch_feature.permute(0, 3, 1, 2)
+                    if getattr(self, "img_processor_padding", None) is not None:
+                        patch_feature = self.img_processor_padding(patch_feature)
+                    patch_feature = self.image_token_compression(patch_feature)
+                    # convert to NHWC
+                    patch_feature = patch_feature.permute(0, 2, 3, 1)
+                    patch_feature = patch_feature.view(
+                        -1, patch_feature.size(1) * patch_feature.size(2), patch_feature.size(-1)
+                    )
+                elif getattr(self, "img_processor_padding", None) is not None:
+                    width = int(math.sqrt(patch_feature.size(1)))
+                    patch_feature = patch_feature.view(-1, width, width, patch_feature.size(-1))
+                    # convert to NCHW
+                    patch_feature = patch_feature.permute(0, 3, 1, 2)
+                    patch_feature = self.img_processor_padding(patch_feature)
+                    # convert to NHWC
+                    patch_feature = patch_feature.permute(0, 2, 3, 1)
+                    patch_feature = patch_feature.view(
+                        -1, patch_feature.size(1) * patch_feature.size(2), patch_feature.size(-1)
+                    )
+                return patch_feature
+
+            if TYPE_FEATURE == "cls_patch":
+                if self.image_token_compression is not None:
+                    # reshape to 2D tensor
+                    patch_feature = img_feature[:, 1:]
+                    cls_feature = img_feature[:, 0]
+                    width = math.sqrt(patch_feature.size(1))
+                    patch_feature = patch_feature.view(-1, width, width, patch_feature.size(-1))
+                    patch_feature = self.image_token_compression(patch_feature)
+                    patch_feature = patch_feature.view(-1, patch_feature.size(-2) * patch_feature.size(-1))
+                    img_feature = torch.cat([cls_feature, patch_feature], dim=1)
+                return img_feature
+
+        # Adopted from https://github.com/huggingface/transformers/blob/v4.51.3/src/transformers/models/phi4_multimodal/modeling_phi4_multimodal.py#L649
+        # added possibility to provide patch_position_ids
+        def get_img_features(
+            self, pixel_values: torch.FloatTensor, patch_attention_mask=None, patch_position_ids=None
+        ):
+            img_processor_output = self.img_processor(
+                pixel_values,
+                patch_attention_mask=patch_attention_mask,
+                output_hidden_states=True,
+                position_ids=patch_position_ids,
+            )
+            img_feature = img_processor_output.hidden_states[self.layer_idx]
+
+            patch_feature = img_feature
+            # reshape to 2D tensor
+            width = int(math.sqrt(patch_feature.size(1)))
+            patch_feature = patch_feature.view(-1, width, width, patch_feature.size(-1))
+            # convert to NCHW
+            patch_feature = patch_feature.permute(0, 3, 1, 2)
+            if getattr(self, "img_processor_padding", None) is not None:
+                patch_feature = self.img_processor_padding(patch_feature)
+            patch_feature = self.image_token_compression(patch_feature)
+            # convert to NHWC
+            patch_feature = patch_feature.permute(0, 2, 3, 1)
+            patch_feature = patch_feature.view(
+                -1, patch_feature.size(1) * patch_feature.size(2), patch_feature.size(-1)
+            )
+            return patch_feature
+
+        model.__orig_forward = model.forward
+        model.forward = types.MethodType(
+            get_img_features_legacy if hasattr(model, "type_feature") else get_img_features, model
+        )
+        super().__init__(config, model, model_kwargs)
+
+    def __enter__(self):
+        super().__enter__()
+
+        # Adopted from https://github.com/huggingface/transformers/blob/v4.51.3/src/transformers/models/phi4_multimodal/modeling_phi4_multimodal.py#L563
+        # added possibility calculate position_ids outside
+        def transformer_fwd(
+            self,
+            pixel_values,
+            patch_attention_mask: Optional[torch.BoolTensor] = None,
+            position_ids: Optional[torch.FloatTensor] = None,
+            output_attentions: Optional[bool] = None,
+            output_hidden_states: Optional[bool] = None,
+            return_dict: Optional[bool] = None,
+        ) -> Union[Tuple, BaseModelOutputWithPooling]:
+            from transformers.modeling_attn_mask_utils import _prepare_4d_attention_mask
+
+            output_attentions = output_attentions if output_attentions is not None else self.config.output_attentions
+            output_hidden_states = (
+                output_hidden_states if output_hidden_states is not None else self.config.output_hidden_states
+            )
+            return_dict = return_dict if return_dict is not None else self.config.use_return_dict
+
+            batch_size = pixel_values.size(0)
+            if patch_attention_mask is None:
+                patch_attention_mask = torch.ones(
+                    size=(
+                        batch_size,
+                        pixel_values.size(2) // self.config.patch_size,
+                        pixel_values.size(3) // self.config.patch_size,
+                    ),
+                    dtype=torch.bool,
+                    device=pixel_values.device,
+                )
+
+            hidden_states = self.embeddings(
+                pixel_values=pixel_values, patch_attention_mask=patch_attention_mask, position_ids=position_ids
+            )
+
+            patch_attention_mask = patch_attention_mask.view(batch_size, -1)
+            # The call to `_upad_input` in `_flash_attention_forward` is expensive
+            # So when the `patch_attention_mask` is full of 1s (i.e. attending to the whole sequence),
+            # avoiding passing the attention_mask, which is equivalent to attending to the full sequence
+            if not torch.any(~patch_attention_mask):
+                attention_mask = None
+            else:
+                attention_mask = _prepare_4d_attention_mask(patch_attention_mask, hidden_states.dtype)
+
+            encoder_outputs = self.encoder(
+                inputs_embeds=hidden_states,
+                attention_mask=attention_mask,
+                output_attentions=output_attentions,
+                output_hidden_states=output_hidden_states,
+                return_dict=return_dict,
+            )
+
+            last_hidden_state = encoder_outputs[0]
+            last_hidden_state = self.post_layernorm(last_hidden_state)
+
+            pooled_output = self.head(
+                hidden_state=last_hidden_state,
+                attention_mask=patch_attention_mask,
+            )
+
+            if not return_dict:
+                return (last_hidden_state, pooled_output) + encoder_outputs[1:]
+
+            return BaseModelOutputWithPooling(
+                last_hidden_state=last_hidden_state,
+                pooler_output=pooled_output,
+                hidden_states=encoder_outputs.hidden_states,
+                attentions=encoder_outputs.attentions,
+            )
+
+        # Adopted from https://github.com/huggingface/transformers/blob/v4.51.3/src/transformers/models/phi4_multimodal/modeling_phi4_multimodal.py#L76
+        # used SDPA instead of eager attention
+        def attn_forward(
+            self,
+            hidden_states: torch.Tensor,
+            attention_mask: Optional[torch.Tensor] = None,
+            output_attentions: Optional[bool] = False,
+        ) -> Tuple[torch.Tensor, Optional[torch.Tensor], Optional[Tuple[torch.Tensor]]]:
+            if output_attentions:
+                return super().forward(
+                    hidden_states=hidden_states,
+                    attention_mask=attention_mask,
+                    output_attentions=output_attentions,
+                )
+
+            batch_size, q_len, _ = hidden_states.size()
+
+            query_states = self.q_proj(hidden_states)
+            key_states = self.k_proj(hidden_states)
+            value_states = self.v_proj(hidden_states)
+
+            query_states = query_states.view(batch_size, q_len, self.num_heads, self.head_dim).transpose(1, 2)
+            key_states = key_states.view(batch_size, q_len, self.num_heads, self.head_dim).transpose(1, 2)
+            value_states = value_states.view(batch_size, q_len, self.num_heads, self.head_dim).transpose(1, 2)
+
+            # SDPA with memory-efficient backend is currently (torch==2.1.2) bugged with non-contiguous inputs with custom attn_mask,
+            # Reference: https://github.com/pytorch/pytorch/issues/112577.
+            if query_states.device.type == "cuda" and attention_mask is not None:
+                query_states = query_states.contiguous()
+                key_states = key_states.contiguous()
+                value_states = value_states.contiguous()
+
+            # We dispatch to SDPA's Flash Attention or Efficient kernels via this `is_causal` if statement instead of an inline conditional assignment
+            # in SDPA to support both torch.compile's dynamic shapes and full graph options. An inline conditional prevents dynamic shapes from compiling.
+            is_causal = False
+
+            attn_output = torch.nn.functional.scaled_dot_product_attention(
+                query_states,
+                key_states,
+                value_states,
+                attn_mask=attention_mask,
+                dropout_p=self.dropout if self.training else 0.0,
+                is_causal=is_causal,
+            )
+
+            attn_output = attn_output.transpose(1, 2).contiguous()
+            attn_output = attn_output.view(batch_size, q_len, self.embed_dim)
+
+            attn_output = self.out_proj(attn_output)
+
+            return attn_output, None
+
+        # Adopted from https://github.com/huggingface/transformers/blob/v4.51.3/src/transformers/models/phi4_multimodal/modeling_phi4_multimodal.py#L488
+        # moved position_ids calculation outside of model
+        def embd_forward(
+            self,
+            pixel_values: torch.FloatTensor,
+            patch_attention_mask: torch.BoolTensor,
+            position_ids: torch.FloatTensor = None,
+        ) -> torch.Tensor:
+            batch_size = pixel_values.size(0)
+
+            patch_embeds = self.patch_embedding(pixel_values)
+            embeddings = patch_embeds.flatten(2).transpose(1, 2)
+
+            if position_ids is None:
+                max_im_h, max_im_w = pixel_values.size(2), pixel_values.size(3)
+                max_nb_patches_h, max_nb_patches_w = max_im_h // self.patch_size, max_im_w // self.patch_size
+                boundaries = torch.arange(1 / self.num_patches_per_side, 1.0, 1 / self.num_patches_per_side)
+                position_ids = torch.full(
+                    size=(
+                        batch_size,
+                        max_nb_patches_h * max_nb_patches_w,
+                    ),
+                    fill_value=0,
+                )
+
+                for batch_idx, p_attn_mask in enumerate(patch_attention_mask):
+                    nb_patches_h = p_attn_mask[:, 0].sum()
+                    nb_patches_w = p_attn_mask[0].sum()
+
+                    fractional_coords_h = torch.arange(0, 1 - 1e-6, 1 / nb_patches_h)
+                    fractional_coords_w = torch.arange(0, 1 - 1e-6, 1 / nb_patches_w)
+
+                    bucket_coords_h = torch.bucketize(fractional_coords_h, boundaries, right=True)
+                    bucket_coords_w = torch.bucketize(fractional_coords_w, boundaries, right=True)
+
+                    pos_ids = (bucket_coords_h[:, None] * self.num_patches_per_side + bucket_coords_w).flatten()
+                    position_ids[batch_idx][p_attn_mask.view(-1).cpu()] = pos_ids
+
+            position_ids = position_ids.to(self.position_embedding.weight.device)
+
+            embeddings = embeddings + self.position_embedding(position_ids)
+            return embeddings
+
+        if (
+            getattr(self._model.img_processor.encoder.layers[0].self_attn.config, "_attn_implementation", "eager")
+            != "sdpa"
+        ):
+            for layer in self._model.img_processor.encoder.layers:
+                layer.self_attn._orig_forward = layer.self_attn.forward
+                layer.self_attn.forward = types.MethodType(attn_forward, layer.self_attn)
+        self._model.img_processor._orig_forward = self._model.img_processor.forward
+        self._model.img_processor.forward = types.MethodType(transformer_fwd, self._model.img_processor)
+        self._model.img_processor.embeddings._orig_forward = self._model.img_processor.embeddings.forward
+        self._model.img_processor.embeddings.forward = types.MethodType(
+            embd_forward, self._model.img_processor.embeddings
+        )
+
+    def __exit__(self, exc_type, exc_value, traceback):
+        super().__exit__(exc_type, exc_value, traceback)
+        self._model.forward = self._model.__orig_forward
+        for layer in self._model.img_processor.encoder.layers:
+            if hasattr(layer.self_attn, "_orig_frward"):
+                layer.self_attn.forward = layer.self_attn._orig_forward
+        self._model.img_processor.forward = self._model.img_processor._orig_forward
+        self._model.img_processor.embeddings.forward = self._model.img_processor.embeddings._orig_forward
+
+
+class Llama4ImageEmbeddingsModelPatcher(ModelPatcher):
+    def __init__(
+        self,
+        config: "OnnxConfig",
+        model: Union["PreTrainedModel", "TFPreTrainedModel"],
+        model_kwargs: Dict[str, Any],
+    ):
+        model.__orig_forward = model.forward
+
+        # Adopted from https://github.com/huggingface/transformers/blob/v4.51.0/src/transformers/models/llama4/modeling_llama4.py#L1732-L1741
+        def get_image_embeddings(self, pixel_values):
+            image_features = self.get_image_features(
+                pixel_values=pixel_values,
+                vision_feature_layer=self.config.vision_config.vision_feature_layer,
+                vision_feature_select_strategy=self.config.vision_config.vision_feature_select_strategy,
+            )
+            vision_flat = image_features.view(-1, image_features.size(-1))
+            projected_vision_flat = self.multi_modal_projector(vision_flat)
+            return projected_vision_flat
+
+        model.forward = types.MethodType(get_image_embeddings, model)
+        super().__init__(config, model, model_kwargs)
+
+    def __exit__(self, exc_type, exc_value, traceback):
+        super().__exit__(exc_type, exc_value, traceback)
+        self._model.forward = self._model.__orig_forward
+
+
+# modified from https://github.com/huggingface/transformers/blob/v4.51.0/src/transformers/models/llama4/modeling_llama4.py#L229
+# use real cos / sin instead of complex
+def llama4_rope_forward(self, x, position_ids):
+    if "dynamic" in self.rope_type:
+        self._dynamic_frequency_update(position_ids, device=x.device)
+    # Core RoPE block
+    inv_freq_expanded = self.inv_freq[None, :, None].float().expand(position_ids.shape[0], -1, 1)
+    position_ids_expanded = position_ids[:, None, :].float()
+    # Force float32 (see https://github.com/huggingface/transformers/pull/29285)
+    device_type = x.device.type
+    device_type = device_type if isinstance(device_type, str) and device_type != "mps" else "cpu"
+    with torch.autocast(device_type=device_type, enabled=False):
+        freqs = (inv_freq_expanded.float() @ position_ids_expanded.float()).transpose(1, 2)
+        emb = torch.cat((freqs, freqs), dim=-1)
+        cos = emb.cos() * self.attention_scaling
+        sin = emb.sin() * self.attention_scaling
+
+    return cos.to(dtype=x.dtype), sin.to(dtype=x.dtype)
+
+
+# use real cos / sin instead of complex
+# Modified from https://github.com/huggingface/transformers/blob/v4.51.3/src/transformers/models/llama4/modeling_llama4.py#L247
+# Based on https://github.com/huggingface/transformers/blob/v4.51.3/src/transformers/models/deepseek_v3/modeling_deepseek_v3.py#L292
+# Native DeepSeek apply rotary emb works in the same way like llama4 apply rotary emb
+def llama4_apply_rotary_emb(
+    xq: torch.Tensor, xk: torch.Tensor, cos: torch.Tensor, sin: torch.Tensor
+) -> Tuple[torch.Tensor, torch.Tensor]:
+    from transformers.models.llama.modeling_llama import rotate_half
+
+    xq_ = xq.float()
+    xk_ = xk.float()
+    cos = cos.unsqueeze(2)
+    sin = sin.unsqueeze(2)
+    b, h, s, d = xq_.shape
+    xq_ = xq_.view(b, h, s, d // 2, 2).transpose(4, 3).reshape(b, h, s, d)
+
+    b, h, s, d = xk_.shape
+    xk_ = xk_.view(b, h, s, d // 2, 2).transpose(4, 3).reshape(b, h, s, d)
+
+    q_embed = (xq_ * cos) + (rotate_half(xq_) * sin)
+    k_embed = (xk_ * cos) + (rotate_half(xk_) * sin)
+    return q_embed.type_as(xq), k_embed.type_as(xk)
+
+
+# https://github.com/huggingface/transformers/blob/v4.51.0/src/transformers/models/llama4/modeling_llama4.py#L329
+# use real cos / sin instead of complex
+def llama4_attn_forward(
+    self,
+    hidden_states: torch.Tensor,
+    position_embeddings: Tuple[torch.Tensor, torch.Tensor],
+    attention_mask: Optional[torch.Tensor],
+    past_key_value=None,
+    cache_position: Optional[torch.LongTensor] = None,
+    **kwargs,
+) -> Tuple[torch.Tensor, Optional[torch.Tensor], Optional[Tuple[torch.Tensor]]]:
+    from transformers.models.llama4.modeling_llama4 import ALL_ATTENTION_FUNCTIONS, eager_attention_forward
+
+    input_shape = hidden_states.shape[:-1]
+    hidden_shape = (*input_shape, -1, self.head_dim)
+
+    query_states = self.q_proj(hidden_states).view(hidden_shape)
+    key_states = self.k_proj(hidden_states).view(*input_shape, -1, self.head_dim)
+    value_states = self.v_proj(hidden_states).view(hidden_shape).transpose(1, 2)
+
+    if self.use_rope:  # the 16E model skips rope for long context on certain layers
+        cos, sin = position_embeddings[0], position_embeddings[1]
+        query_states, key_states = llama4_apply_rotary_emb(
+            query_states, key_states, cos.to(query_states.device), sin.to(query_states.device)
+        )
+
+    if hasattr(self, "qk_norm"):  # the 128E model does not use qk_norm
+        query_states = self.qk_norm(query_states)
+        key_states = self.qk_norm(key_states)
+
+    # Use temperature tuning from https://arxiv.org/abs/2501.19399) to NoROPE layers
+    if self.attn_temperature_tuning and not self.use_rope:
+        attn_scales = (
+            torch.log(torch.floor((cache_position.float() + 1.0) / self.floor_scale) + 1.0) * self.attn_scale + 1.0
+        )
+        attn_scales = attn_scales.view((1, input_shape[-1], 1, 1)).expand((*input_shape, 1, 1))  # batch size > 1
+        query_states = (query_states * attn_scales).to(query_states.dtype)
+
+    query_states = query_states.transpose(1, 2)
+    key_states = key_states.transpose(1, 2)
+
+    if past_key_value is not None:
+        # sin and cos are specific to RoPE models; cache_position needed for the static cache
+        cache_kwargs = {"cache_position": cache_position}
+        key_states, value_states = past_key_value.update(key_states, value_states, self.layer_idx, cache_kwargs)
+
+    attention_interface = eager_attention_forward
+    if self.config._attn_implementation != "eager":
+        if self.config._attn_implementation == "sdpa" and kwargs.get("output_attentions", False):
+            attention_interface = eager_attention_forward
+        else:
+            attention_interface = ALL_ATTENTION_FUNCTIONS[self.config._attn_implementation]
+    attn_output, attn_weights = attention_interface(
+        self,
+        query_states,
+        key_states,
+        value_states,
+        attention_mask,
+        dropout=0.0 if not self.training else self.attention_dropout,
+        scaling=self.scaling,
+        **kwargs,
+    )
+
+    attn_output = attn_output.reshape(*input_shape, -1).contiguous()
+    attn_output = self.o_proj(attn_output)
+    return attn_output, attn_weights
+
+
+# modified from https://github.com/huggingface/transformers/blob/v4.51.0/src/transformers/models/llama4/modeling_llama4.py#L157
+# due to openvino transformations issue removed routed_out.view(-1, hidden_dim) in scatter_add_
+def llama4_moe_forward(self, hidden_states):
+    batch, seq_len, hidden_dim = hidden_states.shape
+    hidden_states = hidden_states.view(-1, self.hidden_dim)
+    router_logits = self.router(hidden_states).transpose(0, 1)
+    tokens_per_expert = batch * seq_len
+
+    router_top_value, router_indices = torch.topk(router_logits.transpose(0, 1), self.top_k, dim=1)
+    router_scores = (
+        torch.full_like(router_logits.transpose(0, 1), float("-inf"))
+        .scatter_(1, router_indices, router_top_value)
+        .transpose(0, 1)
+    )
+    # We do this to make sure we have -inf for non topK tokens before going through the !
+    # Here we are just creating a tensor to index each and every single one of the hidden states. Let s maybe register a buffer for this!
+    router_indices = (
+        torch.arange(tokens_per_expert, device=hidden_states.device).view(1, -1).expand(router_scores.size(0), -1)
+    )
+    router_scores = torch.sigmoid(router_scores.float()).to(hidden_states.dtype)
+
+    router_indices = router_indices.reshape(-1, 1).expand(-1, hidden_dim)
+    routed_in = torch.gather(
+        input=hidden_states,
+        dim=0,
+        index=router_indices,
+    ).to(hidden_states.device)
+    # we gather inputs corresponding to each expert based on the router indices
+    routed_in = routed_in * router_scores.reshape(-1, 1)
+    routed_out = self.experts(routed_in)
+    out = self.shared_expert(hidden_states)
+    # now that we finished expert computation -> we scatter add because we gathered previously
+    # we have to do this because we used all experts on all tokens. This is faster than the for loop, tho you are compute bound
+    # this scales a lot better if you do EP!
+    out.scatter_add_(dim=0, index=router_indices, src=routed_out)
+    return out, router_scores
+
+
+class Llama4TextModelPatcher(ModelPatcher):
+    def __enter__(self):
+        super().__enter__()
+        self._model.model.rotary_emb._orig_forward = self._model.model.rotary_emb.forward
+        self._model.model.rotary_emb.forward = types.MethodType(llama4_rope_forward, self._model.model.rotary_emb)
+        for layer in self._model.model.layers[: self._model.model.config.num_hidden_layers]:
+            if layer.is_moe_layer:
+                layer.feed_forward._orig_forward = layer.feed_forward.forward
+                layer.feed_forward.forward = types.MethodType(llama4_moe_forward, layer.feed_forward)
+            layer.self_attn._orig_forward = layer.self_attn.forward
+            layer.self_attn.forward = types.MethodType(llama4_attn_forward, layer.self_attn)
+
+    def __exit__(self, exc_type, exc_value, traceback):
+        super().__exit__(exc_type, exc_value, traceback)
+        self._model.model.rotary_emb.forward = self._model.model.rotary_emb._orig_forward
+        for layer in self._model.model.layers[: self._model.model.config.num_hidden_layers]:
+            if layer.is_moe_layer:
+                layer.feed_forward.forward = layer.feed_forward._orig_forward
+            layer.self_attn.forward = layer.self_attn._orig_forward
+
+
+
+
+class ConvSequenceTransform(torch.nn.Module):
+    def __init__(self, conv_kernel_size, use_conv_bias, conv1, act, conv_bias):
+        super().__init__()
+        self.conv_kernel_size = conv_kernel_size
+        self.use_conv_bias = use_conv_bias
+        self.conv1d = conv1
+        self.act = act
+        self.conv_bias = conv_bias
+
+    def update_conv_state(
+        self, conv_state, new_conv_state: torch.Tensor, cache_position: torch.LongTensor
+    ) -> torch.Tensor:
+        conv_state_1 = conv_state.roll(shifts=-1, dims=-1)
+        upd_conv_state = conv_state_1.scatter(2, cache_position, new_conv_state)
+        return upd_conv_state
+
+    def get_positions(self, conv_state, cache_position):
+        cache_position_clamped = cache_position.clamp(0, self.conv_kernel_size - 1)
+        positions = cache_position_clamped.expand(conv_state.shape[0], conv_state.shape[1], -1)
+        return positions
+
+    def forward(self, hidden_states, cache_position, conv_state):
+        pad_value = (self.conv_kernel_size - hidden_states.shape[-1]) * (
+            cache_position.shape[0] == self.conv_kernel_size
+        )
+        new_conv_state = torch.nn.functional.pad(hidden_states, (pad_value, 0))
+        upd_cache_position = self.get_positions(conv_state, cache_position)
+        upd_conv_state = self.update_conv_state(conv_state, new_conv_state, upd_cache_position)
+        if cache_position.shape[0] == self.conv_kernel_size:
+            hidden_states = self.conv1d(hidden_states)[:, :, : hidden_states.shape[-1]]
+        else:
+            hidden_states = torch.sum(upd_conv_state * self.conv1d.weight[:, 0, :], dim=-1)
+            hidden_states += self.conv_bias
+            hidden_states = hidden_states.unsqueeze(-1)
+        hidden_states = self.act(hidden_states)  # [batch, intermediate_size, seq_len]
+        return hidden_states, upd_conv_state
+
+
+class SelectiveScan(torch.nn.Module):
+    def forward(self, ssm, u, dt, A, B, C, D):
+        dA = torch.einsum("bld,dn->bldn", dt, A)
+        dB_u = torch.einsum("bld,bld,bln->bldn", dt, u, B)
+        dA_cumsum = torch.nn.functional.pad(dA[:, 1:], (0, 0, 0, 0, 0, 1)).flip(1).cumsum(1).exp().flip(1)
+        x = dB_u * dA_cumsum + (ssm.unsqueeze(1) * dA[:, :1].exp())
+        x = x.cumsum(1) / (dA_cumsum + 1e-12)
+        y = torch.einsum("bldn,bln->bld", x, C)
+        return y + u * D, x[:, -1, :, :]
+
+
+def mamba_mixer_forward(
+    self,
+    input_states,
+    cache_params=None,
+    cache_position: Optional[torch.LongTensor] = None,
+    attention_mask: Optional[torch.LongTensor] = None,
+):
+    batch_size, seq_len, _ = input_states.shape
+    dtype = input_states.dtype
+    # 1. Gated MLP's linear projection
+    projected_states = self.in_proj(input_states).transpose(1, 2)  # [batch, 2 * intermediate_size, seq_len]
+    hidden_states, gate = projected_states.chunk(2, dim=1)
+
+    if attention_mask is not None:
+        hidden_states = hidden_states * attention_mask.unsqueeze(1)
+
+    # 2. Convolution sequence transformation
+    if cache_params is not None:
+        ssm_state = cache_params.ssm_states[self.layer_idx].clone()
+        ssm_state = ssm_state.to(hidden_states.device)
+        # use `cache_position.shape[0]` to check whether we are in prefill
+        # stage, it's equivalent to check `cache_position[0] == 0`, which
+        # breaks dynamo fullgraph constraints
+        hidden_states, conv_state = self.conv_sequence_transform(
+            hidden_states, cache_position, cache_params.conv_states[self.layer_idx]
+        )
+        cache_params.conv_states[self.layer_idx] = conv_state
+    else:
+        ssm_state = torch.zeros(
+            (batch_size, self.intermediate_size, self.ssm_state_size), device=hidden_states.device, dtype=dtype
+        )
+        hidden_states = self.act(self.conv1d(hidden_states)[..., :seq_len])  # [batch, intermediate_size, seq_len]
+
+    if attention_mask is not None:
+        hidden_states = hidden_states * attention_mask.unsqueeze(1)
+
+    # 3. State Space Model sequence transformation
+    # 3.a. Selection:  [batch, seq_len, self.time_step_rank + self.ssm_state_size * 2]
+    ssm_parameters = self.x_proj(hidden_states.transpose(1, 2))
+    time_step, B, C = torch.split(
+        ssm_parameters, [self.time_step_rank, self.ssm_state_size, self.ssm_state_size], dim=-1
+    )
+    discrete_time_step = self.dt_proj(time_step)  # [batch, seq_len, intermediate_size]
+
+    # DIFF
+    # discrete_time_step = nn.functional.softplus(discrete_time_step).transpose(1, 2) # [batch, intermediate_size, seq_len]
+
+    # # 3.b. Discretization: B and C to [batch, seq_len, intermediate_size, ssm_state_size] (SRAM)
+    # A = -torch.exp(self.A_log.float())                                              # [intermediate_size, ssm_state_size]
+    # discrete_A = torch.exp(A[None, :, None, :] * discrete_time_step[:, :, :, None]) # [batch, intermediate_size, seq_len, ssm_state_size]
+    # discrete_B = discrete_time_step[:, :, :, None] * B[:, None, :, :].float()       # [batch, intermediate_size, seq_len, ssm_state_size]
+    # deltaB_u = discrete_B * hidden_states[:, :, :, None].float()
+
+    # # 3.c perform the recurrence y ? SSM(A, B, C)(x)
+    # if self.use_mambapy and self.training and cache_params is None:
+    #     hs = pscan(discrete_A.transpose(1, 2), deltaB_u.transpose(1, 2)) # [batch, seq_len, intermediate_size, ssm_state_size]
+
+    #     scan_output = (hs @ C.unsqueeze(-1)).squeeze(3).transpose(1, 2) # [batch, intermediate_size, seq_len]
+    #     scan_output = scan_output + hidden_states * self.D[None, :, None]
+    #     scan_output = scan_output * self.act(gate)
+    # else:
+    #     scan_outputs = []
+    #     for i in range(seq_len):
+    #         ssm_state = discrete_A[:, :, i, :] * ssm_state + deltaB_u[:, :, i, :]      # [batch, intermediade_size, ssm_state]
+    #         scan_output = torch.matmul(ssm_state.to(dtype), C[:, i, :].unsqueeze(-1))  # [batch, intermediade_size, 1]
+    #         scan_outputs.append(scan_output[:, :, 0])
+    #     scan_output = torch.stack(scan_outputs, dim=-1)                                # [batch, seq_len, intermediade_size]
+    #     scan_output = scan_output + (hidden_states * self.D[None, :, None])
+    #     scan_output = (scan_output * self.act(gate))
+
+    #     if cache_params is not None:
+    #         cache_params.ssm_states[self.layer_idx].copy_(ssm_state)
+
+    discrete_time_step = torch.nn.functional.softplus(discrete_time_step)  # [batch, intermediate_size, seq_len]
+    A = -torch.exp(self.A_log.float())
+    B = B.float()
+    D = self.D.float()
+
+    scan_output, ssm_state = self.selective_scan(
+        ssm_state, hidden_states.float().transpose(1, 2), discrete_time_step, A, B, C, D
+    )
+    scan_output = scan_output.transpose(1, 2)
+    scan_output = scan_output * self.act(gate)
+
+    if cache_params is not None:
+        cache_params.ssm_states[self.layer_idx].copy_(ssm_state)
+
+    # 4. Final linear projection
+    contextualized_states = self.out_proj(scan_output.transpose(1, 2))  # [batch, seq_len, hidden_size]
+    return contextualized_states
+
+
+def falcon_mamba_mixer_forward(
+    self,
+    input_states,
+    cache_params=None,
+    cache_position: Optional[torch.LongTensor] = None,
+    attention_mask: Optional[torch.LongTensor] = None,
+):
+    from transformers.models.falcon_mamba.modeling_falcon_mamba import rms_forward
+
+    batch_size, seq_len, _ = input_states.shape
+    dtype = input_states.dtype
+    # 1. Gated MLP's linear projection
+    projected_states = self.in_proj(input_states).transpose(1, 2)  # [batch, 2 * intermediate_size, seq_len]
+    hidden_states, gate = projected_states.chunk(2, dim=1)
+
+    if attention_mask is not None:
+        hidden_states = hidden_states * attention_mask.unsqueeze(1)
+
+    # 2. Convolution sequence transformation
+    if cache_params is not None:
+        ssm_state = cache_params.ssm_states[self.layer_idx].clone()
+        ssm_state = ssm_state.to(hidden_states.device)
+        # use `cache_position.shape[0]` to check whether we are in prefill
+        # stage, it's equivalent to check `cache_position[0] == 0`, which
+        # breaks dynamo fullgraph constraints
+        hidden_states, conv_state = self.conv_sequence_transform(
+            hidden_states, cache_position, cache_params.conv_states[self.layer_idx]
+        )
+        cache_params.conv_states[self.layer_idx] = conv_state
+    else:
+        ssm_state = torch.zeros(
+            (batch_size, self.intermediate_size, self.ssm_state_size), device=hidden_states.device, dtype=dtype
+        )
+        hidden_states = self.act(self.conv1d(hidden_states)[..., :seq_len])  # [batch, intermediate_size, seq_len]
+
+    if attention_mask is not None:
+        hidden_states = hidden_states * attention_mask.unsqueeze(1)
+
+    # 3. State Space Model sequence transformation
+    # 3.a. Selection:  [batch, seq_len, self.time_step_rank + self.ssm_state_size * 2]
+    ssm_parameters = self.x_proj(hidden_states.transpose(1, 2))
+    time_step, B, C = torch.split(
+        ssm_parameters, [self.time_step_rank, self.ssm_state_size, self.ssm_state_size], dim=-1
+    )
+
+    B = rms_forward(B, variance_epsilon=self.rms_eps)
+    C = rms_forward(C, variance_epsilon=self.rms_eps)
+    time_step = rms_forward(time_step, variance_epsilon=self.rms_eps)
+    discrete_time_step = self.dt_proj(time_step)  # [batch, seq_len, intermediate_size]
+
+    discrete_time_step = torch.nn.functional.softplus(discrete_time_step)  # [batch, intermediate_size, seq_len]
+    A = -torch.exp(self.A_log.float())
+    B = B.float()
+    D = self.D.float()
+
+    scan_output, ssm_state = self.selective_scan(
+        ssm_state, hidden_states.float().transpose(1, 2), discrete_time_step, A, B, C, D
+    )
+    scan_output = scan_output.transpose(1, 2)
+    scan_output = scan_output * self.act(gate)
+
+    if cache_params is not None:
+        cache_params.ssm_states[self.layer_idx].copy_(ssm_state)
+
+    # 4. Final linear projection
+    contextualized_states = self.out_proj(scan_output.transpose(1, 2))  # [batch, seq_len, hidden_size]
+    return contextualized_states
+
+
+class MambaPatcher(ModelPatcher):
+    def __init__(
+        self,
+        config: "OnnxConfig",
+        model: Union["PreTrainedModel", "TFPreTrainedModel"],
         model_kwargs: Optional[Dict[str, Any]] = None,
     ):
         self._patching_specs = []
@@ -6113,559 +6838,10 @@
                 layer.mixer.conv1d.bias,
             )
             layer.mixer.conv_sequence_transform = torch.jit.script(conv_transform)
-=======
-        model_kwargs: Dict[str, Any],
-    ):
-        super().__init__(config, model, model_kwargs)
-
-        def patched_encoder_forward(
-            input_ids: torch.FloatTensor = None,
-        ):
-            encoder_attention_mask = torch.ones_like(input_ids)
-
-            hidden_states = self._model.prenet(input_ids)
-
-            encoder_out = self._model.wrapped_encoder(
-                hidden_states=hidden_states,
-                attention_mask=encoder_attention_mask,
-                return_dict=True,
-            )
-            # downsample encoder attention mask
-            if isinstance(model, SpeechT5EncoderWithSpeechPrenet):
-                encoder_attention_mask = model.prenet._get_feature_vector_attention_mask(
-                    encoder_out[0].shape[1], encoder_attention_mask
-                )
-
-            result = {
-                "encoder_outputs": encoder_out.last_hidden_state,
-                "encoder_attention_mask": encoder_attention_mask,
-            }
-            return result
-
-        def patched_decoder_forward(
-            inputs_embeds=None,
-            speaker_embeddings=None,
-            encoder_hidden_states=None,
-            encoder_attention_mask=None,
-            past_key_values=None,
-        ):
-            return_legacy_cache = False
-
-            if past_key_values is not None:
-                only_self_cache = [cache_item[:2] for cache_item in past_key_values]
-                past_key_values = only_self_cache
-                return_legacy_cache = True
-
-            output_sequence = inputs_embeds
-            output_cross_attentions = False
-            bsz = output_sequence.size(0)
-
-            # Run the decoder prenet on the entire output sequence.
-            decoder_hidden_states = model.speecht5.decoder.prenet(output_sequence, speaker_embeddings)
-            # Run the decoder layers on the last element of the prenet output.
-            decoder_out = model.speecht5.decoder.wrapped_decoder(
-                hidden_states=decoder_hidden_states[:, -1:],
-                attention_mask=None,
-                encoder_hidden_states=encoder_hidden_states[0],
-                encoder_attention_mask=encoder_attention_mask,
-                past_key_values=past_key_values,
-                use_cache=True,
-                output_attentions=output_cross_attentions,
-                return_dict=True,
-            )
-
-            # if output_cross_attentions:
-            #    cross_attentions.append(torch.cat(decoder_out.cross_attentions, dim=0))
-
-            last_decoder_output = decoder_out.last_hidden_state.squeeze(1)
-
-            # Predict the new mel spectrum for this step in the sequence.
-            spectrum = model.speech_decoder_postnet.feat_out(last_decoder_output)
-            spectrum = spectrum.view(bsz, model.config.reduction_factor, model.config.num_mel_bins)
-
-            # Extend the output sequence with the new mel spectrum.
-            new_spectrogram = spectrum[:, -1, :].view(bsz, 1, model.config.num_mel_bins)
-            output_sequence_out = torch.cat((output_sequence, new_spectrogram), dim=1)
-            # Predict the probability that this is the stop token.
-            prob = torch.sigmoid(model.speech_decoder_postnet.prob_out(last_decoder_output))
-
-            if return_legacy_cache:
-                only_self_cache = [cache_item[:2] for cache_item in decoder_out.past_key_values]
-                past_key_values = only_self_cache
-
-            result = {
-                "output_sequence_out": output_sequence_out,
-                "spectrum": spectrum,
-                "prob": prob,
-                "past_key_values": past_key_values,
-            }
-            return result
-
-        def patched_postnet_forward(raw_spectrogram: torch.FloatTensor):
-            raw_spectrogram = raw_spectrogram.transpose(0, 1).flatten(1, 2)
-            spectrogram = model.speech_decoder_postnet.postnet(raw_spectrogram)
-            result = {"postnet_spectrogram": spectrogram}
-            return result
-
-        def patched_vocoder_forward(spectrogram: torch.FloatTensor):
-            waveform = model(spectrogram)
-            result = {"waveform": waveform}
-            return result
-
-        if self.real_config._behavior == "encoder":
-            self.patched_forward = patched_encoder_forward
-        elif self.real_config._behavior == "decoder":
-            self.patched_forward = patched_decoder_forward
-        elif self.real_config._behavior == "postnet":
-            self.patched_forward = patched_postnet_forward
-        elif self.real_config._behavior == "vocoder":
-            self.patched_forward = patched_vocoder_forward
-        else:
-            raise ValueError("Unknown ")
-        self.orig_forward = self.patched_forward
-
-
-class Phi4MMLanguageModelPatcher(DecoderModelPatcher):
-    def __init__(
-        self,
-        config: "OnnxConfig",
-        model: Union["PreTrainedModel", "TFPreTrainedModel"],
-        model_kwargs: Optional[Dict[str, Any]] = None,
-    ):
-        if hasattr(model.config, "vision_lora") and model.config.vision_lora is not None:
-            model.set_lora_adapter("vision")
-        if hasattr(model.config, "speech_lora") and model.config.speech_lora is not None:
-            model.set_lora_adapter("speech")
-
-        # Adopted from https://github.com/huggingface/transformers/blob/v4.51.3/src/transformers/models/phi4_multimodal/modeling_phi4_multimodal.py#L2156-L2178
-        # moved audio and vision features processing outside model
-        def lm_forward(self, inputs_embeds, attention_mask, position_ids, past_key_values, use_cache=True):
-            from transformers.cache_utils import DynamicCache
-
-            pkv = DynamicCache.from_legacy_cache(past_key_values)
-            outputs = self.model(
-                inputs_embeds=inputs_embeds,
-                attention_mask=attention_mask,
-                position_ids=position_ids,
-                use_cache=use_cache,
-                past_key_values=pkv,
-            )
-            hidden_states = outputs[0]
-            # Only compute necessary logits, and do not upcast them to float if we are not computing the loss
-            logits = self.lm_head(hidden_states)
-            return (logits, outputs.past_key_values.to_legacy_cache())
-
-        model.__orig_forward = model.forward
-        model.forward = types.MethodType(lm_forward, model)
-        super().__init__(config, model, model_kwargs)
 
     def __exit__(self, exc_type, exc_value, traceback):
         super().__exit__(exc_type, exc_value, traceback)
         self._model.forward = self._model.__orig_forward
-
-
-class Phi4MMAudioForwardEmbeddingsPatcher(ModelPatcher):
-    def __init__(
-        self,
-        config: "OnnxConfig",
-        model: Union["PreTrainedModel", "TFPreTrainedModel"],
-        model_kwargs: Optional[Dict[str, Any]] = None,
-    ):
-        # Adopted from https://github.com/huggingface/transformers/blob/v4.51.3/src/transformers/models/phi4_multimodal/modeling_phi4_multimodal.py#L1121
-        def forward(self, audio_input):
-            if hasattr(self, "_forward_embeddings_code"):
-                audio_input, masks = self._forward_embeddings_core(audio_input, None)
-            else:
-                audio_input, masks = self.embed(audio_input, None)
-            return audio_input
-
-        model.__orig_forward = model.forward
-        model.forward = types.MethodType(forward, model)
-        super().__init__(config, model, model_kwargs)
-
-    def __exit__(self, exc_type, exc_value, traceback):
-        super().__exit__(exc_type, exc_value, traceback)
-        self._model.forward = self._model.__orig_forward
-
-
-class Phi4MMAudioEncoderPatcher(ModelPatcher):
-    def __init__(
-        self,
-        config: "OnnxConfig",
-        model: Union["PreTrainedModel", "TFPreTrainedModel"],
-        model_kwargs: Optional[Dict[str, Any]] = None,
-    ):
-        # Adopted from https://github.com/huggingface/transformers/blob/v4.51.3/src/transformers/models/phi4_multimodal/modeling_phi4_multimodal.py#L1201-L1212
-        def forward(self, audio_feature, audio_mask):
-            if hasattr(self, "init_relative_attention_bias"):
-                relative_attention_bias = self.init_relative_attention_bias(audio_feature)
-
-                _simplified_path = self.extra_layer_output_idx == -1 and relative_attention_bias is None
-
-                if _simplified_path:
-                    audio_feature, *_ = self.encoders(audio_feature, None, None, audio_mask)
-                else:
-                    for layer in self.encoders:
-                        audio_feature, _, _, _ = layer(
-                            audio_feature,
-                            None,
-                            None,
-                            audio_mask,
-                            relative_attention_bias=relative_attention_bias,
-                        )
-            else:
-                relative_attention_bias = self.relative_attention_bias_layer(audio_feature)
-                attention_mask = audio_mask.unsqueeze(1) + relative_attention_bias
-                for layer in self.encoders:
-                    audio_feature = layer(audio_feature, attention_mask)
-            return audio_feature
-
-        model.__orig_forward = model.forward
-        model.forward = types.MethodType(forward, model)
-        super().__init__(config, model, model_kwargs)
-
-    def __exit__(self, exc_type, exc_value, traceback):
-        super().__exit__(exc_type, exc_value, traceback)
-        self._model.forward = self._model.__orig_forward
-
-
-class Phi4MMVisionEmbeddingsPatcher(ModelPatcher):
-    def __init__(
-        self,
-        config: "OnnxConfig",
-        model: Union["PreTrainedModel", "TFPreTrainedModel"],
-        model_kwargs: Optional[Dict[str, Any]] = None,
-    ):
-        def get_img_features_legacy(
-            self, pixel_values: torch.FloatTensor, patch_attention_mask=None, patch_position_ids=None
-        ) -> torch.FloatTensor:
-            LAYER_IDX = self.layer_idx
-            TYPE_FEATURE = self.type_feature
-
-            if self.freeze_img_processor:
-                with torch.no_grad():
-                    if patch_attention_mask is not None:
-                        img_processor_output = self.img_processor(
-                            pixel_values,
-                            output_hidden_states=True,
-                            patch_attention_mask=patch_attention_mask,
-                            position_ids=patch_position_ids,
-                        )
-                    else:
-                        img_processor_output = self.img_processor(
-                            pixel_values, output_hidden_states=True, position_ids=patch_position_ids
-                        )
-                    img_feature = img_processor_output.hidden_states[LAYER_IDX]
-            else:
-                if patch_attention_mask is not None:
-                    img_processor_output = self.img_processor(
-                        pixel_values,
-                        output_hidden_states=True,
-                        patch_attention_mask=patch_attention_mask,
-                        position_ids=patch_position_ids,
-                    )
-                else:
-                    img_processor_output = self.img_processor(
-                        pixel_values, output_hidden_states=True, position_ids=patch_position_ids
-                    )
-                img_feature = img_processor_output.hidden_states[LAYER_IDX]
-
-            if TYPE_FEATURE == "patch":
-                patch_feature = img_feature
-                if self.image_token_compression is not None:
-                    # reshape to 2D tensor
-                    width = int(math.sqrt(patch_feature.size(1)))
-                    patch_feature = patch_feature.view(-1, width, width, patch_feature.size(-1))
-                    # convert to NCHW
-                    patch_feature = patch_feature.permute(0, 3, 1, 2)
-                    if getattr(self, "img_processor_padding", None) is not None:
-                        patch_feature = self.img_processor_padding(patch_feature)
-                    patch_feature = self.image_token_compression(patch_feature)
-                    # convert to NHWC
-                    patch_feature = patch_feature.permute(0, 2, 3, 1)
-                    patch_feature = patch_feature.view(
-                        -1, patch_feature.size(1) * patch_feature.size(2), patch_feature.size(-1)
-                    )
-                elif getattr(self, "img_processor_padding", None) is not None:
-                    width = int(math.sqrt(patch_feature.size(1)))
-                    patch_feature = patch_feature.view(-1, width, width, patch_feature.size(-1))
-                    # convert to NCHW
-                    patch_feature = patch_feature.permute(0, 3, 1, 2)
-                    patch_feature = self.img_processor_padding(patch_feature)
-                    # convert to NHWC
-                    patch_feature = patch_feature.permute(0, 2, 3, 1)
-                    patch_feature = patch_feature.view(
-                        -1, patch_feature.size(1) * patch_feature.size(2), patch_feature.size(-1)
-                    )
-                return patch_feature
-
-            if TYPE_FEATURE == "cls_patch":
-                if self.image_token_compression is not None:
-                    # reshape to 2D tensor
-                    patch_feature = img_feature[:, 1:]
-                    cls_feature = img_feature[:, 0]
-                    width = math.sqrt(patch_feature.size(1))
-                    patch_feature = patch_feature.view(-1, width, width, patch_feature.size(-1))
-                    patch_feature = self.image_token_compression(patch_feature)
-                    patch_feature = patch_feature.view(-1, patch_feature.size(-2) * patch_feature.size(-1))
-                    img_feature = torch.cat([cls_feature, patch_feature], dim=1)
-                return img_feature
-
-        # Adopted from https://github.com/huggingface/transformers/blob/v4.51.3/src/transformers/models/phi4_multimodal/modeling_phi4_multimodal.py#L649
-        # added possibility to provide patch_position_ids
-        def get_img_features(
-            self, pixel_values: torch.FloatTensor, patch_attention_mask=None, patch_position_ids=None
-        ):
-            img_processor_output = self.img_processor(
-                pixel_values,
-                patch_attention_mask=patch_attention_mask,
-                output_hidden_states=True,
-                position_ids=patch_position_ids,
-            )
-            img_feature = img_processor_output.hidden_states[self.layer_idx]
-
-            patch_feature = img_feature
-            # reshape to 2D tensor
-            width = int(math.sqrt(patch_feature.size(1)))
-            patch_feature = patch_feature.view(-1, width, width, patch_feature.size(-1))
-            # convert to NCHW
-            patch_feature = patch_feature.permute(0, 3, 1, 2)
-            if getattr(self, "img_processor_padding", None) is not None:
-                patch_feature = self.img_processor_padding(patch_feature)
-            patch_feature = self.image_token_compression(patch_feature)
-            # convert to NHWC
-            patch_feature = patch_feature.permute(0, 2, 3, 1)
-            patch_feature = patch_feature.view(
-                -1, patch_feature.size(1) * patch_feature.size(2), patch_feature.size(-1)
-            )
-            return patch_feature
-
-        model.__orig_forward = model.forward
-        model.forward = types.MethodType(
-            get_img_features_legacy if hasattr(model, "type_feature") else get_img_features, model
-        )
-        super().__init__(config, model, model_kwargs)
-
-    def __enter__(self):
-        super().__enter__()
-
-        # Adopted from https://github.com/huggingface/transformers/blob/v4.51.3/src/transformers/models/phi4_multimodal/modeling_phi4_multimodal.py#L563
-        # added possibility calculate position_ids outside
-        def transformer_fwd(
-            self,
-            pixel_values,
-            patch_attention_mask: Optional[torch.BoolTensor] = None,
-            position_ids: Optional[torch.FloatTensor] = None,
-            output_attentions: Optional[bool] = None,
-            output_hidden_states: Optional[bool] = None,
-            return_dict: Optional[bool] = None,
-        ) -> Union[Tuple, BaseModelOutputWithPooling]:
-            from transformers.modeling_attn_mask_utils import _prepare_4d_attention_mask
-
-            output_attentions = output_attentions if output_attentions is not None else self.config.output_attentions
-            output_hidden_states = (
-                output_hidden_states if output_hidden_states is not None else self.config.output_hidden_states
-            )
-            return_dict = return_dict if return_dict is not None else self.config.use_return_dict
-
-            batch_size = pixel_values.size(0)
-            if patch_attention_mask is None:
-                patch_attention_mask = torch.ones(
-                    size=(
-                        batch_size,
-                        pixel_values.size(2) // self.config.patch_size,
-                        pixel_values.size(3) // self.config.patch_size,
-                    ),
-                    dtype=torch.bool,
-                    device=pixel_values.device,
-                )
-
-            hidden_states = self.embeddings(
-                pixel_values=pixel_values, patch_attention_mask=patch_attention_mask, position_ids=position_ids
-            )
-
-            patch_attention_mask = patch_attention_mask.view(batch_size, -1)
-            # The call to `_upad_input` in `_flash_attention_forward` is expensive
-            # So when the `patch_attention_mask` is full of 1s (i.e. attending to the whole sequence),
-            # avoiding passing the attention_mask, which is equivalent to attending to the full sequence
-            if not torch.any(~patch_attention_mask):
-                attention_mask = None
-            else:
-                attention_mask = _prepare_4d_attention_mask(patch_attention_mask, hidden_states.dtype)
-
-            encoder_outputs = self.encoder(
-                inputs_embeds=hidden_states,
-                attention_mask=attention_mask,
-                output_attentions=output_attentions,
-                output_hidden_states=output_hidden_states,
-                return_dict=return_dict,
-            )
-
-            last_hidden_state = encoder_outputs[0]
-            last_hidden_state = self.post_layernorm(last_hidden_state)
-
-            pooled_output = self.head(
-                hidden_state=last_hidden_state,
-                attention_mask=patch_attention_mask,
-            )
-
-            if not return_dict:
-                return (last_hidden_state, pooled_output) + encoder_outputs[1:]
-
-            return BaseModelOutputWithPooling(
-                last_hidden_state=last_hidden_state,
-                pooler_output=pooled_output,
-                hidden_states=encoder_outputs.hidden_states,
-                attentions=encoder_outputs.attentions,
-            )
-
-        # Adopted from https://github.com/huggingface/transformers/blob/v4.51.3/src/transformers/models/phi4_multimodal/modeling_phi4_multimodal.py#L76
-        # used SDPA instead of eager attention
-        def attn_forward(
-            self,
-            hidden_states: torch.Tensor,
-            attention_mask: Optional[torch.Tensor] = None,
-            output_attentions: Optional[bool] = False,
-        ) -> Tuple[torch.Tensor, Optional[torch.Tensor], Optional[Tuple[torch.Tensor]]]:
-            if output_attentions:
-                return super().forward(
-                    hidden_states=hidden_states,
-                    attention_mask=attention_mask,
-                    output_attentions=output_attentions,
-                )
-
-            batch_size, q_len, _ = hidden_states.size()
-
-            query_states = self.q_proj(hidden_states)
-            key_states = self.k_proj(hidden_states)
-            value_states = self.v_proj(hidden_states)
-
-            query_states = query_states.view(batch_size, q_len, self.num_heads, self.head_dim).transpose(1, 2)
-            key_states = key_states.view(batch_size, q_len, self.num_heads, self.head_dim).transpose(1, 2)
-            value_states = value_states.view(batch_size, q_len, self.num_heads, self.head_dim).transpose(1, 2)
-
-            # SDPA with memory-efficient backend is currently (torch==2.1.2) bugged with non-contiguous inputs with custom attn_mask,
-            # Reference: https://github.com/pytorch/pytorch/issues/112577.
-            if query_states.device.type == "cuda" and attention_mask is not None:
-                query_states = query_states.contiguous()
-                key_states = key_states.contiguous()
-                value_states = value_states.contiguous()
-
-            # We dispatch to SDPA's Flash Attention or Efficient kernels via this `is_causal` if statement instead of an inline conditional assignment
-            # in SDPA to support both torch.compile's dynamic shapes and full graph options. An inline conditional prevents dynamic shapes from compiling.
-            is_causal = False
-
-            attn_output = torch.nn.functional.scaled_dot_product_attention(
-                query_states,
-                key_states,
-                value_states,
-                attn_mask=attention_mask,
-                dropout_p=self.dropout if self.training else 0.0,
-                is_causal=is_causal,
-            )
-
-            attn_output = attn_output.transpose(1, 2).contiguous()
-            attn_output = attn_output.view(batch_size, q_len, self.embed_dim)
-
-            attn_output = self.out_proj(attn_output)
-
-            return attn_output, None
-
-        # Adopted from https://github.com/huggingface/transformers/blob/v4.51.3/src/transformers/models/phi4_multimodal/modeling_phi4_multimodal.py#L488
-        # moved position_ids calculation outside of model
-        def embd_forward(
-            self,
-            pixel_values: torch.FloatTensor,
-            patch_attention_mask: torch.BoolTensor,
-            position_ids: torch.FloatTensor = None,
-        ) -> torch.Tensor:
-            batch_size = pixel_values.size(0)
-
-            patch_embeds = self.patch_embedding(pixel_values)
-            embeddings = patch_embeds.flatten(2).transpose(1, 2)
-
-            if position_ids is None:
-                max_im_h, max_im_w = pixel_values.size(2), pixel_values.size(3)
-                max_nb_patches_h, max_nb_patches_w = max_im_h // self.patch_size, max_im_w // self.patch_size
-                boundaries = torch.arange(1 / self.num_patches_per_side, 1.0, 1 / self.num_patches_per_side)
-                position_ids = torch.full(
-                    size=(
-                        batch_size,
-                        max_nb_patches_h * max_nb_patches_w,
-                    ),
-                    fill_value=0,
-                )
-
-                for batch_idx, p_attn_mask in enumerate(patch_attention_mask):
-                    nb_patches_h = p_attn_mask[:, 0].sum()
-                    nb_patches_w = p_attn_mask[0].sum()
-
-                    fractional_coords_h = torch.arange(0, 1 - 1e-6, 1 / nb_patches_h)
-                    fractional_coords_w = torch.arange(0, 1 - 1e-6, 1 / nb_patches_w)
-
-                    bucket_coords_h = torch.bucketize(fractional_coords_h, boundaries, right=True)
-                    bucket_coords_w = torch.bucketize(fractional_coords_w, boundaries, right=True)
-
-                    pos_ids = (bucket_coords_h[:, None] * self.num_patches_per_side + bucket_coords_w).flatten()
-                    position_ids[batch_idx][p_attn_mask.view(-1).cpu()] = pos_ids
-
-            position_ids = position_ids.to(self.position_embedding.weight.device)
-
-            embeddings = embeddings + self.position_embedding(position_ids)
-            return embeddings
-
-        if (
-            getattr(self._model.img_processor.encoder.layers[0].self_attn.config, "_attn_implementation", "eager")
-            != "sdpa"
-        ):
-            for layer in self._model.img_processor.encoder.layers:
-                layer.self_attn._orig_forward = layer.self_attn.forward
-                layer.self_attn.forward = types.MethodType(attn_forward, layer.self_attn)
-        self._model.img_processor._orig_forward = self._model.img_processor.forward
-        self._model.img_processor.forward = types.MethodType(transformer_fwd, self._model.img_processor)
-        self._model.img_processor.embeddings._orig_forward = self._model.img_processor.embeddings.forward
-        self._model.img_processor.embeddings.forward = types.MethodType(
-            embd_forward, self._model.img_processor.embeddings
-        )
-
-    def __exit__(self, exc_type, exc_value, traceback):
-        super().__exit__(exc_type, exc_value, traceback)
-        self._model.forward = self._model.__orig_forward
-        for layer in self._model.img_processor.encoder.layers:
-            if hasattr(layer.self_attn, "_orig_frward"):
-                layer.self_attn.forward = layer.self_attn._orig_forward
-        self._model.img_processor.forward = self._model.img_processor._orig_forward
-        self._model.img_processor.embeddings.forward = self._model.img_processor.embeddings._orig_forward
-
-
-class Llama4ImageEmbeddingsModelPatcher(ModelPatcher):
-    def __init__(
-        self,
-        config: "OnnxConfig",
-        model: Union["PreTrainedModel", "TFPreTrainedModel"],
-        model_kwargs: Dict[str, Any],
-    ):
-        model.__orig_forward = model.forward
-
-        # Adopted from https://github.com/huggingface/transformers/blob/v4.51.0/src/transformers/models/llama4/modeling_llama4.py#L1732-L1741
-        def get_image_embeddings(self, pixel_values):
-            image_features = self.get_image_features(
-                pixel_values=pixel_values,
-                vision_feature_layer=self.config.vision_config.vision_feature_layer,
-                vision_feature_select_strategy=self.config.vision_config.vision_feature_select_strategy,
-            )
-            vision_flat = image_features.view(-1, image_features.size(-1))
-            projected_vision_flat = self.multi_modal_projector(vision_flat)
-            return projected_vision_flat
-
-        model.forward = types.MethodType(get_image_embeddings, model)
-        super().__init__(config, model, model_kwargs)
->>>>>>> 7592fc5f
-
-    def __exit__(self, exc_type, exc_value, traceback):
-        super().__exit__(exc_type, exc_value, traceback)
-        self._model.forward = self._model.__orig_forward
-<<<<<<< HEAD
         for layer in self._model.backbone.layers:
             layer.mixer.forward = layer.mixer._orig_forward
 
@@ -6687,176 +6863,3 @@
                 layer.mixer.conv1d.bias,
             )
             layer.mixer.conv_sequence_transform = torch.jit.script(conv_transform)
-=======
-
-
-# modified from https://github.com/huggingface/transformers/blob/v4.51.0/src/transformers/models/llama4/modeling_llama4.py#L229
-# use real cos / sin instead of complex
-def llama4_rope_forward(self, x, position_ids):
-    if "dynamic" in self.rope_type:
-        self._dynamic_frequency_update(position_ids, device=x.device)
-    # Core RoPE block
-    inv_freq_expanded = self.inv_freq[None, :, None].float().expand(position_ids.shape[0], -1, 1)
-    position_ids_expanded = position_ids[:, None, :].float()
-    # Force float32 (see https://github.com/huggingface/transformers/pull/29285)
-    device_type = x.device.type
-    device_type = device_type if isinstance(device_type, str) and device_type != "mps" else "cpu"
-    with torch.autocast(device_type=device_type, enabled=False):
-        freqs = (inv_freq_expanded.float() @ position_ids_expanded.float()).transpose(1, 2)
-        emb = torch.cat((freqs, freqs), dim=-1)
-        cos = emb.cos() * self.attention_scaling
-        sin = emb.sin() * self.attention_scaling
-
-    return cos.to(dtype=x.dtype), sin.to(dtype=x.dtype)
-
-
-# use real cos / sin instead of complex
-# Modified from https://github.com/huggingface/transformers/blob/v4.51.3/src/transformers/models/llama4/modeling_llama4.py#L247
-# Based on https://github.com/huggingface/transformers/blob/v4.51.3/src/transformers/models/deepseek_v3/modeling_deepseek_v3.py#L292
-# Native DeepSeek apply rotary emb works in the same way like llama4 apply rotary emb
-def llama4_apply_rotary_emb(
-    xq: torch.Tensor, xk: torch.Tensor, cos: torch.Tensor, sin: torch.Tensor
-) -> Tuple[torch.Tensor, torch.Tensor]:
-    from transformers.models.llama.modeling_llama import rotate_half
-
-    xq_ = xq.float()
-    xk_ = xk.float()
-    cos = cos.unsqueeze(2)
-    sin = sin.unsqueeze(2)
-    b, h, s, d = xq_.shape
-    xq_ = xq_.view(b, h, s, d // 2, 2).transpose(4, 3).reshape(b, h, s, d)
-
-    b, h, s, d = xk_.shape
-    xk_ = xk_.view(b, h, s, d // 2, 2).transpose(4, 3).reshape(b, h, s, d)
-
-    q_embed = (xq_ * cos) + (rotate_half(xq_) * sin)
-    k_embed = (xk_ * cos) + (rotate_half(xk_) * sin)
-    return q_embed.type_as(xq), k_embed.type_as(xk)
-
-
-# https://github.com/huggingface/transformers/blob/v4.51.0/src/transformers/models/llama4/modeling_llama4.py#L329
-# use real cos / sin instead of complex
-def llama4_attn_forward(
-    self,
-    hidden_states: torch.Tensor,
-    position_embeddings: Tuple[torch.Tensor, torch.Tensor],
-    attention_mask: Optional[torch.Tensor],
-    past_key_value=None,
-    cache_position: Optional[torch.LongTensor] = None,
-    **kwargs,
-) -> Tuple[torch.Tensor, Optional[torch.Tensor], Optional[Tuple[torch.Tensor]]]:
-    from transformers.models.llama4.modeling_llama4 import ALL_ATTENTION_FUNCTIONS, eager_attention_forward
-
-    input_shape = hidden_states.shape[:-1]
-    hidden_shape = (*input_shape, -1, self.head_dim)
-
-    query_states = self.q_proj(hidden_states).view(hidden_shape)
-    key_states = self.k_proj(hidden_states).view(*input_shape, -1, self.head_dim)
-    value_states = self.v_proj(hidden_states).view(hidden_shape).transpose(1, 2)
-
-    if self.use_rope:  # the 16E model skips rope for long context on certain layers
-        cos, sin = position_embeddings[0], position_embeddings[1]
-        query_states, key_states = llama4_apply_rotary_emb(
-            query_states, key_states, cos.to(query_states.device), sin.to(query_states.device)
-        )
-
-    if hasattr(self, "qk_norm"):  # the 128E model does not use qk_norm
-        query_states = self.qk_norm(query_states)
-        key_states = self.qk_norm(key_states)
-
-    # Use temperature tuning from https://arxiv.org/abs/2501.19399) to NoROPE layers
-    if self.attn_temperature_tuning and not self.use_rope:
-        attn_scales = (
-            torch.log(torch.floor((cache_position.float() + 1.0) / self.floor_scale) + 1.0) * self.attn_scale + 1.0
-        )
-        attn_scales = attn_scales.view((1, input_shape[-1], 1, 1)).expand((*input_shape, 1, 1))  # batch size > 1
-        query_states = (query_states * attn_scales).to(query_states.dtype)
-
-    query_states = query_states.transpose(1, 2)
-    key_states = key_states.transpose(1, 2)
-
-    if past_key_value is not None:
-        # sin and cos are specific to RoPE models; cache_position needed for the static cache
-        cache_kwargs = {"cache_position": cache_position}
-        key_states, value_states = past_key_value.update(key_states, value_states, self.layer_idx, cache_kwargs)
-
-    attention_interface = eager_attention_forward
-    if self.config._attn_implementation != "eager":
-        if self.config._attn_implementation == "sdpa" and kwargs.get("output_attentions", False):
-            attention_interface = eager_attention_forward
-        else:
-            attention_interface = ALL_ATTENTION_FUNCTIONS[self.config._attn_implementation]
-    attn_output, attn_weights = attention_interface(
-        self,
-        query_states,
-        key_states,
-        value_states,
-        attention_mask,
-        dropout=0.0 if not self.training else self.attention_dropout,
-        scaling=self.scaling,
-        **kwargs,
-    )
-
-    attn_output = attn_output.reshape(*input_shape, -1).contiguous()
-    attn_output = self.o_proj(attn_output)
-    return attn_output, attn_weights
-
-
-# modified from https://github.com/huggingface/transformers/blob/v4.51.0/src/transformers/models/llama4/modeling_llama4.py#L157
-# due to openvino transformations issue removed routed_out.view(-1, hidden_dim) in scatter_add_
-def llama4_moe_forward(self, hidden_states):
-    batch, seq_len, hidden_dim = hidden_states.shape
-    hidden_states = hidden_states.view(-1, self.hidden_dim)
-    router_logits = self.router(hidden_states).transpose(0, 1)
-    tokens_per_expert = batch * seq_len
-
-    router_top_value, router_indices = torch.topk(router_logits.transpose(0, 1), self.top_k, dim=1)
-    router_scores = (
-        torch.full_like(router_logits.transpose(0, 1), float("-inf"))
-        .scatter_(1, router_indices, router_top_value)
-        .transpose(0, 1)
-    )
-    # We do this to make sure we have -inf for non topK tokens before going through the !
-    # Here we are just creating a tensor to index each and every single one of the hidden states. Let s maybe register a buffer for this!
-    router_indices = (
-        torch.arange(tokens_per_expert, device=hidden_states.device).view(1, -1).expand(router_scores.size(0), -1)
-    )
-    router_scores = torch.sigmoid(router_scores.float()).to(hidden_states.dtype)
-
-    router_indices = router_indices.reshape(-1, 1).expand(-1, hidden_dim)
-    routed_in = torch.gather(
-        input=hidden_states,
-        dim=0,
-        index=router_indices,
-    ).to(hidden_states.device)
-    # we gather inputs corresponding to each expert based on the router indices
-    routed_in = routed_in * router_scores.reshape(-1, 1)
-    routed_out = self.experts(routed_in)
-    out = self.shared_expert(hidden_states)
-    # now that we finished expert computation -> we scatter add because we gathered previously
-    # we have to do this because we used all experts on all tokens. This is faster than the for loop, tho you are compute bound
-    # this scales a lot better if you do EP!
-    out.scatter_add_(dim=0, index=router_indices, src=routed_out)
-    return out, router_scores
-
-
-class Llama4TextModelPatcher(ModelPatcher):
-    def __enter__(self):
-        super().__enter__()
-        self._model.model.rotary_emb._orig_forward = self._model.model.rotary_emb.forward
-        self._model.model.rotary_emb.forward = types.MethodType(llama4_rope_forward, self._model.model.rotary_emb)
-        for layer in self._model.model.layers[: self._model.model.config.num_hidden_layers]:
-            if layer.is_moe_layer:
-                layer.feed_forward._orig_forward = layer.feed_forward.forward
-                layer.feed_forward.forward = types.MethodType(llama4_moe_forward, layer.feed_forward)
-            layer.self_attn._orig_forward = layer.self_attn.forward
-            layer.self_attn.forward = types.MethodType(llama4_attn_forward, layer.self_attn)
-
-    def __exit__(self, exc_type, exc_value, traceback):
-        super().__exit__(exc_type, exc_value, traceback)
-        self._model.model.rotary_emb.forward = self._model.model.rotary_emb._orig_forward
-        for layer in self._model.model.layers[: self._model.model.config.num_hidden_layers]:
-            if layer.is_moe_layer:
-                layer.feed_forward.forward = layer.feed_forward._orig_forward
-            layer.self_attn.forward = layer.self_attn._orig_forward
->>>>>>> 7592fc5f
