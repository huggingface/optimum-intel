#  Copyright 2024 The HuggingFace Team. All rights reserved.
#
#  Licensed under the Apache License, Version 2.0 (the "License");
#  you may not use this file except in compliance with the License.
#  You may obtain a copy of the License at
#
#      http://www.apache.org/licenses/LICENSE-2.0
#
#  Unless required by applicable law or agreed to in writing, software
#  distributed under the License is distributed on an "AS IS" BASIS,
#  WITHOUT WARRANTIES OR CONDITIONS OF ANY KIND, either express or implied.
#  See the License for the specific language governing permissions and
#  limitations under the License.

import functools
import inspect
import logging as log
import math
import types
from typing import TYPE_CHECKING, Any, Dict, List, Optional, Tuple, Union

import torch
import torch.nn.functional as F
from transformers.modeling_outputs import BaseModelOutputWithPast
from transformers.utils import is_tf_available

from optimum.exporters.onnx.model_patcher import DecoderModelPatcher, ModelPatcher, override_arguments
from optimum.intel.utils.import_utils import (
    _openvino_version,
    _torch_version,
    _transformers_version,
    is_openvino_version,
    is_torch_version,
    is_transformers_version,
)


if TYPE_CHECKING:
    from transformers.cache_utils import Cache
    from transformers.modeling_utils import PreTrainedModel

    from optimum.exporters.onnx.config import OnnxConfig

    if is_tf_available():
        from transformers.modeling_tf_utils import TFPreTrainedModel


BETTERTRANSFORMER_IGNORE = [
    "codegen",
]

# in transformers 4.45 gpt_neo has SDPA
if is_transformers_version(">=", "4.44.99"):
    BETTERTRANSFORMER_IGNORE.append("gpt_neo")


def patch_model_with_bettertransformer(model):
    COLOR_RED = "\033[1;31m"
    COLOR_RESET = "\033[0m"

    # check that the model has not yet been pathced
    if hasattr(model, "use_bettertransformer") and model.use_bettertransformer is True:
        return model

    if is_transformers_version("<", "4.36") or is_torch_version("<", "2.1.1"):
        log.warning(
            COLOR_RED
            + "[WARNING] For good performance with stateful models, transformers>=4.36.2 and PyTorch>=2.1.1 are required. "
            f"This Python environment has Transformers {_transformers_version} and PyTorch {_torch_version}. "
            "Consider upgrading PyTorch and Transformers, for example by running "
            "`pip install --upgrade --upgrade-strategy eager optimum[openvino]`, and export the model again"
            + COLOR_RESET
        )

    if (
        getattr(model.config, "model_type") in {"gpt_bigcode", "llama", "gemma"}
        and is_transformers_version(">=", "4.38")
        and is_openvino_version("<", "2024.1.0-14612")
    ):
        # display commit-id only when a nightly/prerelease of OpenVINO is installed.
        display_version = (
            _openvino_version.split("-")[0] if is_openvino_version("<=", "2024.0.0-14509") else _openvino_version
        )
        log.warning(
            COLOR_RED
            + f"[WARNING] Stateful models are not supported for Llama, Gemma and GPTBigCode with Transformers "
            f"{_transformers_version} and OpenVINO {display_version}. For good performance, consider using a nightly OpenVINO build: "
            "https://docs.openvino.ai/2024/get-started/install-openvino.html. For gpt-bigcode and llama models, "
            "it is also an option to downgrade transformers: `pip install transformers==4.37.2`" + COLOR_RESET
        )

    # model already has required SDPA implementation
    if getattr(model, "_supports_sdpa", False) and getattr(model.config, "_attn_implementation", "eager") == "sdpa":
        return model

    if model.config.model_type in BETTERTRANSFORMER_IGNORE:
        return model

    try:
        model = model.to_bettertransformer()
    except Exception as e:
        log.warning(
            f"Cannot apply model.to_bettertransformer because of the exception:\n{e}."
            " Usage model with stateful=True may be non-effective if model does not contain torch.functional.scaled_dot_product_attention"
        )
        return model

    return model


def patch_update_causal_mask(model, transformers_version):
    if is_transformers_version(">=", transformers_version):
        inner_model = getattr(model, "model", getattr(model, "transformer", None))
        if inner_model is not None:
            inner_model._update_causal_mask = types.MethodType(_llama_gemma_update_causal_mask, inner_model)


# initialization of sin/cos cached in bf16/fp16 leads to accuracy loss
# reinitialize them to save in float32 before export
def _reinitialize_cos_sin_cached_fp32(rotary_emb):
    if rotary_emb.cos_cached.dtype != torch.float32:
        rotary_emb._set_cos_sin_cache(
            seq_len=rotary_emb.max_position_embeddings, device=rotary_emb.inv_freq.device, dtype=torch.float32
        )


def _mixtral_sparse_moe_block_forward(self, hidden_states: torch.Tensor) -> torch.Tensor:
    """ """
    batch_size, sequence_length, hidden_dim = hidden_states.shape
    hidden_states = hidden_states.view(-1, hidden_dim)
    # router_logits: (batch * sequence_length, n_experts)
    router_logits = self.gate(hidden_states)

    routing_weights = F.softmax(router_logits, dim=1, dtype=torch.float)
    routing_weights, selected_experts = torch.topk(routing_weights, self.top_k, dim=-1)
    routing_weights /= routing_weights.sum(dim=-1, keepdim=True)
    # we cast back to the input dtype
    routing_weights = routing_weights.to(hidden_states.dtype)

    final_hidden_states = torch.zeros(
        (batch_size * sequence_length, hidden_dim), dtype=hidden_states.dtype, device=hidden_states.device
    )

    # One hot encode the selected experts to create an expert mask
    # this will be used to easily index which expert is going to be sollicitated
    expert_mask = torch.nn.functional.one_hot(selected_experts, num_classes=self.num_experts).permute(2, 1, 0)

    # Loop over all available experts in the model and perform the computation on each expert
    for expert_idx in range(self.num_experts):
        expert_layer = self.experts[expert_idx]
        idx, top_x = torch.where(expert_mask[expert_idx])

        # Index the correct hidden states and compute the expert hidden state for
        # the current expert. We need to make sure to multiply the output hidden
        # states by `routing_weights` on the corresponding tokens (top-1 and top-2)
        current_state = hidden_states[None, top_x].reshape(-1, hidden_dim)
        if is_transformers_version("<", "4.37.0"):
            current_hidden_states = expert_layer(current_state, routing_weights[top_x, idx, None])
        else:
            current_hidden_states = expert_layer(current_state) * routing_weights[top_x, idx, None]

        final_hidden_states.index_add_(0, top_x, current_hidden_states.to(hidden_states.dtype))
    final_hidden_states = final_hidden_states.reshape(batch_size, sequence_length, hidden_dim)
    return final_hidden_states, router_logits


class MixtralModelPatcher(DecoderModelPatcher):
    def __enter__(self):
        super().__enter__()
        patch_update_causal_mask(self._model, "4.42.0")

        for layer in self._model.model.layers:
            layer.block_sparse_moe._unpatched_forward = layer.block_sparse_moe.forward
            layer.block_sparse_moe.forward = types.MethodType(
                _mixtral_sparse_moe_block_forward, layer.block_sparse_moe
            )
            if is_transformers_version("<", "4.44.99"):
                _reinitialize_cos_sin_cached_fp32(layer.self_attn.rotary_emb)

    def __exit__(self, exc_type, exc_value, traceback):
        super().__exit__(exc_type, exc_value, traceback)
        if hasattr(self._model.model, "_orig_update_causal_mask"):
            self._model.model._update_causal_mask = self._model.model._orig_update_causal_mask

        for layer in self._model.model.layers:
            layer.block_sparse_moe.forward = layer.block_sparse_moe._unpatched_forward


class ArcticModelPatcher(MixtralModelPatcher):
    def __enter__(self):
        # model initialize some weights for matrix multiplication in bfloat16, that lead to inconsistency of dtype
        try:
            self._model.to(torch.float32)
        except Exception:
            pass

        super().__enter__()


def _chatglm_transformer_forward(
    self,
    input_ids,
    position_ids: Optional[torch.Tensor] = None,
    attention_mask: Optional[torch.BoolTensor] = None,
    full_attention_mask: Optional[torch.BoolTensor] = None,
    past_key_values: Optional[Tuple[Tuple[torch.Tensor, torch.Tensor], ...]] = None,
    inputs_embeds: Optional[torch.Tensor] = None,
    use_cache: Optional[bool] = None,
    output_hidden_states: Optional[bool] = None,
    return_dict: Optional[bool] = None,
):
    output_hidden_states = (
        output_hidden_states if output_hidden_states is not None else self.config.output_hidden_states
    )
    use_cache = use_cache if use_cache is not None else self.config.use_cache
    return_dict = return_dict if return_dict is not None else self.config.use_return_dict

    batch_size, seq_length = input_ids.shape

    if inputs_embeds is None:
        inputs_embeds = self.embedding(input_ids)

    if getattr(self, "pre_seq_len", None) is not None:
        if past_key_values is None:
            past_key_values = self.get_prompt(
                batch_size=batch_size,
                device=input_ids.device,
                dtype=inputs_embeds.dtype,
            )
        if attention_mask is not None:
            attention_mask = torch.cat(
                [
                    attention_mask.new_ones((batch_size, self.pre_seq_len)),
                    attention_mask,
                ],
                dim=-1,
            )

    if full_attention_mask is None:
        if past_key_values is not None:
            full_attention_mask = torch.ones(
                batch_size,
                seq_length,
                seq_length,
                device=input_ids.device,
                dtype=torch.float,
            ) * float("-inf")
            full_attention_mask.triu_(diagonal=1)
            past_length = 0
            if past_key_values:
                past_length = past_key_values[0][0].shape[0]
            if past_length:
                full_attention_mask = torch.cat(
                    (
                        torch.zeros(batch_size, seq_length, past_length, device=input_ids.device),
                        full_attention_mask,
                    ),
                    dim=-1,
                )
            full_attention_mask.unsqueeze_(1)

    # Rotary positional embeddings
    rotary_pos_emb = self.rotary_pos_emb(self.seq_length)
    if position_ids is not None:
        rotary_pos_emb = rotary_pos_emb[position_ids]
    else:
        rotary_pos_emb = rotary_pos_emb[None, :seq_length]
    rotary_pos_emb = rotary_pos_emb.transpose(0, 1).contiguous()

    # Run encoder.
    hidden_states, presents, all_hidden_states, all_self_attentions = self.encoder(
        inputs_embeds,
        full_attention_mask,
        rotary_pos_emb=rotary_pos_emb,
        kv_caches=past_key_values,
        use_cache=use_cache,
        output_hidden_states=output_hidden_states,
    )

    if not return_dict:
        return tuple(v for v in [hidden_states, presents, all_hidden_states, all_self_attentions] if v is not None)

    return BaseModelOutputWithPast(
        last_hidden_state=hidden_states,
        past_key_values=presents,
        hidden_states=all_hidden_states,
        attentions=all_self_attentions,
    )


def _chatglm2_get_context_layer(query_layer: torch.Tensor, key_layer: torch.Tensor, value_layer: torch.Tensor):
    mask = torch.zeros((query_layer.shape[-2], key_layer.shape[-2]), dtype=query_layer.dtype)
    if query_layer.shape[2] == key_layer.shape[2]:
        tmp_mask = torch.ones((query_layer.shape[-2], key_layer.shape[-2]), dtype=torch.bool).triu(diagonal=1)
        mask.masked_fill_(tmp_mask, float("-inf"))

    context_layer = torch.nn.functional.scaled_dot_product_attention(
        query_layer, key_layer, value_layer, attn_mask=mask
    )
    return context_layer


def _chatglm2_core_attention_forward(self, query_layer, key_layer, value_layer, attention_mask):
    query_layer, key_layer, value_layer = [k.permute(1, 2, 0, 3) for k in [query_layer, key_layer, value_layer]]
    if attention_mask is None:
        context_layer = _chatglm2_get_context_layer(query_layer, key_layer, value_layer)
    else:
        context_layer = torch.nn.functional.scaled_dot_product_attention(
            query_layer, key_layer, value_layer, attention_mask
        )
    context_layer = context_layer.permute(2, 0, 1, 3)
    new_context_layer_shape = context_layer.size()[:-2] + (self.hidden_size_per_partition,)
    context_layer = context_layer.reshape(*new_context_layer_shape)

    return context_layer


def _glm4_core_attention_forward(self, query_layer, key_layer, value_layer, attention_mask):
    causal_mask = torch.zeros_like(attention_mask, dtype=torch.float32)
    causal_mask.masked_fill_(attention_mask, float("-inf"))
    context_layer = torch.nn.functional.scaled_dot_product_attention(query_layer, key_layer, value_layer, causal_mask)
    context_layer = context_layer.transpose(1, 2).contiguous()
    new_context_layer_shape = context_layer.size()[:-2] + (self.hidden_size_per_partition,)
    context_layer = context_layer.reshape(*new_context_layer_shape)
    return context_layer


class ChatGLMModelPatcher(DecoderModelPatcher):
    def __init__(
        self,
        config: "OnnxConfig",
        model: Union["PreTrainedModel", "TFPreTrainedModel"],
        model_kwargs: Dict[str, Any],
    ):
        super().__init__(config, model, model_kwargs)
        self.is_v4 = hasattr(self._model.config, "rope_ratio")

    def __enter__(self):
        super().__enter__()

        if not self.is_v4:
            self._model.transformer._orig_forward = self._model.transformer.forward
            self._model.transformer.forward = types.MethodType(_chatglm_transformer_forward, self._model.transformer)
        for block in self._model.transformer.encoder.layers:
            block.self_attention.core_attention._orig_forward = block.self_attention.core_attention.forward
            block.self_attention.core_attention.forward = types.MethodType(
                _chatglm2_core_attention_forward if not self.is_v4 else _glm4_core_attention_forward,
                block.self_attention.core_attention,
            )

    def __exit__(self, exc_type, exc_value, traceback):
        super().__exit__(exc_type, exc_value, traceback)
        if hasattr(self._model.transformer, "_orig_forward"):
            self._model.transformer.forward = self._model.transformer._orig_forward
        for block in self._model.transformer.encoder.layers:
            block.self_attention.core_attention.forward = block.self_attention.core_attention._orig_forward


# adopted from
# https://github.com/huggingface/transformers/blob/v4.39.3/src/transformers/models/gemma/modeling_gemma.py#L965
# https://github.com/huggingface/transformers/blob/v4.39.3/src/transformers/models/llama/modeling_llama.py#L1058
def _llama_gemma_update_causal_mask_legacy(self, attention_mask, input_tensor, cache_position, past_seen_tokens=None):
    from transformers.modeling_attn_mask_utils import AttentionMaskConverter

    if self.config._attn_implementation == "sdpa" and past_seen_tokens is not None:
        # For SDPA, when possible, we will rely on its `is_causal` argument instead of its `attn_mask` argument,
        # in order to dispatch on Flash Attention 2.
        if AttentionMaskConverter._ignore_causal_mask_sdpa(
            attention_mask, inputs_embeds=input_tensor, past_key_values_length=past_seen_tokens
        ):
            return None

    dtype, device = input_tensor.dtype, input_tensor.device

    # difference with original modeling
    # using minimum from dtype with larger bandwith (floa32) may lead to overflow
    # during execution on platforms with default lower precision (bfloat16, float16)
    min_dtype = torch.finfo(torch.float16).min
    sequence_length = input_tensor.shape[1]
    # difference with original modeling
    if hasattr(getattr(self.layers[0], "self_attn", {}), "past_key_value"):  # static cache
        target_length = self.config.max_position_embeddings
    else:  # dynamic cache
        if past_seen_tokens is not None:
            current_length = past_seen_tokens + sequence_length + 1
        # TODO : remove after support of transformers >= v4.40.0
        else:
            current_length = cache_position[-1] + 1

        target_length = attention_mask.shape[-1] if isinstance(attention_mask, torch.Tensor) else current_length

    # difference with original modeling
    causal_mask = torch.full((sequence_length, target_length), fill_value=1, dtype=dtype, device=device) * min_dtype

    if sequence_length != 1:
        causal_mask = torch.triu(causal_mask, diagonal=1)
    causal_mask *= torch.arange(target_length, device=device) > cache_position.reshape(-1, 1)
    causal_mask = causal_mask[None, None, :, :].expand(input_tensor.shape[0], 1, -1, -1)
    if attention_mask is not None:
        causal_mask = causal_mask.clone()  # copy to contiguous memory for in-place edit
        if attention_mask.dim() == 2:
            mask_length = attention_mask.shape[-1]
            padding_mask = causal_mask[..., :mask_length].eq(0.0) * attention_mask[:, None, None, :].eq(0.0)
            causal_mask[..., :mask_length] = causal_mask[..., :mask_length].masked_fill(padding_mask, min_dtype)
        elif attention_mask.dim() == 4:
            # backwards compatibility: we allow passing a 4D attention mask shorter than the input length with
            # cache. In that case, the 4D attention mask attends to the newest tokens only.
            if attention_mask.shape[-2] < cache_position[0] + sequence_length:
                offset = cache_position[0]
            else:
                offset = 0
            mask_shape = attention_mask.shape
            mask_slice = (attention_mask.eq(0.0)).to(dtype=dtype) * min_dtype
            causal_mask[
                : mask_shape[0], : mask_shape[1], offset : mask_shape[2] + offset, : mask_shape[3]
            ] = mask_slice

    if (
        self.config._attn_implementation == "sdpa"
        and attention_mask is not None
        and attention_mask.device.type == "cuda"
    ):
        # Attend to all tokens in fully masked rows in the causal_mask, for example the relevant first rows when
        # using left padding. This is required by F.scaled_dot_product_attention memory-efficient attention path.
        # Details: https://github.com/pytorch/pytorch/issues/110213
        causal_mask = AttentionMaskConverter._unmask_unattended(causal_mask, min_dtype)

    return causal_mask


# adopted from https://github.com/huggingface/transformers/blob/f4014e75db0190792b3feeccfc5dc5b5f9f0ce7b/src/transformers/models/llama/modeling_llama.py#L1036
def _llama_gemma_update_causal_mask_latest(
    self,
    attention_mask,
    input_tensor,
    cache_position,
    past_key_values,
    output_attentions,
):
    from transformers.cache_utils import StaticCache
    from transformers.modeling_attn_mask_utils import AttentionMaskConverter

    # TODO: As of torch==2.2.0, the `attention_mask` passed to the model in `generate` is 2D and of dynamic length even when the static
    # KV cache is used. This is an issue for torch.compile which then recaptures cudagraphs at each decode steps due to the dynamic shapes.
    # (`recording cudagraph tree for symint key 13`, etc.), which is VERY slow. A workaround is `@torch.compiler.disable`, but this prevents using
    # `fullgraph=True`. See more context in https://github.com/huggingface/transformers/pull/29114

    if self.config._attn_implementation == "flash_attention_2":
        if attention_mask is not None and 0.0 in attention_mask:
            return attention_mask
        return None

    # For SDPA, when possible, we will rely on its `is_causal` argument instead of its `attn_mask` argument, in
    # order to dispatch on Flash Attention 2. This feature is not compatible with static cache, as SDPA will fail
    # to infer the attention mask.
    past_seen_tokens = past_key_values.get_seq_length() if past_key_values is not None else 0
    using_static_cache = isinstance(past_key_values, StaticCache)

    # When output attentions is True, sdpa implementation's forward method calls the eager implementation's forward
    if self.config._attn_implementation == "sdpa" and not using_static_cache and not output_attentions:
        if AttentionMaskConverter._ignore_causal_mask_sdpa(
            attention_mask,
            inputs_embeds=input_tensor,
            past_key_values_length=past_seen_tokens,
            is_training=self.training,
        ):
            return None

    dtype, device = input_tensor.dtype, input_tensor.device
    # difference with original modeling
    # using minimum from dtype with larger bandwith (floa32) may lead to overflow
    # during execution on platforms with default lower precision (bfloat16, float16)
    min_dtype = torch.finfo(torch.float16).min

    sequence_length = input_tensor.shape[1]
    if using_static_cache:
        target_length = past_key_values.get_max_length()
    else:
        target_length = (
            attention_mask.shape[-1]
            if isinstance(attention_mask, torch.Tensor)
            else past_seen_tokens + sequence_length + 1
        )

    if attention_mask is not None and attention_mask.dim() == 4:
        # in this case we assume that the mask comes already in inverted form and requires no inversion or slicing
        if attention_mask.max() != 0:
            raise ValueError("Custom 4D attention mask should be passed in inverted form with max==0`")
        causal_mask = attention_mask
    else:
        # difference with original modeling
        causal_mask = (
            torch.full((sequence_length, target_length), fill_value=1, dtype=dtype, device=device) * min_dtype
        )

        if sequence_length != 1:
            causal_mask = torch.triu(causal_mask, diagonal=1)
        causal_mask *= torch.arange(target_length, device=device) > cache_position.reshape(-1, 1)
        causal_mask = causal_mask[None, None, :, :].expand(input_tensor.shape[0], 1, -1, -1)
        if attention_mask is not None:
            causal_mask = causal_mask.clone()  # copy to contiguous memory for in-place edit
            mask_length = attention_mask.shape[-1]
            padding_mask = causal_mask[:, :, :, :mask_length] + attention_mask[:, None, None, :]
            padding_mask = padding_mask == 0
            causal_mask[:, :, :, :mask_length] = causal_mask[:, :, :, :mask_length].masked_fill(
                padding_mask, min_dtype
            )
    if (
        self.config._attn_implementation == "sdpa"
        and attention_mask is not None
        and attention_mask.device.type == "cuda"
        and not output_attentions
    ):
        # Attend to all tokens in fully masked rows in the causal_mask, for example the relevant first rows when
        # using left padding. This is required by F.scaled_dot_product_attention memory-efficient attention path.
        # Details: https://github.com/pytorch/pytorch/issues/110213
        causal_mask = AttentionMaskConverter._unmask_unattended(causal_mask, min_dtype)

    return causal_mask


# TODO : deprecate _llama_gemma_update_causal_mask_legacy when transformers>=4.41.0
if is_transformers_version(">", "4.40.2"):
    _llama_gemma_update_causal_mask = _llama_gemma_update_causal_mask_latest
else:
    _llama_gemma_update_causal_mask = _llama_gemma_update_causal_mask_legacy


def llama_gemma_rotary_emb_forward(self, x, position_ids, seq_len=None):
    # adopted from https://github.com/huggingface/transformers/blob/main/src/transformers/models/gemma/modeling_gemma.py#L104
    _seq_len = torch.max(position_ids) + 1 if seq_len is None else seq_len
    if _seq_len > self.embed_positions.shape[0]:
        if seq_len is None:
            return self._orig_forward(x, position_ids)
        else:
            return self._orig_forward(x, position_ids, seq_len)
    sincos = self.embed_positions[position_ids]
    sin, cos = torch.split(sincos, sincos.shape[-1] // 2, dim=-1)
    return cos, sin


def create_sinusoidal_positions(num_pos: int, dim: int, base: int = 10000, inv_freq=None) -> torch.Tensor:
    # adopted from https://github.com/huggingface/transformers/blob/main/src/transformers/models/llama/modeling_llama.py#L101
    if inv_freq is None:
        inv_freq = 1.0 / (base ** (torch.arange(0, dim, 2, dtype=torch.int64) / dim))

    sinusoid_inp = torch.einsum("i , j -> i j", torch.arange(num_pos, dtype=torch.int64).float(), inv_freq).float()
    emb = torch.cat((sinusoid_inp, sinusoid_inp), dim=-1)
    return torch.cat((torch.sin(emb), torch.cos(emb)), dim=1)


def register_sin_cos_buffer(model):
    max_positions = model.config.max_position_embeddings

    # cos/sin for rotary position embeddings also having issues with bf16 and efficiency due to calculation on each step
    # use precomputed

    rotary_emb = model.model.layers[0].self_attn.rotary_emb
    dim, base = None, None
    inv_freq = getattr(rotary_emb, "inv_freq", None)
    if inv_freq is None:
        base = rotary_emb.base
        dim = rotary_emb.dim
    embed_positions = create_sinusoidal_positions(max_positions, dim, base, inv_freq)

    for layer in model.model.layers:
        layer.self_attn.rotary_emb.register_buffer("embed_positions", embed_positions)
        layer.self_attn.rotary_emb._orig_forward = layer.self_attn.rotary_emb.forward

        layer.self_attn.rotary_emb.forward = types.MethodType(
            llama_gemma_rotary_emb_forward, layer.self_attn.rotary_emb
        )


class LlamaModelPatcher(DecoderModelPatcher):
    def __enter__(self):
        super().__enter__()

        # llama/gemma has some accuracy issues with bf16 with transformers >= 4.39
        # fill causal mask in slightly different way for avoid overflow on some platforms
        patch_update_causal_mask(self._model, "4.39.0")

    def __exit__(self, exc_type, exc_value, traceback):
        super().__exit__(exc_type, exc_value, traceback)
        inner_model = getattr(self._model, "model", getattr(self._model, "transformer", None))
        if hasattr(inner_model, "_orig_update_causal_mask"):
            inner_model._update_causal_mask = inner_model._orig_update_causal_mask


# copied from https://github.com/huggingface/transformers/commit/57d7594a79a9f5d835abf2d4d384db0e4818e548 to unblock export with transformers 4.42
def _mistral_update_causal_mask(
    self,
    attention_mask: torch.Tensor,
    input_tensor: torch.Tensor,
    cache_position: torch.Tensor,
    past_key_values: "Cache",
    use_cache: bool,
    output_attentions: bool,
):
    from transformers.cache_utils import SlidingWindowCache, StaticCache
    from transformers.modeling_attn_mask_utils import AttentionMaskConverter

    # TODO: As of torch==2.2.0, the `attention_mask` passed to the model in `generate` is 2D and of dynamic length even when the static
    # KV cache is used. This is an issue for torch.compile which then recaptures cudagraphs at each decode steps due to the dynamic shapes.
    # (`recording cudagraph tree for symint key 13`, etc.), which is VERY slow. A workaround is `@torch.compiler.disable`, but this prevents using
    # `fullgraph=True`. See more context in https://github.com/huggingface/transformers/pull/29114

    if self._attn_implementation == "flash_attention_2":
        if attention_mask is not None and use_cache:
            is_padding_right = attention_mask[:, -1].sum().item() != input_tensor.size()[0]
            if is_padding_right:
                raise ValueError(
                    "You are attempting to perform batched generation with padding_side='right'"
                    " this may lead to unexpected behaviour for Flash Attention version of Mistral. Make sure to "
                    " call `tokenizer.padding_side  = 'left'` before tokenizing the input. "
                )
        if attention_mask is not None and 0.0 in attention_mask:
            return attention_mask
        return None

    # For SDPA, when possible, we will rely on its `is_causal` argument instead of its `attn_mask` argument, in
    # order to dispatch on Flash Attention 2. This feature is not compatible with static cache, as SDPA will fail
    # to infer the attention mask.

    # cache_position must be valid here no matter which cache we use
    past_seen_tokens = cache_position[0] if past_key_values is not None else 0
    using_static_cache = isinstance(past_key_values, StaticCache)
    using_sliding_window_cache = isinstance(past_key_values, SlidingWindowCache)

    if (
        self.config._attn_implementation == "sdpa"
        and not (using_static_cache or using_sliding_window_cache)
        and not output_attentions
    ):
        if AttentionMaskConverter._ignore_causal_mask_sdpa(
            attention_mask,
            inputs_embeds=input_tensor,
            past_key_values_length=past_seen_tokens,
            sliding_window=self.config.sliding_window,
            is_training=self.training,
        ):
            return None

    dtype, device = input_tensor.dtype, input_tensor.device
    min_dtype = torch.finfo(torch.float16).min
    sequence_length = input_tensor.shape[1]
    # SlidingWindowCache
    if using_sliding_window_cache:
        target_length = max(sequence_length, self.config.sliding_window)
    # StaticCache
    elif using_static_cache:
        target_length = past_key_values.get_max_length()
    # DynamicCache or no cache
    else:
        target_length = (
            attention_mask.shape[-1]
            if isinstance(attention_mask, torch.Tensor)
            else past_seen_tokens + sequence_length + 1
        )

    if attention_mask is not None and attention_mask.dim() == 4:
        # in this case we assume that the mask comes already in inverted form and requires no inversion or slicing
        if attention_mask.max() != 0:
            raise ValueError("Custom 4D attention mask should be passed in inverted form with max==0`")
        causal_mask = attention_mask
    else:
        causal_mask = torch.full((sequence_length, target_length), fill_value=min_dtype, dtype=dtype, device=device)
        exclude_mask = torch.arange(target_length, device=device) > cache_position.reshape(-1, 1)
        if self.config.sliding_window is not None:
            if not using_sliding_window_cache or sequence_length > self.config.sliding_window:
                exclude_mask = exclude_mask.bitwise_or(
                    torch.arange(target_length, device=device)
                    <= (cache_position.reshape(-1, 1) - self.config.sliding_window)
                )
        causal_mask *= exclude_mask
        causal_mask = causal_mask[None, None, :, :].expand(input_tensor.shape[0], 1, -1, -1)
        if attention_mask is not None:
            causal_mask = causal_mask.clone()  # copy to contiguous memory for in-place edit
            if attention_mask.dim() == 2:
                mask_length = attention_mask.shape[-1]
                padding_mask = causal_mask[:, :, :, :mask_length] + attention_mask[:, None, None, :]
                padding_mask = padding_mask == 0
                causal_mask[:, :, :, :mask_length] = causal_mask[:, :, :, :mask_length].masked_fill(
                    padding_mask, min_dtype
                )

    if (
        self.config._attn_implementation == "sdpa"
        and attention_mask is not None
        and attention_mask.device.type == "cuda"
        and not output_attentions
    ):
        # Attend to all tokens in fully masked rows in the causal_mask, for example the relevant first rows when
        # using left padding. This is required by F.scaled_dot_product_attention memory-efficient attention path.
        # Details: https://github.com/pytorch/pytorch/issues/110213
        causal_mask = AttentionMaskConverter._unmask_unattended(causal_mask, min_dtype)

    return causal_mask


class MistralModelPatcher(DecoderModelPatcher):
    def __enter__(self):
        super().__enter__()
        if is_transformers_version(">=", "4.42.0"):
            # apply fix https://github.com/huggingface/transformers/commit/57d7594a79a9f5d835abf2d4d384db0e4818e548
            self._model.model._orig_update_causal_mask = self._model.model._update_causal_mask
            self._model.model._update_causal_mask = types.MethodType(_mistral_update_causal_mask, self._model.model)

        else:
            for layer in self._model.model.layers:
                _reinitialize_cos_sin_cached_fp32(layer.self_attn.rotary_emb)

    def __exit__(self, exc_type, exc_value, traceback):
        super().__exit__(exc_type, exc_value, traceback)

        if hasattr(self._model.model, "_orig_update_causal_mask"):
            self._model.model._update_causal_mask = self._model.model._orig_update_causal_mask

        for layer in self._model.model.layers:
            if hasattr(layer.self_attn.rotary_emb, "_orig_forward"):
                layer.self_attn.rotary_emb.forward = layer.self_attn.rotary_emb._orig_forward


SUPPORT_SDPA = is_torch_version(">", "2.1.0")


def _qwen_rotate_half(x):
    from einops import rearrange

    x = rearrange(x, "... (j d) -> ... j d", j=2)
    x1, x2 = x.unbind(dim=-2)
    return torch.cat((-x2, x1), dim=-1)


def _qwen_apply_rotary_pos_emb(t, freqs):
    cos, sin = freqs
    rot_dim = freqs[0].shape[-1]
    cos, sin = freqs
    t_, t_pass_ = t[..., :rot_dim], t[..., rot_dim:]
    t_ = t_.float()
    t_pass_ = t_pass_.float()
    t_ = (t_ * cos) + (_qwen_rotate_half(t_) * sin)
    return torch.cat((t_, t_pass_), dim=-1).type_as(t)


def _qwen_quantize_cache_v(fdata, bits, qmax, qmin):
    # b, s, head, h-dim->b, head, s, h-dim
    qtype = torch.uint8
    device = fdata.device
    shape = fdata.shape

    fdata_cal = torch.flatten(fdata, 2)
    fmax = torch.amax(fdata_cal, dim=-1, keepdim=True)
    fmin = torch.amin(fdata_cal, dim=-1, keepdim=True)
    # Compute params
    if qmax.device != fmax.device:
        qmax = qmax.to(device)
        qmin = qmin.to(device)
    scale = (fmax - fmin) / (qmax - qmin)
    zero = qmin - fmin / scale
    scale = scale.unsqueeze(-1).repeat(1, 1, shape[2], 1).contiguous()
    zero = zero.unsqueeze(-1).repeat(1, 1, shape[2], 1).contiguous()
    # Quantize
    res_data = fdata / scale + zero
    qdata = torch.clamp(res_data, qmin, qmax).to(qtype)
    return qdata.contiguous(), scale, zero


def _qwen_attention_forward(
    self,
    hidden_states: Optional[Tuple[torch.FloatTensor]],
    rotary_pos_emb_list: Optional[List[List[torch.Tensor]]] = None,
    layer_past: Optional[Tuple[torch.Tensor]] = None,
    attention_mask: Optional[torch.FloatTensor] = None,
    head_mask: Optional[torch.FloatTensor] = None,
    encoder_hidden_states: Optional[torch.Tensor] = None,
    encoder_attention_mask: Optional[torch.FloatTensor] = None,
    output_attentions: Optional[bool] = False,
    use_cache: Optional[bool] = False,
):
    mixed_x_layer = self.c_attn(hidden_states)

    query, key, value = mixed_x_layer.split(self.split_size, dim=2)

    query = self._split_heads(query, self.num_heads, self.head_dim)
    key = self._split_heads(key, self.num_heads, self.head_dim)
    value = self._split_heads(value, self.num_heads, self.head_dim)

    if rotary_pos_emb_list is not None:
        cur_len = query.shape[1]
        if len(rotary_pos_emb_list) == 1:
            rotary_pos_emb = rotary_pos_emb_list[0]
            rotary_pos_emb = [i[:, -cur_len:, :, :] for i in rotary_pos_emb]
            rotary_pos_emb = (rotary_pos_emb,) * 2
            q_pos_emb, k_pos_emb = rotary_pos_emb
            # Slice the pos emb for current inference
            query = _qwen_apply_rotary_pos_emb(query, q_pos_emb)
            key = _qwen_apply_rotary_pos_emb(key, k_pos_emb)
        else:
            query_list = []
            key_list = []
            for i, rotary_pos_emb in enumerate(rotary_pos_emb_list):
                rotary_pos_emb = [i[:, -cur_len:, :, :] for i in rotary_pos_emb]
                rotary_pos_emb = (rotary_pos_emb,) * 2
                q_pos_emb, k_pos_emb = rotary_pos_emb
                # Slice the pos emb for current inference
                query_list += [_qwen_apply_rotary_pos_emb(query[i : i + 1, :, :], q_pos_emb)]
                key_list += [_qwen_apply_rotary_pos_emb(key[i : i + 1, :, :], k_pos_emb)]
            query = torch.cat(query_list, dim=0)
            key = torch.cat(key_list, dim=0)

    if self.use_cache_quantization:
        key = _qwen_quantize_cache_v(key.permute(0, 2, 1, 3), bits=8, qmin=self.cache_qmin, qmax=self.cache_qmax)
        value = _qwen_quantize_cache_v(value.permute(0, 2, 1, 3), bits=8, qmin=self.cache_qmin, qmax=self.cache_qmax)

    if layer_past is not None:
        past_key, past_value = layer_past[0], layer_past[1]
        if self.use_cache_quantization:
            # use_cache_quantization:
            # present=((q_key,key_scale,key_zero_point),
            #          (q_value,value_scale,value_zero_point))
            key = (
                torch.cat((past_key[0], key[0]), dim=2),
                torch.cat((past_key[1], key[1]), dim=2),
                torch.cat((past_key[2], key[2]), dim=2),
            )
            value = (
                torch.cat((past_value[0], value[0]), dim=2),
                torch.cat((past_value[1], value[1]), dim=2),
                torch.cat((past_value[2], value[2]), dim=2),
            )
        else:
            # not use_cache_quantization:
            # present=(key,value)
            key = torch.cat((past_key, key), dim=1)
            value = torch.cat((past_value, value), dim=1)

    if use_cache:
        present = (key, value)
    else:
        present = None

    if self.use_logn_attn and not self.training:
        if self.use_cache_quantization:
            seq_start = key[0].size(2) - query.size(1)
            seq_end = key[0].size(2)
        else:
            seq_start = key.size(1) - query.size(1)
            seq_end = key.size(1)
        logn_tensor = self.logn_tensor[:, seq_start:seq_end, :, :].type_as(query)
        query = query * logn_tensor.expand_as(query)

    if self.use_flash_attn and not self.is_fp32 and query.is_cuda:
        q, k, v = query, key, value
        attn_output = self.core_attention_flash(q, k, v, attention_mask=attention_mask)
    else:
        registered_causal_mask = torch.tril(
            torch.ones((key.size(1), key.size(1)), dtype=torch.bool, device=key.device)
        ).view(1, 1, key.size(1), key.size(1))
        query = query.permute(0, 2, 1, 3)
        if not self.use_cache_quantization:
            key = key.permute(0, 2, 1, 3)
            value = value.permute(0, 2, 1, 3)

        if not self.use_cache_quantization and SUPPORT_SDPA:
            # For performance, using constant tril to generate causal_mask
            causal_mask = self.bias[:, :, key.size(-2) - query.size(-2) : key.size(-2), : key.size(-2)]
            if attention_mask is not None:
                attention_mask = attention_mask.expand(-1, -1, query.size(2), -1).masked_fill(
                    ~causal_mask, torch.finfo(query.dtype).min
                )
            else:
                attention_mask = causal_mask
            attn_output = F.scaled_dot_product_attention(query, key, value, attn_mask=attention_mask).transpose(1, 2)
            attn_weight = None
        else:
            attn_output, attn_weight = self._attn(query, key, value, registered_causal_mask, attention_mask, head_mask)
    context_layer = self._merge_heads(attn_output, self.num_heads, self.head_dim)

    attn_output = self.c_proj(context_layer)

    outputs = (attn_output, present)
    if output_attentions:
        if self.use_flash_attn and not self.is_fp32:
            raise ValueError("Cannot output attentions while using flash-attn")
        else:
            outputs += (attn_weight,)
    return outputs


class QwenModelPatcher(DecoderModelPatcher):
    def __init__(
        self,
        config: "OnnxConfig",
        model: Union["PreTrainedModel", "TFPreTrainedModel"],
        model_kwargs: Dict[str, Any],
    ):
        super().__init__(config, model, model_kwargs)

        self.original_fp16 = model.config.fp16
        self.original_bf16 = model.config.bf16
        model.config.bf16 = False
        model.config.fp16 = False
        if self.original_fp16 or self.original_bf16:
            # GPTQ models does to support casting to dtype
            try:
                model.to(torch.float32)
            except Exception:
                pass
        model.transformer.rotary_emb(2048)

    def __enter__(self):
        super().__enter__()
        max_positions = self._model.config.seq_length
        for block in self._model.transformer.h:
            block.attn._orig_forward = block.attn.forward
            # For performance, using constant tril to generate causal_mask
            block.attn.register_buffer(
                "bias",
                torch.tril(torch.ones((max_positions, max_positions), dtype=torch.bool)).view(
                    1, 1, max_positions, max_positions
                ),
                persistent=False,
            )
            block.attn.forward = types.MethodType(_qwen_attention_forward, block.attn)

    def __exit__(self, exc_type, exc_value, traceback):
        super().__exit__(exc_type, exc_value, traceback)
        for block in self._model.transformer.h:
            block.attn.forward = block.attn._orig_forward
        self._model.config.bf16 = self.original_bf16
        self._model.config.fp16 = self.original_fp16


def _baichuan13b_atten_forward(
    self,
    hidden_states: torch.Tensor,
    attention_mask: Optional[torch.Tensor] = None,
    past_key_value: Optional[Tuple[torch.Tensor]] = None,
    output_attentions: bool = False,
    use_cache: bool = True,
) -> Tuple[torch.Tensor, Optional[torch.Tensor], Optional[Tuple[torch.Tensor]]]:
    bsz, q_len, _ = hidden_states.size()

    proj = self.W_pack(hidden_states)
    proj = proj.unflatten(-1, (3, self.hidden_size)).unsqueeze(0).transpose(0, -2).squeeze(-2)
    query_states = proj[0].view(bsz, q_len, self.num_heads, self.head_dim).transpose(1, 2)
    key_states = proj[1].view(bsz, q_len, self.num_heads, self.head_dim).transpose(1, 2)
    value_states = proj[2].view(bsz, q_len, self.num_heads, self.head_dim).transpose(1, 2)

    kv_seq_len = key_states.shape[-2]
    if past_key_value is not None:
        kv_seq_len += past_key_value[0].shape[-2]

    if past_key_value is not None:
        # reuse k, v, self_attention
        if attention_mask is not None:
            attention_mask = attention_mask[:, :, -key_states.shape[-2] :, :]
        key_states = torch.cat([past_key_value[0], key_states], dim=2)
        value_states = torch.cat([past_key_value[1], value_states], dim=2)
    if not output_attentions:
        past_key_value = (key_states, value_states) if use_cache else None
        attn_output = F.scaled_dot_product_attention(query_states, key_states, value_states, attn_mask=attention_mask)
        attn_weights = None
    else:
        attn_weights = torch.matmul(query_states, key_states.transpose(2, 3)) / math.sqrt(self.head_dim)

        if attention_mask is not None:
            if q_len == 1:  # inference with cache
                if len(attention_mask.size()) == 4:
                    attention_mask = attention_mask[:, :, -1:, :]
                else:
                    attention_mask = attention_mask[:, -1:, :]
            attn_weights = attn_weights + attention_mask
        attn_weights = torch.max(attn_weights, torch.tensor(torch.finfo(attn_weights.dtype).min))
        attn_weights = torch.nn.functional.softmax(attn_weights, dim=-1)
        attn_output = torch.matmul(attn_weights, value_states)

    attn_output = attn_output.transpose(1, 2)
    attn_output = attn_output.reshape(bsz, q_len, self.hidden_size)
    attn_output = self.o_proj(attn_output)

    return attn_output, attn_weights, past_key_value


# Adapted from https://huggingface.co/baichuan-inc/Baichuan-7B/blob/262c8cb58b6d3615c208d9230baa869fddee2adb/modeling_baichuan.py#L181
def _baichuan7b_attn_forward(
    self,
    hidden_states: torch.Tensor,
    attention_mask: Optional[torch.Tensor] = None,
    position_ids: Optional[torch.LongTensor] = None,
    past_key_value: Optional[Tuple[torch.Tensor]] = None,
    output_attentions: bool = False,
    use_cache: bool = False,
) -> Tuple[torch.Tensor, Optional[torch.Tensor], Optional[Tuple[torch.Tensor]]]:
    def rotate_half(x):
        """Rotates half the hidden dims of the input."""
        x1 = x[..., : x.shape[-1] // 2]
        x2 = x[..., x.shape[-1] // 2 :]
        return torch.cat((-x2, x1), dim=-1)

    def apply_rotary_pos_emb(q, k, cos, sin, position_ids):
        # The first two dimensions of cos and sin are always 1, so we can `squeeze` them.
        cos = cos.squeeze(1).squeeze(0)  # [seq_len, dim]
        sin = sin.squeeze(1).squeeze(0)  # [seq_len, dim]
        cos = cos[position_ids].unsqueeze(1)  # [bs, 1, seq_len, dim]
        sin = sin[position_ids].unsqueeze(1)  # [bs, 1, seq_len, dim]
        q_embed = (q * cos) + (rotate_half(q) * sin)
        k_embed = (k * cos) + (rotate_half(k) * sin)
        return q_embed, k_embed

    bsz, q_len, _ = hidden_states.size()

    proj = self.W_pack(hidden_states)
    proj = proj.unflatten(-1, (3, self.hidden_size)).unsqueeze(0).transpose(0, -2).squeeze(-2)
    query_states = proj[0].view(bsz, q_len, self.num_heads, self.head_dim).transpose(1, 2)
    key_states = proj[1].view(bsz, q_len, self.num_heads, self.head_dim).transpose(1, 2)
    value_states = proj[2].view(bsz, q_len, self.num_heads, self.head_dim).transpose(1, 2)

    kv_seq_len = key_states.shape[-2]
    if past_key_value is not None:
        kv_seq_len += past_key_value[0].shape[-2]
    cos, sin = self.rotary_emb(value_states, seq_len=kv_seq_len)
    query_states, key_states = apply_rotary_pos_emb(query_states, key_states, cos, sin, position_ids)
    # [bsz, nh, t, hd]

    if past_key_value is not None:
        # reuse k, v, self_attention
        key_states = torch.cat([past_key_value[0], key_states], dim=2)
        value_states = torch.cat([past_key_value[1], value_states], dim=2)

    past_key_value = (key_states, value_states) if use_cache else None
    if not output_attentions:
        attn_weights = None
        attn_output = F.scaled_dot_product_attention(
            query_states, key_states, value_states, attn_mask=attention_mask, scale=1 / math.sqrt(self.head_dim)
        )
    else:
        attn_weights = torch.matmul(query_states, key_states.transpose(2, 3)) / math.sqrt(self.head_dim)
        if attention_mask is not None:
            attn_weights = attn_weights + attention_mask
        attn_weights = torch.nn.functional.softmax(attn_weights, dim=-1, dtype=torch.float32).to(query_states.dtype)
        attn_output = torch.matmul(attn_weights, value_states)

    attn_output = attn_output.transpose(1, 2)
    attn_output = attn_output.reshape(bsz, q_len, self.hidden_size)
    attn_output = self.o_proj(attn_output)

    return attn_output, attn_weights, past_key_value


class BaichuanModelPatcher(DecoderModelPatcher):
    def __init__(
        self,
        config: "OnnxConfig",
        model: Union["PreTrainedModel", "TFPreTrainedModel"],
        model_kwargs: Dict[str, Any],
    ):
        super().__init__(config, model, model_kwargs)
        # model has first inference buffers initialization
        if hasattr(self._model.lm_head, "first_flag"):
            self._model(torch.ones((1, 10), dtype=torch.int64), torch.ones((1, 10), dtype=torch.int64))

    def __enter__(self):
        super().__enter__()
        # override signature to have position_ids
        if "position_ids" not in inspect.signature(self._model.forward).parameters:
            self._model._orig_forward = self._model.forward

            def forward(
                self,
                input_ids: torch.LongTensor = None,
                attention_mask: Optional[torch.Tensor] = None,
                past_key_values: Optional[Tuple[torch.FloatTensor]] = None,
                inputs_embeds: Optional[torch.FloatTensor] = None,
                labels: Optional[torch.LongTensor] = None,
                use_cache: Optional[bool] = None,
                output_attentions: Optional[bool] = False,
                output_hidden_states: Optional[bool] = False,
                return_dict: Optional[bool] = True,
                position_ids: Optional[torch.LongTensor] = None,
            ):
                return self._orig_forward(
                    input_ids=input_ids,
                    attention_mask=attention_mask,
                    past_key_values=past_key_values,
                    inputs_embeds=inputs_embeds,
                    labels=labels,
                    use_cache=past_key_values is not None,
                    output_attentions=output_attentions,
                    output_hidden_states=output_hidden_states,
                    return_dict=self.config.return_dict,
                )

            self._model.forward = types.MethodType(forward, self._model)
            for layer in self._model.model.layers:
                layer.self_attn._orig_forward = layer.self_attn.forward
                layer.self_attn.forward = types.MethodType(_baichuan13b_atten_forward, layer.self_attn)
        else:
            for layer in self._model.model.layers:
                layer.self_attn._orig_forward = layer.self_attn.forward
                layer.self_attn.forward = types.MethodType(_baichuan7b_attn_forward, layer.self_attn)

    def __exit__(self, exc_type, exc_value, traceback):
        super().__exit__(exc_type, exc_value, traceback)
        if hasattr(self._model, "_orig_forward"):
            self._model.forward = self._model._orig_forward

        for layer in self._model.model.layers:
            if hasattr(layer.self_attn, "_orig_forward"):
                layer.self_attn.forward = layer.self_attn._orig_forward


def _mpt_sdpa_attention_forward(
    self,
    hidden_states: torch.Tensor,
    position_bias: torch.Tensor,
    past_key_value: Optional[Tuple[torch.Tensor]] = None,
    attention_mask: Optional[torch.Tensor] = None,
):
    batch_size, seq_length = hidden_states.shape[:2]

    mixed_qkv = self.Wqkv(hidden_states)
    query_states, key_states, value_states = mixed_qkv.chunk(3, dim=2)
    query_states = query_states.reshape(batch_size, seq_length, self.n_heads, self.head_dim).transpose(1, 2)
    key_states = key_states.reshape(batch_size, seq_length, self.n_heads, self.head_dim).transpose(1, 2)
    value_states = value_states.reshape(batch_size, seq_length, self.n_heads, self.head_dim).transpose(1, 2)

    if past_key_value is not None:
        if len(past_key_value) != 0:
            key_states = torch.cat([past_key_value[0], key_states], dim=2)
            value_states = torch.cat([past_key_value[1], value_states], dim=2)
        past_key_value = (key_states, value_states)
    else:
        past_key_value = (key_states, value_states)

    key_length = key_states.shape[-2]
    query_length = seq_length if past_key_value is None else seq_length + past_key_value[0].shape[2]
    attention_mask_sdpa = torch.ones(
        (query_states.shape[0], query_states.shape[1], query_states.shape[2], key_states.shape[2]),
        dtype=query_states.dtype,
    )
    if position_bias is not None:
        position_bias_query_index = max(0, position_bias.size(1) - query_length)
        position_bias_key_index = max(0, position_bias.size(2) - key_length)

        position_bias = position_bias[:, position_bias_query_index:, position_bias_key_index:]
        attention_mask_sdpa += position_bias
    attention_mask_sdpa.masked_fill_(attention_mask, torch.finfo(query_states.dtype).min)
    context_states = torch.nn.functional.scaled_dot_product_attention(
        query_states,
        key_states,
        value_states,
        attn_mask=attention_mask_sdpa,
        dropout_p=self.attn_dropout_p,
        scale=self.softmax_scale,
    )

    context_states = context_states.permute(0, 2, 1, 3).contiguous().view(batch_size, seq_length, -1)
    attn_output = self.out_proj(context_states)

    return attn_output, None, past_key_value


def _mpt_block_forward(
    self,
    hidden_states: torch.Tensor,
    position_bias: torch.Tensor,
    attention_mask: torch.Tensor,
    layer_past: Optional[Tuple[torch.Tensor, torch.Tensor]] = None,
    use_cache: bool = False,
    output_attentions: bool = False,
):
    # hidden_states: [batch_size, seq_length, hidden_size]
    # Layer norm at the beginning of the transformer layer.
    layernorm_output = self.norm_1(hidden_states)

    residual = hidden_states

    if not output_attentions:
        # Self attention.
        attn_outputs, attn_weights, past_key_value = self.attn(
            layernorm_output,
            position_bias=position_bias,
            attention_mask=attention_mask,
            past_key_value=layer_past,
        )
    else:
        attn_outputs, attn_weights, past_key_value = self.attn._orig_forward(
            layernorm_output,
            position_bias=position_bias,
            attention_mask=attention_mask,
            past_key_value=layer_past,
        )

    hidden_states = self.resid_attn_dropout(attn_outputs) + residual

    layernorm_output = self.norm_2(hidden_states)

    # Get residual
    residual = hidden_states

    # MLP.
    output = self.ffn(layernorm_output, residual)
    outputs = (output,)

    if use_cache:
        outputs += (past_key_value,)

    if output_attentions:
        outputs += (attn_weights,)

    return outputs


class MPTModelPatcher(DecoderModelPatcher):
    def __enter__(self):
        super().__enter__()

        if is_torch_version(">=", "2.1.0"):
            for block in self._model.transformer.blocks:
                block._orig_forward = block.forward
                block.forward = types.MethodType(_mpt_block_forward, block)
                block.attn._orig_forward = block.attn.forward
                block.attn.forward = types.MethodType(_mpt_sdpa_attention_forward, block.attn)

    def __exit__(self, exc_type, exc_value, traceback):
        super().__exit__(exc_type, exc_value, traceback)
        for block in self._model.transformer.blocks:
            if hasattr(block, "_orig_forward"):
                block.forward = block._orig_forward
            if hasattr(block.attn, "_orig_forward"):
                block.attn.forward = block.attn._orig_forward


def _internlm2_attention_forward(
    self,
    hidden_states: torch.Tensor,
    attention_mask: Optional[torch.Tensor] = None,
    position_ids: Optional[torch.LongTensor] = None,
    past_key_value: Optional[Tuple[torch.Tensor]] = None,
    output_attentions: bool = False,
    use_cache: bool = False,
    **kwargs,
) -> Tuple[torch.Tensor, Optional[torch.Tensor], Optional[Tuple[torch.Tensor]]]:
    # from transformers.models.llama.modeling_llama import apply_rotary_pos_emb, repeat_kv
    from einops import rearrange

    def rotate_half(x):
        """Rotates half the hidden dims of the input."""
        x1 = x[..., : x.shape[-1] // 2]
        x2 = x[..., x.shape[-1] // 2 :]
        return torch.cat((-x2, x1), dim=-1)

    def apply_rotary_pos_emb(q, k, cos, sin, position_ids=None, unsqueeze_dim=1):
        """Applies Rotary Position Embedding to the query and key tensors."""
        if position_ids is not None:
            cos = cos[position_ids]
            sin = sin[position_ids]
        cos = cos.unsqueeze(unsqueeze_dim)
        sin = sin.unsqueeze(unsqueeze_dim)
        q_embed = (q * cos) + (rotate_half(q) * sin)
        k_embed = (k * cos) + (rotate_half(k) * sin)
        return q_embed, k_embed

    def repeat_kv(hidden_states: torch.Tensor, n_rep: int) -> torch.Tensor:
        """
        This is the equivalent of torch.repeat_interleave(x, dim=1, repeats=n_rep). The hidden states go from (batch,
        num_key_value_heads, seqlen, head_dim) to (batch, num_attention_heads, seqlen, head_dim)
        """
        batch, num_key_value_heads, slen, head_dim = hidden_states.shape
        if n_rep == 1:
            return hidden_states
        hidden_states = hidden_states[:, :, None, :, :].expand(batch, num_key_value_heads, n_rep, slen, head_dim)
        return hidden_states.reshape(batch, num_key_value_heads * n_rep, slen, head_dim)

    bsz, q_len, _ = hidden_states.size()

    qkv_states = self.wqkv(hidden_states)

    qkv_states = rearrange(
        qkv_states,
        "b q (h gs d) -> b q h gs d",
        gs=2 + self.num_key_value_groups,
        d=self.head_dim,
    )

    query_states = qkv_states[..., : self.num_key_value_groups, :]
    query_states = rearrange(query_states, "b q h gs d -> b q (h gs) d")
    key_states = qkv_states[..., -2, :]
    value_states = qkv_states[..., -1, :]

    query_states = query_states.transpose(1, 2)
    key_states = key_states.transpose(1, 2)
    value_states = value_states.transpose(1, 2)

    kv_seq_len = key_states.shape[-2]
    is_legacy = not hasattr(self, "layer_idx")

    if is_legacy:
        if past_key_value is not None:
            kv_seq_len += past_key_value[0].shape[-2]
        cos, sin = self.rotary_emb(value_states, seq_len=kv_seq_len)
        query_states, key_states = apply_rotary_pos_emb(query_states, key_states, cos, sin, position_ids)
        if past_key_value is not None:
            key_states = torch.cat([past_key_value[0], key_states], dim=2)
            value_states = torch.cat([past_key_value[1], value_states], dim=2)
        past_key_value = (key_states, value_states) if use_cache else None
    else:
        cos, sin = self.rotary_emb(value_states, position_ids)
        query_states, key_states = apply_rotary_pos_emb(query_states, key_states, cos, sin)

        if past_key_value is not None:
            cache_kwargs = {"sin": sin, "cos": cos, "cache_position": kwargs.get("cache_position")}
            key_states, value_states = past_key_value.update(key_states, value_states, self.layer_idx, cache_kwargs)

    key_states = repeat_kv(key_states, self.num_key_value_groups)
    value_states = repeat_kv(value_states, self.num_key_value_groups)
    if not output_attentions:
        attn_output = torch.nn.functional.scaled_dot_product_attention(
            query_states, key_states, value_states, attention_mask, scale=(1 / math.sqrt(self.head_dim))
        )
        attn_weights = None
    else:
        attn_weights = torch.matmul(query_states, key_states.transpose(2, 3)) / math.sqrt(self.head_dim)
        attn_weights = torch.nn.functional.softmax(attn_weights, dim=-1, dtype=torch.float32).to(query_states.dtype)
        attn_output = torch.matmul(attn_weights, value_states)

    attn_output = attn_output.transpose(1, 2).contiguous()
    attn_output = attn_output.reshape(bsz, q_len, self.hidden_size)

    attn_output = self.wo(attn_output)

    return attn_output, attn_weights, past_key_value


class InternLM2Patcher(DecoderModelPatcher):
    def __enter__(self):
        super().__enter__()

        if is_torch_version(">=", "2.1.0"):
            for block in self._model.model.layers:
                block.attention._orig_forward = block.attention.forward
                block.attention.forward = types.MethodType(_internlm2_attention_forward, block.attention)

    def __exit__(self, exc_type, exc_value, traceback):
        super().__exit__(exc_type, exc_value, traceback)
        for block in self._model.model.layers:
            if hasattr(block.attention, "_orig_forward"):
                block.attention.forward = block.attention._orig_forward


def phi3_442_forward(
    self,
    input_ids: torch.LongTensor = None,
    attention_mask: Optional[torch.Tensor] = None,
    position_ids: Optional[torch.LongTensor] = None,
    past_key_values: Optional[List[torch.FloatTensor]] = None,
    inputs_embeds: Optional[torch.FloatTensor] = None,
    use_cache: Optional[bool] = None,
    output_attentions: Optional[bool] = None,
    output_hidden_states: Optional[bool] = None,
    return_dict: Optional[bool] = None,
) -> Union[Tuple, BaseModelOutputWithPast]:
    from transformers.cache_utils import Cache, DynamicCache
    from transformers.modeling_attn_mask_utils import _prepare_4d_causal_attention_mask

    output_attentions = output_attentions if output_attentions is not None else self.config.output_attentions
    output_hidden_states = (
        output_hidden_states if output_hidden_states is not None else self.config.output_hidden_states
    )
    use_cache = use_cache if use_cache is not None else self.config.use_cache

    return_dict = return_dict if return_dict is not None else self.config.use_return_dict

    # retrieve input_ids and inputs_embeds
    if input_ids is not None and inputs_embeds is not None:
        raise ValueError("You cannot specify both input_ids and inputs_embeds at the same time")
    elif input_ids is not None:
        batch_size, seq_length = input_ids.shape[:2]
    elif inputs_embeds is not None:
        batch_size, seq_length = inputs_embeds.shape[:2]
    else:
        raise ValueError("You have to specify either input_ids or inputs_embeds")

    past_key_values_length = 0

    if use_cache:
        use_legacy_cache = not isinstance(past_key_values, Cache)
        if use_legacy_cache:
            past_key_values = DynamicCache.from_legacy_cache(past_key_values)
        past_key_values_length = past_key_values.get_usable_length(seq_length)

    if position_ids is None:
        device = input_ids.device if input_ids is not None else inputs_embeds.device
        position_ids = torch.arange(
            past_key_values_length, seq_length + past_key_values_length, dtype=torch.long, device=device
        )
        position_ids = position_ids.unsqueeze(0).view(-1, seq_length)
    else:
        position_ids = position_ids.view(-1, seq_length).long()

    if inputs_embeds is None:
        inputs_embeds = self.embed_tokens(input_ids)

    if attention_mask is not None and self._attn_implementation == "flash_attention_2" and use_cache:
        is_padding_right = attention_mask[:, -1].sum().item() != batch_size
        if is_padding_right:
            raise ValueError(
                "You are attempting to perform batched generation with padding_side='right'"
                " this may lead to unexpected behaviour for Flash Attention version of Phi3. Make sure to "
                " call `tokenizer.padding_side  = 'left'` before tokenizing the input. "
            )

    if self._attn_implementation == "flash_attention_2":
        # 2d mask is passed through the layers
        attention_mask = attention_mask if (attention_mask is not None and 0 in attention_mask) else None
    else:
        # 4d mask is passed through the layers
        attention_mask = _prepare_4d_causal_attention_mask(
            attention_mask,
            (batch_size, seq_length),
            inputs_embeds,
            past_key_values_length,
            sliding_window=self.config.sliding_window,
        )

    hidden_states = inputs_embeds

    # decoder layers
    all_hidden_states = () if output_hidden_states else None
    all_self_attns = () if output_attentions else None
    next_decoder_cache = None

    for decoder_layer in self.layers:
        if output_hidden_states:
            all_hidden_states += (hidden_states,)
        else:
            layer_outputs = decoder_layer(
                hidden_states,
                attention_mask=attention_mask,
                position_ids=position_ids,
                past_key_value=past_key_values,
                output_attentions=output_attentions,
                use_cache=use_cache,
            )

        hidden_states = layer_outputs[0]

        if use_cache:
            next_decoder_cache = layer_outputs[2 if output_attentions else 1]

        if output_attentions:
            all_self_attns += (layer_outputs[1],)

    hidden_states = self.norm(hidden_states)

    # add hidden states from the last decoder layer
    if output_hidden_states:
        all_hidden_states += (hidden_states,)

    next_cache = None
    if use_cache:
        next_cache = next_decoder_cache.to_legacy_cache() if use_legacy_cache else next_decoder_cache
    if not return_dict:
        return tuple(v for v in [hidden_states, next_cache, all_hidden_states, all_self_attns] if v is not None)
    return BaseModelOutputWithPast(
        last_hidden_state=hidden_states,
        past_key_values=next_cache,
        hidden_states=all_hidden_states,
        attentions=all_self_attns,
    )


# Adapted from https://github.com/huggingface/transformers/blob/ccdabc5642bf84849af93f591e207dc625c8e1e1/src/transformers/models/phi3/modeling_phi3.py#L729
def _phi3_self_attn_sdpa_forward(
    self,
    hidden_states: torch.Tensor,
    attention_mask: Optional[torch.Tensor] = None,
    position_ids: Optional[torch.LongTensor] = None,
    past_key_value: Optional[Tuple[torch.Tensor]] = None,
    output_attentions: bool = False,
    use_cache: bool = False,
    cache_position: Optional[torch.LongTensor] = None,
) -> Tuple[torch.Tensor, Optional[torch.Tensor], Optional[Tuple[torch.Tensor]]]:
    if output_attentions:
        return self._orig_forward(
            hidden_states=hidden_states,
            attention_mask=attention_mask,
            position_ids=position_ids,
            past_key_value=past_key_value,
            output_attentions=output_attentions,
            use_cache=use_cache,
        )

    if is_transformers_version(">=", "4.41.0"):
        from transformers.models.phi3.modeling_phi3 import apply_rotary_pos_emb, repeat_kv
    else:
        from transformers.models.llama.modeling_llama import apply_rotary_pos_emb, repeat_kv

    bsz, q_len, _ = hidden_states.size()

    qkv = self.qkv_proj(hidden_states)
    query_pos = self.num_heads * self.head_dim
    query_states = qkv[..., :query_pos]
    key_states = qkv[..., query_pos : query_pos + self.num_key_value_heads * self.head_dim]
    value_states = qkv[..., query_pos + self.num_key_value_heads * self.head_dim :]

    query_states = query_states.view(bsz, q_len, self.num_heads, self.head_dim).transpose(1, 2)
    key_states = key_states.view(bsz, q_len, self.num_key_value_heads, self.head_dim).transpose(1, 2)
    value_states = value_states.view(bsz, q_len, self.num_key_value_heads, self.head_dim).transpose(1, 2)
    kv_seq_len = key_states.shape[-2]
    if past_key_value is not None:
        kv_seq_len += past_key_value.get_usable_length(kv_seq_len, self.layer_idx)
    cos, sin = self.rotary_emb(value_states, position_ids, seq_len=kv_seq_len)

    query_states, key_states = apply_rotary_pos_emb(query_states, key_states, cos, sin, position_ids)

    if past_key_value is not None:
        cache_kwargs = {"sin": sin, "cos": cos}  # Specific to RoPE models
        key_states, value_states = past_key_value.update(key_states, value_states, self.layer_idx, cache_kwargs)

    key_states = repeat_kv(key_states, self.num_key_value_groups)
    value_states = repeat_kv(value_states, self.num_key_value_groups)

    causal_mask = attention_mask
    if attention_mask is not None:
        causal_mask = attention_mask[:, :, :, : key_states.shape[-2]]

    # SDPA with memory-efficient backend is currently (torch==2.1.2) bugged with non-contiguous inputs with custom attn_mask,
    # Reference: https://github.com/pytorch/pytorch/issues/112577.
    if query_states.device.type == "cuda" and attention_mask is not None:
        query_states = query_states.contiguous()
        key_states = key_states.contiguous()
        value_states = value_states.contiguous()

    attn_output = torch.nn.functional.scaled_dot_product_attention(
        query_states,
        key_states,
        value_states,
        attn_mask=causal_mask,
        dropout_p=self.attention_dropout if self.training else 0.0,
        # The q_len > 1 is necessary to match with AttentionMaskConverter.to_causal_4d that does not create a causal mask in case q_len == 1.
        is_causal=self.is_causal and attention_mask is None and q_len > 1,
    )

    attn_output = attn_output.transpose(1, 2).contiguous()
    attn_output = attn_output.view(bsz, q_len, self.hidden_size)

    attn_output = self.o_proj(attn_output)

    return attn_output, None, past_key_value


class Phi3ModelPatcher(DecoderModelPatcher):
    def __enter__(self):
        super().__enter__()

<<<<<<< HEAD
=======
        # currently, long RoPE can not be traced for long context support, disable it for avoid potential accuracy issues
        if self._model.config.max_position_embeddings != getattr(
            self._model.config, "original_max_position_embeddings", self._model.config.max_position_embeddings
        ):
            self._model.config.max_position_embeddings = self._model.config.original_max_position_embeddings

>>>>>>> 9cc0ee41
        if is_transformers_version(">=", "4.42.0"):
            self._model.model._orig_forward = self._model.model.forward
            self._model.model.forward = types.MethodType(phi3_442_forward, self._model.model)

        # https://github.com/huggingface/transformers/blob/30ee508c6c92a1c0aa0281d193c7c0fb815b8d2f/src/transformers/models/phi3/modeling_phi3.py#L113
        # init inv_freq for torchscript tracing
        for layer in self._model.model.layers:
            if is_torch_version(">=", "2.1.0"):
                orig_self_attn_fwd = layer.self_attn.forward
                layer.self_attn.forward = types.MethodType(_phi3_self_attn_sdpa_forward, layer.self_attn)
                layer.self_attn._orig_forward = orig_self_attn_fwd

            if layer.self_attn.rotary_emb.inv_freq is None:
                rotary_emb = layer.self_attn.rotary_emb
                layer.self_attn.rotary_emb.inv_freq = 1.0 / (
                    rotary_emb.base ** (torch.arange(0, rotary_emb.dim, 2, dtype=torch.int64).float() / rotary_emb.dim)
                )

    def __exit__(self, exc_type, exc_value, traceback):
        super().__exit__(exc_type, exc_value, traceback)
        if hasattr(self._model.model, "_orig_forward"):
            self._model.model.forward = self._model.model._orig_forward
        if hasattr(self._model.model, "_orig_update_causal_mask"):
            self._model.model._update_causal_mask = self._model.model._orig_update_causal_mask
        for layer in self._model.model.layers:
            if hasattr(layer.self_attn, "_orig_forward"):
                layer.self_attn.forward = layer.self_attn._orig_forward


def _aquila_self_attn_sdpa_forward(
    self,
    hidden_states: torch.Tensor,
    attention_mask: Optional[torch.Tensor] = None,
    position_ids: Optional[torch.LongTensor] = None,
    past_key_value: Optional[Tuple[torch.Tensor]] = None,
    output_attentions: bool = False,
    use_cache: bool = False,
) -> Tuple[torch.Tensor, Optional[torch.Tensor], Optional[Tuple[torch.Tensor]]]:
    def repeat_kv(hidden_states: torch.Tensor, n_rep: int) -> torch.Tensor:
        """
        This is the equivalent of torch.repeat_interleave(x, dim=1, repeats=n_rep). The hidden states go from (batch,
        num_key_value_heads, seqlen, head_dim) to (batch, num_attention_heads, seqlen, head_dim)
        """
        batch, num_key_value_heads, slen, head_dim = hidden_states.shape
        if n_rep == 1:
            return hidden_states
        hidden_states = hidden_states[:, :, None, :, :].expand(batch, num_key_value_heads, n_rep, slen, head_dim)
        return hidden_states.reshape(batch, num_key_value_heads * n_rep, slen, head_dim)

    def rotate_half(x):
        """Rotates half the hidden dims of the input."""
        x1 = x[..., : x.shape[-1] // 2]
        x2 = x[..., x.shape[-1] // 2 :]
        return torch.cat((-x2, x1), dim=-1)

    def apply_rotary_pos_emb(q, k, cos, sin, position_ids):
        # The first two dimensions of cos and sin are always 1, so we can `squeeze` them.
        cos = cos.squeeze(1).squeeze(0)  # [seq_len, dim]
        sin = sin.squeeze(1).squeeze(0)  # [seq_len, dim]
        cos = cos[position_ids].unsqueeze(1)  # [bs, 1, seq_len, dim]
        sin = sin[position_ids].unsqueeze(1)  # [bs, 1, seq_len, dim]
        q_embed = (q * cos) + (rotate_half(q) * sin)
        k_embed = (k * cos) + (rotate_half(k) * sin)
        return q_embed, k_embed

    if output_attentions:
        return self._orig_forward(
            hidden_states, attention_mask, position_ids, past_key_value, output_attentions, use_cache
        )
    bsz, q_len, _ = hidden_states.size()

    if hasattr(self.config, "pretraining_tp") and self.config.pretraining_tp > 1:
        key_value_slicing = (self.num_key_value_heads * self.head_dim) // self.config.pretraining_tp
        query_slices = self.q_proj.weight.split((self.num_heads * self.head_dim) // self.config.pretraining_tp, dim=0)
        key_slices = self.k_proj.weight.split(key_value_slicing, dim=0)
        value_slices = self.v_proj.weight.split(key_value_slicing, dim=0)

        query_states = [F.linear(hidden_states, query_slices[i]) for i in range(self.config.pretraining_tp)]
        query_states = torch.cat(query_states, dim=-1)

        key_states = [F.linear(hidden_states, key_slices[i]) for i in range(self.config.pretraining_tp)]
        key_states = torch.cat(key_states, dim=-1)

        value_states = [F.linear(hidden_states, value_slices[i]) for i in range(self.config.pretraining_tp)]
        value_states = torch.cat(value_states, dim=-1)

    else:
        query_states = self.q_proj(hidden_states)
        key_states = self.k_proj(hidden_states)
        value_states = self.v_proj(hidden_states)

    query_states = query_states.view(bsz, q_len, self.num_heads, self.head_dim).transpose(1, 2)
    key_states = key_states.view(
        bsz, q_len, getattr(self, "num_key_value_heads", self.num_heads), self.head_dim
    ).transpose(1, 2)
    value_states = value_states.view(
        bsz, q_len, getattr(self, "num_key_value_heads", self.num_heads), self.head_dim
    ).transpose(1, 2)

    kv_seq_len = key_states.shape[-2]
    if past_key_value is not None:
        kv_seq_len += past_key_value[0].shape[-2]
    cos, sin = self.rotary_emb(value_states, seq_len=kv_seq_len)
    query_states, key_states = apply_rotary_pos_emb(query_states, key_states, cos, sin, position_ids)

    if past_key_value is not None:
        # reuse k, v, self_attention
        key_states = torch.cat([past_key_value[0], key_states], dim=2)
        value_states = torch.cat([past_key_value[1], value_states], dim=2)

    past_key_value = (key_states, value_states) if use_cache else None

    if hasattr(self, "num_key_value_groups"):
        # repeat k/v heads if n_kv_heads < n_heads
        key_states = repeat_kv(key_states, self.num_key_value_groups)
        value_states = repeat_kv(value_states, self.num_key_value_groups)

    attn_output = torch.nn.functional.scaled_dot_product_attention(
        query_states, key_states, value_states, attention_mask, scale=(1 / math.sqrt(self.head_dim))
    )
    attn_weights = None

    attn_output = attn_output.transpose(1, 2).contiguous()
    attn_output = attn_output.reshape(bsz, q_len, self.hidden_size)

    if hasattr(self.config, "pretraining_tp") and self.config.pretraining_tp > 1:
        attn_output = attn_output.split(self.hidden_size // self.config.pretraining_tp, dim=2)
        o_proj_slices = self.o_proj.weight.split(self.hidden_size // self.config.pretraining_tp, dim=1)
        attn_output = sum([F.linear(attn_output[i], o_proj_slices[i]) for i in range(self.config.pretraining_tp)])
    else:
        attn_output = self.o_proj(attn_output)

    return attn_output, attn_weights, past_key_value


class AquilaModelPatcher(DecoderModelPatcher):
    def __enter__(self):
        super().__enter__()
        for layer in self._model.model.layers:
            if is_torch_version(">=", "2.1.0"):
                orig_self_attn_fwd = layer.self_attn.forward
                layer.self_attn.forward = types.MethodType(_aquila_self_attn_sdpa_forward, layer.self_attn)
                layer.self_attn._orig_forward = orig_self_attn_fwd

    def __exit__(self, exc_type, exc_value, traceback):
        super().__exit__(exc_type, exc_value, traceback)
        for layer in self._model.model.layers:
            if hasattr(layer.self_attn, "_orig_forward"):
                layer.self_attn.forward = layer.self_attn._orig_forward


def _xverse_self_attn_sdpa_forward(
    self,
    hidden_states: torch.Tensor,
    attention_mask: Optional[torch.Tensor] = None,
    position_ids: Optional[torch.LongTensor] = None,
    past_key_value: Optional[Tuple[torch.Tensor]] = None,
    output_attentions: bool = False,
    use_cache: bool = False,
) -> Tuple[torch.Tensor, Optional[torch.Tensor], Optional[Tuple[torch.Tensor]]]:
    def rotate_half(x):
        """Rotates half the hidden dims of the input."""
        x1 = x[..., : x.shape[-1] // 2]
        x2 = x[..., x.shape[-1] // 2 :]
        return torch.cat((-x2, x1), dim=-1)

    def apply_rotary_pos_emb(q, k, cos, sin, position_ids):
        # The first two dimensions of cos and sin are always 1, so we can `squeeze` them.
        cos = cos.squeeze(1).squeeze(0)  # [seq_len, dim]
        sin = sin.squeeze(1).squeeze(0)  # [seq_len, dim]
        cos = cos[position_ids].unsqueeze(1)  # [bs, 1, seq_len, dim]
        sin = sin[position_ids].unsqueeze(1)  # [bs, 1, seq_len, dim]
        q_embed = (q * cos) + (rotate_half(q) * sin)
        k_embed = (k * cos) + (rotate_half(k) * sin)
        return q_embed, k_embed

    if output_attentions:
        return self._orig_forward(
            hidden_states, attention_mask, position_ids, past_key_value, output_attentions, use_cache
        )
    bsz, q_len, _ = hidden_states.size()

    query_states = self.q_proj(hidden_states).view(bsz, q_len, self.num_heads, self.head_dim).transpose(1, 2)
    key_states = self.k_proj(hidden_states).view(bsz, q_len, self.num_heads, self.head_dim).transpose(1, 2)
    value_states = self.v_proj(hidden_states).view(bsz, q_len, self.num_heads, self.head_dim).transpose(1, 2)

    kv_seq_len = key_states.shape[-2]
    if past_key_value is not None:
        kv_seq_len += past_key_value[0].shape[-2]
    cos, sin = self.rotary_emb(value_states, seq_len=kv_seq_len)
    query_states, key_states = apply_rotary_pos_emb(query_states, key_states, cos, sin, position_ids)
    # [bsz, nh, t, hd]

    if past_key_value is not None:
        # reuse k, v, self_attention
        key_states = torch.cat([past_key_value[0], key_states], dim=2)
        value_states = torch.cat([past_key_value[1], value_states], dim=2)

    past_key_value = (key_states, value_states) if use_cache else None

    attn_output = torch.nn.functional.scaled_dot_product_attention(
        query_states, key_states, value_states, attention_mask, scale=(1 / math.sqrt(self.head_dim))
    )
    attn_weights = None

    attn_output = attn_output.transpose(1, 2).contiguous()
    attn_output = attn_output.reshape(bsz, q_len, self.hidden_size)

    attn_output = self.o_proj(attn_output)

    return attn_output, attn_weights, past_key_value


def _internlm_self_attn_sdpa_forward(
    self,
    hidden_states: torch.Tensor,
    attention_mask: Optional[torch.Tensor] = None,
    position_ids: Optional[torch.LongTensor] = None,
    past_key_value: Optional[Tuple[torch.Tensor]] = None,
    output_attentions: bool = False,
    use_cache: bool = False,
) -> Tuple[torch.Tensor, Optional[torch.Tensor], Optional[Tuple[torch.Tensor]]]:
    def rotate_half(x):
        """Rotates half the hidden dims of the input."""
        x1 = x[..., : x.shape[-1] // 2]
        x2 = x[..., x.shape[-1] // 2 :]
        return torch.cat((-x2, x1), dim=-1)

    def apply_rotary_pos_emb(q, k, cos, sin, position_ids):
        cos = cos[position_ids].unsqueeze(1)
        sin = sin[position_ids].unsqueeze(1)
        q_embed = (q * cos) + (rotate_half(q) * sin)
        k_embed = (k * cos) + (rotate_half(k) * sin)
        return q_embed, k_embed

    if output_attentions:
        return self._orig_forward(
            hidden_states, attention_mask, position_ids, past_key_value, output_attentions, use_cache
        )

    bsz, q_len, _ = hidden_states.size()
    query_states = self.q_proj(hidden_states).view(bsz, q_len, self.num_heads, self.head_dim).transpose(1, 2)
    key_states = self.k_proj(hidden_states).view(bsz, q_len, self.num_heads, self.head_dim).transpose(1, 2)
    value_states = self.v_proj(hidden_states).view(bsz, q_len, self.num_heads, self.head_dim).transpose(1, 2)
    kv_seq_len = key_states.shape[-2]
    if past_key_value is not None:
        kv_seq_len += past_key_value[0].shape[-2]

    cos, sin = self.rotary_emb(value_states, seq_len=kv_seq_len)
    query_states, key_states = apply_rotary_pos_emb(query_states, key_states, cos, sin, position_ids)

    if past_key_value is not None:
        # reuse k, v, self_attention
        key_states = torch.cat([past_key_value[0], key_states], dim=2)
        value_states = torch.cat([past_key_value[1], value_states], dim=2)

    past_key_value = (key_states, value_states) if use_cache else None

    attn_output = torch.nn.functional.scaled_dot_product_attention(
        query_states, key_states, value_states, attention_mask, scale=(1 / math.sqrt(self.head_dim))
    )
    attn_weights = None

    attn_output = attn_output.transpose(1, 2)
    attn_output = attn_output.reshape(bsz, q_len, self.hidden_size)

    attn_output = self.o_proj(attn_output)
    return attn_output, attn_weights, past_key_value


class XverseModelPatcher(DecoderModelPatcher):
    def __enter__(self):
        super().__enter__()
        for layer in self._model.model.layers:
            if is_torch_version(">=", "2.1.0"):
                orig_self_attn_fwd = layer.self_attn.forward
                layer.self_attn.forward = types.MethodType(_xverse_self_attn_sdpa_forward, layer.self_attn)
                layer.self_attn._orig_forward = orig_self_attn_fwd

    def __exit__(self, exc_type, exc_value, traceback):
        super().__exit__(exc_type, exc_value, traceback)
        for layer in self._model.model.layers:
            if hasattr(layer.self_attn, "_orig_forward"):
                layer.self_attn.forward = layer.self_attn._orig_forward


class InternLMModelPatcher(DecoderModelPatcher):
    def __enter__(self):
        super().__enter__()
        for layer in self._model.model.layers:
            if is_torch_version(">=", "2.1.0"):
                orig_self_attn_fwd = layer.self_attn.forward
                layer.self_attn.forward = types.MethodType(_internlm_self_attn_sdpa_forward, layer.self_attn)
                layer.self_attn._orig_forward = orig_self_attn_fwd

    def __exit__(self, exc_type, exc_value, traceback):
        super().__exit__(exc_type, exc_value, traceback)
        for layer in self._model.model.layers:
            if hasattr(layer.self_attn, "_orig_forward"):
                layer.self_attn.forward = layer.self_attn._orig_forward


class CodeGenModelPatcher(DecoderModelPatcher):
    def __enter__(self):
        super().__enter__()

        # whole codegen bettertransformer patch include attn.forward and does not cover codegen2.
        # For avoiding breaking model on tracing stage, we reduce area of bettertransformer patch only for _attn.
        from optimum.bettertransformer.models.attention import codegen_wrapped_scaled_dot_product

        for layer in self._model.transformer.h:
            if is_torch_version(">=", "2.1.0") and not self._model.config.output_attentions:
                orig_self_attn_fwd = layer.attn._attn
                layer.attn._attn = types.MethodType(codegen_wrapped_scaled_dot_product, layer.attn)
                layer.attn._orig_attn = orig_self_attn_fwd

    def __exit__(self, exc_type, exc_value, traceback):
        super().__exit__(exc_type, exc_value, traceback)
        for layer in self._model.transformer.h:
            if hasattr(layer.attn, "_orig_attn"):
                layer.attn._attn = layer.attn._orig_attn


# Adapted from https://github.com/huggingface/transformers/blob/v4.40.2/src/transformers/models/dbrx/modeling_dbrx.py#L763
def _dbrx_experts_forward(
    self, x: torch.Tensor, weights: torch.Tensor, top_weights: torch.Tensor, top_experts: torch.LongTensor
):
    bsz, q_len, hidden_size = x.shape
    x = x.view(-1, hidden_size)
    out = torch.zeros_like(x)

    expert_mask = torch.nn.functional.one_hot(top_experts, num_classes=self.moe_num_experts).permute(2, 1, 0)
    # Chunk experts at once to avoid storing full parameter multiple times in autograd
    w1_chunked = self.mlp.w1.view(self.mlp.moe_num_experts, self.mlp.ffn_hidden_size, self.mlp.hidden_size).chunk(
        self.moe_num_experts, dim=0
    )
    v1_chunked = self.mlp.v1.view(self.mlp.moe_num_experts, self.mlp.ffn_hidden_size, self.mlp.hidden_size).chunk(
        self.moe_num_experts, dim=0
    )
    w2_chunked = self.mlp.w2.view(self.mlp.moe_num_experts, self.mlp.ffn_hidden_size, self.mlp.hidden_size).chunk(
        self.moe_num_experts, dim=0
    )
    w1_chunked = [w1.squeeze(dim=0) for w1 in w1_chunked]
    v1_chunked = [v1.squeeze(dim=0) for v1 in v1_chunked]
    w2_chunked = [w2.squeeze(dim=0) for w2 in w2_chunked]
    for expert_idx in range(0, self.moe_num_experts):
        topk_idx, token_idx = torch.where(expert_mask[expert_idx])

        # Difference with original: removal
        # if token_idx.shape[0] == 0:
        #     continue
        # loop interruption depends on input data and may affect torchscript tracing

        token_list = token_idx
        topk_list = topk_idx

        expert_tokens = x[None, token_list].reshape(-1, hidden_size)
        expert_out = (
            self.mlp(expert_tokens, w1_chunked[expert_idx], v1_chunked[expert_idx], w2_chunked[expert_idx])
            * top_weights[token_list, topk_list, None]
        )

        out.index_add_(0, token_idx, expert_out)

    out = out.reshape(bsz, q_len, hidden_size)
    return out


# Adapted from https://github.com/huggingface/transformers/blob/v4.40.2/src/transformers/models/dbrx/modeling_dbrx.py#L1228
def _dbrx_update_causal_mask_legacy(
    self, attention_mask: Optional[torch.Tensor], input_tensor: torch.Tensor, cache_position: torch.Tensor
) -> Optional[torch.Tensor]:
    from transformers.modeling_attn_mask_utils import AttentionMaskConverter

    if self.config._attn_implementation == "flash_attention_2":
        if attention_mask is not None and 0.0 in attention_mask:
            return attention_mask
        return None

    dtype, device = input_tensor.dtype, input_tensor.device
    # difference with original modeling
    # using minimum from dtype with larger bandwith (floa32) may lead to overflow
    # during execution on platforms with default lower precision (bfloat16, float16)
    min_dtype = torch.finfo(torch.float16).min
    sequence_length = input_tensor.shape[1]
    if hasattr(self.blocks[0].norm_attn_norm.attn, "past_key_value"):  # static cache
        target_length = self.config.max_position_embeddings
    else:  # dynamic cache
        target_length = (
            attention_mask.shape[-1] if isinstance(attention_mask, torch.Tensor) else cache_position[-1] + 1
        )
    # difference with original modeling
    # removed target_length = int(target_length).
    # Casting to int leads to constant folding during tracing that makes impossible to use model for sequence of different length
    causal_mask = torch.full((sequence_length, target_length), fill_value=1, dtype=dtype, device=device) * min_dtype
    if sequence_length != 1:
        causal_mask = torch.triu(causal_mask, diagonal=1)
    causal_mask *= torch.arange(target_length, device=device) > cache_position.reshape(-1, 1)
    causal_mask = causal_mask[None, None, :, :].expand(input_tensor.shape[0], 1, -1, -1)
    if attention_mask is not None:
        causal_mask = causal_mask.clone()  # copy to contiguous memory for in-place edit
        if attention_mask.dim() == 2:
            mask_length = attention_mask.shape[-1]
            padding_mask = causal_mask[:, :, :, :mask_length] + attention_mask[:, None, None, :]
            padding_mask = padding_mask == 0
            causal_mask[:, :, :, :mask_length] = causal_mask[:, :, :, :mask_length].masked_fill(
                padding_mask, min_dtype
            )
        elif attention_mask.dim() == 4:
            # backwards compatibility: we allow passing a 4D attention mask shorter than the input length with
            # cache. In that case, the 4D attention mask attends to the newest tokens only.
            if attention_mask.shape[-2] < cache_position[0] + sequence_length:
                offset = cache_position[0]
            else:
                offset = 0
            mask_shape = attention_mask.shape
            mask_slice = (attention_mask.eq(0.0)).to(dtype=dtype) * min_dtype
            causal_mask[
                : mask_shape[0], : mask_shape[1], offset : mask_shape[2] + offset, : mask_shape[3]
            ] = mask_slice

    if (
        self.config._attn_implementation == "sdpa"
        and attention_mask is not None
        and attention_mask.device.type == "cuda"
    ):
        # TODO: For dynamo, rather use a check on fullgraph=True once this is possible (https://github.com/pytorch/pytorch/pull/120400).
        is_tracing = (
            torch.jit.is_tracing()
            or isinstance(input_tensor, torch.fx.Proxy)
            or (hasattr(torch, "_dynamo") and torch._dynamo.is_compiling())
        )
        if not is_tracing and torch.any(attention_mask != 1):
            # Attend to all tokens in fully masked rows in the causal_mask, for example the relevant first rows when
            # using left padding. This is required by F.scaled_dot_product_attention memory-efficient attention path.
            # Details: https://github.com/pytorch/pytorch/issues/110213
            causal_mask = AttentionMaskConverter._unmask_unattended(causal_mask, min_dtype)

    return causal_mask


# adopted from https://github.com/huggingface/transformers/blob/1b3dba9417eebe16b7c206d1dfca6a4c7f11dbec/src/transformers/models/dbrx/modeling_dbrx.py#L1204
def _dbrx_update_causal_mask_latest(
    self,
    attention_mask: torch.Tensor,
    input_tensor: torch.Tensor,
    cache_position: torch.Tensor,
    past_key_values: "Cache",
    output_attentions: bool,
):
    from transformers.cache_utils import StaticCache
    from transformers.modeling_attn_mask_utils import AttentionMaskConverter

    # TODO: As of torch==2.2.0, the `attention_mask` passed to the model in `generate` is 2D and of dynamic length even when the static
    # KV cache is used. This is an issue for torch.compile which then recaptures cudagraphs at each decode steps due to the dynamic shapes.
    # (`recording cudagraph tree for symint key 13`, etc.), which is VERY slow. A workaround is `@torch.compiler.disable`, but this prevents using
    # `fullgraph=True`. See more context in https://github.com/huggingface/transformers/pull/29114

    if self.config._attn_implementation == "flash_attention_2":
        if attention_mask is not None and 0.0 in attention_mask:
            return attention_mask
        return None

    # For SDPA, when possible, we will rely on its `is_causal` argument instead of its `attn_mask` argument, in
    # order to dispatch on Flash Attention 2. This feature is not compatible with static cache, as SDPA will fail
    # to infer the attention mask.
    past_seen_tokens = past_key_values.get_seq_length() if past_key_values is not None else 0
    using_static_cache = isinstance(past_key_values, StaticCache)

    # When output attentions is True, sdpa implementation's forward method calls the eager implementation's forward
    if self.config._attn_implementation == "sdpa" and not using_static_cache and not output_attentions:
        if AttentionMaskConverter._ignore_causal_mask_sdpa(
            attention_mask,
            inputs_embeds=input_tensor,
            past_key_values_length=past_seen_tokens,
            is_training=self.training,
        ):
            return None

    dtype, device = input_tensor.dtype, input_tensor.device
    # difference with original modeling
    # using minimum from dtype with larger bandwith (floa32) may lead to overflow
    # during execution on platforms with default lower precision (bfloat16, float16)
    min_dtype = torch.finfo(torch.float16).min
    sequence_length = input_tensor.shape[1]
    if using_static_cache:
        target_length = past_key_values.get_max_length()
    else:
        target_length = (
            attention_mask.shape[-1]
            if isinstance(attention_mask, torch.Tensor)
            else past_seen_tokens + sequence_length + 1
        )

    if attention_mask is not None and attention_mask.dim() == 4:
        # in this case we assume that the mask comes already in inverted form and requires no inversion or slicing
        if attention_mask.max() != 0:
            raise ValueError("Custom 4D attention mask should be passed in inverted form with max==0`")
        causal_mask = attention_mask
    else:
        # difference with original modeling
        causal_mask = (
            torch.full((sequence_length, target_length), fill_value=1, dtype=dtype, device=device) * min_dtype
        )
        if sequence_length != 1:
            causal_mask = torch.triu(causal_mask, diagonal=1)
        causal_mask *= torch.arange(target_length, device=device) > cache_position.reshape(-1, 1)
        causal_mask = causal_mask[None, None, :, :].expand(input_tensor.shape[0], 1, -1, -1)
        if attention_mask is not None:
            causal_mask = causal_mask.clone()  # copy to contiguous memory for in-place edit
            mask_length = attention_mask.shape[-1]
            padding_mask = causal_mask[:, :, :, :mask_length] + attention_mask[:, None, None, :]
            padding_mask = padding_mask == 0
            causal_mask[:, :, :, :mask_length] = causal_mask[:, :, :, :mask_length].masked_fill(
                padding_mask, min_dtype
            )
    if (
        self.config._attn_implementation == "sdpa"
        and attention_mask is not None
        and attention_mask.device.type == "cuda"
        and not output_attentions
    ):
        # Attend to all tokens in fully masked rows in the causal_mask, for example the relevant first rows when
        # using left padding. This is required by F.scaled_dot_product_attention memory-efficient attention path.
        # Details: https://github.com/pytorch/pytorch/issues/110213
        causal_mask = AttentionMaskConverter._unmask_unattended(causal_mask, min_dtype)

    return causal_mask


if is_transformers_version(">", "4.40.2"):
    _dbrx_update_causal_mask = _dbrx_update_causal_mask_latest
else:
    _dbrx_update_causal_mask = _dbrx_update_causal_mask_legacy


class DBRXModelPatcher(DecoderModelPatcher):
    def __enter__(self):
        super().__enter__()
        # dbrx has some accuracy issues with bf16 with transformers >= 4.40
        # fill causal mask in slightly different way for avoid overflow on some platforms
        self._model.transformer._orig_update_causal_mask = self._model.transformer._update_causal_mask
        self._model.transformer._update_causal_mask = types.MethodType(
            _dbrx_update_causal_mask, self._model.transformer
        )

        # starting from transformers 4.41 issue also observable for calculation sin/cos for rotary_emb
        patch_rope_sin_cos = is_transformers_version(">=", "4.41.0")

        inv_freq = getattr(self._model.transformer.blocks[0].norm_attn_norm.attn.rotary_emb, "inv_freq")
        dim, base = None, None
        if inv_freq is None:
            dim = self._model.transformer.blocks[0].norm_attn_norm.attn.rotary_emb.dim
            base = self._model.transformer.blocks[0].norm_attn_norm.attn.rotary_emb.base
        max_positions = self._model.config.max_seq_len
        if patch_rope_sin_cos:
            embed_positions = create_sinusoidal_positions(max_positions, dim, base, inv_freq)

        for block in self._model.transformer.blocks:
            rotary_emb = block.norm_attn_norm.attn.rotary_emb
            # initialize inv_freq for torchscript tracing
            if rotary_emb.inv_freq is None:
                inv_freq = 1.0 / (
                    rotary_emb.base ** (torch.arange(0, rotary_emb.dim, 2, dtype=torch.int64).float() / rotary_emb.dim)
                )
                rotary_emb.inv_freq = inv_freq

            if patch_rope_sin_cos:
                rotary_emb.register_buffer("embed_positions", embed_positions)
                rotary_emb._orig_forward = rotary_emb.forward
                rotary_emb.forward = types.MethodType(llama_gemma_rotary_emb_forward, rotary_emb)

            # remove continue-operator from iteration loop over experts
            block.ffn.experts._orig_forward = block.ffn.experts.forward
            block.ffn.experts.forward = types.MethodType(_dbrx_experts_forward, block.ffn.experts)

    def __exit__(self, exc_type, exc_value, traceback):
        super().__exit__(exc_type, exc_value, traceback)
        self._model.transformer._update_causal_mask = self._model.transformer._orig_update_causal_mask
        for block in self._model.transformer.blocks:
            block.ffn.experts.forward = block.ffn.experts._orig_forward

            if hasattr(block.norm_attn_norm.attn.rotary_emb, "_orig_forward"):
                block.norm_attn_norm.attn.rotary_emb.forward = block.norm_attn_norm.attn.rotary_emb._orig_forward


# Adapted from https://github.com/huggingface/transformers/blob/v4.41.0/src/transformers/models/persimmon/modeling_persimmon.py#L264
def _persimmon_self_attn_sdpa_forward(
    self,
    hidden_states: torch.Tensor,
    attention_mask: Optional[torch.Tensor] = None,
    position_ids: Optional[torch.LongTensor] = None,
    past_key_value: Optional["Cache"] = None,
    output_attentions: bool = False,
    use_cache: bool = False,
    cache_position: Optional[torch.LongTensor] = None,
    position_embeddings: Optional[Tuple[torch.Tensor, torch.Tensor]] = None,
) -> Tuple[torch.Tensor, Optional[torch.Tensor], Optional[Tuple[torch.Tensor]]]:
    from transformers.models.persimmon.modeling_persimmon import apply_rotary_pos_emb

    if output_attentions:
        return self._orig_forward(
            hidden_states, attention_mask, position_ids, past_key_value, output_attentions, use_cache
        )

    bsz, q_len, _ = hidden_states.size()

    # [batch_size, seq_length, 3 x hidden_size]
    fused_qkv = self.query_key_value(hidden_states)

    # 3 x [batch_size, seq_length, num_heads, head_dim]
    (query_states, key_states, value_states) = self._split_heads(fused_qkv)

    if self.qk_layernorm:
        query_states = self.q_layernorm(query_states)
        key_states = self.k_layernorm(key_states)

    # [batch_size, num_heads, seq_length, head_dim] -> [batch_size, seq_length, num_heads, head_dim]
    query_states = query_states.transpose(1, 2)
    value_states = value_states.transpose(1, 2)
    key_states = key_states.transpose(1, 2)

    if is_transformers_version("<", "4.44.99"):
        kv_seq_len = key_states.shape[-2]
        if past_key_value is not None:
            if self.layer_idx is None:
                raise ValueError(
                    f"The cache structure has changed since version v4.36. If you are using {self.__class__.__name__} "
                    "for auto-regressive decoding with k/v caching, please make sure to initialize the attention class "
                    "with a layer index."
                )
            kv_seq_len += past_key_value.get_usable_length(kv_seq_len, self.layer_idx)
        cos, sin = self.rotary_emb(value_states, seq_len=kv_seq_len)
    else:
        if position_embeddings is None:
            log.warning(
                "The attention layers in this model are transitioning from computing the RoPE embeddings internally "
                "through `position_ids` (2D tensor with the indexes of the tokens), to using externally computed "
                "`position_embeddings` (Tuple of tensors, containing cos and sin). In v4.46 `position_ids` will be "
                "removed and `position_embeddings` will be mandatory."
            )
            cos, sin = self.rotary_emb(value_states, position_ids)
        else:
            cos, sin = position_embeddings

    if is_transformers_version("<", "4.44.99"):
        rotary_ndims = self.rotary_emb.dim
    else:
        rotary_ndims = self.rotary_ndims

    # Partial rotary embedding
    query_rot, query_pass = (
        query_states[..., :rotary_ndims],
        query_states[..., rotary_ndims:],
    )
    key_rot, key_pass = (
        key_states[..., :rotary_ndims],
        key_states[..., rotary_ndims:],
    )
    # [batch_size, seq_length, num_heads, head_dim // config.partial_rotary_factor]
    query_rot, key_rot = apply_rotary_pos_emb(query_rot, key_rot, cos, sin, position_ids)

    # [batch_size, seq_length, num_heads, head_dim]
    query_states = torch.cat((query_rot, query_pass), dim=-1)
    key_states = torch.cat((key_rot, key_pass), dim=-1)

    if past_key_value is not None:
        # Specific to RoPE models with partial rotation
        cache_kwargs = {
            "sin": sin,
            "cos": cos,
            "partial_rotation_size": rotary_ndims,
            "cache_position": cache_position,
        }
        key_states, value_states = past_key_value.update(key_states, value_states, self.layer_idx, cache_kwargs)

    causal_mask = attention_mask
    if attention_mask is not None:  # no matter the length, we just slice it
        causal_mask = attention_mask[:, :, :, : key_states.shape[-2]]

    attn_output = F.scaled_dot_product_attention(
        query_states,
        key_states,
        value_states,
        causal_mask,
        scale=1 / math.sqrt(self.head_dim),
        dropout_p=self.attention_dropout.p,
    )

    attn_output = attn_output.transpose(1, 2).contiguous()
    attn_output = attn_output.reshape(bsz, q_len, self.hidden_size)

    attn_output = self.dense(attn_output)

    return attn_output, None, past_key_value


class PersimmonModelPatcher(DecoderModelPatcher):
    def __enter__(self):
        super().__enter__()
        patch_update_causal_mask(self._model, "4.42.0")

        for layer in self._model.model.layers:
            if is_torch_version(">=", "2.1.0"):
                orig_self_attn_fwd = layer.self_attn.forward
                layer.self_attn.forward = types.MethodType(_persimmon_self_attn_sdpa_forward, layer.self_attn)
                layer.self_attn._orig_forward = orig_self_attn_fwd
            if is_transformers_version("<", "4.44.99"):
                _reinitialize_cos_sin_cached_fp32(layer.self_attn.rotary_emb)

    def __exit__(self, exc_type, exc_value, traceback):
        super().__exit__(exc_type, exc_value, traceback)
        if hasattr(self._model.model, "_orig_update_causal_mask"):
            self._model.model._update_causal_mask = self._model.model._orig_update_causal_mask
        for layer in self._model.model.layers:
            if hasattr(layer.self_attn, "_orig_forward"):
                layer.self_attn.forward = layer.self_attn._orig_forward


def _jais_attn_forward(
    self,
    hidden_states: Optional[Tuple[torch.FloatTensor]],
    layer_past: Optional[Tuple[torch.Tensor]] = None,
    attention_mask: Optional[torch.FloatTensor] = None,
    head_mask: Optional[torch.FloatTensor] = None,
    encoder_hidden_states: Optional[torch.Tensor] = None,
    encoder_attention_mask: Optional[torch.FloatTensor] = None,
    use_cache: Optional[bool] = False,
    output_attentions: Optional[bool] = False,
    position_bias: Optional[torch.FloatTensor] = None,
) -> Tuple[Union[torch.Tensor, Tuple[torch.Tensor]], ...]:
    if encoder_hidden_states is not None:
        if not hasattr(self, "q_attn"):
            raise ValueError(
                "If class is used as cross attention, the weights `q_attn` have to be defined. "
                "Please make sure to instantiate class with `JAISAttention(..., is_cross_attention=True)`."
            )

        query = self.q_attn(hidden_states)
        key, value = self.c_attn(encoder_hidden_states).split(self.split_size, dim=2)
        attention_mask = encoder_attention_mask
    else:
        query, key, value = self.c_attn(hidden_states).split(self.split_size, dim=2)

    query = self._split_heads(query, self.num_heads, self.head_dim)
    key = self._split_heads(key, self.num_heads, self.head_dim)
    value = self._split_heads(value, self.num_heads, self.head_dim)

    if layer_past is not None:
        past_key, past_value = layer_past
        key = torch.cat((past_key, key), dim=-2)
        value = torch.cat((past_value, value), dim=-2)

    if use_cache is True:
        present = (key, value)
    else:
        present = None

    if self.reorder_and_upcast_attn:
        attn_output, attn_weights = self._upcast_and_reordered_attn(
            query, key, value, attention_mask, head_mask, position_bias
        )
    else:
        # Difference with original: override attn realization with sdpa if not output_attentions
        if not output_attentions:
            attn_output, attn_weights = self._attn(query, key, value, attention_mask, head_mask, position_bias)
        else:
            attn_output, attn_weights = self._orig_attn(query, key, value, attention_mask, head_mask, position_bias)

    attn_output = self._merge_heads(attn_output, self.num_heads, self.head_dim)
    attn_output = self.c_proj(attn_output)
    attn_output = self.resid_dropout(attn_output)

    outputs = (attn_output, present)
    if output_attentions:
        outputs += (attn_weights,)

    return outputs


def _jais_attn(self, query, key, value, attention_mask=None, head_mask=None, position_bias=None):
    scale = 1.0
    if self.scale_attn_weights:
        scale = 1 / self.head_dim**self.attn_scale_power

    # Layer-wise attention scaling
    if self.scale_attn_by_inverse_layer_idx:
        scale = scale / float(self.layer_idx + 1)

    query_length = query.size(-2)
    attention_mask_sdpa = torch.ones(
        (query.shape[0], query.shape[1], query.shape[2], key.shape[2]),
        dtype=query.dtype,
    )

    if not self.is_cross_attention:
        # if only "normal" attention layer implements causal mask
        query_length, key_length = query.size(-2), key.size(-2)
        causal_mask = self.bias[:, :, key_length - query_length : key_length, :key_length]
        mask_value = torch.finfo(torch.float16).min
        attention_mask_sdpa.masked_fill_(~causal_mask, mask_value)

    if attention_mask is not None:
        # Apply the attention mask
        attention_mask_sdpa = attention_mask_sdpa + attention_mask

    if position_bias is not None:
        attention_mask_sdpa += position_bias.type_as(attention_mask_sdpa).unsqueeze(0)

    # Mask heads if we want to
    if head_mask is not None:
        attention_mask_sdpa = attention_mask_sdpa * head_mask

    attn_output = F.scaled_dot_product_attention(
        query, key, value, attention_mask_sdpa, dropout_p=self.attn_dropout.p, scale=scale
    )

    return attn_output, None


class JaisModelPatcher(DecoderModelPatcher):
    def __enter__(self):
        super().__enter__()

        for layer in self._model.transformer.h:
            if is_torch_version(">=", "2.1.0"):
                orig_self_attn_fwd = layer.attn._attn
                layer.attn._attn = types.MethodType(_jais_attn, layer.attn)
                layer.attn._orig_attn = orig_self_attn_fwd
                layer.attn._orig_forward = layer.attn.forward
                layer.attn.forward = types.MethodType(_jais_attn_forward, layer.attn)

    def __exit__(self, exc_type, exc_value, traceback):
        super().__exit__(exc_type, exc_value, traceback)
        for layer in self._model.transformer.h:
            if hasattr(layer.attn, "_orig_attn"):
                layer.attn._attn = layer.attn._orig_attn
                layer.attn.forward = layer.attn._orig_forward


class UpdateCausalMaskModelPatcher(DecoderModelPatcher):
    def __enter__(self):
        super().__enter__()
        patch_update_causal_mask(self._model, "4.42.0")
        if hasattr(self._model.model.layers[0].self_attn.rotary_emb, "_set_cos_sin_cache"):
            for layer in self._model.model.layers:
                _reinitialize_cos_sin_cached_fp32(layer.self_attn.rotary_emb)

    def __exit__(self, exc_type, exc_value, traceback):
        super().__exit__(exc_type, exc_value, traceback)
        if hasattr(self._model.model, "_orig_update_causal_mask"):
            self._model.model._update_causal_mask = self._model.model._orig_update_causal_mask


class RotaryEmbPatcher(DecoderModelPatcher):
    def __enter__(self):
        super().__enter__()
        if is_transformers_version("<", "4.44.99"):
            for layer in self._model.model.layers:
                _reinitialize_cos_sin_cached_fp32(layer.self_attn.rotary_emb)


class FalconModelPatcher(DecoderModelPatcher):
    def __enter__(self):
        super().__enter__()
        if is_transformers_version("<", "4.44.99"):
            for layer in self._model.transformer.h:
                _reinitialize_cos_sin_cached_fp32(layer.self_attention.rotary_emb)


class GptNeoxModelPatcher(DecoderModelPatcher):
    def __enter__(self):
        super().__enter__()
        if is_transformers_version("<", "4.44.99"):
            for layer in self._model.gpt_neox.layers:
                _reinitialize_cos_sin_cached_fp32(layer.attention.rotary_emb)


class GptNeoxJapaneseModelPatcher(DecoderModelPatcher):
    def __enter__(self):
        super().__enter__()
        if is_transformers_version("<", "4.44.99"):
            for layer in self._model.gpt_neox_japanese.layers:
                _reinitialize_cos_sin_cached_fp32(layer.attention.rotary_emb)


class Gemma2ModelPatcher(LlamaModelPatcher):
    def __init__(
        self,
        config: "OnnxConfig",
        model: Union["PreTrainedModel", "TFPreTrainedModel"],
        model_kwargs: Optional[Dict[str, Any]] = None,
    ):
        super().__init__(config, model, model_kwargs)

        @functools.wraps(self.orig_forward)
        def patched_forward(*args, **kwargs):
            from transformers.cache_utils import DynamicCache

            signature = inspect.signature(self.orig_forward)
            args, kwargs = override_arguments(args, kwargs, signature, model_kwargs=self.model_kwargs)

            return_legacy_cache = False
            pkv_in_args = False
            legacy_pkv = None
            if "past_key_values" in kwargs:
                legacy_pkv = kwargs.pop("past_key_values", None)
            sign_names = list(signature.parameters.keys())
            pkv_argument_index = sign_names.index("past_key_values")
            cache_position_index = sign_names.index("cache_position") if "cache_position" in sign_names else -1
            input_ids_index = sign_names.index("input_ids" if "input_ids" in sign_names else "inputs_embeds")
            if legacy_pkv is None and len(args) > pkv_argument_index:
                legacy_pkv = args[pkv_argument_index]
                pkv_in_args = True
            if legacy_pkv is not None:
                pkv = DynamicCache.from_legacy_cache(legacy_pkv)
                return_legacy_cache = True
                if not pkv_in_args:
                    kwargs["past_key_values"] = pkv
                else:
                    args[pkv_argument_index] = pkv

            if (
                return_legacy_cache
                and cache_position_index != -1
                and (cache_position_index > len(args) and "cache_position" not in kwargs)
            ):
                past_seen_tokens = legacy_pkv[0][0].shape[-2]
                input_ids = args[input_ids_index]
                cache_position = torch.arange(
                    past_seen_tokens, past_seen_tokens + input_ids.shape[1], device=input_ids.device
                )
                kwargs["cache_position"] = cache_position

            outputs = self.orig_forward(*args, **kwargs)
            if return_legacy_cache:
                outputs.past_key_values = outputs.past_key_values.to_legacy_cache()

            return outputs

        self.patched_forward = patched_forward


def _decilm_attn_forward(
    self,
    hidden_states: torch.Tensor,
    attention_mask: Optional[torch.Tensor] = None,
    position_ids: Optional[torch.LongTensor] = None,
    past_key_value: Optional[Tuple[torch.Tensor]] = None,
    output_attentions: bool = False,
    use_cache: bool = False,
    **kwargs,
) -> Tuple[torch.Tensor, Optional[torch.Tensor], Optional[Tuple[torch.Tensor]]]:
    # decilm contains bug in attention calculation for case if past key values is not None
    def rotate_half(x):
        """Rotates half the hidden dims of the input."""
        x1 = x[..., : x.shape[-1] // 2]
        x2 = x[..., x.shape[-1] // 2 :]
        return torch.cat((-x2, x1), dim=-1)

    def apply_rotary_pos_emb(q, k, cos, sin, position_ids, unsqueeze_dim=1):
        """Applies Rotary Position Embedding to the query and key tensors.

        Args:
            q (`torch.Tensor`): The query tensor.
            k (`torch.Tensor`): The key tensor.
            cos (`torch.Tensor`): The cosine part of the rotary embedding.
            sin (`torch.Tensor`): The sine part of the rotary embedding.
            position_ids (`torch.Tensor`):
                The position indices of the tokens corresponding to the query and key tensors. For example, this can be
                used to pass offsetted position ids when working with a KV-cache.
            unsqueeze_dim (`int`, *optional*, defaults to 1):
                The 'unsqueeze_dim' argument specifies the dimension along which to unsqueeze cos[position_ids] and
                sin[position_ids] so that they can be properly broadcasted to the dimensions of q and k. For example, note
                that cos[position_ids] and sin[position_ids] have the shape [batch_size, seq_len, head_dim]. Then, if q and
                k have the shape [batch_size, heads, seq_len, head_dim], then setting unsqueeze_dim=1 makes
                cos[position_ids] and sin[position_ids] broadcastable to the shapes of q and k. Similarly, if q and k have
                the shape [batch_size, seq_len, heads, head_dim], then set unsqueeze_dim=2.
        Returns:
            `tuple(torch.Tensor)` comprising of the query and key tensors rotated using the Rotary Position Embedding.
        """
        cos = cos[position_ids].unsqueeze(unsqueeze_dim)
        sin = sin[position_ids].unsqueeze(unsqueeze_dim)
        q_embed = (q * cos) + (rotate_half(q) * sin)
        k_embed = (k * cos) + (rotate_half(k) * sin)
        return q_embed, k_embed

    def repeat_kv(hidden_states: torch.Tensor, n_rep: int) -> torch.Tensor:
        """
        This is the equivalent of torch.repeat_interleave(x, dim=1, repeats=n_rep). The hidden states go from (batch,
        num_key_value_heads, seqlen, head_dim) to (batch, num_attention_heads, seqlen, head_dim)
        """
        batch, num_key_value_heads, slen, head_dim = hidden_states.shape
        if n_rep == 1:
            return hidden_states
        hidden_states = hidden_states[:, :, None, :, :].expand(batch, num_key_value_heads, n_rep, slen, head_dim)
        return hidden_states.reshape(batch, num_key_value_heads * n_rep, slen, head_dim)

    bsz, q_len, _ = hidden_states.size()
    if self.pretraining_tp > 1:
        key_value_slicing = (self.num_key_value_heads * self.head_dim) // self.pretraining_tp
        query_slices = self.q_proj.weight.split((self.num_heads * self.head_dim) // self.pretraining_tp, dim=0)
        key_slices = self.k_proj.weight.split(key_value_slicing, dim=0)
        value_slices = self.v_proj.weight.split(key_value_slicing, dim=0)

        query_states = [F.linear(hidden_states, query_slices[i]) for i in range(self.pretraining_tp)]
        query_states = torch.cat(query_states, dim=-1)

        key_states = [F.linear(hidden_states, key_slices[i]) for i in range(self.pretraining_tp)]
        key_states = torch.cat(key_states, dim=-1)

        value_states = [F.linear(hidden_states, value_slices[i]) for i in range(self.pretraining_tp)]
        value_states = torch.cat(value_states, dim=-1)

    else:
        query_states = self.q_proj(hidden_states)
        key_states = self.k_proj(hidden_states)
        value_states = self.v_proj(hidden_states)

    query_states = query_states.view(bsz, q_len, self.num_heads, self.head_dim).transpose(1, 2)
    key_states = key_states.view(bsz, q_len, self.num_key_value_heads, self.head_dim).transpose(1, 2)
    value_states = value_states.view(bsz, q_len, self.num_key_value_heads, self.head_dim).transpose(1, 2)

    kv_seq_len = key_states.shape[-2]
    if past_key_value is not None:
        kv_seq_len += past_key_value[0].shape[-2]
    cos, sin = self.rotary_emb(value_states, seq_len=kv_seq_len)

    query_states, key_states = apply_rotary_pos_emb(query_states, key_states, cos, sin, position_ids)

    if past_key_value is not None:
        # reuse k, v, self_attention
        key_states = torch.cat([past_key_value[0], key_states], dim=2)
        value_states = torch.cat([past_key_value[1], value_states], dim=2)

    past_key_value = (key_states, value_states) if use_cache else None

    # repeat k/v heads if n_kv_heads < n_heads
    key_states = repeat_kv(key_states, self.num_key_value_groups)
    value_states = repeat_kv(value_states, self.num_key_value_groups)
    attn_output = F.scaled_dot_product_attention(
        query_states, key_states, value_states, is_causal=attention_mask is None, attn_mask=attention_mask
    )

    # modified, in original implementation .transpose(1, 2) missed
    attn_output = attn_output.transpose(1, 2).contiguous().view(bsz, q_len, self.hidden_size)

    if self.pretraining_tp > 1:
        attn_output = attn_output.split(self.hidden_size // self.pretraining_tp, dim=2)
        o_proj_slices = self.o_proj.weight.split(self.hidden_size // self.pretraining_tp, dim=1)
        attn_output = sum([F.linear(attn_output[i], o_proj_slices[i]) for i in range(self.pretraining_tp)])
    else:
        attn_output = self.o_proj(attn_output)

    attn_weights = None

    return attn_output, attn_weights, past_key_value


class DeciLMModelPatcher(DecoderModelPatcher):
    def __enter__(self):
        super().__enter__()

        for layer in self._model.model.layers:
            layer.self_attn._orig_forward = layer.self_attn.forward
            layer.self_attn.forward = types.MethodType(_decilm_attn_forward, layer.self_attn)

    def __exit__(self, exc_type, exc_value, traceback):
        super().__exit__(exc_type, exc_value, traceback)

        for layer in self._model.model.layers:
            layer.self_attn.forward = layer.self_attn._orig_forward


class IBertModelPatcher(ModelPatcher):
    def __init__(
        self,
        config: "OnnxConfig",
        model: Union["PreTrainedModel", "TFPreTrainedModel"],
        model_kwargs: Dict[str, Any],
    ):
        super().__init__(config, model, model_kwargs)

        if getattr(self._model, "ibert"):
            embeddings = self._model.ibert.embeddings
        else:
            embeddings = self._model.embeddings
        # model has first inference buffers initialization, it may breaks tracing
        if getattr(embeddings.LayerNorm, "dim_sqrt") is None:
            self._model(torch.ones([1, 1], dtype=torch.long))


class InternVLChatImageEmbeddingModelPatcher(ModelPatcher):
    def __init__(
        self,
        config: "OnnxConfig",
        model: Union["PreTrainedModel", "TFPreTrainedModel"],
        model_kwargs: Dict[str, Any],
    ):
        model.__orig_forward = model.forward
        model.forward = model.extract_feature

        super().__init__(config, model, model_kwargs)

    def __exit__(self, exc_type, exc_value, traceback):
        super().__exit__(exc_type, exc_value, traceback)
        self._model.forward = self._model.__orig_forward


def llava_vision_embed_forward(self, pixel_values):
    image_outputs = self.vision_tower(pixel_values, output_hidden_states=True)
    # this is not memory efficient at all (output_hidden_states=True) will save all the hidden stated.
    selected_image_feature = image_outputs.hidden_states[self.config.vision_feature_layer]

    if self.config.vision_feature_select_strategy == "default":
        selected_image_feature = selected_image_feature[:, 1:]
    elif self.config.vision_feature_select_strategy == "full":
        selected_image_feature = selected_image_feature
    else:
        raise ValueError(f"Unexpected select feature strategy: {self.config.vision_feature_select_strategy}")

    image_features = self.multi_modal_projector(selected_image_feature)
    return image_features


class LlavaImageEmbeddingModelPatcher(ModelPatcher):
    def __init__(
        self,
        config: "OnnxConfig",
        model: Union["PreTrainedModel", "TFPreTrainedModel"],
        model_kwargs: Dict[str, Any],
    ):
        model.__orig_forward = model.forward
        model.forward = types.MethodType(llava_vision_embed_forward, model)

        super().__init__(config, model, model_kwargs)

    def __exit__(self, exc_type, exc_value, traceback):
        super().__exit__(exc_type, exc_value, traceback)
        self._model.forward = self._model.__orig_forward<|MERGE_RESOLUTION|>--- conflicted
+++ resolved
@@ -1556,15 +1556,12 @@
     def __enter__(self):
         super().__enter__()
 
-<<<<<<< HEAD
-=======
         # currently, long RoPE can not be traced for long context support, disable it for avoid potential accuracy issues
         if self._model.config.max_position_embeddings != getattr(
             self._model.config, "original_max_position_embeddings", self._model.config.max_position_embeddings
         ):
             self._model.config.max_position_embeddings = self._model.config.original_max_position_embeddings
 
->>>>>>> 9cc0ee41
         if is_transformers_version(">=", "4.42.0"):
             self._model.model._orig_forward = self._model.model.forward
             self._model.model.forward = types.MethodType(phi3_442_forward, self._model.model)
