#  Copyright 2024 The HuggingFace Team. All rights reserved.
#
#  Licensed under the Apache License, Version 2.0 (the "License");
#  you may not use this file except in compliance with the License.
#  You may obtain a copy of the License at
#
#      http://www.apache.org/licenses/LICENSE-2.0
#
#  Unless required by applicable law or agreed to in writing, software
#  distributed under the License is distributed on an "AS IS" BASIS,
#  WITHOUT WARRANTIES OR CONDITIONS OF ANY KIND, either express or implied.
#  See the License for the specific language governing permissions and
#  limitations under the License.

import functools
import inspect
import logging as log
import math
import types
from typing import TYPE_CHECKING, Any, Dict, List, Optional, Tuple, Union

import torch
import torch.nn.functional as F
from transformers import PreTrainedModel, TFPreTrainedModel
from transformers.modeling_outputs import BaseModelOutputWithPast, BaseModelOutputWithPooling
from transformers.models.speecht5.modeling_speecht5 import SpeechT5EncoderWithSpeechPrenet
from transformers.utils import is_tf_available

from optimum.exporters.onnx.base import OnnxConfig
from optimum.exporters.onnx.model_patcher import (
    UNSUPPORTED_OPS_PATCHING_SPEC,
    DecoderModelPatcher,
    ModelPatcher,
    PatchingSpec,
    Seq2SeqModelPatcher,
    override_arguments,
)
from optimum.intel.utils.import_utils import (
    _openvino_version,
    _torch_version,
    _transformers_version,
    is_diffusers_version,
    is_openvino_version,
    is_torch_version,
    is_transformers_version,
)


if TYPE_CHECKING:
    from transformers.cache_utils import Cache
    from transformers.modeling_utils import PreTrainedModel

    from optimum.exporters.onnx.config import OnnxConfig

    if is_tf_available():
        from transformers.modeling_tf_utils import TFPreTrainedModel


def ov_compatible_repeat_interleave(input_tensor, repeats, dim=None, output_size=None):
    """
    Custom implementation of torch.repeat_interleave without using torch.repeat_interleave.

    Args:
        input_tensor (torch.Tensor): The input tensor.
        repeats (int or torch.Tensor): The number of repetitions for each element.
        dim (int, optional): The dimension along which to repeat. Defaults to None.

    Returns:
        torch.Tensor: The repeated tensor.
    """
    result = torch.repeat_interleave(input_tensor, repeats=repeats, dim=dim)

    return result


def patch_unsupported_ops():
    spec_idx = -1
    for idx, spec in enumerate(UNSUPPORTED_OPS_PATCHING_SPEC):
        if spec.name == "repeat_interleave":
            spec_idx = idx
            break
    repreate_interlive_spec = PatchingSpec(
        torch.Tensor, "repeat_interleave", ov_compatible_repeat_interleave, torch.Tensor.repeat_interleave
    )
    if spec_idx != -1:
        UNSUPPORTED_OPS_PATCHING_SPEC[spec_idx] = repreate_interlive_spec
    else:
        UNSUPPORTED_OPS_PATCHING_SPEC.append(repreate_interlive_spec)


BETTERTRANSFORMER_IGNORE = [
    "codegen",
]

# in transformers 4.45 gpt_neo has SDPA
if is_transformers_version(">=", "4.44.99"):
    BETTERTRANSFORMER_IGNORE.append("gpt_neo")

patch_unsupported_ops()


def patch_model_with_bettertransformer(model):
    COLOR_RED = "\033[1;31m"
    COLOR_RESET = "\033[0m"

    # check that the model has not yet been pathced
    if hasattr(model, "use_bettertransformer") and model.use_bettertransformer is True:
        return model

    if is_transformers_version("<", "4.36") or is_torch_version("<", "2.1.1"):
        log.warning(
            COLOR_RED
            + "[WARNING] For good performance with stateful models, transformers>=4.36.2 and PyTorch>=2.1.1 are required. "
            f"This Python environment has Transformers {_transformers_version} and PyTorch {_torch_version}. "
            "Consider upgrading PyTorch and Transformers, for example by running "
            "`pip install --upgrade --upgrade-strategy eager optimum[openvino]`, and export the model again"
            + COLOR_RESET
        )

    if (
        getattr(model.config, "model_type") in {"gpt_bigcode", "llama", "gemma"}
        and is_transformers_version(">=", "4.38")
        and is_openvino_version("<", "2024.1.0-14612")
    ):
        # display commit-id only when a nightly/prerelease of OpenVINO is installed.
        display_version = (
            _openvino_version.split("-")[0] if is_openvino_version("<=", "2024.0.0-14509") else _openvino_version
        )
        log.warning(
            COLOR_RED
            + f"[WARNING] Stateful models are not supported for Llama, Gemma and GPTBigCode with Transformers "
            f"{_transformers_version} and OpenVINO {display_version}. For good performance, consider using a nightly OpenVINO build: "
            "https://docs.openvino.ai/2024/get-started/install-openvino.html. For gpt-bigcode and llama models, "
            "it is also an option to downgrade transformers: `pip install transformers==4.37.2`" + COLOR_RESET
        )

    # model already has required SDPA implementation
    if getattr(model, "_supports_sdpa", False) and getattr(model.config, "_attn_implementation", "eager") == "sdpa":
        return model

    if model.config.model_type in BETTERTRANSFORMER_IGNORE:
        return model

    try:
        model = model.to_bettertransformer()
    except Exception as e:
        log.warning(
            f"Cannot apply model.to_bettertransformer because of the exception:\n{e}."
            " Usage model with stateful=True may be non-effective if model does not contain torch.functional.scaled_dot_product_attention"
        )
        return model

    return model


def patch_update_causal_mask(
    model, transformers_version, inner_model_name="model", patch_fn=None, patch_extrnal_model=False
):
    if is_transformers_version(">=", transformers_version):
        inner_model = getattr(model, inner_model_name, None) if not patch_extrnal_model else model
        if inner_model is not None:
            if hasattr(inner_model, "_update_causal_mask"):
                inner_model._orig_update_causal_mask = inner_model._update_causal_mask
            patch_fn = patch_fn or _llama_gemma_update_causal_mask
            inner_model._update_causal_mask = types.MethodType(patch_fn, inner_model)


def unpatch_update_causal_mask(model, inner_model_name="model", patch_extrnal_model=False):
    inner_model = getattr(model, inner_model_name, None) if not patch_extrnal_model else model
    if inner_model is not None and hasattr(inner_model, "_orig_update_causal_mask"):
        inner_model._update_causal_mask = inner_model._orig_update_causal_mask


# initialization of sin/cos cached in bf16/fp16 leads to accuracy loss
# reinitialize them to save in float32 before export
def _reinitialize_cos_sin_cached_fp32(rotary_emb):
    if rotary_emb.cos_cached.dtype != torch.float32:
        rotary_emb._set_cos_sin_cache(
            seq_len=rotary_emb.max_position_embeddings, device=rotary_emb.inv_freq.device, dtype=torch.float32
        )


def _mixtral_sparse_moe_block_forward(self, hidden_states: torch.Tensor) -> torch.Tensor:
    """ """
    batch_size, sequence_length, hidden_dim = hidden_states.shape
    hidden_states = hidden_states.view(-1, hidden_dim)
    # router_logits: (batch * sequence_length, n_experts)
    router_logits = self.gate(hidden_states)

    routing_weights = F.softmax(router_logits, dim=1, dtype=torch.float)
    routing_weights, selected_experts = torch.topk(routing_weights, self.top_k, dim=-1)
    routing_weights /= routing_weights.sum(dim=-1, keepdim=True)
    # we cast back to the input dtype
    routing_weights = routing_weights.to(hidden_states.dtype)

    final_hidden_states = torch.zeros(
        (batch_size * sequence_length, hidden_dim), dtype=hidden_states.dtype, device=hidden_states.device
    )

    # One hot encode the selected experts to create an expert mask
    # this will be used to easily index which expert is going to be sollicitated
    expert_mask = torch.nn.functional.one_hot(selected_experts, num_classes=self.num_experts).permute(2, 1, 0)

    # Loop over all available experts in the model and perform the computation on each expert
    for expert_idx in range(self.num_experts):
        expert_layer = self.experts[expert_idx]
        idx, top_x = torch.where(expert_mask[expert_idx])

        # Index the correct hidden states and compute the expert hidden state for
        # the current expert. We need to make sure to multiply the output hidden
        # states by `routing_weights` on the corresponding tokens (top-1 and top-2)
        current_state = hidden_states[None, top_x].reshape(-1, hidden_dim)
        if is_transformers_version("<", "4.37.0"):
            current_hidden_states = expert_layer(current_state, routing_weights[top_x, idx, None])
        else:
            current_hidden_states = expert_layer(current_state) * routing_weights[top_x, idx, None]

        final_hidden_states.index_add_(0, top_x, current_hidden_states.to(hidden_states.dtype))
    final_hidden_states = final_hidden_states.reshape(batch_size, sequence_length, hidden_dim)
    return final_hidden_states, router_logits


class MixtralModelPatcher(DecoderModelPatcher):
    def __enter__(self):
        super().__enter__()
        patch_update_causal_mask(self._model, "4.42.0")

        for layer in self._model.model.layers:
            layer.block_sparse_moe._unpatched_forward = layer.block_sparse_moe.forward
            layer.block_sparse_moe.forward = types.MethodType(
                _mixtral_sparse_moe_block_forward, layer.block_sparse_moe
            )
            if is_transformers_version("<", "4.44.99"):
                _reinitialize_cos_sin_cached_fp32(layer.self_attn.rotary_emb)

    def __exit__(self, exc_type, exc_value, traceback):
        super().__exit__(exc_type, exc_value, traceback)
        if hasattr(self._model.model, "_orig_update_causal_mask"):
            self._model.model._update_causal_mask = self._model.model._orig_update_causal_mask

        for layer in self._model.model.layers:
            layer.block_sparse_moe.forward = layer.block_sparse_moe._unpatched_forward


class ArcticModelPatcher(MixtralModelPatcher):
    def __enter__(self):
        # model initialize some weights for matrix multiplication in bfloat16, that lead to inconsistency of dtype
        try:
            self._model.to(torch.float32)
        except Exception:
            pass

        super().__enter__()


def _chatglm_transformer_forward(
    self,
    input_ids,
    position_ids: Optional[torch.Tensor] = None,
    attention_mask: Optional[torch.BoolTensor] = None,
    full_attention_mask: Optional[torch.BoolTensor] = None,
    past_key_values: Optional[Tuple[Tuple[torch.Tensor, torch.Tensor], ...]] = None,
    inputs_embeds: Optional[torch.Tensor] = None,
    use_cache: Optional[bool] = None,
    output_hidden_states: Optional[bool] = None,
    return_dict: Optional[bool] = None,
):
    output_hidden_states = (
        output_hidden_states if output_hidden_states is not None else self.config.output_hidden_states
    )
    use_cache = use_cache if use_cache is not None else self.config.use_cache
    return_dict = return_dict if return_dict is not None else self.config.use_return_dict

    batch_size, seq_length = input_ids.shape

    if inputs_embeds is None:
        inputs_embeds = self.embedding(input_ids)

    if getattr(self, "pre_seq_len", None) is not None:
        if past_key_values is None:
            past_key_values = self.get_prompt(
                batch_size=batch_size,
                device=input_ids.device,
                dtype=inputs_embeds.dtype,
            )
        if attention_mask is not None:
            attention_mask = torch.cat(
                [
                    attention_mask.new_ones((batch_size, self.pre_seq_len)),
                    attention_mask,
                ],
                dim=-1,
            )

    if full_attention_mask is None:
        if past_key_values is not None:
            full_attention_mask = torch.ones(
                batch_size,
                seq_length,
                seq_length,
                device=input_ids.device,
                dtype=torch.float,
            ) * float("-inf")
            full_attention_mask.triu_(diagonal=1)
            past_length = 0
            if past_key_values:
                past_length = past_key_values[0][0].shape[0]
            if past_length:
                full_attention_mask = torch.cat(
                    (
                        torch.zeros(batch_size, seq_length, past_length, device=input_ids.device),
                        full_attention_mask,
                    ),
                    dim=-1,
                )
            full_attention_mask.unsqueeze_(1)

    # Rotary positional embeddings
    rotary_pos_emb = self.rotary_pos_emb(self.seq_length)
    if position_ids is not None:
        rotary_pos_emb = rotary_pos_emb[position_ids]
    else:
        rotary_pos_emb = rotary_pos_emb[None, :seq_length]
    rotary_pos_emb = rotary_pos_emb.transpose(0, 1).contiguous()

    # Run encoder.
    hidden_states, presents, all_hidden_states, all_self_attentions = self.encoder(
        inputs_embeds,
        full_attention_mask,
        rotary_pos_emb=rotary_pos_emb,
        kv_caches=past_key_values,
        use_cache=use_cache,
        output_hidden_states=output_hidden_states,
    )

    if not return_dict:
        return tuple(v for v in [hidden_states, presents, all_hidden_states, all_self_attentions] if v is not None)

    return BaseModelOutputWithPast(
        last_hidden_state=hidden_states,
        past_key_values=presents,
        hidden_states=all_hidden_states,
        attentions=all_self_attentions,
    )


def _chatglm2_get_context_layer(query_layer: torch.Tensor, key_layer: torch.Tensor, value_layer: torch.Tensor):
    mask = torch.zeros((query_layer.shape[-2], key_layer.shape[-2]), dtype=query_layer.dtype)
    if query_layer.shape[2] == key_layer.shape[2]:
        tmp_mask = torch.ones((query_layer.shape[-2], key_layer.shape[-2]), dtype=torch.bool).triu(diagonal=1)
        mask.masked_fill_(tmp_mask, float("-inf"))

    context_layer = torch.nn.functional.scaled_dot_product_attention(
        query_layer, key_layer, value_layer, attn_mask=mask
    )
    return context_layer


def _chatglm2_core_attention_forward(self, query_layer, key_layer, value_layer, attention_mask):
    query_layer, key_layer, value_layer = [k.permute(1, 2, 0, 3) for k in [query_layer, key_layer, value_layer]]
    if attention_mask is None:
        context_layer = _chatglm2_get_context_layer(query_layer, key_layer, value_layer)
    else:
        context_layer = torch.nn.functional.scaled_dot_product_attention(
            query_layer, key_layer, value_layer, attention_mask
        )
    context_layer = context_layer.permute(2, 0, 1, 3)
    new_context_layer_shape = context_layer.size()[:-2] + (self.hidden_size_per_partition,)
    context_layer = context_layer.reshape(*new_context_layer_shape)

    return context_layer


def _glm4_core_attention_forward(self, query_layer, key_layer, value_layer, attention_mask):
    causal_mask = torch.zeros_like(attention_mask, dtype=torch.float32)
    causal_mask.masked_fill_(attention_mask, float("-inf"))
    context_layer = torch.nn.functional.scaled_dot_product_attention(query_layer, key_layer, value_layer, causal_mask)
    context_layer = context_layer.transpose(1, 2).contiguous()
    new_context_layer_shape = context_layer.size()[:-2] + (self.hidden_size_per_partition,)
    context_layer = context_layer.reshape(*new_context_layer_shape)
    return context_layer


class ChatGLMModelPatcher(DecoderModelPatcher):
    def __init__(
        self,
        config: "OnnxConfig",
        model: Union["PreTrainedModel", "TFPreTrainedModel"],
        model_kwargs: Dict[str, Any],
    ):
        super().__init__(config, model, model_kwargs)
        self.is_v4 = hasattr(self._model.config, "rope_ratio")

    def __enter__(self):
        super().__enter__()

        if not self.is_v4:
            self._model.transformer._orig_forward = self._model.transformer.forward
            self._model.transformer.forward = types.MethodType(_chatglm_transformer_forward, self._model.transformer)
        for block in self._model.transformer.encoder.layers:
            block.self_attention.core_attention._orig_forward = block.self_attention.core_attention.forward
            block.self_attention.core_attention.forward = types.MethodType(
                _chatglm2_core_attention_forward if not self.is_v4 else _glm4_core_attention_forward,
                block.self_attention.core_attention,
            )

    def __exit__(self, exc_type, exc_value, traceback):
        super().__exit__(exc_type, exc_value, traceback)
        if hasattr(self._model.transformer, "_orig_forward"):
            self._model.transformer.forward = self._model.transformer._orig_forward
        for block in self._model.transformer.encoder.layers:
            block.self_attention.core_attention.forward = block.self_attention.core_attention._orig_forward


# adopted from
# https://github.com/huggingface/transformers/blob/v4.39.3/src/transformers/models/gemma/modeling_gemma.py#L965
# https://github.com/huggingface/transformers/blob/v4.39.3/src/transformers/models/llama/modeling_llama.py#L1058
def _llama_gemma_update_causal_mask_legacy(self, attention_mask, input_tensor, cache_position, past_seen_tokens=None):
    from transformers.modeling_attn_mask_utils import AttentionMaskConverter

    if self.config._attn_implementation == "sdpa" and past_seen_tokens is not None:
        # For SDPA, when possible, we will rely on its `is_causal` argument instead of its `attn_mask` argument,
        # in order to dispatch on Flash Attention 2.
        if AttentionMaskConverter._ignore_causal_mask_sdpa(
            attention_mask, inputs_embeds=input_tensor, past_key_values_length=past_seen_tokens
        ):
            return None

    dtype, device = input_tensor.dtype, input_tensor.device

    # difference with original modeling
    # using minimum from dtype with larger bandwith (floa32) may lead to overflow
    # during execution on platforms with default lower precision (bfloat16, float16)
    min_dtype = torch.finfo(torch.float16).min
    sequence_length = input_tensor.shape[1]
    # difference with original modeling
    if hasattr(getattr(self.layers[0], "self_attn", {}), "past_key_value"):  # static cache
        target_length = self.config.max_position_embeddings
    else:  # dynamic cache
        if past_seen_tokens is not None:
            current_length = past_seen_tokens + sequence_length + 1
        # TODO : remove after support of transformers >= v4.40.0
        else:
            current_length = cache_position[-1] + 1

        target_length = attention_mask.shape[-1] if isinstance(attention_mask, torch.Tensor) else current_length

    # difference with original modeling
    causal_mask = torch.full((sequence_length, target_length), fill_value=1, dtype=dtype, device=device) * min_dtype

    if sequence_length != 1:
        causal_mask = torch.triu(causal_mask, diagonal=1)
    causal_mask *= torch.arange(target_length, device=device) > cache_position.reshape(-1, 1)
    causal_mask = causal_mask[None, None, :, :].expand(input_tensor.shape[0], 1, -1, -1)
    if attention_mask is not None:
        causal_mask = causal_mask.clone()  # copy to contiguous memory for in-place edit
        if attention_mask.dim() == 2:
            mask_length = attention_mask.shape[-1]
            padding_mask = causal_mask[..., :mask_length].eq(0.0) * attention_mask[:, None, None, :].eq(0.0)
            causal_mask[..., :mask_length] = causal_mask[..., :mask_length].masked_fill(padding_mask, min_dtype)
        elif attention_mask.dim() == 4:
            # backwards compatibility: we allow passing a 4D attention mask shorter than the input length with
            # cache. In that case, the 4D attention mask attends to the newest tokens only.
            if attention_mask.shape[-2] < cache_position[0] + sequence_length:
                offset = cache_position[0]
            else:
                offset = 0
            mask_shape = attention_mask.shape
            mask_slice = (attention_mask.eq(0.0)).to(dtype=dtype) * min_dtype
            causal_mask[
                : mask_shape[0], : mask_shape[1], offset : mask_shape[2] + offset, : mask_shape[3]
            ] = mask_slice

    if (
        self.config._attn_implementation == "sdpa"
        and attention_mask is not None
        and attention_mask.device.type == "cuda"
    ):
        # Attend to all tokens in fully masked rows in the causal_mask, for example the relevant first rows when
        # using left padding. This is required by F.scaled_dot_product_attention memory-efficient attention path.
        # Details: https://github.com/pytorch/pytorch/issues/110213
        causal_mask = AttentionMaskConverter._unmask_unattended(causal_mask, min_dtype)

    return causal_mask


# adopted from https://github.com/huggingface/transformers/blob/f4014e75db0190792b3feeccfc5dc5b5f9f0ce7b/src/transformers/models/llama/modeling_llama.py#L1036
def _llama_gemma_update_causal_mask_latest(
    self,
    attention_mask,
    input_tensor,
    cache_position,
    past_key_values,
    output_attentions,
):
    from transformers.cache_utils import StaticCache
    from transformers.modeling_attn_mask_utils import AttentionMaskConverter

    # TODO: As of torch==2.2.0, the `attention_mask` passed to the model in `generate` is 2D and of dynamic length even when the static
    # KV cache is used. This is an issue for torch.compile which then recaptures cudagraphs at each decode steps due to the dynamic shapes.
    # (`recording cudagraph tree for symint key 13`, etc.), which is VERY slow. A workaround is `@torch.compiler.disable`, but this prevents using
    # `fullgraph=True`. See more context in https://github.com/huggingface/transformers/pull/29114

    if self.config._attn_implementation == "flash_attention_2":
        if attention_mask is not None and 0.0 in attention_mask:
            return attention_mask
        return None

    # For SDPA, when possible, we will rely on its `is_causal` argument instead of its `attn_mask` argument, in
    # order to dispatch on Flash Attention 2. This feature is not compatible with static cache, as SDPA will fail
    # to infer the attention mask.
    past_seen_tokens = past_key_values.get_seq_length() if past_key_values is not None else 0
    using_static_cache = isinstance(past_key_values, StaticCache)

    # When output attentions is True, sdpa implementation's forward method calls the eager implementation's forward
    if self.config._attn_implementation == "sdpa" and not using_static_cache and not output_attentions:
        if AttentionMaskConverter._ignore_causal_mask_sdpa(
            attention_mask,
            inputs_embeds=input_tensor,
            past_key_values_length=past_seen_tokens,
            is_training=self.training,
        ):
            return None

    dtype, device = input_tensor.dtype, input_tensor.device
    # difference with original modeling
    # using minimum from dtype with larger bandwith (floa32) may lead to overflow
    # during execution on platforms with default lower precision (bfloat16, float16)
    min_dtype = torch.finfo(torch.float16).min

    sequence_length = input_tensor.shape[1]
    if using_static_cache:
        target_length = past_key_values.get_max_length()
    else:
        target_length = (
            attention_mask.shape[-1]
            if isinstance(attention_mask, torch.Tensor)
            else past_seen_tokens + sequence_length + 1
        )

    if attention_mask is not None and attention_mask.dim() == 4:
        # in this case we assume that the mask comes already in inverted form and requires no inversion or slicing
        if attention_mask.max() != 0:
            raise ValueError("Custom 4D attention mask should be passed in inverted form with max==0`")
        causal_mask = attention_mask
    else:
        # difference with original modeling
        causal_mask = (
            torch.full((sequence_length, target_length), fill_value=1, dtype=dtype, device=device) * min_dtype
        )

        if sequence_length != 1:
            causal_mask = torch.triu(causal_mask, diagonal=1)
        causal_mask *= torch.arange(target_length, device=device) > cache_position.reshape(-1, 1)
        causal_mask = causal_mask[None, None, :, :].expand(input_tensor.shape[0], 1, -1, -1)
        if attention_mask is not None:
            causal_mask = causal_mask.clone()  # copy to contiguous memory for in-place edit
            mask_length = attention_mask.shape[-1]
            padding_mask = causal_mask[:, :, :, :mask_length] + attention_mask[:, None, None, :]
            padding_mask = padding_mask == 0
            causal_mask[:, :, :, :mask_length] = causal_mask[:, :, :, :mask_length].masked_fill(
                padding_mask, min_dtype
            )
    if (
        self.config._attn_implementation == "sdpa"
        and attention_mask is not None
        and attention_mask.device.type == "cuda"
        and not output_attentions
    ):
        # Attend to all tokens in fully masked rows in the causal_mask, for example the relevant first rows when
        # using left padding. This is required by F.scaled_dot_product_attention memory-efficient attention path.
        # Details: https://github.com/pytorch/pytorch/issues/110213
        causal_mask = AttentionMaskConverter._unmask_unattended(causal_mask, min_dtype)

    return causal_mask


# TODO : deprecate _llama_gemma_update_causal_mask_legacy when transformers>=4.41.0
if is_transformers_version(">", "4.40.2"):
    _llama_gemma_update_causal_mask = _llama_gemma_update_causal_mask_latest
else:
    _llama_gemma_update_causal_mask = _llama_gemma_update_causal_mask_legacy


def llama_gemma_rotary_emb_forward(self, x, position_ids, seq_len=None):
    # adopted from https://github.com/huggingface/transformers/blob/main/src/transformers/models/gemma/modeling_gemma.py#L104
    _seq_len = torch.max(position_ids) + 1 if seq_len is None else seq_len
    if _seq_len > self.embed_positions.shape[0]:
        if seq_len is None:
            return self._orig_forward(x, position_ids)
        else:
            return self._orig_forward(x, position_ids, seq_len)
    sincos = self.embed_positions[position_ids]
    sin, cos = torch.split(sincos, sincos.shape[-1] // 2, dim=-1)
    return cos, sin


def create_sinusoidal_positions(num_pos: int, dim: int, base: int = 10000, inv_freq=None) -> torch.Tensor:
    # adopted from https://github.com/huggingface/transformers/blob/main/src/transformers/models/llama/modeling_llama.py#L101
    if inv_freq is None:
        inv_freq = 1.0 / (base ** (torch.arange(0, dim, 2, dtype=torch.int64) / dim))

    sinusoid_inp = torch.einsum("i , j -> i j", torch.arange(num_pos, dtype=torch.int64).float(), inv_freq).float()
    emb = torch.cat((sinusoid_inp, sinusoid_inp), dim=-1)
    return torch.cat((torch.sin(emb), torch.cos(emb)), dim=1)


def register_sin_cos_buffer(model):
    max_positions = model.config.max_position_embeddings

    # cos/sin for rotary position embeddings also having issues with bf16 and efficiency due to calculation on each step
    # use precomputed

    rotary_emb = model.model.layers[0].self_attn.rotary_emb
    dim, base = None, None
    inv_freq = getattr(rotary_emb, "inv_freq", None)
    if inv_freq is None:
        base = rotary_emb.base
        dim = rotary_emb.dim
    embed_positions = create_sinusoidal_positions(max_positions, dim, base, inv_freq)

    for layer in model.model.layers:
        layer.self_attn.rotary_emb.register_buffer("embed_positions", embed_positions)
        layer.self_attn.rotary_emb._orig_forward = layer.self_attn.rotary_emb.forward

        layer.self_attn.rotary_emb.forward = types.MethodType(
            llama_gemma_rotary_emb_forward, layer.self_attn.rotary_emb
        )


class LlamaModelPatcher(DecoderModelPatcher):
    def __enter__(self):
        super().__enter__()

        # llama/gemma has some accuracy issues with bf16 with transformers >= 4.39
        # fill causal mask in slightly different way for avoid overflow on some platforms
        patch_update_causal_mask(self._model, "4.39.0", "model" if hasattr(self._model, "model") else "transformer")

    def __exit__(self, exc_type, exc_value, traceback):
        super().__exit__(exc_type, exc_value, traceback)
        unpatch_update_causal_mask(self._model, "model" if hasattr(self._model, "model") else "transformer")


# copied from https://github.com/huggingface/transformers/commit/57d7594a79a9f5d835abf2d4d384db0e4818e548 to unblock export with transformers 4.42
def _mistral_update_causal_mask(
    self,
    attention_mask: torch.Tensor,
    input_tensor: torch.Tensor,
    cache_position: torch.Tensor,
    past_key_values: "Cache",
    use_cache: bool,
    output_attentions: bool,
):
    from transformers.cache_utils import SlidingWindowCache, StaticCache
    from transformers.modeling_attn_mask_utils import AttentionMaskConverter

    # TODO: As of torch==2.2.0, the `attention_mask` passed to the model in `generate` is 2D and of dynamic length even when the static
    # KV cache is used. This is an issue for torch.compile which then recaptures cudagraphs at each decode steps due to the dynamic shapes.
    # (`recording cudagraph tree for symint key 13`, etc.), which is VERY slow. A workaround is `@torch.compiler.disable`, but this prevents using
    # `fullgraph=True`. See more context in https://github.com/huggingface/transformers/pull/29114

    if self._attn_implementation == "flash_attention_2":
        if attention_mask is not None and use_cache:
            is_padding_right = attention_mask[:, -1].sum().item() != input_tensor.size()[0]
            if is_padding_right:
                raise ValueError(
                    "You are attempting to perform batched generation with padding_side='right'"
                    " this may lead to unexpected behaviour for Flash Attention version of Mistral. Make sure to "
                    " call `tokenizer.padding_side  = 'left'` before tokenizing the input. "
                )
        if attention_mask is not None and 0.0 in attention_mask:
            return attention_mask
        return None

    # For SDPA, when possible, we will rely on its `is_causal` argument instead of its `attn_mask` argument, in
    # order to dispatch on Flash Attention 2. This feature is not compatible with static cache, as SDPA will fail
    # to infer the attention mask.

    # cache_position must be valid here no matter which cache we use
    past_seen_tokens = cache_position[0] if past_key_values is not None else 0
    using_static_cache = isinstance(past_key_values, StaticCache)
    using_sliding_window_cache = isinstance(past_key_values, SlidingWindowCache)

    if (
        self.config._attn_implementation == "sdpa"
        and not (using_static_cache or using_sliding_window_cache)
        and not output_attentions
    ):
        if AttentionMaskConverter._ignore_causal_mask_sdpa(
            attention_mask,
            inputs_embeds=input_tensor,
            past_key_values_length=past_seen_tokens,
            sliding_window=self.config.sliding_window,
            is_training=self.training,
        ):
            return None

    dtype, device = input_tensor.dtype, input_tensor.device
    min_dtype = torch.finfo(torch.float16).min
    sequence_length = input_tensor.shape[1]
    # SlidingWindowCache
    if using_sliding_window_cache:
        target_length = max(sequence_length, self.config.sliding_window)
    # StaticCache
    elif using_static_cache:
        target_length = past_key_values.get_max_length()
    # DynamicCache or no cache
    else:
        target_length = (
            attention_mask.shape[-1]
            if isinstance(attention_mask, torch.Tensor)
            else past_seen_tokens + sequence_length + 1
        )

    if attention_mask is not None and attention_mask.dim() == 4:
        # in this case we assume that the mask comes already in inverted form and requires no inversion or slicing
        if attention_mask.max() != 0:
            raise ValueError("Custom 4D attention mask should be passed in inverted form with max==0`")
        causal_mask = attention_mask
    else:
        causal_mask = torch.full((sequence_length, target_length), fill_value=min_dtype, dtype=dtype, device=device)
        exclude_mask = torch.arange(target_length, device=device) > cache_position.reshape(-1, 1)
        if self.config.sliding_window is not None:
            if not using_sliding_window_cache or sequence_length > self.config.sliding_window:
                exclude_mask = exclude_mask.bitwise_or(
                    torch.arange(target_length, device=device)
                    <= (cache_position.reshape(-1, 1) - self.config.sliding_window)
                )
        causal_mask *= exclude_mask
        causal_mask = causal_mask[None, None, :, :].expand(input_tensor.shape[0], 1, -1, -1)
        if attention_mask is not None:
            causal_mask = causal_mask.clone()  # copy to contiguous memory for in-place edit
            if attention_mask.dim() == 2:
                mask_length = attention_mask.shape[-1]
                padding_mask = causal_mask[:, :, :, :mask_length] + attention_mask[:, None, None, :]
                padding_mask = padding_mask == 0
                causal_mask[:, :, :, :mask_length] = causal_mask[:, :, :, :mask_length].masked_fill(
                    padding_mask, min_dtype
                )

    if (
        self.config._attn_implementation == "sdpa"
        and attention_mask is not None
        and attention_mask.device.type == "cuda"
        and not output_attentions
    ):
        # Attend to all tokens in fully masked rows in the causal_mask, for example the relevant first rows when
        # using left padding. This is required by F.scaled_dot_product_attention memory-efficient attention path.
        # Details: https://github.com/pytorch/pytorch/issues/110213
        causal_mask = AttentionMaskConverter._unmask_unattended(causal_mask, min_dtype)

    return causal_mask


class MistralModelPatcher(DecoderModelPatcher):
    def __enter__(self):
        super().__enter__()
        if is_transformers_version(">=", "4.42.0") and is_transformers_version("<", "4.48.0"):
            # apply fix https://github.com/huggingface/transformers/commit/57d7594a79a9f5d835abf2d4d384db0e4818e548
            self._model.model._orig_update_causal_mask = self._model.model._update_causal_mask
            self._model.model._update_causal_mask = types.MethodType(_mistral_update_causal_mask, self._model.model)

        else:
            for layer in self._model.model.layers:
                if hasattr(layer.self_attn, "rotary_emb"):
                    _reinitialize_cos_sin_cached_fp32(layer.self_attn.rotary_emb)

    def __exit__(self, exc_type, exc_value, traceback):
        super().__exit__(exc_type, exc_value, traceback)

        if hasattr(self._model.model, "_orig_update_causal_mask"):
            self._model.model._update_causal_mask = self._model.model._orig_update_causal_mask

        for layer in self._model.model.layers:
            if hasattr(layer.self_attn, "rotary_emb") and hasattr(layer.self_attn.rotary_emb, "_orig_forward"):
                layer.self_attn.rotary_emb.forward = layer.self_attn.rotary_emb._orig_forward


SUPPORT_SDPA = is_torch_version(">", "2.1.0")


def _qwen_rotate_half(x):
    from einops import rearrange

    x = rearrange(x, "... (j d) -> ... j d", j=2)
    x1, x2 = x.unbind(dim=-2)
    return torch.cat((-x2, x1), dim=-1)


def _qwen_apply_rotary_pos_emb(t, freqs):
    cos, sin = freqs
    rot_dim = freqs[0].shape[-1]
    cos, sin = freqs
    t_, t_pass_ = t[..., :rot_dim], t[..., rot_dim:]
    t_ = t_.float()
    t_pass_ = t_pass_.float()
    t_ = (t_ * cos) + (_qwen_rotate_half(t_) * sin)
    return torch.cat((t_, t_pass_), dim=-1).type_as(t)


def _qwen_quantize_cache_v(fdata, bits, qmax, qmin):
    # b, s, head, h-dim->b, head, s, h-dim
    qtype = torch.uint8
    device = fdata.device
    shape = fdata.shape

    fdata_cal = torch.flatten(fdata, 2)
    fmax = torch.amax(fdata_cal, dim=-1, keepdim=True)
    fmin = torch.amin(fdata_cal, dim=-1, keepdim=True)
    # Compute params
    if qmax.device != fmax.device:
        qmax = qmax.to(device)
        qmin = qmin.to(device)
    scale = (fmax - fmin) / (qmax - qmin)
    zero = qmin - fmin / scale
    scale = scale.unsqueeze(-1).repeat(1, 1, shape[2], 1).contiguous()
    zero = zero.unsqueeze(-1).repeat(1, 1, shape[2], 1).contiguous()
    # Quantize
    res_data = fdata / scale + zero
    qdata = torch.clamp(res_data, qmin, qmax).to(qtype)
    return qdata.contiguous(), scale, zero


def _qwen_attention_forward(
    self,
    hidden_states: Optional[Tuple[torch.FloatTensor]],
    rotary_pos_emb_list: Optional[List[List[torch.Tensor]]] = None,
    layer_past: Optional[Tuple[torch.Tensor]] = None,
    attention_mask: Optional[torch.FloatTensor] = None,
    head_mask: Optional[torch.FloatTensor] = None,
    encoder_hidden_states: Optional[torch.Tensor] = None,
    encoder_attention_mask: Optional[torch.FloatTensor] = None,
    output_attentions: Optional[bool] = False,
    use_cache: Optional[bool] = False,
):
    mixed_x_layer = self.c_attn(hidden_states)

    query, key, value = mixed_x_layer.split(self.split_size, dim=2)

    query = self._split_heads(query, self.num_heads, self.head_dim)
    key = self._split_heads(key, self.num_heads, self.head_dim)
    value = self._split_heads(value, self.num_heads, self.head_dim)

    if rotary_pos_emb_list is not None:
        cur_len = query.shape[1]
        if len(rotary_pos_emb_list) == 1:
            rotary_pos_emb = rotary_pos_emb_list[0]
            rotary_pos_emb = [i[:, -cur_len:, :, :] for i in rotary_pos_emb]
            rotary_pos_emb = (rotary_pos_emb,) * 2
            q_pos_emb, k_pos_emb = rotary_pos_emb
            # Slice the pos emb for current inference
            query = _qwen_apply_rotary_pos_emb(query, q_pos_emb)
            key = _qwen_apply_rotary_pos_emb(key, k_pos_emb)
        else:
            query_list = []
            key_list = []
            for i, rotary_pos_emb in enumerate(rotary_pos_emb_list):
                rotary_pos_emb = [i[:, -cur_len:, :, :] for i in rotary_pos_emb]
                rotary_pos_emb = (rotary_pos_emb,) * 2
                q_pos_emb, k_pos_emb = rotary_pos_emb
                # Slice the pos emb for current inference
                query_list += [_qwen_apply_rotary_pos_emb(query[i : i + 1, :, :], q_pos_emb)]
                key_list += [_qwen_apply_rotary_pos_emb(key[i : i + 1, :, :], k_pos_emb)]
            query = torch.cat(query_list, dim=0)
            key = torch.cat(key_list, dim=0)

    if self.use_cache_quantization:
        key = _qwen_quantize_cache_v(key.permute(0, 2, 1, 3), bits=8, qmin=self.cache_qmin, qmax=self.cache_qmax)
        value = _qwen_quantize_cache_v(value.permute(0, 2, 1, 3), bits=8, qmin=self.cache_qmin, qmax=self.cache_qmax)

    if layer_past is not None:
        past_key, past_value = layer_past[0], layer_past[1]
        if self.use_cache_quantization:
            # use_cache_quantization:
            # present=((q_key,key_scale,key_zero_point),
            #          (q_value,value_scale,value_zero_point))
            key = (
                torch.cat((past_key[0], key[0]), dim=2),
                torch.cat((past_key[1], key[1]), dim=2),
                torch.cat((past_key[2], key[2]), dim=2),
            )
            value = (
                torch.cat((past_value[0], value[0]), dim=2),
                torch.cat((past_value[1], value[1]), dim=2),
                torch.cat((past_value[2], value[2]), dim=2),
            )
        else:
            # not use_cache_quantization:
            # present=(key,value)
            key = torch.cat((past_key, key), dim=1)
            value = torch.cat((past_value, value), dim=1)

    if use_cache:
        present = (key, value)
    else:
        present = None

    if self.use_logn_attn and not self.training:
        if self.use_cache_quantization:
            seq_start = key[0].size(2) - query.size(1)
            seq_end = key[0].size(2)
        else:
            seq_start = key.size(1) - query.size(1)
            seq_end = key.size(1)
        logn_tensor = self.logn_tensor[:, seq_start:seq_end, :, :].type_as(query)
        query = query * logn_tensor.expand_as(query)

    if self.use_flash_attn and not self.is_fp32 and query.is_cuda:
        q, k, v = query, key, value
        attn_output = self.core_attention_flash(q, k, v, attention_mask=attention_mask)
    else:
        registered_causal_mask = torch.tril(
            torch.ones((key.size(1), key.size(1)), dtype=torch.bool, device=key.device)
        ).view(1, 1, key.size(1), key.size(1))
        query = query.permute(0, 2, 1, 3)
        if not self.use_cache_quantization:
            key = key.permute(0, 2, 1, 3)
            value = value.permute(0, 2, 1, 3)

        if not self.use_cache_quantization and SUPPORT_SDPA:
            # For performance, using constant tril to generate causal_mask
            causal_mask = self.bias[:, :, key.size(-2) - query.size(-2) : key.size(-2), : key.size(-2)]
            if attention_mask is not None:
                attention_mask = attention_mask.expand(-1, -1, query.size(2), -1).masked_fill(
                    ~causal_mask, torch.finfo(query.dtype).min
                )
            else:
                attention_mask = causal_mask
            attn_output = F.scaled_dot_product_attention(query, key, value, attn_mask=attention_mask).transpose(1, 2)
            attn_weight = None
        else:
            attn_output, attn_weight = self._attn(query, key, value, registered_causal_mask, attention_mask, head_mask)
    context_layer = self._merge_heads(attn_output, self.num_heads, self.head_dim)

    attn_output = self.c_proj(context_layer)

    outputs = (attn_output, present)
    if output_attentions:
        if self.use_flash_attn and not self.is_fp32:
            raise ValueError("Cannot output attentions while using flash-attn")
        else:
            outputs += (attn_weight,)
    return outputs


class QwenModelPatcher(DecoderModelPatcher):
    def __init__(
        self,
        config: "OnnxConfig",
        model: Union["PreTrainedModel", "TFPreTrainedModel"],
        model_kwargs: Dict[str, Any],
    ):
        super().__init__(config, model, model_kwargs)

        self.original_fp16 = model.config.fp16
        self.original_bf16 = model.config.bf16
        model.config.bf16 = False
        model.config.fp16 = False
        if self.original_fp16 or self.original_bf16:
            # GPTQ models does to support casting to dtype
            try:
                model.to(torch.float32)
            except Exception:
                pass
        model.transformer.rotary_emb(2048)

    def __enter__(self):
        super().__enter__()
        max_positions = self._model.config.seq_length
        for block in self._model.transformer.h:
            block.attn._orig_forward = block.attn.forward
            # For performance, using constant tril to generate causal_mask
            block.attn.register_buffer(
                "bias",
                torch.tril(torch.ones((max_positions, max_positions), dtype=torch.bool)).view(
                    1, 1, max_positions, max_positions
                ),
                persistent=False,
            )
            block.attn.forward = types.MethodType(_qwen_attention_forward, block.attn)

    def __exit__(self, exc_type, exc_value, traceback):
        super().__exit__(exc_type, exc_value, traceback)
        for block in self._model.transformer.h:
            block.attn.forward = block.attn._orig_forward
        self._model.config.bf16 = self.original_bf16
        self._model.config.fp16 = self.original_fp16


def _baichuan13b_atten_forward(
    self,
    hidden_states: torch.Tensor,
    attention_mask: Optional[torch.Tensor] = None,
    past_key_value: Optional[Tuple[torch.Tensor]] = None,
    output_attentions: bool = False,
    use_cache: bool = True,
) -> Tuple[torch.Tensor, Optional[torch.Tensor], Optional[Tuple[torch.Tensor]]]:
    bsz, q_len, _ = hidden_states.size()

    proj = self.W_pack(hidden_states)
    proj = proj.unflatten(-1, (3, self.hidden_size)).unsqueeze(0).transpose(0, -2).squeeze(-2)
    query_states = proj[0].view(bsz, q_len, self.num_heads, self.head_dim).transpose(1, 2)
    key_states = proj[1].view(bsz, q_len, self.num_heads, self.head_dim).transpose(1, 2)
    value_states = proj[2].view(bsz, q_len, self.num_heads, self.head_dim).transpose(1, 2)

    kv_seq_len = key_states.shape[-2]
    if past_key_value is not None:
        kv_seq_len += past_key_value[0].shape[-2]

    if past_key_value is not None:
        # reuse k, v, self_attention
        if attention_mask is not None:
            attention_mask = attention_mask[:, :, -key_states.shape[-2] :, :]
        key_states = torch.cat([past_key_value[0], key_states], dim=2)
        value_states = torch.cat([past_key_value[1], value_states], dim=2)
    if not output_attentions:
        past_key_value = (key_states, value_states) if use_cache else None
        attn_output = F.scaled_dot_product_attention(query_states, key_states, value_states, attn_mask=attention_mask)
        attn_weights = None
    else:
        attn_weights = torch.matmul(query_states, key_states.transpose(2, 3)) / math.sqrt(self.head_dim)

        if attention_mask is not None:
            if q_len == 1:  # inference with cache
                if len(attention_mask.size()) == 4:
                    attention_mask = attention_mask[:, :, -1:, :]
                else:
                    attention_mask = attention_mask[:, -1:, :]
            attn_weights = attn_weights + attention_mask
        attn_weights = torch.max(attn_weights, torch.tensor(torch.finfo(attn_weights.dtype).min))
        attn_weights = torch.nn.functional.softmax(attn_weights, dim=-1)
        attn_output = torch.matmul(attn_weights, value_states)

    attn_output = attn_output.transpose(1, 2)
    attn_output = attn_output.reshape(bsz, q_len, self.hidden_size)
    attn_output = self.o_proj(attn_output)

    return attn_output, attn_weights, past_key_value


# Adapted from https://huggingface.co/baichuan-inc/Baichuan-7B/blob/262c8cb58b6d3615c208d9230baa869fddee2adb/modeling_baichuan.py#L181
def _baichuan7b_attn_forward(
    self,
    hidden_states: torch.Tensor,
    attention_mask: Optional[torch.Tensor] = None,
    position_ids: Optional[torch.LongTensor] = None,
    past_key_value: Optional[Tuple[torch.Tensor]] = None,
    output_attentions: bool = False,
    use_cache: bool = False,
) -> Tuple[torch.Tensor, Optional[torch.Tensor], Optional[Tuple[torch.Tensor]]]:
    def rotate_half(x):
        """Rotates half the hidden dims of the input."""
        x1 = x[..., : x.shape[-1] // 2]
        x2 = x[..., x.shape[-1] // 2 :]
        return torch.cat((-x2, x1), dim=-1)

    def apply_rotary_pos_emb(q, k, cos, sin, position_ids):
        # The first two dimensions of cos and sin are always 1, so we can `squeeze` them.
        cos = cos.squeeze(1).squeeze(0)  # [seq_len, dim]
        sin = sin.squeeze(1).squeeze(0)  # [seq_len, dim]
        cos = cos[position_ids].unsqueeze(1)  # [bs, 1, seq_len, dim]
        sin = sin[position_ids].unsqueeze(1)  # [bs, 1, seq_len, dim]
        q_embed = (q * cos) + (rotate_half(q) * sin)
        k_embed = (k * cos) + (rotate_half(k) * sin)
        return q_embed, k_embed

    bsz, q_len, _ = hidden_states.size()

    proj = self.W_pack(hidden_states)
    proj = proj.unflatten(-1, (3, self.hidden_size)).unsqueeze(0).transpose(0, -2).squeeze(-2)
    query_states = proj[0].view(bsz, q_len, self.num_heads, self.head_dim).transpose(1, 2)
    key_states = proj[1].view(bsz, q_len, self.num_heads, self.head_dim).transpose(1, 2)
    value_states = proj[2].view(bsz, q_len, self.num_heads, self.head_dim).transpose(1, 2)

    kv_seq_len = key_states.shape[-2]
    if past_key_value is not None:
        kv_seq_len += past_key_value[0].shape[-2]
    cos, sin = self.rotary_emb(value_states, seq_len=kv_seq_len)
    query_states, key_states = apply_rotary_pos_emb(query_states, key_states, cos, sin, position_ids)
    # [bsz, nh, t, hd]

    if past_key_value is not None:
        # reuse k, v, self_attention
        key_states = torch.cat([past_key_value[0], key_states], dim=2)
        value_states = torch.cat([past_key_value[1], value_states], dim=2)

    past_key_value = (key_states, value_states) if use_cache else None
    if not output_attentions:
        attn_weights = None
        attn_output = F.scaled_dot_product_attention(
            query_states, key_states, value_states, attn_mask=attention_mask, scale=1 / math.sqrt(self.head_dim)
        )
    else:
        attn_weights = torch.matmul(query_states, key_states.transpose(2, 3)) / math.sqrt(self.head_dim)
        if attention_mask is not None:
            attn_weights = attn_weights + attention_mask
        attn_weights = torch.nn.functional.softmax(attn_weights, dim=-1, dtype=torch.float32).to(query_states.dtype)
        attn_output = torch.matmul(attn_weights, value_states)

    attn_output = attn_output.transpose(1, 2)
    attn_output = attn_output.reshape(bsz, q_len, self.hidden_size)
    attn_output = self.o_proj(attn_output)

    return attn_output, attn_weights, past_key_value


class BaichuanModelPatcher(DecoderModelPatcher):
    def __init__(
        self,
        config: "OnnxConfig",
        model: Union["PreTrainedModel", "TFPreTrainedModel"],
        model_kwargs: Dict[str, Any],
    ):
        super().__init__(config, model, model_kwargs)
        # model has first inference buffers initialization
        if hasattr(self._model.lm_head, "first_flag"):
            self._model(torch.ones((1, 10), dtype=torch.int64), torch.ones((1, 10), dtype=torch.int64))

    def __enter__(self):
        super().__enter__()
        # override signature to have position_ids
        if "position_ids" not in inspect.signature(self._model.forward).parameters:
            self._model._orig_forward = self._model.forward

            def forward(
                self,
                input_ids: torch.LongTensor = None,
                attention_mask: Optional[torch.Tensor] = None,
                past_key_values: Optional[Tuple[torch.FloatTensor]] = None,
                inputs_embeds: Optional[torch.FloatTensor] = None,
                labels: Optional[torch.LongTensor] = None,
                use_cache: Optional[bool] = None,
                output_attentions: Optional[bool] = False,
                output_hidden_states: Optional[bool] = False,
                return_dict: Optional[bool] = True,
                position_ids: Optional[torch.LongTensor] = None,
            ):
                return self._orig_forward(
                    input_ids=input_ids,
                    attention_mask=attention_mask,
                    past_key_values=past_key_values,
                    inputs_embeds=inputs_embeds,
                    labels=labels,
                    use_cache=past_key_values is not None,
                    output_attentions=output_attentions,
                    output_hidden_states=output_hidden_states,
                    return_dict=self.config.return_dict,
                )

            self._model.forward = types.MethodType(forward, self._model)
            for layer in self._model.model.layers:
                layer.self_attn._orig_forward = layer.self_attn.forward
                layer.self_attn.forward = types.MethodType(_baichuan13b_atten_forward, layer.self_attn)
        else:
            for layer in self._model.model.layers:
                layer.self_attn._orig_forward = layer.self_attn.forward
                layer.self_attn.forward = types.MethodType(_baichuan7b_attn_forward, layer.self_attn)

    def __exit__(self, exc_type, exc_value, traceback):
        super().__exit__(exc_type, exc_value, traceback)
        if hasattr(self._model, "_orig_forward"):
            self._model.forward = self._model._orig_forward

        for layer in self._model.model.layers:
            if hasattr(layer.self_attn, "_orig_forward"):
                layer.self_attn.forward = layer.self_attn._orig_forward


def _mpt_sdpa_attention_forward(
    self,
    hidden_states: torch.Tensor,
    position_bias: torch.Tensor,
    past_key_value: Optional[Tuple[torch.Tensor]] = None,
    attention_mask: Optional[torch.Tensor] = None,
):
    batch_size, seq_length = hidden_states.shape[:2]

    mixed_qkv = self.Wqkv(hidden_states)
    query_states, key_states, value_states = mixed_qkv.chunk(3, dim=2)
    query_states = query_states.reshape(batch_size, seq_length, self.n_heads, self.head_dim).transpose(1, 2)
    key_states = key_states.reshape(batch_size, seq_length, self.n_heads, self.head_dim).transpose(1, 2)
    value_states = value_states.reshape(batch_size, seq_length, self.n_heads, self.head_dim).transpose(1, 2)

    if past_key_value is not None:
        if len(past_key_value) != 0:
            key_states = torch.cat([past_key_value[0], key_states], dim=2)
            value_states = torch.cat([past_key_value[1], value_states], dim=2)
        past_key_value = (key_states, value_states)
    else:
        past_key_value = (key_states, value_states)

    key_length = key_states.shape[-2]
    query_length = seq_length if past_key_value is None else seq_length + past_key_value[0].shape[2]
    attention_mask_sdpa = torch.ones(
        (query_states.shape[0], query_states.shape[1], query_states.shape[2], key_states.shape[2]),
        dtype=query_states.dtype,
    )
    if position_bias is not None:
        position_bias_query_index = max(0, position_bias.size(1) - query_length)
        position_bias_key_index = max(0, position_bias.size(2) - key_length)

        position_bias = position_bias[:, position_bias_query_index:, position_bias_key_index:]
        attention_mask_sdpa += position_bias
    attention_mask_sdpa.masked_fill_(attention_mask, torch.finfo(query_states.dtype).min)
    context_states = torch.nn.functional.scaled_dot_product_attention(
        query_states,
        key_states,
        value_states,
        attn_mask=attention_mask_sdpa,
        dropout_p=self.attn_dropout_p,
        scale=self.softmax_scale,
    )

    context_states = context_states.permute(0, 2, 1, 3).contiguous().view(batch_size, seq_length, -1)
    attn_output = self.out_proj(context_states)

    return attn_output, None, past_key_value


def _mpt_block_forward(
    self,
    hidden_states: torch.Tensor,
    position_bias: torch.Tensor,
    attention_mask: torch.Tensor,
    layer_past: Optional[Tuple[torch.Tensor, torch.Tensor]] = None,
    use_cache: bool = False,
    output_attentions: bool = False,
):
    # hidden_states: [batch_size, seq_length, hidden_size]
    # Layer norm at the beginning of the transformer layer.
    layernorm_output = self.norm_1(hidden_states)

    residual = hidden_states

    if not output_attentions:
        # Self attention.
        attn_outputs, attn_weights, past_key_value = self.attn(
            layernorm_output,
            position_bias=position_bias,
            attention_mask=attention_mask,
            past_key_value=layer_past,
        )
    else:
        attn_outputs, attn_weights, past_key_value = self.attn._orig_forward(
            layernorm_output,
            position_bias=position_bias,
            attention_mask=attention_mask,
            past_key_value=layer_past,
        )

    hidden_states = self.resid_attn_dropout(attn_outputs) + residual

    layernorm_output = self.norm_2(hidden_states)

    # Get residual
    residual = hidden_states

    # MLP.
    output = self.ffn(layernorm_output, residual)
    outputs = (output,)

    if use_cache:
        outputs += (past_key_value,)

    if output_attentions:
        outputs += (attn_weights,)

    return outputs


class MPTModelPatcher(DecoderModelPatcher):
    def __enter__(self):
        super().__enter__()

        if is_torch_version(">=", "2.1.0"):
            for block in self._model.transformer.blocks:
                block._orig_forward = block.forward
                block.forward = types.MethodType(_mpt_block_forward, block)
                block.attn._orig_forward = block.attn.forward
                block.attn.forward = types.MethodType(_mpt_sdpa_attention_forward, block.attn)

    def __exit__(self, exc_type, exc_value, traceback):
        super().__exit__(exc_type, exc_value, traceback)
        for block in self._model.transformer.blocks:
            if hasattr(block, "_orig_forward"):
                block.forward = block._orig_forward
            if hasattr(block.attn, "_orig_forward"):
                block.attn.forward = block.attn._orig_forward


def _internlm2_attention_forward(
    self,
    hidden_states: torch.Tensor,
    attention_mask: Optional[torch.Tensor] = None,
    position_ids: Optional[torch.LongTensor] = None,
    past_key_value: Optional[Tuple[torch.Tensor]] = None,
    output_attentions: bool = False,
    use_cache: bool = False,
    **kwargs,
) -> Tuple[torch.Tensor, Optional[torch.Tensor], Optional[Tuple[torch.Tensor]]]:
    # from transformers.models.llama.modeling_llama import apply_rotary_pos_emb, repeat_kv
    from einops import rearrange

    def rotate_half(x):
        """Rotates half the hidden dims of the input."""
        x1 = x[..., : x.shape[-1] // 2]
        x2 = x[..., x.shape[-1] // 2 :]
        return torch.cat((-x2, x1), dim=-1)

    def apply_rotary_pos_emb(q, k, cos, sin, position_ids=None, unsqueeze_dim=1):
        """Applies Rotary Position Embedding to the query and key tensors."""
        if position_ids is not None:
            cos = cos[position_ids]
            sin = sin[position_ids]
        cos = cos.unsqueeze(unsqueeze_dim)
        sin = sin.unsqueeze(unsqueeze_dim)
        q_embed = (q * cos) + (rotate_half(q) * sin)
        k_embed = (k * cos) + (rotate_half(k) * sin)
        return q_embed, k_embed

    def repeat_kv(hidden_states: torch.Tensor, n_rep: int) -> torch.Tensor:
        """
        This is the equivalent of torch.repeat_interleave(x, dim=1, repeats=n_rep). The hidden states go from (batch,
        num_key_value_heads, seqlen, head_dim) to (batch, num_attention_heads, seqlen, head_dim)
        """
        batch, num_key_value_heads, slen, head_dim = hidden_states.shape
        if n_rep == 1:
            return hidden_states
        hidden_states = hidden_states[:, :, None, :, :].expand(batch, num_key_value_heads, n_rep, slen, head_dim)
        return hidden_states.reshape(batch, num_key_value_heads * n_rep, slen, head_dim)

    bsz, q_len, _ = hidden_states.size()

    qkv_states = self.wqkv(hidden_states)

    qkv_states = rearrange(
        qkv_states,
        "b q (h gs d) -> b q h gs d",
        gs=2 + self.num_key_value_groups,
        d=self.head_dim,
    )

    query_states = qkv_states[..., : self.num_key_value_groups, :]
    query_states = rearrange(query_states, "b q h gs d -> b q (h gs) d")
    key_states = qkv_states[..., -2, :]
    value_states = qkv_states[..., -1, :]

    query_states = query_states.transpose(1, 2)
    key_states = key_states.transpose(1, 2)
    value_states = value_states.transpose(1, 2)

    kv_seq_len = key_states.shape[-2]
    is_legacy = not hasattr(self, "layer_idx")

    if is_legacy:
        if past_key_value is not None:
            kv_seq_len += past_key_value[0].shape[-2]
        cos, sin = self.rotary_emb(value_states, seq_len=kv_seq_len)
        query_states, key_states = apply_rotary_pos_emb(query_states, key_states, cos, sin, position_ids)
        if past_key_value is not None:
            key_states = torch.cat([past_key_value[0], key_states], dim=2)
            value_states = torch.cat([past_key_value[1], value_states], dim=2)
        past_key_value = (key_states, value_states) if use_cache else None
    else:
        cos, sin = self.rotary_emb(value_states, position_ids)
        query_states, key_states = apply_rotary_pos_emb(query_states, key_states, cos, sin)

        if past_key_value is not None:
            cache_kwargs = {"sin": sin, "cos": cos, "cache_position": kwargs.get("cache_position")}
            key_states, value_states = past_key_value.update(key_states, value_states, self.layer_idx, cache_kwargs)

    key_states = repeat_kv(key_states, self.num_key_value_groups)
    value_states = repeat_kv(value_states, self.num_key_value_groups)
    if not output_attentions:
        attn_output = torch.nn.functional.scaled_dot_product_attention(
            query_states, key_states, value_states, attention_mask, scale=(1 / math.sqrt(self.head_dim))
        )
        attn_weights = None
    else:
        attn_weights = torch.matmul(query_states, key_states.transpose(2, 3)) / math.sqrt(self.head_dim)
        attn_weights = torch.nn.functional.softmax(attn_weights, dim=-1, dtype=torch.float32).to(query_states.dtype)
        attn_output = torch.matmul(attn_weights, value_states)

    attn_output = attn_output.transpose(1, 2).contiguous()
    attn_output = attn_output.reshape(bsz, q_len, self.hidden_size)

    attn_output = self.wo(attn_output)

    return attn_output, attn_weights, past_key_value


class InternLM2Patcher(DecoderModelPatcher):
    def __enter__(self):
        super().__enter__()

        if is_torch_version(">=", "2.1.0"):
            for block in self._model.model.layers:
                block.attention._orig_forward = block.attention.forward
                block.attention.forward = types.MethodType(_internlm2_attention_forward, block.attention)

    def __exit__(self, exc_type, exc_value, traceback):
        super().__exit__(exc_type, exc_value, traceback)
        for block in self._model.model.layers:
            if hasattr(block.attention, "_orig_forward"):
                block.attention.forward = block.attention._orig_forward


def phi3_442_forward(
    self,
    input_ids: torch.LongTensor = None,
    attention_mask: Optional[torch.Tensor] = None,
    position_ids: Optional[torch.LongTensor] = None,
    past_key_values: Optional[List[torch.FloatTensor]] = None,
    inputs_embeds: Optional[torch.FloatTensor] = None,
    use_cache: Optional[bool] = None,
    output_attentions: Optional[bool] = None,
    output_hidden_states: Optional[bool] = None,
    return_dict: Optional[bool] = None,
    **kwargs,
) -> Union[Tuple, BaseModelOutputWithPast]:
    from transformers.cache_utils import Cache, DynamicCache
    from transformers.modeling_attn_mask_utils import _prepare_4d_causal_attention_mask

    output_attentions = output_attentions if output_attentions is not None else self.config.output_attentions
    output_hidden_states = (
        output_hidden_states if output_hidden_states is not None else self.config.output_hidden_states
    )
    use_cache = use_cache if use_cache is not None else self.config.use_cache

    return_dict = return_dict if return_dict is not None else self.config.use_return_dict

    # retrieve input_ids and inputs_embeds
    if input_ids is not None and inputs_embeds is not None:
        raise ValueError("You cannot specify both input_ids and inputs_embeds at the same time")
    elif input_ids is not None:
        batch_size, seq_length = input_ids.shape[:2]
    elif inputs_embeds is not None:
        batch_size, seq_length = inputs_embeds.shape[:2]
    else:
        raise ValueError("You have to specify either input_ids or inputs_embeds")

    past_key_values_length = 0

    if use_cache:
        use_legacy_cache = not isinstance(past_key_values, Cache)
        if use_legacy_cache:
            past_key_values = DynamicCache.from_legacy_cache(past_key_values)
        past_key_values_length = past_key_values.get_usable_length(seq_length)

    if position_ids is None:
        device = input_ids.device if input_ids is not None else inputs_embeds.device
        position_ids = torch.arange(
            past_key_values_length, seq_length + past_key_values_length, dtype=torch.long, device=device
        )
        position_ids = position_ids.unsqueeze(0).view(-1, seq_length)
    else:
        position_ids = position_ids.view(-1, seq_length).long()

    if inputs_embeds is None:
        inputs_embeds = self.embed_tokens(input_ids)

    if attention_mask is not None and self._attn_implementation == "flash_attention_2" and use_cache:
        is_padding_right = attention_mask[:, -1].sum().item() != batch_size
        if is_padding_right:
            raise ValueError(
                "You are attempting to perform batched generation with padding_side='right'"
                " this may lead to unexpected behaviour for Flash Attention version of Phi3. Make sure to "
                " call `tokenizer.padding_side  = 'left'` before tokenizing the input. "
            )

    if self._attn_implementation == "flash_attention_2":
        # 2d mask is passed through the layers
        attention_mask = attention_mask if (attention_mask is not None and 0 in attention_mask) else None
    else:
        # 4d mask is passed through the layers
        attention_mask = _prepare_4d_causal_attention_mask(
            attention_mask,
            (batch_size, seq_length),
            inputs_embeds,
            past_key_values_length,
            sliding_window=self.config.sliding_window,
        )

    hidden_states = inputs_embeds

    # decoder layers
    all_hidden_states = () if output_hidden_states else None
    all_self_attns = () if output_attentions else None
    next_decoder_cache = None

    for decoder_layer in self.layers:
        if output_hidden_states:
            all_hidden_states += (hidden_states,)
        else:
            layer_outputs = decoder_layer(
                hidden_states,
                attention_mask=attention_mask,
                position_ids=position_ids,
                past_key_value=past_key_values,
                output_attentions=output_attentions,
                use_cache=use_cache,
            )

        hidden_states = layer_outputs[0]

        if use_cache:
            next_decoder_cache = layer_outputs[2 if output_attentions else 1]

        if output_attentions:
            all_self_attns += (layer_outputs[1],)

    hidden_states = self.norm(hidden_states)

    # add hidden states from the last decoder layer
    if output_hidden_states:
        all_hidden_states += (hidden_states,)

    next_cache = None
    if use_cache:
        next_cache = next_decoder_cache.to_legacy_cache() if use_legacy_cache else next_decoder_cache
    if not return_dict:
        return tuple(v for v in [hidden_states, next_cache, all_hidden_states, all_self_attns] if v is not None)
    return BaseModelOutputWithPast(
        last_hidden_state=hidden_states,
        past_key_values=next_cache,
        hidden_states=all_hidden_states,
        attentions=all_self_attns,
    )


# Adapted from https://github.com/huggingface/transformers/blob/ccdabc5642bf84849af93f591e207dc625c8e1e1/src/transformers/models/phi3/modeling_phi3.py#L729
def _phi3_self_attn_sdpa_forward(
    self,
    hidden_states: torch.Tensor,
    attention_mask: Optional[torch.Tensor] = None,
    position_ids: Optional[torch.LongTensor] = None,
    past_key_value: Optional[Tuple[torch.Tensor]] = None,
    output_attentions: bool = False,
    use_cache: bool = False,
    cache_position: Optional[torch.LongTensor] = None,
) -> Tuple[torch.Tensor, Optional[torch.Tensor], Optional[Tuple[torch.Tensor]]]:
    if output_attentions:
        return self._orig_forward(
            hidden_states=hidden_states,
            attention_mask=attention_mask,
            position_ids=position_ids,
            past_key_value=past_key_value,
            output_attentions=output_attentions,
            use_cache=use_cache,
        )

    if is_transformers_version(">=", "4.41.0"):
        from transformers.models.phi3.modeling_phi3 import apply_rotary_pos_emb, repeat_kv
    else:
        from transformers.models.llama.modeling_llama import apply_rotary_pos_emb, repeat_kv

    bsz, q_len, _ = hidden_states.size()

    qkv = self.qkv_proj(hidden_states)
    query_pos = self.num_heads * self.head_dim
    query_states = qkv[..., :query_pos]
    key_states = qkv[..., query_pos : query_pos + self.num_key_value_heads * self.head_dim]
    value_states = qkv[..., query_pos + self.num_key_value_heads * self.head_dim :]

    query_states = query_states.view(bsz, q_len, self.num_heads, self.head_dim).transpose(1, 2)
    key_states = key_states.view(bsz, q_len, self.num_key_value_heads, self.head_dim).transpose(1, 2)
    value_states = value_states.view(bsz, q_len, self.num_key_value_heads, self.head_dim).transpose(1, 2)
    kv_seq_len = key_states.shape[-2]
    if past_key_value is not None:
        kv_seq_len += past_key_value.get_usable_length(kv_seq_len, self.layer_idx)
    cos, sin = self.rotary_emb(value_states, position_ids, seq_len=kv_seq_len)

    query_states, key_states = apply_rotary_pos_emb(query_states, key_states, cos, sin, position_ids)

    if past_key_value is not None:
        cache_kwargs = {"sin": sin, "cos": cos}  # Specific to RoPE models
        key_states, value_states = past_key_value.update(key_states, value_states, self.layer_idx, cache_kwargs)

    key_states = repeat_kv(key_states, self.num_key_value_groups)
    value_states = repeat_kv(value_states, self.num_key_value_groups)

    causal_mask = attention_mask
    if attention_mask is not None:
        causal_mask = attention_mask[:, :, :, : key_states.shape[-2]]

    # SDPA with memory-efficient backend is currently (torch==2.1.2) bugged with non-contiguous inputs with custom attn_mask,
    # Reference: https://github.com/pytorch/pytorch/issues/112577.
    if query_states.device.type == "cuda" and attention_mask is not None:
        query_states = query_states.contiguous()
        key_states = key_states.contiguous()
        value_states = value_states.contiguous()

    attn_output = torch.nn.functional.scaled_dot_product_attention(
        query_states,
        key_states,
        value_states,
        attn_mask=causal_mask,
        dropout_p=self.attention_dropout if self.training else 0.0,
        # The q_len > 1 is necessary to match with AttentionMaskConverter.to_causal_4d that does not create a causal mask in case q_len == 1.
        is_causal=self.is_causal and attention_mask is None and q_len > 1,
    )

    attn_output = attn_output.transpose(1, 2).contiguous()
    attn_output = attn_output.view(bsz, q_len, self.hidden_size)

    attn_output = self.o_proj(attn_output)

    return attn_output, None, past_key_value


class Phi3ModelPatcher(DecoderModelPatcher):
    def __enter__(self):
        super().__enter__()

        # currently, long RoPE can not be traced for long context support, disable it for avoid potential accuracy issues
        if self._model.config.max_position_embeddings != getattr(
            self._model.config, "original_max_position_embeddings", self._model.config.max_position_embeddings
        ):
            self._model.config.max_position_embeddings = self._model.config.original_max_position_embeddings

        if is_transformers_version(">=", "4.42.0") and is_transformers_version("<", "4.48.0"):
            self._model.model._orig_forward = self._model.model.forward
            self._model.model.forward = types.MethodType(phi3_442_forward, self._model.model)

        # https://github.com/huggingface/transformers/blob/30ee508c6c92a1c0aa0281d193c7c0fb815b8d2f/src/transformers/models/phi3/modeling_phi3.py#L113
        # init inv_freq for torchscript tracing
        # 4.48 transformers version phi3 fixed, but issue still visible with trust_remote_true=True (trust_remote_code has _support_sdpa = False)
        for layer in self._model.model.layers:
            if (
                is_torch_version(">=", "2.1.0")
                and is_transformers_version("<", "4.48.0")
                or not getattr(self._model, "_supports_sdpa", False)
            ):
                orig_self_attn_fwd = layer.self_attn.forward
                layer.self_attn.forward = types.MethodType(_phi3_self_attn_sdpa_forward, layer.self_attn)
                layer.self_attn._orig_forward = orig_self_attn_fwd

            if (
                hasattr(layer.self_attn, "rotary_emb")
                and getattr(layer.self_attn.rotary_emb, "inv_freq", None) is None
            ):
                rotary_emb = layer.self_attn.rotary_emb
                layer.self_attn.rotary_emb.inv_freq = 1.0 / (
                    rotary_emb.base ** (torch.arange(0, rotary_emb.dim, 2, dtype=torch.int64).float() / rotary_emb.dim)
                )

    def __exit__(self, exc_type, exc_value, traceback):
        super().__exit__(exc_type, exc_value, traceback)
        if hasattr(self._model.model, "_orig_forward"):
            self._model.model.forward = self._model.model._orig_forward
        if hasattr(self._model.model, "_orig_update_causal_mask"):
            self._model.model._update_causal_mask = self._model.model._orig_update_causal_mask
        for layer in self._model.model.layers:
            if hasattr(layer.self_attn, "_orig_forward"):
                layer.self_attn.forward = layer.self_attn._orig_forward


# Modified from https://github.com/huggingface/transformers/blob/v4.50.2/src/transformers/models/phimoe/modeling_phimoe.py#L756
# removed usage nonfriendly for tracing operation continue
def _phi_moe_sparse_moe_block_forward(self, hidden_states: torch.Tensor) -> torch.Tensor:
    from transformers.models.phimoe.modeling_phimoe import sparsemixer

    batch_size, sequence_length, hidden_dim = hidden_states.shape
    if self.training and self.input_jitter_noise > 0:
        hidden_states *= torch.empty_like(hidden_states).uniform_(
            1.0 - self.input_jitter_noise, 1.0 + self.input_jitter_noise
        )
    hidden_states = hidden_states.view(-1, hidden_dim)
    router_logits = self.gate(hidden_states)

    routing_weights, selected_experts = sparsemixer(
        router_logits,
        jitter_eps=self.router_jitter_noise,
        training=self.training,
    )

    final_hidden_states = torch.zeros(
        (batch_size * sequence_length, hidden_dim), dtype=hidden_states.dtype, device=hidden_states.device
    )

    # One hot encode the selected experts to create an expert mask
    # this will be used to easily index which expert is going to be sollicitated
    expert_mask = torch.nn.functional.one_hot(selected_experts, num_classes=self.num_experts).permute(2, 1, 0)

    # Loop over all available experts in the model and perform the computation on each expert
    for expert_idx in range(self.num_experts):
        expert_layer = self.experts[expert_idx]
        idx, top_x = torch.where(expert_mask[expert_idx])

        # if top_x.shape[0] == 0:
        #     continue

        # Index the correct hidden states and compute the expert hidden state for
        # the current expert. We need to make sure to multiply the output hidden
        # states by `routing_weights` on the corresponding tokens (top-1 and top-2)
        current_state = hidden_states[None, top_x].reshape(-1, hidden_dim)
        current_hidden_states = expert_layer(current_state) * routing_weights[top_x, idx, None]

        # However `index_add_` only support torch tensors for indexing so we'll use
        # the `top_x` tensor here.
        final_hidden_states.index_add_(0, top_x, current_hidden_states.to(hidden_states.dtype))
    final_hidden_states = final_hidden_states.reshape(batch_size, sequence_length, hidden_dim)
    return final_hidden_states, router_logits


class PhiMoEModelPatcher(Phi3ModelPatcher):
    def __enter__(self):
        super().__enter__()
        for layer in self._model.model.layers:
            layer.block_sparse_moe._orig_forward = layer.block_sparse_moe.forward
            layer.block_sparse_moe.forward = types.MethodType(
                _phi_moe_sparse_moe_block_forward, layer.block_sparse_moe
            )

    def __exit__(self, exc_type, exc_value, traceback):
        super().__exit__(exc_type, exc_value, traceback)
        for layer in self._model.model.layers:
            layer.block_sparse_moe.forward = layer.block_sparse_moe._orig_forward


def _aquila_self_attn_sdpa_forward(
    self,
    hidden_states: torch.Tensor,
    attention_mask: Optional[torch.Tensor] = None,
    position_ids: Optional[torch.LongTensor] = None,
    past_key_value: Optional[Tuple[torch.Tensor]] = None,
    output_attentions: bool = False,
    use_cache: bool = False,
) -> Tuple[torch.Tensor, Optional[torch.Tensor], Optional[Tuple[torch.Tensor]]]:
    def repeat_kv(hidden_states: torch.Tensor, n_rep: int) -> torch.Tensor:
        """
        This is the equivalent of torch.repeat_interleave(x, dim=1, repeats=n_rep). The hidden states go from (batch,
        num_key_value_heads, seqlen, head_dim) to (batch, num_attention_heads, seqlen, head_dim)
        """
        batch, num_key_value_heads, slen, head_dim = hidden_states.shape
        if n_rep == 1:
            return hidden_states
        hidden_states = hidden_states[:, :, None, :, :].expand(batch, num_key_value_heads, n_rep, slen, head_dim)
        return hidden_states.reshape(batch, num_key_value_heads * n_rep, slen, head_dim)

    def rotate_half(x):
        """Rotates half the hidden dims of the input."""
        x1 = x[..., : x.shape[-1] // 2]
        x2 = x[..., x.shape[-1] // 2 :]
        return torch.cat((-x2, x1), dim=-1)

    def apply_rotary_pos_emb(q, k, cos, sin, position_ids):
        # The first two dimensions of cos and sin are always 1, so we can `squeeze` them.
        cos = cos.squeeze(1).squeeze(0)  # [seq_len, dim]
        sin = sin.squeeze(1).squeeze(0)  # [seq_len, dim]
        cos = cos[position_ids].unsqueeze(1)  # [bs, 1, seq_len, dim]
        sin = sin[position_ids].unsqueeze(1)  # [bs, 1, seq_len, dim]
        q_embed = (q * cos) + (rotate_half(q) * sin)
        k_embed = (k * cos) + (rotate_half(k) * sin)
        return q_embed, k_embed

    if output_attentions:
        return self._orig_forward(
            hidden_states, attention_mask, position_ids, past_key_value, output_attentions, use_cache
        )
    bsz, q_len, _ = hidden_states.size()

    if hasattr(self.config, "pretraining_tp") and self.config.pretraining_tp > 1:
        key_value_slicing = (self.num_key_value_heads * self.head_dim) // self.config.pretraining_tp
        query_slices = self.q_proj.weight.split((self.num_heads * self.head_dim) // self.config.pretraining_tp, dim=0)
        key_slices = self.k_proj.weight.split(key_value_slicing, dim=0)
        value_slices = self.v_proj.weight.split(key_value_slicing, dim=0)

        query_states = [F.linear(hidden_states, query_slices[i]) for i in range(self.config.pretraining_tp)]
        query_states = torch.cat(query_states, dim=-1)

        key_states = [F.linear(hidden_states, key_slices[i]) for i in range(self.config.pretraining_tp)]
        key_states = torch.cat(key_states, dim=-1)

        value_states = [F.linear(hidden_states, value_slices[i]) for i in range(self.config.pretraining_tp)]
        value_states = torch.cat(value_states, dim=-1)

    else:
        query_states = self.q_proj(hidden_states)
        key_states = self.k_proj(hidden_states)
        value_states = self.v_proj(hidden_states)

    query_states = query_states.view(bsz, q_len, self.num_heads, self.head_dim).transpose(1, 2)
    key_states = key_states.view(
        bsz, q_len, getattr(self, "num_key_value_heads", self.num_heads), self.head_dim
    ).transpose(1, 2)
    value_states = value_states.view(
        bsz, q_len, getattr(self, "num_key_value_heads", self.num_heads), self.head_dim
    ).transpose(1, 2)

    kv_seq_len = key_states.shape[-2]
    if past_key_value is not None:
        kv_seq_len += past_key_value[0].shape[-2]
    cos, sin = self.rotary_emb(value_states, seq_len=kv_seq_len)
    query_states, key_states = apply_rotary_pos_emb(query_states, key_states, cos, sin, position_ids)

    if past_key_value is not None:
        # reuse k, v, self_attention
        key_states = torch.cat([past_key_value[0], key_states], dim=2)
        value_states = torch.cat([past_key_value[1], value_states], dim=2)

    past_key_value = (key_states, value_states) if use_cache else None

    if hasattr(self, "num_key_value_groups"):
        # repeat k/v heads if n_kv_heads < n_heads
        key_states = repeat_kv(key_states, self.num_key_value_groups)
        value_states = repeat_kv(value_states, self.num_key_value_groups)

    attn_output = torch.nn.functional.scaled_dot_product_attention(
        query_states, key_states, value_states, attention_mask, scale=(1 / math.sqrt(self.head_dim))
    )
    attn_weights = None

    attn_output = attn_output.transpose(1, 2).contiguous()
    attn_output = attn_output.reshape(bsz, q_len, self.hidden_size)

    if hasattr(self.config, "pretraining_tp") and self.config.pretraining_tp > 1:
        attn_output = attn_output.split(self.hidden_size // self.config.pretraining_tp, dim=2)
        o_proj_slices = self.o_proj.weight.split(self.hidden_size // self.config.pretraining_tp, dim=1)
        attn_output = sum([F.linear(attn_output[i], o_proj_slices[i]) for i in range(self.config.pretraining_tp)])
    else:
        attn_output = self.o_proj(attn_output)

    return attn_output, attn_weights, past_key_value


class AquilaModelPatcher(DecoderModelPatcher):
    def __enter__(self):
        super().__enter__()
        for layer in self._model.model.layers:
            if is_torch_version(">=", "2.1.0"):
                orig_self_attn_fwd = layer.self_attn.forward
                layer.self_attn.forward = types.MethodType(_aquila_self_attn_sdpa_forward, layer.self_attn)
                layer.self_attn._orig_forward = orig_self_attn_fwd

    def __exit__(self, exc_type, exc_value, traceback):
        super().__exit__(exc_type, exc_value, traceback)
        for layer in self._model.model.layers:
            if hasattr(layer.self_attn, "_orig_forward"):
                layer.self_attn.forward = layer.self_attn._orig_forward


def _xverse_self_attn_sdpa_forward(
    self,
    hidden_states: torch.Tensor,
    attention_mask: Optional[torch.Tensor] = None,
    position_ids: Optional[torch.LongTensor] = None,
    past_key_value: Optional[Tuple[torch.Tensor]] = None,
    output_attentions: bool = False,
    use_cache: bool = False,
) -> Tuple[torch.Tensor, Optional[torch.Tensor], Optional[Tuple[torch.Tensor]]]:
    def rotate_half(x):
        """Rotates half the hidden dims of the input."""
        x1 = x[..., : x.shape[-1] // 2]
        x2 = x[..., x.shape[-1] // 2 :]
        return torch.cat((-x2, x1), dim=-1)

    def apply_rotary_pos_emb(q, k, cos, sin, position_ids):
        # The first two dimensions of cos and sin are always 1, so we can `squeeze` them.
        cos = cos.squeeze(1).squeeze(0)  # [seq_len, dim]
        sin = sin.squeeze(1).squeeze(0)  # [seq_len, dim]
        cos = cos[position_ids].unsqueeze(1)  # [bs, 1, seq_len, dim]
        sin = sin[position_ids].unsqueeze(1)  # [bs, 1, seq_len, dim]
        q_embed = (q * cos) + (rotate_half(q) * sin)
        k_embed = (k * cos) + (rotate_half(k) * sin)
        return q_embed, k_embed

    if output_attentions:
        return self._orig_forward(
            hidden_states, attention_mask, position_ids, past_key_value, output_attentions, use_cache
        )
    bsz, q_len, _ = hidden_states.size()

    query_states = self.q_proj(hidden_states).view(bsz, q_len, self.num_heads, self.head_dim).transpose(1, 2)
    key_states = self.k_proj(hidden_states).view(bsz, q_len, self.num_heads, self.head_dim).transpose(1, 2)
    value_states = self.v_proj(hidden_states).view(bsz, q_len, self.num_heads, self.head_dim).transpose(1, 2)

    kv_seq_len = key_states.shape[-2]
    if past_key_value is not None:
        kv_seq_len += past_key_value[0].shape[-2]
    cos, sin = self.rotary_emb(value_states, seq_len=kv_seq_len)
    query_states, key_states = apply_rotary_pos_emb(query_states, key_states, cos, sin, position_ids)
    # [bsz, nh, t, hd]

    if past_key_value is not None:
        # reuse k, v, self_attention
        key_states = torch.cat([past_key_value[0], key_states], dim=2)
        value_states = torch.cat([past_key_value[1], value_states], dim=2)

    past_key_value = (key_states, value_states) if use_cache else None

    attn_output = torch.nn.functional.scaled_dot_product_attention(
        query_states, key_states, value_states, attention_mask, scale=(1 / math.sqrt(self.head_dim))
    )
    attn_weights = None

    attn_output = attn_output.transpose(1, 2).contiguous()
    attn_output = attn_output.reshape(bsz, q_len, self.hidden_size)

    attn_output = self.o_proj(attn_output)

    return attn_output, attn_weights, past_key_value


def _internlm_self_attn_sdpa_forward(
    self,
    hidden_states: torch.Tensor,
    attention_mask: Optional[torch.Tensor] = None,
    position_ids: Optional[torch.LongTensor] = None,
    past_key_value: Optional[Tuple[torch.Tensor]] = None,
    output_attentions: bool = False,
    use_cache: bool = False,
) -> Tuple[torch.Tensor, Optional[torch.Tensor], Optional[Tuple[torch.Tensor]]]:
    def rotate_half(x):
        """Rotates half the hidden dims of the input."""
        x1 = x[..., : x.shape[-1] // 2]
        x2 = x[..., x.shape[-1] // 2 :]
        return torch.cat((-x2, x1), dim=-1)

    def apply_rotary_pos_emb(q, k, cos, sin, position_ids):
        cos = cos[position_ids].unsqueeze(1)
        sin = sin[position_ids].unsqueeze(1)
        q_embed = (q * cos) + (rotate_half(q) * sin)
        k_embed = (k * cos) + (rotate_half(k) * sin)
        return q_embed, k_embed

    if output_attentions:
        return self._orig_forward(
            hidden_states, attention_mask, position_ids, past_key_value, output_attentions, use_cache
        )

    bsz, q_len, _ = hidden_states.size()
    query_states = self.q_proj(hidden_states).view(bsz, q_len, self.num_heads, self.head_dim).transpose(1, 2)
    key_states = self.k_proj(hidden_states).view(bsz, q_len, self.num_heads, self.head_dim).transpose(1, 2)
    value_states = self.v_proj(hidden_states).view(bsz, q_len, self.num_heads, self.head_dim).transpose(1, 2)
    kv_seq_len = key_states.shape[-2]
    if past_key_value is not None:
        kv_seq_len += past_key_value[0].shape[-2]

    cos, sin = self.rotary_emb(value_states, seq_len=kv_seq_len)
    query_states, key_states = apply_rotary_pos_emb(query_states, key_states, cos, sin, position_ids)

    if past_key_value is not None:
        # reuse k, v, self_attention
        key_states = torch.cat([past_key_value[0], key_states], dim=2)
        value_states = torch.cat([past_key_value[1], value_states], dim=2)

    past_key_value = (key_states, value_states) if use_cache else None

    attn_output = torch.nn.functional.scaled_dot_product_attention(
        query_states, key_states, value_states, attention_mask, scale=(1 / math.sqrt(self.head_dim))
    )
    attn_weights = None

    attn_output = attn_output.transpose(1, 2)
    attn_output = attn_output.reshape(bsz, q_len, self.hidden_size)

    attn_output = self.o_proj(attn_output)
    return attn_output, attn_weights, past_key_value


class XverseModelPatcher(DecoderModelPatcher):
    def __enter__(self):
        super().__enter__()
        for layer in self._model.model.layers:
            if is_torch_version(">=", "2.1.0"):
                orig_self_attn_fwd = layer.self_attn.forward
                layer.self_attn.forward = types.MethodType(_xverse_self_attn_sdpa_forward, layer.self_attn)
                layer.self_attn._orig_forward = orig_self_attn_fwd

    def __exit__(self, exc_type, exc_value, traceback):
        super().__exit__(exc_type, exc_value, traceback)
        for layer in self._model.model.layers:
            if hasattr(layer.self_attn, "_orig_forward"):
                layer.self_attn.forward = layer.self_attn._orig_forward


class InternLMModelPatcher(DecoderModelPatcher):
    def __enter__(self):
        super().__enter__()
        for layer in self._model.model.layers:
            if is_torch_version(">=", "2.1.0"):
                orig_self_attn_fwd = layer.self_attn.forward
                layer.self_attn.forward = types.MethodType(_internlm_self_attn_sdpa_forward, layer.self_attn)
                layer.self_attn._orig_forward = orig_self_attn_fwd

    def __exit__(self, exc_type, exc_value, traceback):
        super().__exit__(exc_type, exc_value, traceback)
        for layer in self._model.model.layers:
            if hasattr(layer.self_attn, "_orig_forward"):
                layer.self_attn.forward = layer.self_attn._orig_forward


# Adapted from https://github.com/huggingface/optimum/blob/3adbe7c75e3c41c1a3b945cf085e74ece7f8e192/optimum/bettertransformer/models/attention.py#L234
def codegen_wrapped_scaled_dot_product(
    self,
    query: torch.Tensor,
    key: torch.Tensor,
    value: torch.Tensor,
    attention_mask: Optional[torch.Tensor] = None,
    head_mask: Optional[torch.Tensor] = None,
):
    batch_size = query.shape[0]
    mask_value = torch.finfo(value.dtype).min
    mask_value = torch.full([], mask_value, dtype=value.dtype)

    # in codegen the query and key are always in fp32 regardless of the dtype of the model
    # https://github.com/huggingface/transformers/blob/5b28b7833297adf65c5160a685425ddb1eee5ce2/src/transformers/models/codegen/modeling_codegen.py#L226
    query = query.to(value.dtype)
    key = key.to(value.dtype)

    dropout_p = self.dropout_prob_attn if self.training else 0.0
    if batch_size == 1 or self.training:
        if query.shape[2] > 1:
            # first step of the decoding
            sdpa_result = torch.nn.functional.scaled_dot_product_attention(
                query, key, value, attn_mask=None, dropout_p=dropout_p, is_causal=True
            )
        else:
            # in this case, which is the later decoding steps, the `causal_mask` in
            # https://github.com/huggingface/transformers/blob/ae54e3c3b18bac0832ad62ea9b896dfd52a09850/src/transformers/models/gpt2/modeling_gpt2.py#L195
            # is [True, ..., True] so actually not causal
            sdpa_result = torch.nn.functional.scaled_dot_product_attention(
                query, key, value, attn_mask=None, dropout_p=dropout_p, is_causal=False
            )
    else:
        query_length, key_length = query.size(-2), key.size(-2)

        # causal_mask is always [True, ..., True] otherwise, so executing this
        # is unnecessary
        if query_length > 1:
            if not is_transformers_version(">", "4.44.99"):
                causal_mask = self.causal_mask[:, :, key_length - query_length : key_length, :key_length].to(
                    torch.bool
                )

                causal_mask = torch.where(causal_mask, 0, mask_value)

                # torch.Tensor.expand does no memory copy
                causal_mask = causal_mask.expand(batch_size, -1, -1, -1)

                # we use torch.min to avoid having tensor(-inf)
                attention_mask = torch.min(causal_mask, attention_mask)
            else:
                attention_mask = attention_mask[:, :, :, : key.shape[-2]]

        sdpa_result = torch.nn.functional.scaled_dot_product_attention(
            query, key, value, attn_mask=attention_mask, dropout_p=dropout_p, is_causal=False
        )

    return sdpa_result, None


# copied from  https://github.com/huggingface/optimum/blob/2112e99122d7f23a1da1a9d263fef64301050ea7/optimum/bettertransformer/models/attention.py#L168
# for preserving backward compatibility between outdated codegen remote code and new transformers
def _codegen_wrapped_scaled_dot_product_legacy(
    self,
    query: torch.Tensor,
    key: torch.Tensor,
    value: torch.Tensor,
    attention_mask: Optional[torch.Tensor] = None,
    head_mask: Optional[torch.Tensor] = None,
):
    if head_mask is not None:
        raise ValueError("`head_mask` input argument is not supported")
    batch_size = query.shape[0]
    mask_value = torch.finfo(value.dtype).min
    mask_value = torch.full([], mask_value, dtype=value.dtype)

    if batch_size == 1 and attention_mask is not None and attention_mask[0, 0, -1, -1] < -1:
        raise ValueError("BetterTransformer does not support padding='max_length' with a batch size of 1.")

    # in codegen the query and key are always in fp32 regardless of the dtype of the model
    # https://github.com/huggingface/transformers/blob/5b28b7833297adf65c5160a685425ddb1eee5ce2/src/transformers/models/codegen/modeling_codegen.py#L226
    query = query.to(value.dtype)
    key = key.to(value.dtype)

    dropout_p = self.dropout_prob_attn if self.training else 0.0
    if batch_size == 1 or self.training:
        if query.shape[2] > 1:
            # first step of the decoding
            sdpa_result = torch.nn.functional.scaled_dot_product_attention(
                query, key, value, attn_mask=None, dropout_p=dropout_p, is_causal=True
            )
        else:
            # in this case, which is the later decoding steps, the `causal_mask`` in
            # https://github.com/huggingface/transformers/blob/ae54e3c3b18bac0832ad62ea9b896dfd52a09850/src/transformers/models/gpt2/modeling_gpt2.py#L195
            # is [True, ..., True] so actually not causal
            sdpa_result = torch.nn.functional.scaled_dot_product_attention(
                query, key, value, attn_mask=None, dropout_p=dropout_p, is_causal=False
            )
    else:
        query_length, key_length = query.size(-2), key.size(-2)

        # causal_mask is always [True, ..., True] otherwise, so executing this is unnecessary
        if query_length > 1:
            causal_mask = self.causal_mask[:, :, key_length - query_length : key_length, :key_length].to(torch.bool)

            causal_mask = torch.where(causal_mask, 0, mask_value)

            # torch.Tensor.expand does no memory copy
            causal_mask = causal_mask.expand(batch_size, -1, -1, -1)

            # we use torch.min to avoid having tensor(-inf)
            attention_mask = torch.min(causal_mask, attention_mask)

        sdpa_result = torch.nn.functional.scaled_dot_product_attention(
            query, key, value, attn_mask=attention_mask, dropout_p=dropout_p, is_causal=False
        )

    return sdpa_result, None


class CodeGenModelPatcher(DecoderModelPatcher):
    def __enter__(self):
        super().__enter__()
        attn_fn = codegen_wrapped_scaled_dot_product
        if is_torch_version(">=", "2.1.0") and is_transformers_version(">=", "4.45"):
            # in transformers 4.45 causal_mask const buffer was removed from the model
            # if it still exists, it means legacy remote code was loaded
            if hasattr(self._model.transformer.h[0].attn, "causal_mask"):
                attn_fn = _codegen_wrapped_scaled_dot_product_legacy

        for layer in self._model.transformer.h:
            if is_torch_version(">=", "2.1.0") and not self._model.config.output_attentions:
                orig_self_attn_fwd = layer.attn._attn
                layer.attn._attn = types.MethodType(attn_fn, layer.attn)
                layer.attn._orig_attn = orig_self_attn_fwd
        patch_update_causal_mask(self._model, "4.45.0", "transformer")

    def __exit__(self, exc_type, exc_value, traceback):
        super().__exit__(exc_type, exc_value, traceback)
        unpatch_update_causal_mask(self._model, "transformer")
        for layer in self._model.transformer.h:
            if hasattr(layer.attn, "_orig_attn"):
                layer.attn._attn = layer.attn._orig_attn


# Adapted from https://github.com/huggingface/transformers/blob/v4.40.2/src/transformers/models/dbrx/modeling_dbrx.py#L763
def _dbrx_experts_forward(
    self, x: torch.Tensor, weights: torch.Tensor, top_weights: torch.Tensor, top_experts: torch.LongTensor
):
    bsz, q_len, hidden_size = x.shape
    x = x.view(-1, hidden_size)
    out = torch.zeros_like(x)

    expert_mask = torch.nn.functional.one_hot(top_experts, num_classes=self.moe_num_experts).permute(2, 1, 0)
    # Chunk experts at once to avoid storing full parameter multiple times in autograd
    w1_chunked = self.mlp.w1.view(self.mlp.moe_num_experts, self.mlp.ffn_hidden_size, self.mlp.hidden_size).chunk(
        self.moe_num_experts, dim=0
    )
    v1_chunked = self.mlp.v1.view(self.mlp.moe_num_experts, self.mlp.ffn_hidden_size, self.mlp.hidden_size).chunk(
        self.moe_num_experts, dim=0
    )
    w2_chunked = self.mlp.w2.view(self.mlp.moe_num_experts, self.mlp.ffn_hidden_size, self.mlp.hidden_size).chunk(
        self.moe_num_experts, dim=0
    )
    w1_chunked = [w1.squeeze(dim=0) for w1 in w1_chunked]
    v1_chunked = [v1.squeeze(dim=0) for v1 in v1_chunked]
    w2_chunked = [w2.squeeze(dim=0) for w2 in w2_chunked]
    for expert_idx in range(0, self.moe_num_experts):
        topk_idx, token_idx = torch.where(expert_mask[expert_idx])

        # Difference with original: removal
        # if token_idx.shape[0] == 0:
        #     continue
        # loop interruption depends on input data and may affect torchscript tracing

        token_list = token_idx
        topk_list = topk_idx

        expert_tokens = x[None, token_list].reshape(-1, hidden_size)
        expert_out = (
            self.mlp(expert_tokens, w1_chunked[expert_idx], v1_chunked[expert_idx], w2_chunked[expert_idx])
            * top_weights[token_list, topk_list, None]
        )

        out.index_add_(0, token_idx, expert_out)

    out = out.reshape(bsz, q_len, hidden_size)
    return out


# Adapted from https://github.com/huggingface/transformers/blob/v4.40.2/src/transformers/models/dbrx/modeling_dbrx.py#L1228
def _dbrx_update_causal_mask_legacy(
    self, attention_mask: Optional[torch.Tensor], input_tensor: torch.Tensor, cache_position: torch.Tensor
) -> Optional[torch.Tensor]:
    from transformers.modeling_attn_mask_utils import AttentionMaskConverter

    if self.config._attn_implementation == "flash_attention_2":
        if attention_mask is not None and 0.0 in attention_mask:
            return attention_mask
        return None

    dtype, device = input_tensor.dtype, input_tensor.device
    # difference with original modeling
    # using minimum from dtype with larger bandwith (floa32) may lead to overflow
    # during execution on platforms with default lower precision (bfloat16, float16)
    min_dtype = torch.finfo(torch.float16).min
    sequence_length = input_tensor.shape[1]
    if hasattr(self.blocks[0].norm_attn_norm.attn, "past_key_value"):  # static cache
        target_length = self.config.max_position_embeddings
    else:  # dynamic cache
        target_length = (
            attention_mask.shape[-1] if isinstance(attention_mask, torch.Tensor) else cache_position[-1] + 1
        )
    # difference with original modeling
    # removed target_length = int(target_length).
    # Casting to int leads to constant folding during tracing that makes impossible to use model for sequence of different length
    causal_mask = torch.full((sequence_length, target_length), fill_value=1, dtype=dtype, device=device) * min_dtype
    if sequence_length != 1:
        causal_mask = torch.triu(causal_mask, diagonal=1)
    causal_mask *= torch.arange(target_length, device=device) > cache_position.reshape(-1, 1)
    causal_mask = causal_mask[None, None, :, :].expand(input_tensor.shape[0], 1, -1, -1)
    if attention_mask is not None:
        causal_mask = causal_mask.clone()  # copy to contiguous memory for in-place edit
        if attention_mask.dim() == 2:
            mask_length = attention_mask.shape[-1]
            padding_mask = causal_mask[:, :, :, :mask_length] + attention_mask[:, None, None, :]
            padding_mask = padding_mask == 0
            causal_mask[:, :, :, :mask_length] = causal_mask[:, :, :, :mask_length].masked_fill(
                padding_mask, min_dtype
            )
        elif attention_mask.dim() == 4:
            # backwards compatibility: we allow passing a 4D attention mask shorter than the input length with
            # cache. In that case, the 4D attention mask attends to the newest tokens only.
            if attention_mask.shape[-2] < cache_position[0] + sequence_length:
                offset = cache_position[0]
            else:
                offset = 0
            mask_shape = attention_mask.shape
            mask_slice = (attention_mask.eq(0.0)).to(dtype=dtype) * min_dtype
            causal_mask[
                : mask_shape[0], : mask_shape[1], offset : mask_shape[2] + offset, : mask_shape[3]
            ] = mask_slice

    if (
        self.config._attn_implementation == "sdpa"
        and attention_mask is not None
        and attention_mask.device.type == "cuda"
    ):
        # TODO: For dynamo, rather use a check on fullgraph=True once this is possible (https://github.com/pytorch/pytorch/pull/120400).
        is_tracing = (
            torch.jit.is_tracing()
            or isinstance(input_tensor, torch.fx.Proxy)
            or (hasattr(torch, "_dynamo") and torch._dynamo.is_compiling())
        )
        if not is_tracing and torch.any(attention_mask != 1):
            # Attend to all tokens in fully masked rows in the causal_mask, for example the relevant first rows when
            # using left padding. This is required by F.scaled_dot_product_attention memory-efficient attention path.
            # Details: https://github.com/pytorch/pytorch/issues/110213
            causal_mask = AttentionMaskConverter._unmask_unattended(causal_mask, min_dtype)

    return causal_mask


# adopted from https://github.com/huggingface/transformers/blob/1b3dba9417eebe16b7c206d1dfca6a4c7f11dbec/src/transformers/models/dbrx/modeling_dbrx.py#L1204
def _dbrx_update_causal_mask_latest(
    self,
    attention_mask: torch.Tensor,
    input_tensor: torch.Tensor,
    cache_position: torch.Tensor,
    past_key_values: "Cache",
    output_attentions: bool,
):
    from transformers.cache_utils import StaticCache
    from transformers.modeling_attn_mask_utils import AttentionMaskConverter

    # TODO: As of torch==2.2.0, the `attention_mask` passed to the model in `generate` is 2D and of dynamic length even when the static
    # KV cache is used. This is an issue for torch.compile which then recaptures cudagraphs at each decode steps due to the dynamic shapes.
    # (`recording cudagraph tree for symint key 13`, etc.), which is VERY slow. A workaround is `@torch.compiler.disable`, but this prevents using
    # `fullgraph=True`. See more context in https://github.com/huggingface/transformers/pull/29114

    if self.config._attn_implementation == "flash_attention_2":
        if attention_mask is not None and 0.0 in attention_mask:
            return attention_mask
        return None

    # For SDPA, when possible, we will rely on its `is_causal` argument instead of its `attn_mask` argument, in
    # order to dispatch on Flash Attention 2. This feature is not compatible with static cache, as SDPA will fail
    # to infer the attention mask.
    past_seen_tokens = past_key_values.get_seq_length() if past_key_values is not None else 0
    using_static_cache = isinstance(past_key_values, StaticCache)

    # When output attentions is True, sdpa implementation's forward method calls the eager implementation's forward
    if self.config._attn_implementation == "sdpa" and not using_static_cache and not output_attentions:
        if AttentionMaskConverter._ignore_causal_mask_sdpa(
            attention_mask,
            inputs_embeds=input_tensor,
            past_key_values_length=past_seen_tokens,
            is_training=self.training,
        ):
            return None

    dtype, device = input_tensor.dtype, input_tensor.device
    # difference with original modeling
    # using minimum from dtype with larger bandwith (floa32) may lead to overflow
    # during execution on platforms with default lower precision (bfloat16, float16)
    min_dtype = torch.finfo(torch.float16).min
    sequence_length = input_tensor.shape[1]
    if using_static_cache:
        target_length = past_key_values.get_max_length()
    else:
        target_length = (
            attention_mask.shape[-1]
            if isinstance(attention_mask, torch.Tensor)
            else past_seen_tokens + sequence_length + 1
        )

    if attention_mask is not None and attention_mask.dim() == 4:
        # in this case we assume that the mask comes already in inverted form and requires no inversion or slicing
        if attention_mask.max() != 0:
            raise ValueError("Custom 4D attention mask should be passed in inverted form with max==0`")
        causal_mask = attention_mask
    else:
        # difference with original modeling
        causal_mask = (
            torch.full((sequence_length, target_length), fill_value=1, dtype=dtype, device=device) * min_dtype
        )
        if sequence_length != 1:
            causal_mask = torch.triu(causal_mask, diagonal=1)
        causal_mask *= torch.arange(target_length, device=device) > cache_position.reshape(-1, 1)
        causal_mask = causal_mask[None, None, :, :].expand(input_tensor.shape[0], 1, -1, -1)
        if attention_mask is not None:
            causal_mask = causal_mask.clone()  # copy to contiguous memory for in-place edit
            mask_length = attention_mask.shape[-1]
            padding_mask = causal_mask[:, :, :, :mask_length] + attention_mask[:, None, None, :]
            padding_mask = padding_mask == 0
            causal_mask[:, :, :, :mask_length] = causal_mask[:, :, :, :mask_length].masked_fill(
                padding_mask, min_dtype
            )
    if (
        self.config._attn_implementation == "sdpa"
        and attention_mask is not None
        and attention_mask.device.type == "cuda"
        and not output_attentions
    ):
        # Attend to all tokens in fully masked rows in the causal_mask, for example the relevant first rows when
        # using left padding. This is required by F.scaled_dot_product_attention memory-efficient attention path.
        # Details: https://github.com/pytorch/pytorch/issues/110213
        causal_mask = AttentionMaskConverter._unmask_unattended(causal_mask, min_dtype)

    return causal_mask


if is_transformers_version(">", "4.40.2"):
    _dbrx_update_causal_mask = _dbrx_update_causal_mask_latest
else:
    _dbrx_update_causal_mask = _dbrx_update_causal_mask_legacy


class DBRXModelPatcher(DecoderModelPatcher):
    def __enter__(self):
        super().__enter__()
        # dbrx has some accuracy issues with bf16 with transformers >= 4.40
        # fill causal mask in slightly different way for avoid overflow on some platforms
        self._model.transformer._orig_update_causal_mask = self._model.transformer._update_causal_mask
        self._model.transformer._update_causal_mask = types.MethodType(
            _dbrx_update_causal_mask, self._model.transformer
        )

        # starting from transformers 4.41 issue also observable for calculation sin/cos for rotary_emb
        patch_rope_sin_cos = is_transformers_version(">=", "4.41.0")

        inv_freq = getattr(self._model.transformer.blocks[0].norm_attn_norm.attn.rotary_emb, "inv_freq")
        dim, base = None, None
        if inv_freq is None:
            dim = self._model.transformer.blocks[0].norm_attn_norm.attn.rotary_emb.dim
            base = self._model.transformer.blocks[0].norm_attn_norm.attn.rotary_emb.base
        max_positions = self._model.config.max_seq_len
        if patch_rope_sin_cos:
            embed_positions = create_sinusoidal_positions(max_positions, dim, base, inv_freq)

        for block in self._model.transformer.blocks:
            rotary_emb = block.norm_attn_norm.attn.rotary_emb
            # initialize inv_freq for torchscript tracing
            if rotary_emb.inv_freq is None:
                inv_freq = 1.0 / (
                    rotary_emb.base ** (torch.arange(0, rotary_emb.dim, 2, dtype=torch.int64).float() / rotary_emb.dim)
                )
                rotary_emb.inv_freq = inv_freq

            if patch_rope_sin_cos:
                rotary_emb.register_buffer("embed_positions", embed_positions)
                rotary_emb._orig_forward = rotary_emb.forward
                rotary_emb.forward = types.MethodType(llama_gemma_rotary_emb_forward, rotary_emb)

            # remove continue-operator from iteration loop over experts
            block.ffn.experts._orig_forward = block.ffn.experts.forward
            block.ffn.experts.forward = types.MethodType(_dbrx_experts_forward, block.ffn.experts)

    def __exit__(self, exc_type, exc_value, traceback):
        super().__exit__(exc_type, exc_value, traceback)
        self._model.transformer._update_causal_mask = self._model.transformer._orig_update_causal_mask
        for block in self._model.transformer.blocks:
            block.ffn.experts.forward = block.ffn.experts._orig_forward

            if hasattr(block.norm_attn_norm.attn.rotary_emb, "_orig_forward"):
                block.norm_attn_norm.attn.rotary_emb.forward = block.norm_attn_norm.attn.rotary_emb._orig_forward


# Adapted from https://github.com/huggingface/transformers/blob/v4.41.0/src/transformers/models/persimmon/modeling_persimmon.py#L264
def _persimmon_self_attn_sdpa_forward(
    self,
    hidden_states: torch.Tensor,
    attention_mask: Optional[torch.Tensor] = None,
    position_ids: Optional[torch.LongTensor] = None,
    past_key_value: Optional["Cache"] = None,
    output_attentions: bool = False,
    use_cache: bool = False,
    cache_position: Optional[torch.LongTensor] = None,
    position_embeddings: Optional[Tuple[torch.Tensor, torch.Tensor]] = None,
) -> Tuple[torch.Tensor, Optional[torch.Tensor], Optional[Tuple[torch.Tensor]]]:
    from transformers.models.persimmon.modeling_persimmon import apply_rotary_pos_emb

    if output_attentions:
        return self._orig_forward(
            hidden_states, attention_mask, position_ids, past_key_value, output_attentions, use_cache
        )

    bsz, q_len, _ = hidden_states.size()

    # [batch_size, seq_length, 3 x hidden_size]
    fused_qkv = self.query_key_value(hidden_states)

    # 3 x [batch_size, seq_length, num_heads, head_dim]
    (query_states, key_states, value_states) = self._split_heads(fused_qkv)

    if self.qk_layernorm:
        query_states = self.q_layernorm(query_states)
        key_states = self.k_layernorm(key_states)

    # [batch_size, num_heads, seq_length, head_dim] -> [batch_size, seq_length, num_heads, head_dim]
    query_states = query_states.transpose(1, 2)
    value_states = value_states.transpose(1, 2)
    key_states = key_states.transpose(1, 2)

    if is_transformers_version("<", "4.44.99"):
        kv_seq_len = key_states.shape[-2]
        if past_key_value is not None:
            if self.layer_idx is None:
                raise ValueError(
                    f"The cache structure has changed since version v4.36. If you are using {self.__class__.__name__} "
                    "for auto-regressive decoding with k/v caching, please make sure to initialize the attention class "
                    "with a layer index."
                )
            kv_seq_len += past_key_value.get_usable_length(kv_seq_len, self.layer_idx)
        cos, sin = self.rotary_emb(value_states, seq_len=kv_seq_len)
    else:
        if position_embeddings is None:
            log.warning(
                "The attention layers in this model are transitioning from computing the RoPE embeddings internally "
                "through `position_ids` (2D tensor with the indexes of the tokens), to using externally computed "
                "`position_embeddings` (Tuple of tensors, containing cos and sin). In v4.46 `position_ids` will be "
                "removed and `position_embeddings` will be mandatory."
            )
            cos, sin = self.rotary_emb(value_states, position_ids)
        else:
            cos, sin = position_embeddings

    if is_transformers_version("<", "4.44.99"):
        rotary_ndims = self.rotary_emb.dim
    else:
        rotary_ndims = self.rotary_ndims

    # Partial rotary embedding
    query_rot, query_pass = (
        query_states[..., :rotary_ndims],
        query_states[..., rotary_ndims:],
    )
    key_rot, key_pass = (
        key_states[..., :rotary_ndims],
        key_states[..., rotary_ndims:],
    )
    # [batch_size, seq_length, num_heads, head_dim // config.partial_rotary_factor]
    query_rot, key_rot = apply_rotary_pos_emb(query_rot, key_rot, cos, sin, position_ids)

    # [batch_size, seq_length, num_heads, head_dim]
    query_states = torch.cat((query_rot, query_pass), dim=-1)
    key_states = torch.cat((key_rot, key_pass), dim=-1)

    if past_key_value is not None:
        # Specific to RoPE models with partial rotation
        cache_kwargs = {
            "sin": sin,
            "cos": cos,
            "partial_rotation_size": rotary_ndims,
            "cache_position": cache_position,
        }
        key_states, value_states = past_key_value.update(key_states, value_states, self.layer_idx, cache_kwargs)

    causal_mask = attention_mask
    if attention_mask is not None:  # no matter the length, we just slice it
        causal_mask = attention_mask[:, :, :, : key_states.shape[-2]]

    attn_output = F.scaled_dot_product_attention(
        query_states,
        key_states,
        value_states,
        causal_mask,
        scale=1 / math.sqrt(self.head_dim),
        dropout_p=self.attention_dropout.p,
    )

    attn_output = attn_output.transpose(1, 2).contiguous()
    attn_output = attn_output.reshape(bsz, q_len, self.hidden_size)

    attn_output = self.dense(attn_output)

    return attn_output, None, past_key_value


class PersimmonModelPatcher(DecoderModelPatcher):
    def __enter__(self):
        super().__enter__()
        patch_update_causal_mask(self._model, "4.42.0")

        for layer in self._model.model.layers:
            if is_torch_version(">=", "2.1.0"):
                orig_self_attn_fwd = layer.self_attn.forward
                layer.self_attn.forward = types.MethodType(_persimmon_self_attn_sdpa_forward, layer.self_attn)
                layer.self_attn._orig_forward = orig_self_attn_fwd
            if is_transformers_version("<", "4.44.99"):
                _reinitialize_cos_sin_cached_fp32(layer.self_attn.rotary_emb)

    def __exit__(self, exc_type, exc_value, traceback):
        super().__exit__(exc_type, exc_value, traceback)
        unpatch_update_causal_mask(self._model)
        for layer in self._model.model.layers:
            if hasattr(layer.self_attn, "_orig_forward"):
                layer.self_attn.forward = layer.self_attn._orig_forward


def _jais_attn_forward(
    self,
    hidden_states: Optional[Tuple[torch.FloatTensor]],
    layer_past: Optional[Tuple[torch.Tensor]] = None,
    attention_mask: Optional[torch.FloatTensor] = None,
    head_mask: Optional[torch.FloatTensor] = None,
    encoder_hidden_states: Optional[torch.Tensor] = None,
    encoder_attention_mask: Optional[torch.FloatTensor] = None,
    use_cache: Optional[bool] = False,
    output_attentions: Optional[bool] = False,
    position_bias: Optional[torch.FloatTensor] = None,
) -> Tuple[Union[torch.Tensor, Tuple[torch.Tensor]], ...]:
    if encoder_hidden_states is not None:
        if not hasattr(self, "q_attn"):
            raise ValueError(
                "If class is used as cross attention, the weights `q_attn` have to be defined. "
                "Please make sure to instantiate class with `JAISAttention(..., is_cross_attention=True)`."
            )

        query = self.q_attn(hidden_states)
        key, value = self.c_attn(encoder_hidden_states).split(self.split_size, dim=2)
        attention_mask = encoder_attention_mask
    else:
        query, key, value = self.c_attn(hidden_states).split(self.split_size, dim=2)

    query = self._split_heads(query, self.num_heads, self.head_dim)
    key = self._split_heads(key, self.num_heads, self.head_dim)
    value = self._split_heads(value, self.num_heads, self.head_dim)

    if layer_past is not None:
        past_key, past_value = layer_past
        key = torch.cat((past_key, key), dim=-2)
        value = torch.cat((past_value, value), dim=-2)

    if use_cache is True:
        present = (key, value)
    else:
        present = None

    if self.reorder_and_upcast_attn:
        attn_output, attn_weights = self._upcast_and_reordered_attn(
            query, key, value, attention_mask, head_mask, position_bias
        )
    else:
        # Difference with original: override attn realization with sdpa if not output_attentions
        if not output_attentions:
            attn_output, attn_weights = self._attn(query, key, value, attention_mask, head_mask, position_bias)
        else:
            attn_output, attn_weights = self._orig_attn(query, key, value, attention_mask, head_mask, position_bias)

    attn_output = self._merge_heads(attn_output, self.num_heads, self.head_dim)
    attn_output = self.c_proj(attn_output)
    attn_output = self.resid_dropout(attn_output)

    outputs = (attn_output, present)
    if output_attentions:
        outputs += (attn_weights,)

    return outputs


def _jais_attn(self, query, key, value, attention_mask=None, head_mask=None, position_bias=None):
    scale = 1.0
    if self.scale_attn_weights:
        scale = 1 / self.head_dim**self.attn_scale_power

    # Layer-wise attention scaling
    if self.scale_attn_by_inverse_layer_idx:
        scale = scale / float(self.layer_idx + 1)

    query_length = query.size(-2)
    attention_mask_sdpa = torch.ones(
        (query.shape[0], query.shape[1], query.shape[2], key.shape[2]),
        dtype=query.dtype,
    )

    if not self.is_cross_attention:
        # if only "normal" attention layer implements causal mask
        query_length, key_length = query.size(-2), key.size(-2)
        causal_mask = self.bias[:, :, key_length - query_length : key_length, :key_length]
        mask_value = torch.finfo(torch.float16).min
        attention_mask_sdpa.masked_fill_(~causal_mask, mask_value)

    if attention_mask is not None:
        # Apply the attention mask
        attention_mask_sdpa = attention_mask_sdpa + attention_mask

    if position_bias is not None:
        attention_mask_sdpa += position_bias.type_as(attention_mask_sdpa).unsqueeze(0)

    # Mask heads if we want to
    if head_mask is not None:
        attention_mask_sdpa = attention_mask_sdpa * head_mask

    attn_output = F.scaled_dot_product_attention(
        query, key, value, attention_mask_sdpa, dropout_p=self.attn_dropout.p, scale=scale
    )

    return attn_output, None


class JaisModelPatcher(DecoderModelPatcher):
    def __enter__(self):
        super().__enter__()

        for layer in self._model.transformer.h:
            if is_torch_version(">=", "2.1.0"):
                orig_self_attn_fwd = layer.attn._attn
                layer.attn._attn = types.MethodType(_jais_attn, layer.attn)
                layer.attn._orig_attn = orig_self_attn_fwd
                layer.attn._orig_forward = layer.attn.forward
                layer.attn.forward = types.MethodType(_jais_attn_forward, layer.attn)

    def __exit__(self, exc_type, exc_value, traceback):
        super().__exit__(exc_type, exc_value, traceback)
        for layer in self._model.transformer.h:
            if hasattr(layer.attn, "_orig_attn"):
                layer.attn._attn = layer.attn._orig_attn
                layer.attn.forward = layer.attn._orig_forward


class UpdateCausalMaskModelPatcher(DecoderModelPatcher):
    def __enter__(self):
        super().__enter__()
        patch_update_causal_mask(self._model, "4.42.0")
        if (
            hasattr(self._model, "model")
            and hasattr(self._model.model, "layers")
            and hasattr(self._model.model.layers[0].self_attn, "rotary_emb")
            and hasattr(self._model.model.layers[0].self_attn.rotary_emb, "_set_cos_sin_cache")
        ):
            for layer in self._model.model.layers:
                _reinitialize_cos_sin_cached_fp32(layer.self_attn.rotary_emb)

    def __exit__(self, exc_type, exc_value, traceback):
        super().__exit__(exc_type, exc_value, traceback)
        unpatch_update_causal_mask(self._model)


class RotaryEmbPatcher(DecoderModelPatcher):
    def __enter__(self):
        super().__enter__()
        if is_transformers_version("<", "4.44.99"):
            for layer in self._model.model.layers:
                _reinitialize_cos_sin_cached_fp32(layer.self_attn.rotary_emb)


# Adapted from https://github.com/huggingface/transformers/blob/31f9a289a6207be6cae746e009d8e0db523be203/src/transformers/models/falcon/modeling_falcon.py#L1138
def _falcon_prepare_4d_causal_attention_mask_with_cache_position(
    attention_mask: torch.Tensor,
    sequence_length: int,
    target_length: int,
    dtype: torch.dtype,
    device: torch.device,
    cache_position: torch.Tensor,
    batch_size: int,
    **kwargs,
):
    if attention_mask is not None and attention_mask.dim() == 4:
        # In this case we assume that the mask comes already in inverted form and requires no inversion or slicing.
        causal_mask = attention_mask
    else:
        # different from original: allow to provide min_dtype as parameter
        min_dtype = torch.finfo(dtype).min if "min_dtype" not in kwargs else kwargs["min_dtype"]
        causal_mask = torch.full((sequence_length, target_length), fill_value=min_dtype, dtype=dtype, device=device)
        if sequence_length != 1:
            causal_mask = torch.triu(causal_mask, diagonal=1)
        causal_mask *= torch.arange(target_length, device=device) > cache_position.reshape(-1, 1)
        causal_mask = causal_mask[None, None, :, :].expand(batch_size, 1, -1, -1)
        if attention_mask is not None:
            causal_mask = causal_mask.clone()  # copy to contiguous memory for in-place edit
            mask_length = attention_mask.shape[-1]
            padding_mask = causal_mask[:, :, :, :mask_length] + attention_mask[:, None, None, :]
            padding_mask = padding_mask == 0
            causal_mask[:, :, :, :mask_length] = causal_mask[:, :, :, :mask_length].masked_fill(
                padding_mask, min_dtype
            )

    return causal_mask


def _falcon_update_causal_mask(
    self,
    attention_mask: torch.Tensor,
    input_tensor: torch.Tensor,
    cache_position: torch.Tensor,
    past_key_values: "Cache",
    output_attentions: bool,
    head_mask: torch.Tensor,
    alibi: torch.Tensor,
):
    # copied from  https://github.com/huggingface/transformers/blob/a30c865f991dfec9452cc64bd9a97bfbb96be036/src/transformers/models/falcon/modeling_falcon.py#L1130
    from transformers.cache_utils import StaticCache
    from transformers.modeling_attn_mask_utils import AttentionMaskConverter

    # TODO: As of torch==2.2.0, the `attention_mask` passed to the model in `generate` is 2D and of dynamic length even when the static
    # KV cache is used. This is an issue for torch.compile which then recaptures cudagraphs at each decode steps due to the dynamic shapes.
    # (`recording cudagraph tree for symint key 13`, etc.), which is VERY slow. A workaround is `@torch.compiler.disable`, but this prevents using
    # `fullgraph=True`. See more context in https://github.com/huggingface/transformers/pull/29114

    if self.config._attn_implementation == "flash_attention_2":
        if attention_mask is not None and 0.0 in attention_mask:
            return attention_mask
        return None

    # For SDPA, when possible, we will rely on its `is_causal` argument instead of its `attn_mask` argument, in
    # order to dispatch on Flash Attention 2. This feature is not compatible with static cache, as SDPA will fail
    # to infer the attention mask.
    past_seen_tokens = past_key_values.get_seq_length() if past_key_values is not None else 0
    using_static_cache = isinstance(past_key_values, StaticCache)

    # When output attentions is True, sdpa implementation's forward method calls the eager implementation's forward
    if (
        self.config._attn_implementation == "sdpa"
        and not using_static_cache
        and not output_attentions
        and head_mask is None
        and alibi is None
    ):
        if AttentionMaskConverter._ignore_causal_mask_sdpa(
            attention_mask,
            inputs_embeds=input_tensor,
            past_key_values_length=past_seen_tokens,
            is_training=self.training,
        ):
            return None

    dtype, device = input_tensor.dtype, input_tensor.device
    # difference from original, replace torch.finfo(dtype).min to float16 for prevent overflow for fp16/bf16 execution
    min_dtype = torch.finfo(torch.float16).min
    batch_size, sequence_length, _ = input_tensor.shape
    if using_static_cache:
        target_length = past_key_values.get_max_length()
    else:
        target_length = (
            attention_mask.shape[-1]
            if isinstance(attention_mask, torch.Tensor)
            else past_seen_tokens + sequence_length
        )

    # In case the provided `attention` mask is 2D, we generate a causal mask here (4D).
    causal_mask = _falcon_prepare_4d_causal_attention_mask_with_cache_position(
        attention_mask,
        sequence_length=sequence_length,
        target_length=target_length,
        dtype=dtype,
        device=device,
        min_dtype=min_dtype,
        cache_position=cache_position,
        batch_size=input_tensor.shape[0],
    )

    # We take care to integrate alibi bias in the causal_mask here
    if head_mask is None and alibi is not None:
        alibi = alibi.reshape(batch_size, -1, *alibi.shape[1:])
        causal_mask = torch.masked_fill(
            alibi / math.sqrt(self.config.hidden_size // self.num_heads),
            causal_mask < -1,
            min_dtype,
        )

    if (
        self.config._attn_implementation == "sdpa"
        and attention_mask is not None
        and attention_mask.device.type == "cuda"
        and not output_attentions
    ):
        # Attend to all tokens in fully masked rows in the causal_mask, for example the relevant first rows when
        # using left padding. This is required by F.scaled_dot_product_attention memory-efficient attention path.
        # Details: https://github.com/pytorch/pytorch/issues/110213
        causal_mask = AttentionMaskConverter._unmask_unattended(causal_mask, min_dtype)

    return causal_mask


class FalconModelPatcher(DecoderModelPatcher):
    def __enter__(self):
        super().__enter__()
        if is_transformers_version("<", "4.44.99"):
            for layer in self._model.transformer.h:
                _reinitialize_cos_sin_cached_fp32(layer.self_attention.rotary_emb)
        else:
            patch_update_causal_mask(self._model, "4.45.0", "transformer", _falcon_update_causal_mask)

    def __exit__(self, exc_type, exc_value, traceback):
        super().__exit__(exc_type, exc_value, traceback)
        unpatch_update_causal_mask(self._model, "transformer")


class GptNeoxModelPatcher(DecoderModelPatcher):
    def __enter__(self):
        super().__enter__()
        if is_transformers_version("<", "4.44.99"):
            for layer in self._model.gpt_neox.layers:
                _reinitialize_cos_sin_cached_fp32(layer.attention.rotary_emb)
        else:
            patch_update_causal_mask(self._model, "4.45.0", "gpt_neox")

    def __exit__(self, exc_type, exc_value, traceback):
        super().__exit__(exc_type, exc_value, traceback)
        unpatch_update_causal_mask(self._model, "gpt_neox")


# Adopted from https://github.com/huggingface/optimum/blob/v1.24.0/optimum/bettertransformer/models/attention.py#L96
def _gptj_attn(self, query, key, value, attention_mask=None, head_mask=None):
    if head_mask is not None:
        return self._orig_attn(query, key, value, attention_mask, head_mask)

    batch_size = query.shape[0]

    mask_value = torch.finfo(value.dtype).min
    mask_value = torch.full([], mask_value, dtype=value.dtype)

    # in gpt-neo-x and gpt-j the query and keys are always in fp32
    # thus we need to cast them to the value dtype
    if getattr(self, "downcast_qk", False):
        query = query.to(value.dtype)
        key = key.to(value.dtype)

    if batch_size == 1 and attention_mask is not None and attention_mask[0, 0, -1, -1] < -1:
        return self._orig_attn(query, key, value, attention_mask, head_mask)

    dropout_p = self.dropout_prob_attn if self.training else 0.0
    if batch_size == 1 or self.training:
        if query.shape[2] > 1:
            sdpa_result = torch.nn.functional.scaled_dot_product_attention(
                query, key, value, attn_mask=None, dropout_p=dropout_p, is_causal=True
            )
        else:
            sdpa_result = torch.nn.functional.scaled_dot_product_attention(
                query, key, value, attn_mask=None, dropout_p=dropout_p, is_causal=False
            )
    else:
        query_length, key_length = query.size(-2), key.size(-2)

        # causal_mask is always [True, ..., True] otherwise, so executing this
        # is unnecessary
        if query_length > 1:
            if not is_transformers_version(">=", "4.44.99"):
                causal_mask = self.bias[:, :, key_length - query_length : key_length, :key_length].to(torch.bool)

                causal_mask = torch.where(causal_mask, 0, mask_value)

                # torch.Tensor.expand does no memory copy
                causal_mask = causal_mask.expand(batch_size, -1, -1, -1)
                if attention_mask is not None:
                    attention_mask = causal_mask + attention_mask

            else:
                attention_mask = attention_mask[:, :, :, : key.shape[-2]]

        sdpa_result = torch.nn.functional.scaled_dot_product_attention(
            query, key, value, attn_mask=attention_mask, dropout_p=dropout_p, is_causal=False
        )

    # in gpt-neo-x and gpt-j the query and keys are always in fp32
    # thus we need to cast them to the value dtype
    if getattr(self, "downcast_qk", False):
        sdpa_result = sdpa_result.to(value.dtype)

    return sdpa_result, None


def gptj_attn_forward(
    self,
    hidden_states: torch.FloatTensor,
    layer_past: Optional[Tuple[torch.FloatTensor, torch.FloatTensor]] = None,
    attention_mask: Optional[torch.FloatTensor] = None,
    position_ids: Optional[torch.LongTensor] = None,
    head_mask: Optional[torch.FloatTensor] = None,
    use_cache: Optional[bool] = False,
    output_attentions: Optional[bool] = False,
    cache_position: Optional[torch.LongTensor] = None,
):
    if output_attentions:
        self._attn = self._orig_attn

    return self._orig_forward(
        hidden_states,
        layer_past,
        attention_mask,
        position_ids,
        head_mask,
        use_cache=use_cache,
        output_attentions=output_attentions,
        cache_position=cache_position,
    )


class GptJModelPatcher(DecoderModelPatcher):
    def __enter__(self):
        super().__enter__()
        patch_update_causal_mask(self._model, "4.45.0", "transformer")
        if is_transformers_version(">=", "4.49"):
            self._model.config._orig_attn_implementation = self._model.config._attn_implementation
            self._model.config._attn_implementation = "sdpa"
            for block in self._model.transformer.h:
                block.attn._orig_forward = block.attn.forward
                block.attn.forward = types.MethodType(gptj_attn_forward, block.attn)
                block.attn._orig_attn = block.attn._attn
                block.attn._attn = types.MethodType(_gptj_attn, block.attn)

    def __exit__(self, exc_type, exc_value, traceback):
        super().__exit__(exc_type, exc_value, traceback)
        unpatch_update_causal_mask(self._model, "transformer")
        if is_transformers_version(">=", "4.49"):
            self._model.config._attn_implementation = self._model.config._orig_attn_implementation
            for block in self._model.transformer.h:
                block.attn.forward = block.attn._orig_forward
                block.attn._attn = block.attn._orig_attn


class GptNeoxJapaneseModelPatcher(DecoderModelPatcher):
    def __enter__(self):
        super().__enter__()
        if is_transformers_version("<", "4.44.99"):
            for layer in self._model.gpt_neox_japanese.layers:
                _reinitialize_cos_sin_cached_fp32(layer.attention.rotary_emb)
        else:
            patch_update_causal_mask(self._model, "4.45.0", "gpt_neox_japanese")

    def __exit__(self, exc_type, exc_value, traceback):
        super().__exit__(exc_type, exc_value, traceback)
        unpatch_update_causal_mask(self._model, "gpt_neox_japanese")


# Adopted from https://github.com/huggingface/optimum/blob/main/optimum/bettertransformer/models/attention.py#L721
def _bloom_attn_forward(
    self,
    hidden_states: torch.Tensor,
    residual: torch.Tensor,
    alibi: torch.Tensor,
    attention_mask: torch.Tensor,
    layer_past=None,
    head_mask: Optional[torch.Tensor] = None,
    use_cache: bool = False,
    output_attentions: bool = False,
    cache_position: Optional[torch.LongTensor] = None,
):
    from transformers.models.bloom.modeling_bloom import dropout_add

    if head_mask is not None or output_attentions:
        return self._orig_forward(
            hidden_states,
            residual,
            alibi,
            attention_mask,
            layer_past=layer_past,
            head_mask=head_mask,
            use_cache=use_cache,
            output_attentions=output_attentions,
            cache_position=cache_position,
        )
    batch_size, q_length, _ = hidden_states.shape
    # [batch_size, seq_length, 3 x hidden_size]
    fused_qkv = self.query_key_value(hidden_states)
    # 3 x [batch_size, num_heads, seq_length, head_dim]
    query_layer, key_layer, value_layer = self._reshape(fused_qkv)

    if layer_past is not None:
        cache_kwargs = {"cache_position": cache_position}
        key_layer, value_layer = layer_past.update(key_layer, value_layer, self.layer_idx, cache_kwargs)

    alibi = alibi.reshape(batch_size, -1, *alibi.shape[1:])

    if attention_mask is not None:  # no matter the length, we just slice it
        kv_length = cache_position[-1] + 1  # cache position is 0-indexed while length should start from 1
        causal_mask = attention_mask[:, :, :, :kv_length]
        alibi = torch.masked_fill(alibi, causal_mask.bool(), torch.finfo(alibi.dtype).min)

    context_layer = torch.nn.functional.scaled_dot_product_attention(
        query_layer,
        key_layer,
        value_layer,
        attn_mask=alibi,
        dropout_p=self.dropout_prob_attn if self.training else 0.0,
    )

    # Transform [batch_size, num_heads, seq_length, head_dim] to [batch_size, seq_length, num_heads * head_dim]
    context_layer = context_layer.transpose(1, 2)
    context_layer = context_layer.reshape(batch_size, q_length, self.hidden_size)

    # aggregate results across tp ranks. See here: https://github.com/pytorch/pytorch/issues/76232
    if self.pretraining_tp > 1 and self.slow_but_exact:
        slices = self.hidden_size / self.pretraining_tp
        output_tensor = torch.zeros_like(context_layer)
        for i in range(self.pretraining_tp):
            output_tensor = output_tensor + F.linear(
                context_layer[:, :, int(i * slices) : int((i + 1) * slices)],
                self.dense.weight[:, int(i * slices) : int((i + 1) * slices)],
            )
    else:
        output_tensor = self.dense(context_layer)

    output_tensor = dropout_add(output_tensor, residual, self.hidden_dropout, self.training)

    outputs = (output_tensor, layer_past)

    return outputs


class BloomModelPatcher(DecoderModelPatcher):
    def __enter__(self):
        super().__enter__()
        if is_transformers_version(">=", "4.49.0"):
            self._model.config._orig_attn_implementation = self._model.config._attn_implementation
            self._model.config._attn_implementation = "sdpa"
            for block in self._model.transformer.h:
                block.self_attention._orig_forward = block.self_attention.forward
                block.self_attention.forward = types.MethodType(_bloom_attn_forward, block.self_attention)

    def __exit__(self, exc_type, exc_value, traceback):
        super().__exit__(exc_type, exc_value, traceback)
        if is_transformers_version(">=", "4.49.0"):
            self._model.config._attn_implementation = self._model.config._orig_attn_implementation
            for block in self._model.transformer.h:
                block.self_attention.forward = block.self_attention._orig_forward


def _gpt_neo_attn_forward(
    self,
    hidden_states,
    attention_mask=None,
    layer_past=None,
    head_mask=None,
    use_cache=False,
    output_attentions=False,
    cache_position=None,
):
    if output_attentions:
        self._attn = self._orig_attn

    return self._orig_forward(
        hidden_states,
        attention_mask=attention_mask,
        layer_past=layer_past,
        head_mask=head_mask,
        use_cache=use_cache,
        output_attentions=output_attentions,
        cache_position=cache_position,
    )


# Adopted from https://github.com/huggingface/optimum/blob/main/optimum/bettertransformer/models/attention.py#L185
def _gpt_neo_attn_sdpa(
    self,
    query: torch.Tensor,
    key: torch.Tensor,
    value: torch.Tensor,
    attention_mask: Optional[torch.Tensor] = None,
    head_mask: Optional[torch.Tensor] = None,
):
    batch_size = query.shape[0]

    mask_value = torch.finfo(torch.float16).min
    mask_value = torch.full([], mask_value, dtype=value.dtype)

    dropout_p = float(self.config.attention_dropout) if self.training else 0.0
    if (batch_size == 1 or self.training) and self.attention_type == "global":
        if query.shape[2] > 1:
            sdpa_result = torch.nn.functional.scaled_dot_product_attention(
                query, key, value, attn_mask=None, dropout_p=dropout_p, is_causal=True
            )
        else:
            sdpa_result = torch.nn.functional.scaled_dot_product_attention(
                query, key, value, attn_mask=None, dropout_p=dropout_p, is_causal=False, scale=1.0
            )
    else:
        query_length, key_length = query.size(-2), key.size(-2)

        causal_mask = self.bias[:, :, key_length - query_length : key_length, :key_length]

        causal_mask = torch.where(causal_mask, 0, mask_value)
        if batch_size > 1:
            # torch.Tensor.expand does no memory copy
            causal_mask = causal_mask.expand(batch_size, -1, -1, -1)

        if attention_mask is not None:
            attention_mask = causal_mask + attention_mask

        sdpa_result = torch.nn.functional.scaled_dot_product_attention(
            query, key, value, attn_mask=attention_mask, dropout_p=dropout_p, is_causal=False, scale=1.0
        )

    return sdpa_result, None


class GptNeoModelPatcher(DecoderModelPatcher):
    def __enter__(self):
        super().__enter__()
        if is_transformers_version(">=", "4.45.0") and is_torch_version(">=", "2.1.0"):
            self._model.config._orig_attn_implementation = self._model.config._attn_implementation
            self._model.config._attn_implementation = "sdpa"
            for layer in self._model.transformer.h:
                self_attn = layer.attn.attention
                self_attn._orig_attn = self_attn._attn
                self_attn._attn = types.MethodType(_gpt_neo_attn_sdpa, self_attn)
                self_attn._orig_forward = types.MethodType(_gpt_neo_attn_forward, self_attn)

    def __exit__(self, exc_type, exc_value, traceback):
        super().__exit__(exc_type, exc_value, traceback)
        if hasattr(self._model.config, "_orig_attn_implementation"):
            self._model.config._attn_implementation = self._model.config._orig_attn_implementation
            for layer in self._model.transformer.h:
                for layer in self._model.transformer.h:
                    layer.attn.attention.forward = layer.attn.attention._orig_forward
                    layer.attn.attention._attn = layer.attn.attention._orig_attn


class Gemma2ModelPatcher(LlamaModelPatcher):
    def __init__(
        self,
        config: "OnnxConfig",
        model: Union["PreTrainedModel", "TFPreTrainedModel"],
        model_kwargs: Optional[Dict[str, Any]] = None,
    ):
        super().__init__(config, model, model_kwargs)

        @functools.wraps(self.orig_forward)
        def patched_forward(*args, **kwargs):
            from transformers.cache_utils import DynamicCache

            signature = inspect.signature(self.orig_forward)
            args, kwargs = override_arguments(args, kwargs, signature, model_kwargs=self.model_kwargs)
            return_legacy_cache = False
            pkv_in_args = False
            legacy_pkv = None
            if "past_key_values" in kwargs:
                legacy_pkv = kwargs.pop("past_key_values", None)
            sign_names = list(signature.parameters.keys())
            pkv_argument_index = sign_names.index("past_key_values")
            cache_position_index = sign_names.index("cache_position") if "cache_position" in sign_names else -1
            input_ids_index = sign_names.index("input_ids" if "input_ids" in sign_names else "inputs_embeds")
            if legacy_pkv is None and len(args) > pkv_argument_index:
                legacy_pkv = args[pkv_argument_index]
                pkv_in_args = True
            if legacy_pkv is not None:
                pkv = DynamicCache.from_legacy_cache(legacy_pkv)
                return_legacy_cache = True
                if not pkv_in_args:
                    kwargs["past_key_values"] = pkv
                else:
                    args[pkv_argument_index] = pkv

            if (
                return_legacy_cache
                and cache_position_index != -1
                and (cache_position_index > len(args) and "cache_position" not in kwargs)
            ):
                past_seen_tokens = legacy_pkv[0][0].shape[-2]
                input_ids = args[input_ids_index] if "input_ids" not in kwargs else kwargs["input_ids"]
                cache_position = torch.arange(
                    past_seen_tokens, past_seen_tokens + input_ids.shape[1], device=input_ids.device
                )
                kwargs["cache_position"] = cache_position

            outputs = self.orig_forward(*args, **kwargs)
            if return_legacy_cache:
                outputs.past_key_values = outputs.past_key_values.to_legacy_cache()

            return outputs

        self.patched_forward = patched_forward


def _decilm_attn_forward(
    self,
    hidden_states: torch.Tensor,
    attention_mask: Optional[torch.Tensor] = None,
    position_ids: Optional[torch.LongTensor] = None,
    past_key_value: Optional[Tuple[torch.Tensor]] = None,
    output_attentions: bool = False,
    use_cache: bool = False,
    **kwargs,
) -> Tuple[torch.Tensor, Optional[torch.Tensor], Optional[Tuple[torch.Tensor]]]:
    # decilm contains bug in attention calculation for case if past key values is not None
    def rotate_half(x):
        """Rotates half the hidden dims of the input."""
        x1 = x[..., : x.shape[-1] // 2]
        x2 = x[..., x.shape[-1] // 2 :]
        return torch.cat((-x2, x1), dim=-1)

    def apply_rotary_pos_emb(q, k, cos, sin, position_ids, unsqueeze_dim=1):
        """Applies Rotary Position Embedding to the query and key tensors.

        Args:
            q (`torch.Tensor`): The query tensor.
            k (`torch.Tensor`): The key tensor.
            cos (`torch.Tensor`): The cosine part of the rotary embedding.
            sin (`torch.Tensor`): The sine part of the rotary embedding.
            position_ids (`torch.Tensor`):
                The position indices of the tokens corresponding to the query and key tensors. For example, this can be
                used to pass offsetted position ids when working with a KV-cache.
            unsqueeze_dim (`int`, *optional*, defaults to 1):
                The 'unsqueeze_dim' argument specifies the dimension along which to unsqueeze cos[position_ids] and
                sin[position_ids] so that they can be properly broadcasted to the dimensions of q and k. For example, note
                that cos[position_ids] and sin[position_ids] have the shape [batch_size, seq_len, head_dim]. Then, if q and
                k have the shape [batch_size, heads, seq_len, head_dim], then setting unsqueeze_dim=1 makes
                cos[position_ids] and sin[position_ids] broadcastable to the shapes of q and k. Similarly, if q and k have
                the shape [batch_size, seq_len, heads, head_dim], then set unsqueeze_dim=2.
        Returns:
            `tuple(torch.Tensor)` comprising of the query and key tensors rotated using the Rotary Position Embedding.
        """
        cos = cos[position_ids].unsqueeze(unsqueeze_dim)
        sin = sin[position_ids].unsqueeze(unsqueeze_dim)
        q_embed = (q * cos) + (rotate_half(q) * sin)
        k_embed = (k * cos) + (rotate_half(k) * sin)
        return q_embed, k_embed

    def repeat_kv(hidden_states: torch.Tensor, n_rep: int) -> torch.Tensor:
        """
        This is the equivalent of torch.repeat_interleave(x, dim=1, repeats=n_rep). The hidden states go from (batch,
        num_key_value_heads, seqlen, head_dim) to (batch, num_attention_heads, seqlen, head_dim)
        """
        batch, num_key_value_heads, slen, head_dim = hidden_states.shape
        if n_rep == 1:
            return hidden_states
        hidden_states = hidden_states[:, :, None, :, :].expand(batch, num_key_value_heads, n_rep, slen, head_dim)
        return hidden_states.reshape(batch, num_key_value_heads * n_rep, slen, head_dim)

    bsz, q_len, _ = hidden_states.size()
    if self.pretraining_tp > 1:
        key_value_slicing = (self.num_key_value_heads * self.head_dim) // self.pretraining_tp
        query_slices = self.q_proj.weight.split((self.num_heads * self.head_dim) // self.pretraining_tp, dim=0)
        key_slices = self.k_proj.weight.split(key_value_slicing, dim=0)
        value_slices = self.v_proj.weight.split(key_value_slicing, dim=0)

        query_states = [F.linear(hidden_states, query_slices[i]) for i in range(self.pretraining_tp)]
        query_states = torch.cat(query_states, dim=-1)

        key_states = [F.linear(hidden_states, key_slices[i]) for i in range(self.pretraining_tp)]
        key_states = torch.cat(key_states, dim=-1)

        value_states = [F.linear(hidden_states, value_slices[i]) for i in range(self.pretraining_tp)]
        value_states = torch.cat(value_states, dim=-1)

    else:
        query_states = self.q_proj(hidden_states)
        key_states = self.k_proj(hidden_states)
        value_states = self.v_proj(hidden_states)

    query_states = query_states.view(bsz, q_len, self.num_heads, self.head_dim).transpose(1, 2)
    key_states = key_states.view(bsz, q_len, self.num_key_value_heads, self.head_dim).transpose(1, 2)
    value_states = value_states.view(bsz, q_len, self.num_key_value_heads, self.head_dim).transpose(1, 2)

    kv_seq_len = key_states.shape[-2]
    if past_key_value is not None:
        kv_seq_len += past_key_value[0].shape[-2]
    cos, sin = self.rotary_emb(value_states, seq_len=kv_seq_len)

    query_states, key_states = apply_rotary_pos_emb(query_states, key_states, cos, sin, position_ids)

    if past_key_value is not None:
        # reuse k, v, self_attention
        key_states = torch.cat([past_key_value[0], key_states], dim=2)
        value_states = torch.cat([past_key_value[1], value_states], dim=2)

    past_key_value = (key_states, value_states) if use_cache else None

    # repeat k/v heads if n_kv_heads < n_heads
    key_states = repeat_kv(key_states, self.num_key_value_groups)
    value_states = repeat_kv(value_states, self.num_key_value_groups)
    attn_output = F.scaled_dot_product_attention(
        query_states, key_states, value_states, is_causal=attention_mask is None, attn_mask=attention_mask
    )

    # modified, in original implementation .transpose(1, 2) missed
    attn_output = attn_output.transpose(1, 2).contiguous().view(bsz, q_len, self.hidden_size)

    if self.pretraining_tp > 1:
        attn_output = attn_output.split(self.hidden_size // self.pretraining_tp, dim=2)
        o_proj_slices = self.o_proj.weight.split(self.hidden_size // self.pretraining_tp, dim=1)
        attn_output = sum([F.linear(attn_output[i], o_proj_slices[i]) for i in range(self.pretraining_tp)])
    else:
        attn_output = self.o_proj(attn_output)

    attn_weights = None

    return attn_output, attn_weights, past_key_value


class DeciLMModelPatcher(DecoderModelPatcher):
    def __enter__(self):
        super().__enter__()

        for layer in self._model.model.layers:
            layer.self_attn._orig_forward = layer.self_attn.forward
            layer.self_attn.forward = types.MethodType(_decilm_attn_forward, layer.self_attn)

    def __exit__(self, exc_type, exc_value, traceback):
        super().__exit__(exc_type, exc_value, traceback)

        for layer in self._model.model.layers:
            layer.self_attn.forward = layer.self_attn._orig_forward


class IBertModelPatcher(ModelPatcher):
    def __init__(
        self,
        config: "OnnxConfig",
        model: Union["PreTrainedModel", "TFPreTrainedModel"],
        model_kwargs: Dict[str, Any],
    ):
        super().__init__(config, model, model_kwargs)

        if getattr(self._model, "ibert"):
            embeddings = self._model.ibert.embeddings
        else:
            embeddings = self._model.embeddings
        # model has first inference buffers initialization, it may breaks tracing
        if getattr(embeddings.LayerNorm, "dim_sqrt") is None:
            self._model(torch.ones([1, 1], dtype=torch.long))


class InternVLChatImageEmbeddingModelPatcher(ModelPatcher):
    def __init__(
        self,
        config: "OnnxConfig",
        model: Union["PreTrainedModel", "TFPreTrainedModel"],
        model_kwargs: Dict[str, Any],
    ):
        model.__orig_forward = model.forward
        model.forward = model.extract_feature

        if model.vision_model.encoder.layers[0].attn.use_flash_attn:
            for layer in model.vision_model.encoder.layers:
                layer.attn._orig_use_flash_attn = layer.attn.use_flash_attn
                layer.attn.use_flash_attn = False

        super().__init__(config, model, model_kwargs)

    def __exit__(self, exc_type, exc_value, traceback):
        super().__exit__(exc_type, exc_value, traceback)
        self._model.forward = self._model.__orig_forward
        if hasattr(self._model.vision_model.encoder.layers[0].attn, "_orig_use_flash_attn"):
            for layer in self._model.vision_model.encoder.layers:
                layer.attn.use_flash_attn = layer.attn._orig_use_flash_attn


class InternVL2ChatLangModelPatcher(DecoderModelPatcher):
    def __init__(
        self, config: "OnnxConfig", model: Union["PreTrainedModel", "TFPreTrainedModel"], model_kwargs: Dict[str, Any]
    ):
        model_type = model.config.model_type
        patcher_for_model_type = {
            "llama": LlamaModelPatcher,
            "qwen2": UpdateCausalMaskModelPatcher,
            "phi3": Phi3ModelPatcher,
            "internlm2": InternLM2Patcher,
        }
        self._internal_patcher = None
        self._patched_forward = None
        internal_patcher_cls = patcher_for_model_type.get(model_type)
        if internal_patcher_cls is not None:
            self._internal_patcher = internal_patcher_cls(config, model, model_kwargs)
            self._patched_forward = self._internal_patcher.patched_forward
        super().__init__(config, model, model_kwargs)

    @property
    def patched_forward(self):
        if self._internal_patcher is not None:
            return self._internal_patcher.patched_forward
        return self._patched_forward

    @patched_forward.setter
    def patched_forward(self, fn):
        self._patched_forward = fn
        if self._internal_patcher is not None:
            self._internal_patcher.patched_forward = fn

    def __enter__(self):
        if is_torch_version(">=", "2.1.0"):
            if (
                self._model.config.model_type in ["qwen2", "llama"]
                and self._model.config._attn_implementation != "sdpa"
            ):
                self._model.config._orig_attn_implementation = self._model.config._attn_implementation
                self._model.config._attn_implementation = "sdpa"
                if self._model.config.model_type == "qwen2" and is_transformers_version("<", "4.48"):
                    from transformers.models.qwen2.modeling_qwen2 import QWEN2_ATTENTION_CLASSES

                    sdpa_attn = QWEN2_ATTENTION_CLASSES["sdpa"]

                    for layer in self._model.model.layers:
                        layer.self_attn._orig_forward = layer.self_attn.forward
                        layer.self_attn.forward = types.MethodType(sdpa_attn.forward, layer.self_attn)

                if self._model.config.model_type == "llama" and is_transformers_version("<", "4.47"):
                    from transformers.models.llama.modeling_llama import LLAMA_ATTENTION_CLASSES

                    sdpa_attn = LLAMA_ATTENTION_CLASSES["sdpa"]
                    for layer in self._model.model.layers:
                        layer.self_attn._orig_forward = layer.self_attn.forward
                        layer.self_attn.forward = types.MethodType(sdpa_attn.forward, layer.self_attn)

        if self._internal_patcher is not None:
            return self._internal_patcher.__enter__()
        return super().__enter__()

    def __exit__(self, exc_type, exc_value, traceback):
        if self._internal_patcher:
            self._internal_patcher.__exit__(exc_type, exc_value, traceback)
        else:
            super().__exit__(exc_type, exc_value, traceback)

        if hasattr(self._model.config, "_orig_attn_implementation"):
            self._model.config._attn_implementation = self._model.config._orig_attn_implementation
            for layer in self._model.model.layers:
                if hasattr(layer.self_attn, "_orig_forward"):
                    layer.self_attn.forward = layer.self_attn._orig_forward


def llava_vision_embed_forward(self, pixel_values):
    # copied from https://github.com/huggingface/transformers/blob/v4.44.2/src/transformers/models/llava/modeling_llava.py#L428-L441
    # these changes does not bring any difference from original, it only packs model subcomponent inference together
    # that allow us avoid memory overheads and their inference results handling on code-level
    image_outputs = self.vision_tower(pixel_values, output_hidden_states=True)
    # this is not memory efficient at all (output_hidden_states=True) will save all the hidden stated.
    selected_image_feature = image_outputs.hidden_states[self.config.vision_feature_layer]

    if self.config.vision_feature_select_strategy == "default":
        selected_image_feature = selected_image_feature[:, 1:]
    elif self.config.vision_feature_select_strategy == "full":
        selected_image_feature = selected_image_feature
    else:
        raise ValueError(f"Unexpected select feature strategy: {self.config.vision_feature_select_strategy}")

    image_features = self.multi_modal_projector(selected_image_feature)
    return image_features


def llava_next_video_vision_embed_forward(self, pixel_values):
    # copied from https://github.com/huggingface/transformers/blob/v4.49.0/src/transformers/models/llava_next_video/modeling_llava_next_video.py#L519
    # these changes does not bring any difference from original, it only packs model subcomponent inference together
    # that allow us avoid memory overheads and their inference results handling on code-level
    image_features = self.vision_tower(pixel_values, output_hidden_states=True)
    vision_feature_layer = self.config.vision_feature_layer
    if isinstance(vision_feature_layer, int):
        selected_image_feature = image_features.hidden_states[vision_feature_layer]
    else:
        hs_pool = [image_features.hidden_states[layer_idx] for layer_idx in vision_feature_layer]
        selected_image_feature = torch.cat(hs_pool, dim=-1)

    if self.config.vision_feature_select_strategy == "default":
        selected_image_feature = selected_image_feature[:, 1:]
    elif self.config.vision_feature_select_strategy == "full":
        selected_image_feature = selected_image_feature
    else:
        raise ValueError(f"Unexpected select feature strategy: {self.config.vision_feature_select_strategy}")
    return selected_image_feature


# Modified from https://huggingface.co/microsoft/maira-2/blob/main/modeling_maira2.py#L68
def maira_vision_embed_forward(self, pixel_values):
    vision_feature_select_strategy = self.config.vision_feature_select_strategy
    vision_feature_layer = self.config.vision_feature_layer
    return self.get_image_features(pixel_values, vision_feature_layer, vision_feature_select_strategy)


class LlavaImageEmbeddingModelPatcher(ModelPatcher):
    def __init__(
        self,
        config: "OnnxConfig",
        model: Union["PreTrainedModel", "TFPreTrainedModel"],
        model_kwargs: Dict[str, Any],
    ):
        model.__orig_forward = model.forward
        model.forward = types.MethodType(llava_vision_embed_forward, model)

        super().__init__(config, model, model_kwargs)

    def __exit__(self, exc_type, exc_value, traceback):
        super().__exit__(exc_type, exc_value, traceback)
        self._model.forward = self._model.__orig_forward


class MairaImageEmbeddingModelPatcher(ModelPatcher):
    def __init__(
        self,
        config: "OnnxConfig",
        model: Union["PreTrainedModel", "TFPreTrainedModel"],
        model_kwargs: Dict[str, Any],
    ):
        model.__orig_forward = model.forward
        model.forward = types.MethodType(maira_vision_embed_forward, model)

        super().__init__(config, model, model_kwargs)

    def __exit__(self, exc_type, exc_value, traceback):
        super().__exit__(exc_type, exc_value, traceback)
        self._model.forward = self._model.__orig_forward


class LlavaNextVideoImageEmbeddingModelPatcher(ModelPatcher):
    def __init__(
        self,
        config: "OnnxConfig",
        model: Union["PreTrainedModel", "TFPreTrainedModel"],
        model_kwargs: Dict[str, Any],
    ):
        model.__orig_forward = model.forward
        model.forward = types.MethodType(llava_next_video_vision_embed_forward, model)

        super().__init__(config, model, model_kwargs)

    def __exit__(self, exc_type, exc_value, traceback):
        super().__exit__(exc_type, exc_value, traceback)
        self._model.forward = self._model.__orig_forward


def _embednb_forward(self, ids: torch.Tensor) -> torch.Tensor:
    def rope(pos: torch.Tensor, dim: int, theta: int) -> torch.Tensor:
        assert dim % 2 == 0, "The dimension must be even."

        scale = torch.arange(0, dim, 2, dtype=torch.float32, device=pos.device) / dim
        omega = 1.0 / (theta**scale)

        batch_size, seq_length = pos.shape
        out = pos.unsqueeze(-1) * omega.unsqueeze(0).unsqueeze(0)
        cos_out = torch.cos(out)
        sin_out = torch.sin(out)

        stacked_out = torch.stack([cos_out, -sin_out, sin_out, cos_out], dim=-1)
        out = stacked_out.view(batch_size, -1, dim // 2, 2, 2)
        return out.float()

    n_axes = ids.shape[-1]
    emb = torch.cat(
        [rope(ids[..., i], self.axes_dim[i], self.theta) for i in range(n_axes)],
        dim=-3,
    )
    return emb.unsqueeze(1)


class FluxTransfromerModelPatcher(ModelPatcher):
    def __enter__(self):
        super().__enter__()
        if is_diffusers_version("<", "0.31.0"):
            self._model.pos_embed._orig_forward = self._model.pos_embed.forward
            self._model.pos_embed.forward = types.MethodType(_embednb_forward, self._model.pos_embed)

    def __exit__(self, exc_type, exc_value, traceback):
        super().__exit__(exc_type, exc_value, traceback)
        if hasattr(self._model.pos_embed, "_orig_forward"):
            self._model.pos_embed.forward = self._model.pos_embed._orig_forward


def _minicpmv_resampler_forward(self, image_feature, pos_embed, key_padding_mask):
    bs = image_feature.shape[0]
    image_feature = self.kv_proj(image_feature)  # B * L * D
    image_feature = self.ln_kv(image_feature).permute(1, 0, 2)  # L * B * D

    q = self.ln_q(self.query)  # Q * D

    q_bs = q.unsqueeze(1).repeat(1, bs, 1)

    out = self.attn(q_bs, image_feature + pos_embed, image_feature, key_padding_mask=key_padding_mask)[
        0
    ]  # Q * B * D  # L * B * D +  L * B * D
    #  out: Q * B * D
    x = out.permute(1, 0, 2)  # B * Q * D

    x = self.ln_post(x)
    x = x @ self.proj
    return x


def _minicpmv_siglip_vis_embed_forward(
    self,
    pixel_values: torch.FloatTensor,
    patch_attention_mask: torch.BoolTensor,
    tgt_sizes: Optional[torch.IntTensor] = None,
    position_ids: Optional[torch.FloatTensor] = None,
) -> torch.Tensor:
    patch_embeds = self.patch_embedding(pixel_values)
    embeddings = patch_embeds.flatten(2).transpose(1, 2)

    if position_ids is None:
        batch_size = pixel_values.size(0)
        max_im_h, max_im_w = pixel_values.size(2), pixel_values.size(3)
        max_nb_patches_h, max_nb_patches_w = max_im_h // self.patch_size, max_im_w // self.patch_size
        boundaries = torch.arange(1 / self.num_patches_per_side, 1.0, 1 / self.num_patches_per_side)
        position_ids = torch.full(
            size=(
                batch_size,
                max_nb_patches_h * max_nb_patches_w,
            ),
            fill_value=0,
        )

        for batch_idx, p_attn_mask in enumerate(patch_attention_mask):
            if tgt_sizes is not None:
                nb_patches_h = tgt_sizes[batch_idx][0]
                nb_patches_w = tgt_sizes[batch_idx][1]
            else:
                nb_patches_h = p_attn_mask[:, 0].sum()
                nb_patches_w = p_attn_mask[0].sum()

            fractional_coords_h = torch.arange(0, 1 - 1e-6, 1 / nb_patches_h)
            fractional_coords_w = torch.arange(0, 1 - 1e-6, 1 / nb_patches_w)

            bucket_coords_h = torch.bucketize(fractional_coords_h, boundaries, right=True)
            bucket_coords_w = torch.bucketize(fractional_coords_w, boundaries, right=True)

            pos_ids = (bucket_coords_h[:, None] * self.num_patches_per_side + bucket_coords_w).flatten()
            position_ids[batch_idx][p_attn_mask.view(-1).cpu()] = pos_ids

    position_ids = position_ids.to(self.position_embedding.weight.device)

    embeddings = embeddings + self.position_embedding(position_ids)
    return embeddings


def _minicpmv_siglip_attn_forward(
    self,
    hidden_states: torch.Tensor,
    attention_mask: Optional[torch.Tensor] = None,
    output_attentions: Optional[bool] = False,
) -> Tuple[torch.Tensor, Optional[torch.Tensor], Optional[Tuple[torch.Tensor]]]:
    """Input shape: Batch x Time x Channel"""

    batch_size, q_len, _ = hidden_states.size()

    query_states = self.q_proj(hidden_states)
    key_states = self.k_proj(hidden_states)
    value_states = self.v_proj(hidden_states)

    query_states = query_states.view(batch_size, q_len, self.num_heads, self.head_dim).transpose(1, 2)
    key_states = key_states.view(batch_size, q_len, self.num_heads, self.head_dim).transpose(1, 2)
    value_states = value_states.view(batch_size, q_len, self.num_heads, self.head_dim).transpose(1, 2)

    attn_output = torch.nn.functional.scaled_dot_product_attention(
        query_states, key_states, value_states, attention_mask, is_causal=attention_mask is None
    )

    attn_output = attn_output.transpose(1, 2).contiguous()
    attn_output = attn_output.reshape(batch_size, q_len, self.embed_dim)

    attn_output = self.out_proj(attn_output)

    return attn_output, None


def _minicpmv_siglip_transformer_forward(
    self,
    pixel_values,
    patch_attention_mask: Optional[torch.BoolTensor] = None,
    tgt_sizes: Optional[torch.IntTensor] = None,
    position_ids: Optional[torch.FloatTensor] = None,
    output_attentions: Optional[bool] = None,
    output_hidden_states: Optional[bool] = None,
    return_dict: Optional[bool] = None,
) -> Union[Tuple, BaseModelOutputWithPooling]:
    from transformers.modeling_attn_mask_utils import _prepare_4d_attention_mask

    output_attentions = output_attentions if output_attentions is not None else self.config.output_attentions
    output_hidden_states = (
        output_hidden_states if output_hidden_states is not None else self.config.output_hidden_states
    )
    return_dict = return_dict if return_dict is not None else self.config.use_return_dict

    batch_size = pixel_values.size(0)
    if patch_attention_mask is None:
        patch_attention_mask = torch.ones(
            size=(
                batch_size,
                pixel_values.size(2) // self.config.patch_size,
                pixel_values.size(3) // self.config.patch_size,
            ),
            dtype=torch.bool,
            device=pixel_values.device,
        )

    hidden_states = self.embeddings(
        pixel_values=pixel_values,
        patch_attention_mask=patch_attention_mask,
        tgt_sizes=tgt_sizes,
        position_ids=position_ids,
    )

    patch_attention_mask = patch_attention_mask.view(batch_size, -1)
    attention_mask = (
        _prepare_4d_attention_mask(patch_attention_mask, hidden_states.dtype)
        if not self._use_flash_attention_2
        else patch_attention_mask
    )

    encoder_outputs = self.encoder(
        inputs_embeds=hidden_states,
        attention_mask=attention_mask,
        output_attentions=output_attentions,
        output_hidden_states=output_hidden_states,
        return_dict=return_dict,
    )

    last_hidden_state = encoder_outputs[0]
    last_hidden_state = self.post_layernorm(last_hidden_state)

    if not return_dict:
        return (last_hidden_state, None) + encoder_outputs[1:]

    return BaseModelOutputWithPooling(
        last_hidden_state=last_hidden_state,
        pooler_output=None,
        hidden_states=encoder_outputs.hidden_states,
        attentions=encoder_outputs.attentions,
    )


class MiniCPMVResamplerModelPatcher(ModelPatcher):
    def __init__(
        self,
        config: "OnnxConfig",
        model: Union["PreTrainedModel", "TFPreTrainedModel"],
        model_kwargs: Dict[str, Any],
    ):
        model.__orig_forward = model.forward
        model.forward = types.MethodType(_minicpmv_resampler_forward, model)

        super().__init__(config, model, model_kwargs)

    def __exit__(self, exc_type, exc_value, traceback):
        super().__exit__(exc_type, exc_value, traceback)
        self._model.forward = self._model.__orig_forward


class MiniCPMVImageEmbeddingsModelPatcher(ModelPatcher):
    def __init__(
        self,
        config: "OnnxConfig",
        model: Union["PreTrainedModel", "TFPreTrainedModel"],
        model_kwargs: Dict[str, Any],
    ):
        model.__orig_forward = model.forward
        model.forward = types.MethodType(_minicpmv_siglip_transformer_forward, model)

        super().__init__(config, model, model_kwargs)

    def __enter__(self):
        super().__enter__()
        self._model.embeddings._orig_forward = self._model.embeddings.forward
        self._model.embeddings.forward = types.MethodType(_minicpmv_siglip_vis_embed_forward, self._model.embeddings)

        if is_torch_version(">=", "2.0.0"):
            for layer in self._model.encoder.layers:
                layer.self_attn._orig_forward = layer.self_attn.forward
                layer.self_attn.forward = types.MethodType(_minicpmv_siglip_attn_forward, layer.self_attn)

    def __exit__(self, exc_type, exc_value, traceback):
        super().__exit__(exc_type, exc_value, traceback)
        self._model.forward = self._model.__orig_forward
        self._model.embeddings.forward = self._model.embeddings._orig_forward
        if is_torch_version(">=", "2.0.0"):
            for layer in self._model.encoder.layers:
                layer.self_attn.forward = layer.self_attn._orig_forward


class LlavaQwen2ImageEmbeddingsModelPatcher(ModelPatcher):
    def __init__(
        self,
        config: "OnnxConfig",
        model: Union["PreTrainedModel", "TFPreTrainedModel"],
        model_kwargs: Dict[str, Any],
    ):
        model.__orig_forward = model.forward
        model.forward = model.encode_images
        super().__init__(config, model, model_kwargs)
        if not self._model.get_vision_tower().is_loaded:
            self._model.get_vision_tower().load_model()

    def __exit__(self, exc_type, exc_value, traceback):
        super().__exit__(exc_type, exc_value, traceback)
        self._model.forward = self._model.__orig_forward


class InputEmbeddingPatcher(ModelPatcher):
    def __init__(
        self,
        config: "OnnxConfig",
        model: Union["PreTrainedModel", "TFPreTrainedModel"],
        model_kwargs: Dict[str, Any],
    ):
        model.__orig_forward = model.forward

        def forward(self, input):
            return self.__orig_forward(input)

        model.forward = types.MethodType(forward, model)

        super().__init__(config, model, model_kwargs)

    def __exit__(self, exc_type, exc_value, traceback):
        super().__exit__(exc_type, exc_value, traceback)
        self._model.forward = self._model.__orig_forward


def phi3_vision_embeddings_forward(self, pixel_values: torch.FloatTensor):
    return self.get_img_features(pixel_values)


class Phi3VisionImageEmbeddingsPatcher(ModelPatcher):
    def __init__(
        self,
        config: "OnnxConfig",
        model: Union["PreTrainedModel", "TFPreTrainedModel"],
        model_kwargs: Dict[str, Any],
    ):
        model.__orig_forward = model.forward
        model.forward = types.MethodType(phi3_vision_embeddings_forward, model)
        super().__init__(config, model, model_kwargs)

    def __exit__(self, exc_type, exc_value, traceback):
        super().__exit__(exc_type, exc_value, traceback)
        self._model.forward = self._model.__orig_forward


def minicpm3_attn_forward(
    self,
    hidden_states: torch.Tensor,
    attention_mask: Optional[torch.Tensor] = None,
    position_ids: Optional[torch.LongTensor] = None,
    past_key_value=None,
    output_attentions: bool = False,
    use_cache: bool = False,
) -> Tuple[torch.Tensor, Optional[torch.Tensor], Optional[Tuple[torch.Tensor]]]:
    def rotate_half(x):
        """Rotates half the hidden dims of the input."""
        x1 = x[..., : x.shape[-1] // 2]
        x2 = x[..., x.shape[-1] // 2 :]
        return torch.cat((-x2, x1), dim=-1)

    def apply_rotary_pos_emb(q, k, cos, sin, position_ids, unsqueeze_dim=1):
        """Applies Rotary Position Embedding to the query and key tensors.
        Args:
            q (`torch.Tensor`): The query tensor.
            k (`torch.Tensor`): The key tensor.
            cos (`torch.Tensor`): The cosine part of the rotary embedding.
            sin (`torch.Tensor`): The sine part of the rotary embedding.
            position_ids (`torch.Tensor`):
                The position indices of the tokens corresponding to the query and key tensors. For example, this can be
                used to pass offsetted position ids when working with a KV-cache.
            unsqueeze_dim (`int`, *optional*, defaults to 1):
                The 'unsqueeze_dim' argument specifies the dimension along which to unsqueeze cos[position_ids] and
                sin[position_ids] so that they can be properly broadcasted to the dimensions of q and k. For example, note
                that cos[position_ids] and sin[position_ids] have the shape [batch_size, seq_len, head_dim]. Then, if q and
                k have the shape [batch_size, heads, seq_len, head_dim], then setting unsqueeze_dim=1 makes
                cos[position_ids] and sin[position_ids] broadcastable to the shapes of q and k. Similarly, if q and k have
                the shape [batch_size, seq_len, heads, head_dim], then set unsqueeze_dim=2.
        Returns:
            `tuple(torch.Tensor)` comprising of the query and key tensors rotated using the Rotary Position Embedding.
        """
        orig_dtype = k.dtype
        cos = cos[position_ids].unsqueeze(unsqueeze_dim)  # [bs, 1, seq_len, dim]
        sin = sin[position_ids].unsqueeze(unsqueeze_dim)  # [bs, 1, seq_len, dim]
        q_fp32 = q.to(dtype=torch.float32, device=q.device)
        k_fp32 = k.to(dtype=torch.float32, device=k.device)
        q_embed = (q_fp32 * cos) + (rotate_half(q_fp32) * sin)
        k_embed = (k_fp32 * cos) + (rotate_half(k_fp32) * sin)
        return q_embed.to(dtype=orig_dtype), k_embed.to(dtype=orig_dtype)

    if output_attentions:
        return self._orig_forward(
            hidden_states=hidden_states,
            attention_mask=attention_mask,
            position_ids=position_ids,
            past_key_value=past_key_value,
            output_attentions=output_attentions,
            use_cache=use_cache,
        )

    bsz, q_len, _ = hidden_states.shape

    q = self.q_b_proj(self.q_a_layernorm(self.q_a_proj(hidden_states)))
    q = q.view(hidden_states.shape[0], hidden_states.shape[1], self.num_heads, self.q_head_dim).transpose(1, 2)
    q_nope, q_pe = torch.split(q, [self.qk_nope_head_dim, self.qk_rope_head_dim], dim=-1)

    compressed_kv = self.kv_a_proj_with_mqa(hidden_states)
    compressed_kv, k_pe = torch.split(compressed_kv, [self.kv_lora_rank, self.qk_rope_head_dim], dim=-1)
    k_pe = k_pe.view(hidden_states.shape[0], hidden_states.shape[1], 1, self.qk_rope_head_dim).transpose(1, 2)
    kv = (
        self.kv_b_proj(self.kv_a_layernorm(compressed_kv))
        .view(hidden_states.shape[0], hidden_states.shape[1], self.num_heads, self.qk_nope_head_dim + self.v_head_dim)
        .transpose(1, 2)
    )

    k_nope, value_states = torch.split(kv, [self.qk_nope_head_dim, self.v_head_dim], dim=-1)

    kv_seq_len = value_states.shape[-2]
    if past_key_value is not None:
        if self.layer_idx is None:
            raise ValueError(
                f"The cache structure has changed since version v4.36. If you are using {self.__class__.__name__} "
                "for auto-regressive decoding with k/v caching, please make sure to initialize the attention class "
                "with a layer index."
            )
        kv_seq_len += past_key_value.get_usable_length(kv_seq_len, self.layer_idx)
    cos, sin = self.rotary_emb(value_states, seq_len=kv_seq_len)

    q_pe, k_pe = apply_rotary_pos_emb(q_pe, k_pe, cos, sin, position_ids)

    # Difference with original code, k_pe.new_empty create constant tensor in torchscript
    query_states = torch.concat([q_nope, q_pe], dim=-1)
    # query_states = k_pe.new_empty(bsz, self.num_heads, q_len, self.q_head_dim)
    # query_states[:, :, :, : self.qk_nope_head_dim] = q_nope
    # query_states[:, :, :, self.qk_nope_head_dim :] = q_pe
    key_states = torch.concat([k_nope, k_pe.expand(-1, self.num_heads, -1, -1)], dim=-1)
    # key_states = k_pe.new_empty(bsz, self.num_heads, q_len, self.q_head_dim)
    # key_states[:, :, :, : self.qk_nope_head_dim] = k_nope
    # key_states[:, :, :, self.qk_nope_head_dim :] = k_pe
    if past_key_value is not None:
        cache_kwargs = {"sin": sin, "cos": cos}  # Specific to RoPE models
        key_states, value_states = past_key_value.update(key_states, value_states, self.layer_idx, cache_kwargs)

    if attention_mask is not None:
        if attention_mask.size() != (bsz, 1, q_len, kv_seq_len):
            raise ValueError(
                f"Attention mask should be of size {(bsz, 1, q_len, kv_seq_len)}, but is {attention_mask.size()}"
            )

    # SDPA with memory-efficient backend is currently (torch==2.1.2) bugged with non-contiguous inputs with custom attn_mask,
    # Reference: https://github.com/pytorch/pytorch/issues/112577.
    if query_states.device.type == "cuda" and attention_mask is not None:
        query_states = query_states.contiguous()
        key_states = key_states.contiguous()
        value_states = value_states.contiguous()

    attn_output = torch.nn.functional.scaled_dot_product_attention(
        query_states,
        key_states,
        value_states,
        attn_mask=attention_mask,
        dropout_p=self.attention_dropout if self.training else 0.0,
        # The q_len > 1 is necessary to match with AttentionMaskConverter.to_causal_4d that does not create a causal mask in case q_len == 1.
        is_causal=self.is_causal and attention_mask is None and q_len > 1,
    )

    attn_output = attn_output.transpose(1, 2).contiguous()
    attn_output = attn_output.reshape(hidden_states.shape[0], hidden_states.shape[1], self.hidden_size)

    attn_output = self.o_proj(attn_output)

    return attn_output, None, past_key_value


class MiniCPM3Patcher(DecoderModelPatcher):
    def __enter__(self):
        super().__enter__()
        for block in self._model.model.layers:
            block.self_attn._orig_forward = block.self_attn.forward
            block.self_attn.forward = types.MethodType(minicpm3_attn_forward, block.self_attn)

    def __exit__(self, exc_type, exc_value, traceback):
        super().__exit__(exc_type, exc_value, traceback)
        for block in self._model.model.layers:
            block.self_attn.forward = block.self_attn._orig_forward


class DeepseekPatcher(DecoderModelPatcher):
    def __enter__(self):
        super().__enter__()
        self_attn = {
            "deepseek_v3": deepseek_v3_attn_forward,
            "deepseek_v2": deepseek_v2_attn_forward,
            "deepseek": minicpm3_attn_forward,
        }

        self_attn_fwd = self_attn.get(self._model.config.model_type)
        for block in self._model.model.layers:
            if self_attn_fwd is not None:
                block.self_attn._orig_forward = block.self_attn.forward
                block.self_attn.forward = types.MethodType(self_attn_fwd, block.self_attn)
            if hasattr(block.mlp, "moe_infer"):
                block.mlp._org_moe_infer = block.mlp.moe_infer
                block.mlp.moe_infer = types.MethodType(deepseek_moe_infer, block.mlp)

    def __exit__(self, exc_type, exc_value, traceback):
        super().__exit__(exc_type, exc_value, traceback)
        for block in self._model.model.layers:
            block.self_attn.forward = block.self_attn._orig_forward
            if hasattr(block.mlp, "_orig_moe_infer"):
                block.mlp.moe_infer = block.mlp._orig_moe_infer


def deepseek_v3_attn_forward(
    self,
    hidden_states: torch.Tensor,
    attention_mask: Optional[torch.Tensor] = None,
    position_ids: Optional[torch.LongTensor] = None,
    past_key_value=None,
    output_attentions: bool = False,
    use_cache: bool = False,
) -> Tuple[torch.Tensor, Optional[torch.Tensor], Optional[Tuple[torch.Tensor]]]:
    # modified from https://huggingface.co/deepseek-ai/DeepSeek-V3/blob/main/modeling_deepseek.py#L751
    def rotate_half(x):
        """Rotates half the hidden dims of the input."""
        x1 = x[..., : x.shape[-1] // 2]
        x2 = x[..., x.shape[-1] // 2 :]
        return torch.cat((-x2, x1), dim=-1)

    def apply_rotary_pos_emb(q, k, cos, sin, position_ids, unsqueeze_dim=1):
        orig_dtype = k.dtype
        cos = cos[position_ids].unsqueeze(unsqueeze_dim)  # [bs, 1, seq_len, dim]
        sin = sin[position_ids].unsqueeze(unsqueeze_dim)  # [bs, 1, seq_len, dim]
        q_fp32 = q.to(dtype=torch.float32, device=q.device)
        k_fp32 = k.to(dtype=torch.float32, device=k.device)
        q_embed = (q_fp32 * cos) + (rotate_half(q_fp32) * sin)
        k_embed = (k_fp32 * cos) + (rotate_half(k_fp32) * sin)
        return q_embed.to(dtype=orig_dtype), k_embed.to(dtype=orig_dtype)

    if output_attentions:
        return self._orig_forward(
            hidden_states=hidden_states,
            attention_mask=attention_mask,
            position_ids=position_ids,
            past_key_value=past_key_value,
            output_attentions=output_attentions,
            use_cache=use_cache,
        )

    bsz, q_len, _ = hidden_states.size()

    if self.q_lora_rank is None:
        q = self.q_proj(hidden_states)
    else:
        q = self.q_b_proj(self.q_a_layernorm(self.q_a_proj(hidden_states)))
    q = q.view(bsz, q_len, self.num_heads, self.q_head_dim).transpose(1, 2)
    q_nope, q_pe = torch.split(q, [self.qk_nope_head_dim, self.qk_rope_head_dim], dim=-1)

    compressed_kv = self.kv_a_proj_with_mqa(hidden_states)
    compressed_kv, k_pe = torch.split(compressed_kv, [self.kv_lora_rank, self.qk_rope_head_dim], dim=-1)
    k_pe = k_pe.view(bsz, q_len, 1, self.qk_rope_head_dim).transpose(1, 2)
    kv = (
        self.kv_b_proj(self.kv_a_layernorm(compressed_kv))
        .view(bsz, q_len, self.num_heads, self.qk_nope_head_dim + self.v_head_dim)
        .transpose(1, 2)
    )

    k_nope, value_states = torch.split(kv, [self.qk_nope_head_dim, self.v_head_dim], dim=-1)
    kv_seq_len = value_states.shape[-2]
    if past_key_value is not None:
        if self.layer_idx is None:
            raise ValueError(
                f"The cache structure has changed since version v4.36. If you are using {self.__class__.__name__} "
                "for auto-regressive decoding with k/v caching, please make sure to initialize the attention class "
                "with a layer index."
            )
        kv_seq_len += past_key_value.get_usable_length(kv_seq_len, self.layer_idx)
    cos, sin = self.rotary_emb(value_states, seq_len=kv_seq_len)

    q_pe, k_pe = apply_rotary_pos_emb(q_pe, k_pe, cos, sin, position_ids)

    # Difference with original code, k_pe.new_empty create constant tensor in torchscript
    query_states = torch.concat([q_nope, q_pe], dim=-1)
    # query_states = k_pe.new_empty(bsz, self.num_heads, q_len, self.q_head_dim)
    # query_states[:, :, :, : self.qk_nope_head_dim] = q_nope
    # query_states[:, :, :, self.qk_nope_head_dim :] = q_pe
    key_states = torch.concat([k_nope, k_pe.expand(-1, self.num_heads, -1, -1)], dim=-1)
    # key_states = k_pe.new_empty(bsz, self.num_heads, q_len, self.q_head_dim)
    # key_states[:, :, :, : self.qk_nope_head_dim] = k_nope
    # key_states[:, :, :, self.qk_nope_head_dim :] = k_pe
    if past_key_value is not None:
        cache_kwargs = {"sin": sin, "cos": cos}  # Specific to RoPE models
        key_states, value_states = past_key_value.update(key_states, value_states, self.layer_idx, cache_kwargs)

    if attention_mask is not None:
        if attention_mask.size() != (bsz, 1, q_len, kv_seq_len):
            raise ValueError(
                f"Attention mask should be of size {(bsz, 1, q_len, kv_seq_len)}, but is {attention_mask.size()}"
            )

    # SDPA with memory-efficient backend is currently (torch==2.1.2) bugged with non-contiguous inputs with custom attn_mask,
    # Reference: https://github.com/pytorch/pytorch/issues/112577.
    if query_states.device.type == "cuda" and attention_mask is not None:
        query_states = query_states.contiguous()
        key_states = key_states.contiguous()
        value_states = value_states.contiguous()

    attn_output = torch.nn.functional.scaled_dot_product_attention(
        query_states,
        key_states,
        value_states,
        attn_mask=attention_mask,
        dropout_p=self.attention_dropout if self.training else 0.0,
        # The q_len > 1 is necessary to match with AttentionMaskConverter.to_causal_4d that does not create a causal mask in case q_len == 1.
        is_causal=self.is_causal and attention_mask is None and q_len > 1,
    )

    attn_output = attn_output.transpose(1, 2).contiguous()

    attn_output = attn_output.reshape(bsz, q_len, self.num_heads * self.v_head_dim)

    attn_output = self.o_proj(attn_output)

    return attn_output, None, past_key_value


def deepseek_v2_attn_forward(
    self,
    hidden_states: torch.Tensor,
    attention_mask: Optional[torch.Tensor] = None,
    position_ids: Optional[torch.LongTensor] = None,
    past_key_value=None,
    output_attentions: bool = False,
    use_cache: bool = False,
    **kwargs,
) -> Tuple[torch.Tensor, Optional[torch.Tensor], Optional[Tuple[torch.Tensor]]]:
    # modified from https://huggingface.co/deepseek-ai/DeepSeek-V2-Lite/blob/main/modeling_deepseek.py#L806
    def rotate_half(x):
        """Rotates half the hidden dims of the input."""
        x1 = x[..., : x.shape[-1] // 2]
        x2 = x[..., x.shape[-1] // 2 :]
        return torch.cat((-x2, x1), dim=-1)

    def apply_rotary_pos_emb(q, k, cos, sin, position_ids, unsqueeze_dim=1):
        cos = cos[position_ids].unsqueeze(unsqueeze_dim)
        sin = sin[position_ids].unsqueeze(unsqueeze_dim)

        b, h, s, d = q.shape
        q = q.view(b, h, s, d // 2, 2).transpose(4, 3).reshape(b, h, s, d)

        b, h, s, d = k.shape
        k = k.view(b, h, s, d // 2, 2).transpose(4, 3).reshape(b, h, s, d)

        q_embed = (q * cos) + (rotate_half(q) * sin)
        k_embed = (k * cos) + (rotate_half(k) * sin)
        return q_embed, k_embed

    if output_attentions:
        return self._orig_forward(
            hidden_states=hidden_states,
            attention_mask=attention_mask,
            position_ids=position_ids,
            past_key_value=past_key_value,
            output_attentions=output_attentions,
            use_cache=use_cache,
        )

    bsz, q_len, _ = hidden_states.shape

    if self.q_lora_rank is None:
        q = self.q_proj(hidden_states)
    else:
        q = self.q_b_proj(self.q_a_layernorm(self.q_a_proj(hidden_states)))
    q = q.view(bsz, q_len, self.num_heads, self.q_head_dim).transpose(1, 2)
    q_nope, q_pe = torch.split(q, [self.qk_nope_head_dim, self.qk_rope_head_dim], dim=-1)

    compressed_kv = self.kv_a_proj_with_mqa(hidden_states)
    compressed_kv, k_pe = torch.split(compressed_kv, [self.kv_lora_rank, self.qk_rope_head_dim], dim=-1)
    k_pe = k_pe.view(bsz, q_len, 1, self.qk_rope_head_dim).transpose(1, 2)
    kv = (
        self.kv_b_proj(self.kv_a_layernorm(compressed_kv))
        .view(bsz, q_len, self.num_heads, self.qk_nope_head_dim + self.v_head_dim)
        .transpose(1, 2)
    )

    k_nope, value_states = torch.split(kv, [self.qk_nope_head_dim, self.v_head_dim], dim=-1)
    kv_seq_len = value_states.shape[-2]
    if past_key_value is not None:
        if self.layer_idx is None:
            raise ValueError(
                f"The cache structure has changed since version v4.36. If you are using {self.__class__.__name__} "
                "for auto-regressive decoding with k/v caching, please make sure to initialize the attention class "
                "with a layer index."
            )
        kv_seq_len += past_key_value.get_usable_length(kv_seq_len, self.layer_idx)
    cos, sin = self.rotary_emb(value_states, seq_len=kv_seq_len)

    q_pe, k_pe = apply_rotary_pos_emb(q_pe, k_pe, cos, sin, position_ids)

    # Difference with original code, k_pe.new_empty create constant tensor in torchscript
    query_states = torch.concat([q_nope, q_pe], dim=-1)
    # query_states = k_pe.new_empty(bsz, self.num_heads, q_len, self.q_head_dim)
    # query_states[:, :, :, : self.qk_nope_head_dim] = q_nope
    # query_states[:, :, :, self.qk_nope_head_dim :] = q_pe
    key_states = torch.concat([k_nope, k_pe.expand(-1, self.num_heads, -1, -1)], dim=-1)
    # key_states = k_pe.new_empty(bsz, self.num_heads, q_len, self.q_head_dim)
    # key_states[:, :, :, : self.qk_nope_head_dim] = k_nope
    # key_states[:, :, :, self.qk_nope_head_dim :] = k_pe
    if past_key_value is not None:
        cache_kwargs = {"sin": sin, "cos": cos}  # Specific to RoPE models
        key_states, value_states = past_key_value.update(key_states, value_states, self.layer_idx, cache_kwargs)

    if attention_mask is not None:
        if attention_mask.size() != (bsz, 1, q_len, kv_seq_len):
            raise ValueError(
                f"Attention mask should be of size {(bsz, 1, q_len, kv_seq_len)}, but is {attention_mask.size()}"
            )

    if attention_mask is not None:
        if attention_mask.size() != (bsz, 1, q_len, kv_seq_len):
            raise ValueError(
                f"Attention mask should be of size {(bsz, 1, q_len, kv_seq_len)}, but is {attention_mask.size()}"
            )
    # SDPA with memory-efficient backend is currently (torch==2.1.2) bugged with non-contiguous inputs with custom attn_mask,
    # Reference: https://github.com/pytorch/pytorch/issues/112577.
    if query_states.device.type == "cuda" and attention_mask is not None:
        query_states = query_states.contiguous()
        key_states = key_states.contiguous()
        value_states = value_states.contiguous()

    attn_output = torch.nn.functional.scaled_dot_product_attention(
        query_states,
        key_states,
        value_states,
        attn_mask=attention_mask,
        dropout_p=self.attention_dropout if self.training else 0.0,
        # The q_len > 1 is necessary to match with AttentionMaskConverter.to_causal_4d that does not create a causal mask in case q_len == 1.
        is_causal=self.is_causal and attention_mask is None and q_len > 1,
    )
    attn_output = attn_output.transpose(1, 2).contiguous()

    attn_output = attn_output.reshape(bsz, q_len, self.num_heads * self.v_head_dim)

    attn_output = self.o_proj(attn_output)

    return attn_output, None, past_key_value


def deepseek_moe_infer(self, x, topk_ids, topk_weight):
    cnts = torch.zeros((topk_ids.shape[0], len(self.experts)))
    cnts.scatter_(1, topk_ids, 1)
    tokens_per_expert = cnts.sum(dim=0).to(torch.long)
    idxs = torch.argsort(topk_ids.view(-1))
    sorted_tokens = x[idxs // topk_ids.shape[1]]

    outputs = []
    start_idx = torch.tensor(0, dtype=torch.long)
    for i, num_tokens in enumerate(tokens_per_expert):
        end_idx = start_idx + num_tokens
        # difference with original: removed skiping expert if empty num_tokens
        expert_id = i + self.ep_rank * self.experts_per_rank
        expert = self.experts[expert_id]
        tokens_for_this_expert = sorted_tokens[start_idx:end_idx]
        expert_out = expert(tokens_for_this_expert)
        outputs.append(expert_out)
        start_idx = end_idx

    # difference with original: removed usage torch.new_empty if outputs empty
    outs = torch.cat(outputs, dim=0)

    new_x = torch.zeros_like(outs)
    new_x[idxs] = outs
    final_out = (
        new_x.view(*topk_ids.shape, -1)
        .to(topk_weight.dtype)
        .mul_(topk_weight.unsqueeze(dim=-1))
        .sum(dim=1)
        .to(new_x.dtype)
    )
    return final_out


class Qwen2VLLanguageModelPatcher(DecoderModelPatcher):
    def __init__(
        self,
        config: "OnnxConfig",
        model: Union["PreTrainedModel", "TFPreTrainedModel"],
        model_kwargs: Dict[str, Any] = None,
    ):
        model.__orig_forward = model.forward

        def forward_wrap(
            self,
            attention_mask,
            position_ids=None,
            past_key_values=None,
            inputs_embeds=None,
            input_ids=None,
            use_cache=True,
        ):
            from transformers.cache_utils import DynamicCache

            new_past_key_values = DynamicCache.from_legacy_cache(past_key_values)
            result = self.__orig_forward(
                input_ids=input_ids,
                attention_mask=attention_mask,
                position_ids=position_ids,
                past_key_values=new_past_key_values,
                inputs_embeds=inputs_embeds,
                use_cache=use_cache,
            )
            if past_key_values is not None:
                result["past_key_values"] = result["past_key_values"].to_legacy_cache()
            return result

        model.forward = types.MethodType(forward_wrap, model)
        super().__init__(config, model, model_kwargs)

    def __exit__(self, exc_type, exc_value, traceback):
        super().__exit__(exc_type, exc_value, traceback)
        self._model.forward = self._model.__orig_forward


def patch_qwen2vl_vision_blocks(model, force_new_behaviour=False):
    if not force_new_behaviour and is_transformers_version("<=", "4.48.99"):
        # Modified from https://github.com/huggingface/transformers/blob/v4.45.2/src/transformers/models/qwen2_vl/modeling_qwen2_vl.py#L390
        # added attention_mask input instead of internal calculation (unsupported by tracing due to cycle with dynamic len)
        def sdpa_attn_forward(
            self,
            hidden_states: torch.Tensor,
            attention_mask: torch.Tensor,
            rotary_pos_emb: torch.Tensor = None,
            position_embeddings: Optional[Tuple[torch.Tensor, torch.Tensor]] = None,
        ) -> torch.Tensor:
            from transformers.models.qwen2_vl.modeling_qwen2_vl import apply_rotary_pos_emb_vision

            seq_length = hidden_states.shape[0]
            q, k, v = self.qkv(hidden_states).reshape(seq_length, 3, self.num_heads, -1).permute(1, 0, 2, 3).unbind(0)

            if is_transformers_version(">=", "4.49"):
                if position_embeddings is None:
                    emb = torch.cat((rotary_pos_emb, rotary_pos_emb), dim=-1)
                    cos = emb.cos().float()
                    sin = emb.sin().float()
                else:
                    cos, sin = position_embeddings
                q, k = apply_rotary_pos_emb_vision(q, k, cos, sin)
            else:
                q = apply_rotary_pos_emb_vision(q.unsqueeze(0), rotary_pos_emb).squeeze(0)
                k = apply_rotary_pos_emb_vision(k.unsqueeze(0), rotary_pos_emb).squeeze(0)

            q = q.transpose(0, 1)
            k = k.transpose(0, 1)
            v = v.transpose(0, 1)
            attn_output = torch.nn.functional.scaled_dot_product_attention(q, k, v, attention_mask, dropout_p=0.0)
            attn_output = attn_output.transpose(0, 1)
            attn_output = attn_output.reshape(seq_length, -1)
            attn_output = self.proj(attn_output)
            return attn_output

        # Modified from https://github.com/huggingface/transformers/blob/v4.45.2/src/transformers/models/qwen2_vl/modeling_qwen2_vl.py#L430
        # added attention_mask input propagation to self.attn
        def block_forward(self, hidden_states, attention_mask, rotary_pos_emb) -> torch.Tensor:
            hidden_states = hidden_states + self.attn(
                self.norm1(hidden_states), attention_mask=attention_mask, rotary_pos_emb=rotary_pos_emb
            )
            hidden_states = hidden_states + self.mlp(self.norm2(hidden_states))
            return hidden_states

    else:
        # Modified from https://github.com/huggingface/transformers/blob/v4.49.0/src/transformers/models/qwen2_vl/modeling_qwen2_vl.py#L391
        # added attention_mask input instead of internal calculation (unsupported by tracing due to cycle with dynamic len)
        def sdpa_attn_forward(
            self,
            hidden_states: torch.Tensor,
            attention_mask: torch.Tensor,
            rotary_pos_emb: torch.Tensor = None,
            position_embeddings: Optional[Tuple[torch.Tensor, torch.Tensor]] = None,
        ):
            def rotate_half(x):
                """Rotates half the hidden dims of the input."""
                x1 = x[..., : x.shape[-1] // 2]
                x2 = x[..., x.shape[-1] // 2 :]
                return torch.cat((-x2, x1), dim=-1)

            def apply_rotary_pos_emb_vision(
                q: torch.Tensor, k: torch.Tensor, cos: torch.Tensor, sin: torch.Tensor
            ) -> Tuple[torch.Tensor, torch.Tensor]:
                orig_q_dtype = q.dtype
                orig_k_dtype = k.dtype
                q, k = q.float(), k.float()
                cos, sin = cos.unsqueeze(-2), sin.unsqueeze(-2)
                q_embed = (q * cos) + (rotate_half(q) * sin)
                k_embed = (k * cos) + (rotate_half(k) * sin)
                q_embed = q_embed.to(orig_q_dtype)
                k_embed = k_embed.to(orig_k_dtype)
                return q_embed, k_embed

            seq_length = hidden_states.shape[0]
            q, k, v = self.qkv(hidden_states).reshape(seq_length, 3, self.num_heads, -1).permute(1, 0, 2, 3).unbind(0)
            if position_embeddings is None:
                emb = torch.cat((rotary_pos_emb, rotary_pos_emb), dim=-1)
                cos = emb.cos().float()
                sin = emb.sin().float()
            else:
                cos, sin = position_embeddings
            q, k = apply_rotary_pos_emb_vision(q, k, cos, sin)
            q = q.transpose(0, 1)
            k = k.transpose(0, 1)
            v = v.transpose(0, 1)
            attn_output = torch.nn.functional.scaled_dot_product_attention(q, k, v, attention_mask, dropout_p=0.0)
            attn_output = attn_output.transpose(0, 1)
            attn_output = attn_output.reshape(seq_length, -1)
            attn_output = self.proj(attn_output)
            return attn_output

        # Modified from https://github.com/huggingface/transformers/blob/v4.49.0/src/transformers/models/qwen2_vl/modeling_qwen2_vl.py#L446
        # added attention_mask input propagation to self.attn
        def block_forward(
            self,
            hidden_states,
            attention_mask,
            rotary_pos_emb: Optional[torch.Tensor] = None,
            position_embeddings: Optional[Tuple[torch.Tensor, torch.Tensor]] = None,
        ) -> torch.Tensor:
            hidden_states = hidden_states + self.attn(
                self.norm1(hidden_states),
                attention_mask=attention_mask,
                rotary_pos_emb=rotary_pos_emb,
                position_embeddings=position_embeddings,
            )
            hidden_states = hidden_states + self.mlp(self.norm2(hidden_states))
            return hidden_states

    for block in model.blocks:
        block._orig_forward = block.forward
        block.forward = types.MethodType(block_forward, block)
        block.attn._orig_forward = block.attn.forward
        block.attn.forward = types.MethodType(sdpa_attn_forward, block.attn)


class Qwen2VLVisionEmbMergerPatcher(ModelPatcher):
    def __init__(
        self,
        config: "OnnxConfig",
        model: Union["PreTrainedModel", "TFPreTrainedModel"],
        model_kwargs: Dict[str, Any] = None,
    ):
        model.__orig_forward = model.forward

        # Modified from https://github.com/huggingface/transformers/blob/v4.45.2/src/transformers/models/qwen2_vl/modeling_qwen2_vl.py#L1118
        # added attention_mask input instead cu_lens for its internal calculation model (unsupported by tracing due to cycle with dynamic len)
        # separated patch_embed and rot_pos_emb calls for performing as part of another model
        def image_embed_forward(
            self, hidden_states: torch.Tensor, attention_mask: torch.Tensor, rotary_pos_emb: torch.Tensor
        ) -> torch.Tensor:
            for blk in self.blocks:
                hidden_states = blk(hidden_states, attention_mask=attention_mask, rotary_pos_emb=rotary_pos_emb)
            return self.merger(hidden_states)

        model.forward = types.MethodType(image_embed_forward, model)
        super().__init__(config, model, model_kwargs)

    def __enter__(self):
        patch_qwen2vl_vision_blocks(self._model)
        super().__enter__()

    def __exit__(self, exc_type, exc_value, traceback):
        super().__exit__(exc_type, exc_value, traceback)
        self._model.forward = self._model.__orig_forward
        for block in self._model.blocks:
            block.forward = block._orig_forward
            block.attn.forward = block.attn._orig_forward


class Qwen2_5_VLVisionEmbMergerPatcher(ModelPatcher):
    def __init__(
        self,
        config: "OnnxConfig",
        model: Union["PreTrainedModel", "TFPreTrainedModel"],
        model_kwargs: Dict[str, Any] = None,
    ):
        super().__init__(config, model, model_kwargs)

        model.__orig_forward = model.forward

        # Modified from https://github.com/huggingface/transformers/blob/v4.49.0/src/transformers/models/qwen2_5_vl/modeling_qwen2_5_vl.py#L405
        # added attention_mask and window_attention_mask inputs instead cu_lens and window_cu_lens processing for its internal calculation model
        # (unsupported by tracing due to cycle with dynamic len)
        # separated patch_embed and rot_pos_emb calls for performing as part of another model
        def image_embed_forward(
            self,
            hidden_states: torch.Tensor,
            attention_mask: torch.Tensor,
            window_attention_mask: torch.Tensor,
            window_index: torch.Tensor,
            rotary_pos_emb: torch.Tensor,
        ) -> torch.Tensor:
            seq_len = hidden_states.shape[0]
            hidden_states = hidden_states.reshape(seq_len // self.spatial_merge_unit, self.spatial_merge_unit, -1)
            hidden_states = hidden_states[window_index, :, :]
            hidden_states = hidden_states.reshape(seq_len, -1)
            rotary_pos_emb = rotary_pos_emb.reshape(seq_len // self.spatial_merge_unit, self.spatial_merge_unit, -1)
            rotary_pos_emb = rotary_pos_emb[window_index, :, :]
            rotary_pos_emb = rotary_pos_emb.reshape(seq_len, -1)
            emb = torch.cat((rotary_pos_emb, rotary_pos_emb), dim=-1)
            position_embeddings = (emb.cos(), emb.sin())
            for layer_num, blk in enumerate(self.blocks):
                if layer_num in self.fullatt_block_indexes:
                    attention_mask_now = attention_mask
                else:
                    attention_mask_now = window_attention_mask
                hidden_states = blk(
                    hidden_states, attention_mask=attention_mask_now, position_embeddings=position_embeddings
                )

            hidden_states = self.merger(hidden_states)
            reverse_indices = torch.argsort(window_index)
            hidden_states = hidden_states[reverse_indices, :]

            return hidden_states

        model.forward = types.MethodType(image_embed_forward, model)
        super().__init__(config, model, model_kwargs)

    def __enter__(self):
        patch_qwen2vl_vision_blocks(self._model, force_new_behaviour=True)
        super().__enter__()

    def __exit__(self, exc_type, exc_value, traceback):
        super().__exit__(exc_type, exc_value, traceback)
        self._model.forward = self._model.__orig_forward
        for block in self._model.blocks:
            block.forward = block._orig_forward
            block.attn.forward = block.attn._orig_forward


# copied from https://github.com/huggingface/transformers/blob/v4.47.1/src/transformers/models/granitemoe/modeling_granitemoe.py#L321
def _granite_moe_topk_gating_forward(self, hidden_states):
    # compute the top_k routing decision
    logits = self.layer(hidden_states).float()  # [batch_size x seq_len, num_experts]
    top_k_logits, top_k_indices = logits.topk(self.top_k, dim=1)  # [num_tokens, top_k]
    top_k_gates = torch.softmax(top_k_logits, dim=1).type_as(hidden_states)  # [num_tokens, top_k]

    # compute number of input given to each expert
    zeros = torch.zeros(
        [top_k_gates.size(0), self.num_experts], dtype=top_k_gates.dtype, device=top_k_gates.device
    )  # [num_tokens, num_experts]
    gates = zeros.scatter(1, top_k_indices, 1)  # [num_tokens, num_experts]
    expert_size = gates.long().sum(0)  # [num_experts,]
    # difference with original, removed expert_size = expert_size.tolist() due to incorrect tracing

    # sort and group input tokens according to expert assignment
    top_k_experts = top_k_indices.flatten()  # [num_tokens * top_k]
    _, index_sorted_experts = top_k_experts.sort(0)  # [num_tokens * top_k]
    batch_index = index_sorted_experts.div(self.top_k, rounding_mode="trunc")  # [num_tokens * top_k]

    # gather the gate values for grouped input tokens
    top_k_gates = top_k_gates.flatten()  # [num_tokens * top_k]
    batch_gates = top_k_gates[index_sorted_experts]  # [num_tokens * top_k]

    return index_sorted_experts, batch_index, batch_gates, expert_size, logits


# copied from https://github.com/huggingface/transformers/blob/v4.47.1/src/transformers/models/granitemoe/modeling_granitemoe.py#L281
def _granite_moe_parallel_experts_forward(self, inputs, expert_size):
    output_list = []
    # difference with original
    # 1) expert_size is tensor instead of list of ints after gating patching, that does not allow use original inputs.split(expert_size)
    # 2) use index_start:next_index for obtaining expert inputs splits one by one instead of precomputed splits once before cycle
    index_start = torch.tensor(0, dtype=torch.int64)
    for i in range(self.num_experts):
        next_index = index_start + expert_size[i]
        output_list.append(F.linear(inputs[index_start:next_index], self.weight[i]))
        index_start = next_index
    results = torch.cat(output_list, dim=0)
    return results


class GraniteMoEModelPatcher(LlamaModelPatcher):
    def __enter__(self):
        super().__enter__()
        for layer in self._model.model.layers:
            block_sparse_moe = layer.block_sparse_moe
            block_sparse_moe.router._orig_forward = block_sparse_moe.router.forward
            block_sparse_moe.router.forward = types.MethodType(
                _granite_moe_topk_gating_forward, block_sparse_moe.router
            )
            block_sparse_moe.input_linear._orig_forward = block_sparse_moe.input_linear.forward
            block_sparse_moe.input_linear.forward = types.MethodType(
                _granite_moe_parallel_experts_forward, block_sparse_moe.input_linear
            )
            block_sparse_moe.output_linear._orig_forward = block_sparse_moe.output_linear.forward
            block_sparse_moe.output_linear.forward = types.MethodType(
                _granite_moe_parallel_experts_forward, block_sparse_moe.output_linear
            )

    def __exit__(self, exc_type, exc_value, traceback):
        super().__exit__(exc_type, exc_value, traceback)
        for layer in self._model.model.layers:
            block_sparse_moe = layer.block_sparse_moe
            block_sparse_moe.router.forward = block_sparse_moe.router._orig_forward
            block_sparse_moe.input_linear.forward = block_sparse_moe.input_linear._orig_forward
            block_sparse_moe.output_linear.forward = block_sparse_moe.output_linear._orig_forward


# copied from https://github.com/huggingface/transformers/blob/v4.46.3/src/transformers/models/gpt_bigcode/modeling_gpt_bigcode.py#L401
def gpt_bigcode_attn(self, query, key, value, attention_mask=None, head_mask=None):
    if head_mask is not None:
        # The super dispatch is done in the forward.
        raise ValueError("PyTorch SDPA does not support head_mask. Please open an issue in Transformers repository.")

    scale = None
    if not self.scale_attn_weights:
        scale = 1

    # MQA models: (batch_size, query_length, num_heads * head_dim)
    # MHA models: (batch_size, num_heads, query_length, head_dim)
    query_shape = query.shape
    batch_size = query_shape[0]
    key.shape[-2]

    if self.multi_query:
        query_length = query_shape[1]

        # SDPA requires the dimension [..., sequence_length, head_dim].
        query = query.view(batch_size, query_length, self.num_heads, self.head_dim).transpose(1, 2)

        # Without these unsqueeze, SDPA complains as the query and key/value have a different number of dimensions.
        key = key.unsqueeze(1)
        value = value.unsqueeze(1)

        # Although these expand are not numerically useful, PyTorch can not dispatch to memory-efficient backend
        # and flash attention backend (No available kernel.  Aborting execution.) from the shapes
        # query = [batch_size, num_heads, query_length, head_dim]
        # key = [batch_size, 1, past_length, head_dim]
        # value = [batch_size, 1, past_length, head_dim]
        #
        # torch==2.1.2 is bugged with non-contiguous inputs with custom attn_mask (https://github.com/pytorch/pytorch/issues/112577), hence the check.
        if is_torch_version(">=", "2.2.0"):
            key = key.expand(-1, self.num_heads, -1, -1)
            value = value.expand(-1, self.num_heads, -1, -1)
    else:
        query_length = query_shape[-1]

        # See the comment above.
        if query.device.type == "cuda" and attention_mask is not None:
            query = query.contiguous()
            key = key.contiguous()
            value = value.contiguous()

    # We dispatch to SDPA's Flash Attention or Efficient kernels via this `is_causal` if statement instead of an inline conditional assignment
    # in SDPA to support both torch.compile's dynamic shapes and full graph options. An inline conditional prevents dynamic shapes from compiling.
    # The query_length > 1 is necessary to match with AttentionMaskConverter.to_causal_4d that does not
    # create a causal mask in case query_length == 1.
    is_causal = True if self.is_causal and attention_mask is None and query_length > 1 else False
    # different from original, due to loading model weights in original format transformer.wte dtype may be different from query dtype
    if attention_mask is not None:
        attention_mask = attention_mask.to(query.dtype)
    sdpa_result = torch.nn.functional.scaled_dot_product_attention(
        query,
        key,
        value,
        attn_mask=attention_mask,
        dropout_p=self.attn_pdrop if self.training else 0.0,
        is_causal=is_causal,
        scale=scale,
    )

    if self.multi_query:
        # (batch_size, num_heads, seq_len, head_dim) --> (batch_size, seq_len, num_heads, head_dim)
        sdpa_result = sdpa_result.transpose(1, 2)

        # Reshape is kind of expensive here, as it does a memory copy,
        # but I did not manage to make away without it (logits do not match when using view)
        # (batch_size, seq_len, num_heads, head_dim) --> (batch_size, seq_len, num_heads * head_dim)
        sdpa_result = sdpa_result.reshape(query_shape)

    return sdpa_result, None


class GptBigCodeModelPatcher(DecoderModelPatcher):
    def __enter__(self):
        super().__enter__()
        if getattr(self._model.config, "_attn_implementation", "eager") == "sdpa":
            for layer in self._model.transformer.h:
                layer.attn._orig_attn = layer.attn._attn
                layer.attn._attn = types.MethodType(gpt_bigcode_attn, layer.attn)

    def __exit__(self, exc_type, exc_value, traceback):
        super().__exit__(exc_type, exc_value, traceback)
        if getattr(self._model.config, "_attn_implementation", "eager") == "sdpa":
            for layer in self._model.transformer.h:
                layer.attn._attn = layer.attn._orig_attn


class StatefulSeq2SeqDecoderPatcher(Seq2SeqModelPatcher):
    def __init__(
        self,
        config: "OnnxConfig",
        model: Union["PreTrainedModel", "TFPreTrainedModel"],
        model_kwargs: Optional[Dict[str, Any]] = None,
    ):
        model.__orig_forward = model.forward

        @functools.wraps(model.__orig_forward)
        def patched_forward(*args, **kwargs):
            from transformers.cache_utils import EncoderDecoderCache

            signature = inspect.signature(self.orig_forward)
            args, kwargs = override_arguments(args, kwargs, signature, model_kwargs=self.model_kwargs)

            return_legacy_cache = False
            pkv_in_args = False
            legacy_pkv = None
            if "past_key_values" in kwargs:
                legacy_pkv = kwargs.pop("past_key_values", None)
            sign_names = list(signature.parameters.keys())
            pkv_argument_index = sign_names.index("past_key_values")
            if legacy_pkv is None and len(args) > pkv_argument_index:
                legacy_pkv = args[pkv_argument_index]
                pkv_in_args = True
            if legacy_pkv is not None:
                if isinstance(legacy_pkv, EncoderDecoderCache):
                    legacy_pkv = legacy_pkv.to_legacy_cache()
                only_self_cache = [cache_item[:2] for cache_item in legacy_pkv]
                pkv = EncoderDecoderCache.from_legacy_cache(only_self_cache)
                return_legacy_cache = True
                if not pkv_in_args:
                    kwargs["past_key_values"] = pkv
                else:
                    args[pkv_argument_index] = pkv

            outputs = model.__orig_forward(*args, **kwargs)
            if return_legacy_cache:
                outputs.past_key_values = outputs.past_key_values.to_legacy_cache()

            return outputs

        model.forward = patched_forward

        super().__init__(config, model, model_kwargs)


class SanaTextEncoderModelPatcher(ModelPatcher):
    def __enter__(self):
        super().__enter__()
        patch_update_causal_mask(self._model, "4.39.0", None, patch_extrnal_model=True)

        if self._model.config._attn_implementation != "sdpa":
            self._model.config._orig_attn_implementation = self._model.config._attn_implementation
            self._model.config._attn_implementation = "sdpa"
            if is_transformers_version("<", "4.47.0"):
                from transformers.models.gemma2.modeling_gemma2 import GEMMA2_ATTENTION_CLASSES

                sdpa_attn = GEMMA2_ATTENTION_CLASSES["sdpa"]
                for layer in self._model.layers:
                    layer.self_attn._orig_forward = layer.self_attn.forward
                    layer.self_attn.forward = types.MethodType(sdpa_attn.forward, layer.self_attn)

    def __exit__(self, exc_type, exc_value, traceback):
        super().__exit__(exc_type, exc_value, traceback)
        unpatch_update_causal_mask(self._model, None, True)
        if hasattr(self._model.config, "_orig_attn_implementation"):
            self._model.config._attn_implementation = self._model.config._orig_attn_implementation
            for layer in self._model.layers:
                if hasattr(layer.self_attn, "_orig_forward"):
                    layer.self_attn.forward = layer.self_attn._orig_forward


class MiniCPMModelPatcher(DecoderModelPatcher):
    def __init__(
        self,
        config: "OnnxConfig",
        model: Union["PreTrainedModel", "TFPreTrainedModel"],
        model_kwargs: Optional[Dict[str, Any]] = None,
    ):
        for layer in model.model.layers:
            if hasattr(layer, "scale_depth"):
                layer.self_attn.o_proj.to(torch.float32)
                layer.mlp.down_proj.to(torch.float32)

        super().__init__(config, model, model_kwargs)


class CommonImageEmbeddingsModelPatcher(ModelPatcher):
    def __init__(
        self,
        config: "OnnxConfig",
        model: Union["PreTrainedModel", "TFPreTrainedModel"],
        model_kwargs: Dict[str, Any],
    ):
        model.__orig_forward = model.forward
        # Adopted from https://github.com/huggingface/transformers/blob/v4.49.0/src/transformers/models/got_ocr2/modeling_got_ocr2.py#L835
        # Adopted from https://github.com/huggingface/transformers/blob/v4.49.0-Gemma-3/src/transformers/models/gemma3/modeling_gemma3.py#L1321
        if hasattr(model, "model") and hasattr(model.model, "get_image_features"):
            model.forward = model.model.get_image_features
        else:
            model.forward = model.get_image_features
        super().__init__(config, model, model_kwargs)

    def __exit__(self, exc_type, exc_value, traceback):
        super().__exit__(exc_type, exc_value, traceback)
        self._model.forward = self._model.__orig_forward


# Adopted from https://github.com/huggingface/transformers/blob/v4.49.0-Gemma-3/src/transformers/models/gemma3/modeling_gemma3.py#L1147
def _gemma3_mm_update_causal_mask(
    self, attention_mask, token_type_ids, past_key_values, cache_position, input_tensor, is_training: bool = False
):
    if attention_mask is not None and attention_mask.dim() == 4:
        # In this case we assume that the mask comes already in inverted
        # form and requires no inversion or slicing.
        return attention_mask

    min_dtype = torch.finfo(torch.float16).min
    inputs_lead_dim, sequence_length = input_tensor.shape[:2]
    target_length = (
        attention_mask.shape[-1]
        if isinstance(attention_mask, torch.Tensor)
        else cache_position[0] + sequence_length + 1
    )

    causal_mask = torch.full(
        (sequence_length, target_length), fill_value=min_dtype, dtype=self.dtype, device=cache_position.device
    )

    # Causal diagonal mask only if training, otherwise attend to the whole prefix. Training-specific attn for prefix is handled below
    if sequence_length != 1:
        causal_mask = torch.triu(causal_mask, diagonal=1)

    causal_mask *= torch.arange(target_length, device=cache_position.device) > cache_position.reshape(-1, 1)
    causal_mask = causal_mask[None, None, :, :].expand(inputs_lead_dim, 1, -1, -1)

    # Apply bidirectional mask on images if token type ids are provided
    if token_type_ids is not None and sequence_length != 1:
        token_type_mask = token_type_ids.unsqueeze(1) == token_type_ids.unsqueeze(2)
        token_type_mask[token_type_ids == 0] = False  # if text token do not change anything
        token_type_mask = token_type_mask.unsqueeze(1).to(causal_mask.device, dtype=torch.bool)
        causal_mask = causal_mask.clone()
        causal_mask[:, :, :, :sequence_length] = causal_mask[:, :, :, :sequence_length].masked_fill(
            token_type_mask, 0.0
        )

    if attention_mask is not None:
        causal_mask = causal_mask.clone()  # copy to contiguous memory for in-place edit
        mask_length = attention_mask.shape[-1]

        # Then apply padding mask (will mask pad tokens)
        padding_mask = causal_mask[:, :, :, :mask_length] + attention_mask[:, None, None, :].to(causal_mask.device)
        padding_mask = padding_mask == 0
        causal_mask[:, :, :, :mask_length] = causal_mask[:, :, :, :mask_length].masked_fill(padding_mask, min_dtype)

    return causal_mask


class Gemma3LMModelPatcher(DecoderModelPatcher):
    def __init__(
        self,
        config: "OnnxConfig",
        model: Union["PreTrainedModel", "TFPreTrainedModel"],
        model_kwargs: Optional[Dict[str, Any]] = None,
    ):
        model.__orig_forward = model.forward
        if is_transformers_version("<", "4.52"):
            model._update_causal_mask_mm = types.MethodType(_gemma3_mm_update_causal_mask, model)
        else:
            model.model._orig_update_causual_mask = model.model._update_causal_mask
            model.model._update_causal_mask = types.MethodType(_gemma3_mm_update_causal_mask, model.model)

        # Difference from original:
        # uses Dynamic cache from legacy cache instead of HybridCache
        # calculate causal mask from multimodal
        def forward(
            self, attention_mask, position_ids, past_key_values, token_type_ids, inputs_embeds, use_cache=True
        ):
            from transformers.cache_utils import DynamicCache

            pkv = DynamicCache.from_legacy_cache(past_key_values)

            past_seen_tokens = past_key_values[0][0].shape[-2]
            cache_position = torch.arange(
                past_seen_tokens, past_seen_tokens + inputs_embeds.shape[1], device=inputs_embeds.device
            )
            forward_kwargs = {}

            if is_transformers_version("<", "4.52"):
                attention_mask = self._update_causal_mask_mm(
                    attention_mask, token_type_ids, past_key_values, cache_position, inputs_embeds
                )
            else:
                forward_kwargs["token_type_ids"] = token_type_ids

            result = self.__orig_forward(
                input_ids=None,
                attention_mask=attention_mask,
                position_ids=position_ids,
                cache_position=cache_position,
                past_key_values=pkv,
                inputs_embeds=inputs_embeds,
                use_cache=use_cache,
                **forward_kwargs,
            )
            upd_pkv = result["past_key_values"]
            result["past_key_values"] = upd_pkv.to_legacy_cache()
            return result

        model.forward = types.MethodType(forward, model)
        super().__init__(config, model, model_kwargs)

    def __exit__(self, exc_type, exc_value, traceback):
        super().__exit__(exc_type, exc_value, traceback)
        self._model.forward = self._model.__orig_forward
        if hasattr(self._model, "model") and hasattr(self._model.model, "_orig_update_causual_mask"):
            self._model.model._update_causal_mask = self._model.model._orig_update_causual_mask


class Idefics3ImageEmbeddingsModelPatcher(ModelPatcher):
    def __init__(
        self,
        config: "OnnxConfig",
        model: Union["PreTrainedModel", "TFPreTrainedModel"],
        model_kwargs: Optional[Dict[str, Any]] = None,
    ):
        # Adopted from https://github.com/huggingface/transformers/blob/v4.49.0-SmolVLM-2/src/transformers/models/idefics3/modeling_idefics3.py#L999-L1005
        def get_image_features(self, pixel_values, patch_attention_mask, patch_position_ids):
            image_hidden_states = self.vision_model(
                pixel_values=pixel_values,
                patch_attention_mask=patch_attention_mask,
                patch_position_ids=patch_position_ids,
            ).last_hidden_state

            # Modality projection & resampling
            image_hidden_states = self.connector(image_hidden_states)
            return image_hidden_states

        model.__orig_forward = model.forward
        model.forward = types.MethodType(get_image_features, model)
        super().__init__(config, model, model_kwargs)

    def __enter__(self):
        # The difference from original code is only in getting patch_position_ids as input and propogation it into embeddings instead of calculation inside based on patch_attention_mask
        # method for calculation position_ids is not pytorch tracing friendly due to cycle over batch size.
        def transformer_forward(
            self,
            pixel_values,
            patch_attention_mask: Optional[torch.BoolTensor] = None,
            patch_position_ids: Optional[torch.IntTensor] = None,
            output_attentions: Optional[bool] = None,
            output_hidden_states: Optional[bool] = None,
            return_dict: Optional[bool] = None,
        ):
            from transformers.modeling_attn_mask_utils import _prepare_4d_attention_mask
            from transformers.modeling_outputs import BaseModelOutput

            output_attentions = output_attentions if output_attentions is not None else self.config.output_attentions
            output_hidden_states = (
                output_hidden_states if output_hidden_states is not None else self.config.output_hidden_states
            )
            return_dict = return_dict if return_dict is not None else self.config.use_return_dict

            batch_size = pixel_values.size(0)
            if patch_attention_mask is None:
                patch_size = self.patch_size
                patch_attention_mask = torch.ones(
                    (
                        batch_size,
                        pixel_values.size(2) // patch_size,
                        pixel_values.size(3) // patch_size,
                    )
                )
                patch_attention_mask = patch_attention_mask.to(dtype=torch.bool, device=pixel_values.device)

            hidden_states = self.embeddings(
                pixel_values=pixel_values,
                patch_attention_mask=patch_attention_mask,
                patch_position_ids=patch_position_ids,
            )

            patch_attention_mask = patch_attention_mask.view(batch_size, -1)
            # The call to `_upad_input` in `_flash_attention_forward` is expensive
            # So when the `patch_attention_mask` is full of 1s (i.e. attending to the whole sequence),
            # avoiding passing the attention_mask, which is equivalent to attending to the full sequence
            if not torch.any(~patch_attention_mask):
                patch_attention_mask = None
            elif not self._use_flash_attention_2:
                patch_attention_mask = _prepare_4d_attention_mask(patch_attention_mask, hidden_states.dtype)

            encoder_outputs = self.encoder(
                inputs_embeds=hidden_states,
                attention_mask=patch_attention_mask,
                output_attentions=output_attentions,
                output_hidden_states=output_hidden_states,
                return_dict=return_dict,
            )

            last_hidden_state = encoder_outputs[0]
            last_hidden_state = self.post_layernorm(last_hidden_state)

            if not return_dict:
                return (last_hidden_state,) + encoder_outputs[1:]

            return BaseModelOutput(
                last_hidden_state=last_hidden_state,
                hidden_states=encoder_outputs.hidden_states,
                attentions=encoder_outputs.attentions,
            )

        def embeddings_forward(
            self,
            pixel_values: torch.FloatTensor,
            patch_attention_mask: torch.BoolTensor,
            patch_position_ids: Optional[torch.IntTensor] = None,
        ) -> torch.Tensor:
            batch_size, _, max_im_h, max_im_w = pixel_values.shape

            patch_embeds = self.patch_embedding(pixel_values)
            embeddings = patch_embeds.flatten(2).transpose(1, 2)

            if patch_position_ids is None:
                max_nb_patches_h, max_nb_patches_w = max_im_h // self.patch_size, max_im_w // self.patch_size
                boundaries = torch.arange(1 / self.num_patches_per_side, 1.0, 1 / self.num_patches_per_side)
                position_ids = torch.full(size=(batch_size, max_nb_patches_h * max_nb_patches_w), fill_value=0)

                for batch_idx, p_attn_mask in enumerate(patch_attention_mask):
                    nb_patches_h = p_attn_mask[:, 0].sum()
                    nb_patches_w = p_attn_mask[0].sum()

                    fractional_coords_h = torch.arange(0, 1 - 1e-6, 1 / nb_patches_h)
                    fractional_coords_w = torch.arange(0, 1 - 1e-6, 1 / nb_patches_w)

                    bucket_coords_h = torch.bucketize(fractional_coords_h, boundaries, right=True)
                    bucket_coords_w = torch.bucketize(fractional_coords_w, boundaries, right=True)

                    pos_ids = (bucket_coords_h[:, None] * self.num_patches_per_side + bucket_coords_w).flatten()
                    position_ids[batch_idx][p_attn_mask.view(-1).cpu()] = pos_ids
            else:
                position_ids = patch_position_ids

            position_ids = position_ids.to(self.position_embedding.weight.device)
            embeddings = embeddings + self.position_embedding(position_ids)
            return embeddings

        def attn_forward(
            self,
            hidden_states: torch.Tensor,
            attention_mask: Optional[torch.Tensor] = None,
            output_attentions: Optional[bool] = False,
        ) -> Tuple[torch.Tensor, Optional[torch.Tensor], Optional[Tuple[torch.Tensor]]]:
            if output_attentions:
                return super().forward(
                    hidden_states=hidden_states,
                    attention_mask=attention_mask,
                    output_attentions=output_attentions,
                )

            batch_size, q_len, _ = hidden_states.size()

            query_states = self.q_proj(hidden_states)
            key_states = self.k_proj(hidden_states)
            value_states = self.v_proj(hidden_states)

            query_states = query_states.view(batch_size, q_len, self.num_heads, self.head_dim).transpose(1, 2)
            key_states = key_states.view(batch_size, q_len, self.num_heads, self.head_dim).transpose(1, 2)
            value_states = value_states.view(batch_size, q_len, self.num_heads, self.head_dim).transpose(1, 2)

            # SDPA with memory-efficient backend is currently (torch==2.1.2) bugged with non-contiguous inputs with custom attn_mask,
            # Reference: https://github.com/pytorch/pytorch/issues/112577.
            if query_states.device.type == "cuda" and attention_mask is not None:
                query_states = query_states.contiguous()
                key_states = key_states.contiguous()
                value_states = value_states.contiguous()

            # We dispatch to SDPA's Flash Attention or Efficient kernels via this `is_causal` if statement instead of an inline conditional assignment
            # in SDPA to support both torch.compile's dynamic shapes and full graph options. An inline conditional prevents dynamic shapes from compiling.
            is_causal = False

            attn_output = torch.nn.functional.scaled_dot_product_attention(
                query_states,
                key_states,
                value_states,
                attn_mask=attention_mask,
                dropout_p=self.dropout if self.training else 0.0,
                is_causal=is_causal,
                scale=self.scale,
            )

            attn_output = attn_output.transpose(1, 2).contiguous()
            attn_output = attn_output.view(batch_size, q_len, self.embed_dim)

            attn_output = self.out_proj(attn_output)

            return attn_output, None

        self._model.vision_model._orig_forward = self._model.vision_model.forward
        self._model.vision_model.forward = types.MethodType(transformer_forward, self._model.vision_model)
        self._model.vision_model.embeddings._orig_forward = self._model.vision_model.embeddings.forward
        self._model.vision_model.embeddings.forward = types.MethodType(
            embeddings_forward, self._model.vision_model.embeddings
        )

        for layer in self._model.vision_model.encoder.layers:
            layer.self_attn._orig_forward = layer.self_attn.forward
            layer.self_attn.forward = types.MethodType(attn_forward, layer.self_attn)

    def __exit__(self, exc_type, exc_value, traceback):
        super().__exit__(exc_type, exc_value, traceback)
        self._model.forward = self._model.__orig_forward
        self._model.vision_model.forward = self._model.vision_model._orig_forward
        self._model.vision_model.embeddings.forward = self._model.vision_model.embeddings._orig_forward
        for layer in self._model.vision_model.encoder.layers:
            layer.self_attn.forward = layer.self_attn._orig_forward


# Adopted from https://github.com/huggingface/optimum/blob/main/optimum/bettertransformer/models/decoder_models.py#L367
def _blenderbot_attn_forward_legacy(
    self,
    hidden_states: torch.Tensor,
    key_value_states: Optional[torch.Tensor] = None,
    past_key_value: Optional[Tuple[torch.Tensor]] = None,
    attention_mask: Optional[torch.Tensor] = None,
    layer_head_mask: Optional[torch.Tensor] = None,
    output_attentions: bool = False,
) -> Tuple[torch.Tensor, Optional[torch.Tensor], Optional[Tuple[torch.Tensor]]]:
    if output_attentions or layer_head_mask is not None:
        return self._orig_forward(
            hidden_states, key_value_states, past_key_value, attention_mask, layer_head_mask, output_attentions
        )
    """Input shape: Batch x Time x Channel"""

    # if key_value_states are provided this layer is used as a cross-attention layer
    # for the decoder
    # if key_value_states are provided this layer is used as a cross-attention layer
    # for the decoder
    is_cross_attention = key_value_states is not None

    bsz, tgt_len, _ = hidden_states.size()

    # get query proj
    query_states = self.q_proj(hidden_states)
    # get key, value proj
    # `past_key_value[0].shape[2] == key_value_states.shape[1]`
    # is checking that the `sequence_length` of the `past_key_value` is the same as
    # the provided `key_value_states` to support prefix tuning
    if is_cross_attention and past_key_value is not None and past_key_value[0].shape[2] == key_value_states.shape[1]:
        # reuse k,v, cross_attentions
        key_states = past_key_value[0]
        value_states = past_key_value[1]
    elif is_cross_attention:
        # cross_attentions
        key_states = self._shape(self.k_proj(key_value_states), -1, bsz)
        value_states = self._shape(self.v_proj(key_value_states), -1, bsz)
    elif past_key_value is not None:
        # reuse k, v, self_attention
        key_states = self._shape(self.k_proj(hidden_states), -1, bsz)
        value_states = self._shape(self.v_proj(hidden_states), -1, bsz)
        key_states = torch.cat([past_key_value[0], key_states], dim=2)
        value_states = torch.cat([past_key_value[1], value_states], dim=2)
    else:
        # self_attention
        key_states = self._shape(self.k_proj(hidden_states), -1, bsz)
        value_states = self._shape(self.v_proj(hidden_states), -1, bsz)

    if self.is_decoder:
        # if cross_attention save Tuple(torch.Tensor, torch.Tensor) of all cross attention key/value_states.
        # Further calls to cross_attention layer can then reuse all cross-attention
        # key/value_states (first "if" case)
        # if uni-directional self-attention (decoder) save Tuple(torch.Tensor, torch.Tensor) of
        # all previous decoder key/value_states. Further calls to uni-directional self-attention
        # can concat previous decoder key/value_states to current projected key/value_states (third "elif" case)
        # if encoder bi-directional self-attention `past_key_value` is always `None`
        past_key_value = (key_states, value_states)

    query_states = self._shape(query_states, tgt_len, bsz)

    attn_output = torch.nn.functional.scaled_dot_product_attention(
        query_states,
        key_states,
        value_states,
        attn_mask=attention_mask,
        dropout_p=self.dropout if self.training else 0.0,
        is_causal=False,
    )

    if attn_output.size() != (bsz, self.num_heads, tgt_len, self.head_dim):
        raise ValueError(
            f"`attn_output` should be of size {(bsz, self.num_heads, tgt_len, self.head_dim)}, but is"
            f" {attn_output.size()}"
        )

    attn_output = attn_output.transpose(1, 2)

    # Use the `embed_dim` from the config (stored in the class) rather than `hidden_state` because `attn_output` can be
    # partitioned aross GPUs when using tensor-parallelism.
    attn_output = attn_output.reshape(bsz, tgt_len, self.embed_dim)

    attn_output = self.out_proj(attn_output)

    return attn_output, None, past_key_value


# Adopted from https://github.com/huggingface/transformers/blob/v4.52.3/src/transformers/models/blenderbot/modeling_blenderbot.py#L156
def _blenderbot_attn_forward_new(
    self,
    hidden_states: torch.Tensor,
    key_value_states=None,
    past_key_value=None,
    attention_mask: Optional[torch.Tensor] = None,
    layer_head_mask: Optional[torch.Tensor] = None,
    output_attentions: bool = False,
    cache_position: Optional[torch.Tensor] = None,
) -> Tuple[torch.Tensor, Optional[torch.Tensor], Optional[Tuple[torch.Tensor]]]:
    from transformers.cache_utils import EncoderDecoderCache

    """Input shape: Batch x Time x Channel"""

    # if key_value_states are provided this layer is used as a cross-attention layer
    # for the decoder
    if output_attentions or layer_head_mask is not None:
        return self._orig_forward(
            hidden_states,
            key_value_states,
            past_key_value,
            attention_mask,
            layer_head_mask,
            output_attentions,
            cache_position,
        )
    is_cross_attention = key_value_states is not None
    bsz, tgt_len, _ = hidden_states.size()

    # get query proj
    query_states = self.q_proj(hidden_states).view(bsz, -1, self.num_heads, self.head_dim).transpose(1, 2)
    query_states = query_states

    if past_key_value is not None:
        if isinstance(past_key_value, EncoderDecoderCache):
            is_updated = past_key_value.is_updated.get(self.layer_idx)
            if is_cross_attention:
                # after the first generated id, we can subsequently re-use all key/value_states from cache
                curr_past_key_value = past_key_value.cross_attention_cache
            else:
                curr_past_key_value = past_key_value.self_attention_cache
        else:
            curr_past_key_value = past_key_value

    current_states = key_value_states if is_cross_attention else hidden_states
    if is_cross_attention and past_key_value is not None and is_updated:
        # reuse k,v, cross_attentions
        key_states = curr_past_key_value.key_cache[self.layer_idx]
        value_states = curr_past_key_value.value_cache[self.layer_idx]
    else:
        key_states = self.k_proj(current_states)
        value_states = self.v_proj(current_states)
        key_states = key_states.view(bsz, -1, self.num_heads, self.head_dim).transpose(1, 2)
        value_states = value_states.view(bsz, -1, self.num_heads, self.head_dim).transpose(1, 2)

        if past_key_value is not None:
            # save all key/value_states to cache to be re-used for fast auto-regressive generation
            cache_position = cache_position if not is_cross_attention else None
            key_states, value_states = curr_past_key_value.update(
                key_states, value_states, self.layer_idx, {"cache_position": cache_position}
            )
            # set flag that curr layer for cross-attn is already updated so we can re-use in subsequent calls
            if is_cross_attention:
                past_key_value.is_updated[self.layer_idx] = True

    proj_shape = (bsz, self.num_heads, -1, self.head_dim)
    # difference with original, removed query_states = query_states.reshape(*proj_shape) * self.scale as scale is part of SDPA
    query_states = query_states.reshape(*proj_shape)
    key_states = key_states.reshape(*proj_shape)
    value_states = value_states.reshape(*proj_shape)

    # Difference with original, use SDPA instead of eager attention

    attn_output = torch.nn.functional.scaled_dot_product_attention(
        query_states,
        key_states,
        value_states,
        attn_mask=attention_mask,
        dropout_p=self.dropout if self.training else 0.0,
        is_causal=False,
    )

    if attn_output.size() != (bsz, self.num_heads, tgt_len, self.head_dim):
        raise ValueError(
            f"`attn_output` should be of size {(bsz, self.num_heads, tgt_len, self.head_dim)}, but is"
            f" {attn_output.size()}"
        )

    attn_output = attn_output.transpose(1, 2)

    # Use the `embed_dim` from the config (stored in the class) rather than `hidden_state` because `attn_output` can be
    # partitioned aross GPUs when using tensor-parallelism.
    attn_output = attn_output.reshape(bsz, tgt_len, self.embed_dim)

    attn_output = self.out_proj(attn_output)

    return attn_output, None, past_key_value


if is_transformers_version(">=", "4.52"):
    _blenderbot_attn_forward = _blenderbot_attn_forward_new
else:
    _blenderbot_attn_forward = _blenderbot_attn_forward_legacy


def modulewise_patch(model, module_cls, patch_forward):
    for _, module in model.named_children():
        if isinstance(module, module_cls):
            module._orig_forward = module.forward
            module.forward = types.MethodType(patch_forward, module)
            return
        else:
            if len(list(module.children())) > 0:
                modulewise_patch(module, module_cls, patch_forward)


def modulewise_unpatch(model, module_cls):
    for _, module in model.named_children():
        if isinstance(module, module_cls):
            if hasattr(module, "_orig_forward"):
                module.forward = module._orig_forward
        else:
            if len(list(module.children())) > 0:
                modulewise_unpatch(module, module_cls)


class BlenderbotModelPatcher(Seq2SeqModelPatcher):
    def __enter__(self):
        super().__enter__()
        if is_transformers_version(">=", "4.49.0"):
            from transformers.models.blenderbot.modeling_blenderbot import BlenderbotAttention

            modulewise_patch(self._model, BlenderbotAttention, _blenderbot_attn_forward)

    def __exit__(self, exc_type, exc_value, traceback):
        super().__exit__(exc_type, exc_value, traceback)
        if is_transformers_version(">=", "4.49.0"):
            from transformers.models.blenderbot.modeling_blenderbot import BlenderbotAttention

            modulewise_unpatch(self._model, BlenderbotAttention)


class BlenderbotSmallModelPatcher(Seq2SeqModelPatcher):
    def __enter__(self):
        super().__enter__()
        if is_transformers_version(">=", "4.49.0"):
            from transformers.models.blenderbot_small.modeling_blenderbot_small import BlenderbotSmallAttention

            modulewise_patch(self._model, BlenderbotSmallAttention, _blenderbot_attn_forward)

    def __exit__(self, exc_type, exc_value, traceback):
        super().__exit__(exc_type, exc_value, traceback)
        if is_transformers_version(">=", "4.49.0"):
            from transformers.models.blenderbot_small.modeling_blenderbot_small import BlenderbotSmallAttention

            modulewise_unpatch(self._model, BlenderbotSmallAttention)


class BlenderbotStatefulSeq2SeqDecoderPatcher(StatefulSeq2SeqDecoderPatcher, BlenderbotModelPatcher):
    pass


class BlenderbotSmallStatefulSeq2SeqDecoderPatcher(StatefulSeq2SeqDecoderPatcher, BlenderbotSmallModelPatcher):
    pass


class PegasusModelPatcher(Seq2SeqModelPatcher):
    def __enter__(self):
        super().__enter__()
        if is_transformers_version(">=", "4.49.0"):
            from transformers.models.pegasus.modeling_pegasus import PegasusAttention

            modulewise_patch(self._model, PegasusAttention, _blenderbot_attn_forward)

    def __exit__(self, exc_type, exc_value, traceback):
        super().__exit__(exc_type, exc_value, traceback)
        if is_transformers_version(">=", "4.49.0"):
            from transformers.models.pegasus.modeling_pegasus import PegasusAttention

            modulewise_unpatch(self._model, PegasusAttention)


# Copied from https://github.com/huggingface/transformers/blob/v4.51.3/src/transformers/models/qwen2_moe/modeling_qwen2_moe.py#L596
# No modifications, transformers>=4.52.0 this method realization breaks tracing
def _qwen2moe_sparse_block_forward(self, hidden_states: torch.Tensor) -> torch.Tensor:
    """ """
    batch_size, sequence_length, hidden_dim = hidden_states.shape
    hidden_states = hidden_states.view(-1, hidden_dim)
    # router_logits: (batch * sequence_length, n_experts)
    router_logits = self.gate(hidden_states)

    routing_weights = F.softmax(router_logits, dim=1, dtype=torch.float)
    routing_weights, selected_experts = torch.topk(routing_weights, self.top_k, dim=-1)
    if self.norm_topk_prob:
        routing_weights /= routing_weights.sum(dim=-1, keepdim=True)
    # we cast back to the input dtype
    routing_weights = routing_weights.to(hidden_states.dtype)

    final_hidden_states = torch.zeros(
        (batch_size * sequence_length, hidden_dim), dtype=hidden_states.dtype, device=hidden_states.device
    )

    # One hot encode the selected experts to create an expert mask
    # this will be used to easily index which expert is going to be sollicitated
    expert_mask = torch.nn.functional.one_hot(selected_experts, num_classes=self.num_experts).permute(2, 1, 0)

    # Loop over all available experts in the model and perform the computation on each expert
    for expert_idx in range(self.num_experts):
        expert_layer = self.experts[expert_idx]
        idx, top_x = torch.where(expert_mask[expert_idx])

        # Index the correct hidden states and compute the expert hidden state for
        # the current expert. We need to make sure to multiply the output hidden
        # states by `routing_weights` on the corresponding tokens (top-1 and top-2)
        current_state = hidden_states[None, top_x].reshape(-1, hidden_dim)
        current_hidden_states = expert_layer(current_state) * routing_weights[top_x, idx, None]

        # However `index_add_` only support torch tensors for indexing so we'll use
        # the `top_x` tensor here.
        final_hidden_states.index_add_(0, top_x, current_hidden_states.to(hidden_states.dtype))

    shared_expert_output = self.shared_expert(hidden_states)
    shared_expert_output = F.sigmoid(self.shared_expert_gate(hidden_states)) * shared_expert_output

    final_hidden_states = final_hidden_states + shared_expert_output

    final_hidden_states = final_hidden_states.reshape(batch_size, sequence_length, hidden_dim)
    return final_hidden_states, router_logits


class Qwen2MoEPatcher(UpdateCausalMaskModelPatcher):
    def __enter__(self):
        super().__enter__()
        if is_transformers_version(">=", "4.52.0"):
            from transformers.models.qwen2_moe.modeling_qwen2_moe import Qwen2MoeSparseMoeBlock

            modulewise_patch(self._model, Qwen2MoeSparseMoeBlock, _qwen2moe_sparse_block_forward)

    def __exit__(self, exc_type, exc_value, traceback):
        super().__exit__(exc_type, exc_value, traceback)
        if is_transformers_version(">=", "4.52.0"):
            from transformers.models.qwen2_moe.modeling_qwen2_moe import Qwen2MoeSparseMoeBlock

            modulewise_unpatch(self._model, Qwen2MoeSparseMoeBlock)


class PegasusStatefulSeq2SeqDecoderPatcher(StatefulSeq2SeqDecoderPatcher, PegasusModelPatcher):
    pass


class MarianModelPatcher(Seq2SeqModelPatcher):
    def __enter__(self):
        super().__enter__()
        if is_transformers_version(">=", "4.49.0"):
            from transformers.models.marian.modeling_marian import MarianAttention

            modulewise_patch(self._model, MarianAttention, _blenderbot_attn_forward)

    def __exit__(self, exc_type, exc_value, traceback):
        super().__exit__(exc_type, exc_value, traceback)
        if is_transformers_version(">=", "4.49.0"):
            from transformers.models.marian.modeling_marian import MarianAttention

            modulewise_unpatch(self._model, MarianAttention)


class MarianStatefulSeq2SeqDecoderPatcher(StatefulSeq2SeqDecoderPatcher, MarianModelPatcher):
    pass


# Adopted from https://github.com/huggingface/transformers/blob/v4.51.3/src/transformers/models/speecht5/modeling_speecht5.py#L698
# this is a patch to avoid PyTorch FE issue
# with the same tensor names on input and intermediate tensor for speaker_embeddings
def speecht5_decoder_prenet_forward(
    self,
    input_values: torch.Tensor,
    speaker_embeddings: Optional[torch.Tensor] = None,
):
    inputs_embeds = input_values
    for layer in self.layers:
        inputs_embeds = torch.nn.functional.relu(layer(inputs_embeds))
        inputs_embeds = self._consistent_dropout(inputs_embeds, self.config.speech_decoder_prenet_dropout)

    inputs_embeds = self.final_layer(inputs_embeds)
    inputs_embeds = self.encode_positions(inputs_embeds)

    if speaker_embeddings is not None:
        # this is a patch to avoid for PyTorch FE issue!!!
        # with the same tensor names on input and intermediate tensor in a model
        speaker_embeddings_norm = torch.nn.functional.normalize(speaker_embeddings)
        speaker_embeddings_unsqueeze = speaker_embeddings_norm.unsqueeze(1).expand(-1, inputs_embeds.size(1), -1)
        inputs_embeds = torch.cat([inputs_embeds, speaker_embeddings_unsqueeze], dim=-1)
        inputs_embeds = torch.nn.functional.relu(self.speaker_embeds_layer(inputs_embeds))

    return inputs_embeds


# Adopted from https://github.com/huggingface/transformers/blob/v4.51.3/src/transformers/models/speecht5/modeling_speecht5.py#L993
# this is a patch to avoid CPU plugin issue that is happened on 16-th iteration of token generation
# values computed by self-attention attn_output = torch.bmm(attn_probs, value_states) in a decoder gets incorrect
def speecht5_attention_forward(
    self,
    hidden_states: torch.Tensor,
    key_value_states: Optional[torch.Tensor] = None,
    past_key_value: Optional[Tuple[torch.Tensor]] = None,
    attention_mask: Optional[torch.Tensor] = None,
    layer_head_mask: Optional[torch.Tensor] = None,
    position_bias: Optional[torch.Tensor] = None,
    output_attentions: bool = False,
    serialize: bool = False,
) -> Tuple[torch.Tensor, Optional[torch.Tensor], Optional[Tuple[torch.Tensor]]]:
    is_cross_attention = key_value_states is not None
    bsz, tgt_len, _ = hidden_states.size()

    # get query proj
    query_states = self.q_proj(hidden_states) * self.scaling
    # get key, value proj
    if is_cross_attention and past_key_value is not None:
        # reuse k,v, cross_attentions
        key_states = past_key_value[0]
        value_states = past_key_value[1]
    elif is_cross_attention:
        # cross_attentions
        key_states = self._shape(self.k_proj(key_value_states), -1, bsz)
        value_states = self._shape(self.v_proj(key_value_states), -1, bsz)
    elif past_key_value is not None:
        # reuse k, v, self_attention
        key_states = self._shape(self.k_proj(hidden_states), -1, bsz)
        value_states = self._shape(self.v_proj(hidden_states), -1, bsz)
        key_states = torch.cat([past_key_value[0], key_states], dim=2)
        value_states = torch.cat([past_key_value[1], value_states], dim=2)
    else:
        # self_attention
        key_states = self._shape(self.k_proj(hidden_states), -1, bsz)
        value_states = self._shape(self.v_proj(hidden_states), -1, bsz)

    if self.is_decoder:
        # if cross_attention save Tuple(torch.Tensor, torch.Tensor) of all cross attention key/value_states.
        # Further calls to cross_attention layer can then reuse all cross-attention
        # key/value_states (first "if" case)
        # if uni-directional self-attention (decoder) save Tuple(torch.Tensor, torch.Tensor) of
        # all previous decoder key/value_states. Further calls to uni-directional self-attention
        # can concat previous decoder key/value_states to current projected key/value_states (third "elif" case)
        # if encoder bi-directional self-attention `past_key_value` is always `None`
        past_key_value = (key_states, value_states)

    proj_shape = (bsz * self.num_heads, -1, self.head_dim)
    query_states = self._shape(query_states, tgt_len, bsz).view(*proj_shape)
    key_states = key_states.view(*proj_shape)
    value_states = value_states.view(*proj_shape)

    src_len = key_states.size(1)
    attn_weights = torch.bmm(query_states, key_states.transpose(1, 2))

    if attn_weights.size() != (bsz * self.num_heads, tgt_len, src_len):
        raise ValueError(
            f"Attention weights should be of size {(bsz * self.num_heads, tgt_len, src_len)}, but is"
            f" {attn_weights.size()}"
        )

    # relative attention bias
    if position_bias is not None:
        reshape_q = query_states.contiguous().view(bsz * self.num_heads, -1, self.head_dim).transpose(0, 1)
        rel_pos_bias = torch.matmul(reshape_q, position_bias.transpose(-2, -1))
        rel_pos_bias = rel_pos_bias.transpose(0, 1).view(
            bsz * self.num_heads, position_bias.size(0), position_bias.size(1)
        )
        attn_weights += rel_pos_bias

    if attention_mask is not None:
        if attention_mask.size() != (bsz, 1, tgt_len, src_len):
            raise ValueError(
                f"Attention mask should be of size {(bsz, 1, tgt_len, src_len)}, but is {attention_mask.size()}"
            )
        attn_weights = attn_weights.view(bsz, self.num_heads, tgt_len, src_len) + attention_mask
        attn_weights = attn_weights.view(bsz * self.num_heads, tgt_len, src_len)

    attn_weights = torch.nn.functional.softmax(attn_weights, dim=-1)

    if layer_head_mask is not None:
        if layer_head_mask.size() != (self.num_heads,):
            raise ValueError(
                f"Head mask for a single layer should be of size {(self.num_heads,)}, but is"
                f" {layer_head_mask.size()}"
            )
        attn_weights = layer_head_mask.view(1, -1, 1, 1) * attn_weights.view(bsz, self.num_heads, tgt_len, src_len)
        attn_weights = attn_weights.view(bsz * self.num_heads, tgt_len, src_len)

    if output_attentions:
        # this operation is a bit awkward, but it's required to
        # make sure that attn_weights keeps its gradient.
        # In order to do so, attn_weights have to be reshaped
        # twice and have to be reused in the following
        attn_weights_reshaped = attn_weights.view(bsz, self.num_heads, tgt_len, src_len)
        attn_weights = attn_weights_reshaped.view(bsz * self.num_heads, tgt_len, src_len)
    else:
        attn_weights_reshaped = None

    attn_probs = torch.nn.functional.dropout(attn_weights, p=self.dropout, training=self.training)

    # this is a patch to avoid CPU plugin issue!!!
    # issue is happened on 16-th iteration of token generation
    # since 16-th iteration of token generation, values computed by self-attention in a decoder gets incorrect
    eps = 1e-30
    attn_output = torch.bmm(attn_probs + eps, value_states)

    if attn_output.size() != (bsz * self.num_heads, tgt_len, self.head_dim):
        raise ValueError(
            f"`attn_output` should be of size {(bsz, self.num_heads, tgt_len, self.head_dim)}, but is"
            f" {attn_output.size()}"
        )

    attn_output = attn_output.view(bsz, self.num_heads, tgt_len, self.head_dim)
    attn_output = attn_output.transpose(1, 2)

    # Use the `embed_dim` from the config (stored in the class) rather than `hidden_state` because `attn_output` can be
    # partitioned across GPUs when using tensor-parallelism.
    attn_output = attn_output.reshape(bsz, tgt_len, self.embed_dim)

    attn_output = self.out_proj(attn_output)

    return attn_output, attn_weights_reshaped, past_key_value


# Adopted from https://github.com/huggingface/transformers/blob/v4.51.3/src/transformers/models/speecht5/modeling_speecht5.py#L1175
# this is a patch for a model to avoid incorrect tracing
# cross_attn cached key/values tuple is at positions 3,4 of present_key_value tuple are computed using encoder_hidden_states
def speecht5_decoder_layer_forward(
    self,
    hidden_states: torch.Tensor,
    attention_mask: Optional[torch.Tensor] = None,
    encoder_hidden_states: Optional[torch.Tensor] = None,
    encoder_attention_mask: Optional[torch.Tensor] = None,
    layer_head_mask: Optional[torch.Tensor] = None,
    cross_attn_layer_head_mask: Optional[torch.Tensor] = None,
    past_key_value: Optional[Tuple[torch.Tensor]] = None,
    output_attentions: Optional[bool] = False,
    use_cache: Optional[bool] = True,
    serialize: bool = False,
):
    residual = hidden_states

    # Self Attention
    # decoder uni-directional self-attention cached key/values tuple is at positions 1,2
    self_attn_past_key_value = past_key_value[:2] if past_key_value is not None else None
    # add present self-attn cache to positions 1,2 of present_key_value tuple
    hidden_states, self_attn_weights, present_key_value = self.self_attn(
        hidden_states=hidden_states,
        past_key_value=self_attn_past_key_value,
        attention_mask=attention_mask,
        layer_head_mask=layer_head_mask,
        output_attentions=output_attentions,
        serialize=serialize,
    )

    hidden_states = self.dropout(hidden_states)
    hidden_states = residual + hidden_states
    hidden_states = self.self_attn_layer_norm(hidden_states)

    # Cross-Attention Block
    cross_attn_present_key_value = None
    cross_attn_weights = None
    if encoder_hidden_states is not None:
        residual = hidden_states

        # this is a patch for a model to avoid incorrect tracing!!!
        # cross_attn cached key/values tuple is at positions 3,4 of present_key_value tuple
        # are computed using encoder_hidden_states
        if past_key_value is not None and len(past_key_value) > 3:
            cross_attn_past_key_value = past_key_value[-2:]
        else:
            cross_attn_past_key_value = None
        hidden_states, cross_attn_weights, cross_attn_present_key_value = self.encoder_attn(
            hidden_states=hidden_states,
            key_value_states=encoder_hidden_states,
            attention_mask=encoder_attention_mask,
            layer_head_mask=cross_attn_layer_head_mask,
            past_key_value=cross_attn_past_key_value,
            output_attentions=output_attentions,
        )
        hidden_states = self.dropout(hidden_states)
        hidden_states = residual + hidden_states
        hidden_states = self.encoder_attn_layer_norm(hidden_states)

        # add cross-attn to positions 3,4 of present_key_value tuple
        present_key_value = present_key_value + cross_attn_present_key_value

    # Fully Connected
    hidden_states = hidden_states + self.feed_forward(hidden_states)
    hidden_states = self.final_layer_norm(hidden_states)

    outputs = (hidden_states,)

    if output_attentions:
        outputs += (self_attn_weights, cross_attn_weights)

    if use_cache:
        outputs += (present_key_value,)

    return outputs


class OVSpeechT5ModelPatcher(ModelPatcher):
    def __enter__(self):
        if self.real_config._behavior != "vocoder":
            setattr(self._model, self.orig_forward_name, self.patched_forward)
        if self.real_config._behavior == "decoder":
            self._model.speecht5.decoder.prenet.__orig_forward = self._model.speecht5.decoder.prenet.forward
            self._model.speecht5.decoder.prenet.forward = types.MethodType(
                speecht5_decoder_prenet_forward, self._model.speecht5.decoder.prenet
            )
            for layer in self._model.speecht5.decoder.wrapped_decoder.layers:
                layer.__orig_forward = layer.forward
                layer.forward = types.MethodType(speecht5_decoder_layer_forward, layer)
                layer.self_attn.__orig_forward = layer.self_attn.forward
                layer.self_attn.forward = types.MethodType(speecht5_attention_forward, layer.self_attn)

    def __exit__(self, exc_type, exc_value, traceback):
        if self.real_config._behavior != "vocoder":
            setattr(self._model, self.orig_forward_name, self.orig_forward)
        if self.real_config._behavior == "decoder":
            self._model.speecht5.decoder.prenet.forward = types.MethodType(
                self._model.speecht5.decoder.prenet.__orig_forward, self._model.speecht5.decoder.prenet
            )
            for layer in self._model.speecht5.decoder.wrapped_decoder.layers:
                layer.forward = types.MethodType(layer.__orig_forward, layer)
                layer.self_attn.forward = types.MethodType(layer.self_attn.__orig_forward, layer.self_attn)

    def __init__(
        self,
        config: "OnnxConfig",
        model: Union["PreTrainedModel", "TFPreTrainedModel"],
        model_kwargs: Dict[str, Any],
    ):
        super().__init__(config, model, model_kwargs)

        def patched_encoder_forward(
            input_ids: torch.FloatTensor = None,
        ):
            encoder_attention_mask = torch.ones_like(input_ids)

            hidden_states = self._model.prenet(input_ids)

            encoder_out = self._model.wrapped_encoder(
                hidden_states=hidden_states,
                attention_mask=encoder_attention_mask,
                return_dict=True,
            )
            # downsample encoder attention mask
            if isinstance(model, SpeechT5EncoderWithSpeechPrenet):
                encoder_attention_mask = model.prenet._get_feature_vector_attention_mask(
                    encoder_out[0].shape[1], encoder_attention_mask
                )

            result = {
                "encoder_outputs": encoder_out.last_hidden_state,
                "encoder_attention_mask": encoder_attention_mask,
            }
            return result

        def patched_decoder_forward(
            inputs_embeds=None,
            speaker_embeddings=None,
            encoder_hidden_states=None,
            encoder_attention_mask=None,
            past_key_values=None,
        ):
            return_legacy_cache = False

            if past_key_values is not None:
                only_self_cache = [cache_item[:2] for cache_item in past_key_values]
                past_key_values = only_self_cache
                return_legacy_cache = True

            output_sequence = inputs_embeds
            output_cross_attentions = False
            bsz = output_sequence.size(0)

            # Run the decoder prenet on the entire output sequence.
            decoder_hidden_states = model.speecht5.decoder.prenet(output_sequence, speaker_embeddings)
            # Run the decoder layers on the last element of the prenet output.
            decoder_out = model.speecht5.decoder.wrapped_decoder(
                hidden_states=decoder_hidden_states[:, -1:],
                attention_mask=None,
                encoder_hidden_states=encoder_hidden_states[0],
                encoder_attention_mask=encoder_attention_mask,
                past_key_values=past_key_values,
                use_cache=True,
                output_attentions=output_cross_attentions,
                return_dict=True,
            )

            # if output_cross_attentions:
            #    cross_attentions.append(torch.cat(decoder_out.cross_attentions, dim=0))

            last_decoder_output = decoder_out.last_hidden_state.squeeze(1)

            # Predict the new mel spectrum for this step in the sequence.
            spectrum = model.speech_decoder_postnet.feat_out(last_decoder_output)
            spectrum = spectrum.view(bsz, model.config.reduction_factor, model.config.num_mel_bins)

            # Extend the output sequence with the new mel spectrum.
            new_spectrogram = spectrum[:, -1, :].view(bsz, 1, model.config.num_mel_bins)
            output_sequence_out = torch.cat((output_sequence, new_spectrogram), dim=1)
            # Predict the probability that this is the stop token.
            prob = torch.sigmoid(model.speech_decoder_postnet.prob_out(last_decoder_output))

            if return_legacy_cache:
                only_self_cache = [cache_item[:2] for cache_item in decoder_out.past_key_values]
                past_key_values = only_self_cache

            result = {
                "output_sequence_out": output_sequence_out,
                "spectrum": spectrum,
                "prob": prob,
                "past_key_values": past_key_values,
            }
            return result

        def patched_postnet_forward(raw_spectrogram: torch.FloatTensor):
            raw_spectrogram = raw_spectrogram.transpose(0, 1).flatten(1, 2)
            spectrogram = model.speech_decoder_postnet.postnet(raw_spectrogram)
            result = {"postnet_spectrogram": spectrogram}
            return result

        def patched_vocoder_forward(spectrogram: torch.FloatTensor):
            waveform = model(spectrogram)
            result = {"waveform": waveform}
            return result

        if self.real_config._behavior == "encoder":
            self.patched_forward = patched_encoder_forward
        elif self.real_config._behavior == "decoder":
            self.patched_forward = patched_decoder_forward
        elif self.real_config._behavior == "postnet":
            self.patched_forward = patched_postnet_forward
        elif self.real_config._behavior == "vocoder":
            self.patched_forward = patched_vocoder_forward
        else:
            raise ValueError("Unknown ")
        self.orig_forward = self.patched_forward


class Phi4MMLanguageModelPatcher(DecoderModelPatcher):
    def __init__(
        self,
        config: "OnnxConfig",
        model: Union["PreTrainedModel", "TFPreTrainedModel"],
        model_kwargs: Optional[Dict[str, Any]] = None,
    ):
        if hasattr(model.config, "vision_lora") and model.config.vision_lora is not None:
            model.set_lora_adapter("vision")
        if hasattr(model.config, "speech_lora") and model.config.speech_lora is not None:
            model.set_lora_adapter("speech")

        # Adopted from https://github.com/huggingface/transformers/blob/v4.51.3/src/transformers/models/phi4_multimodal/modeling_phi4_multimodal.py#L2156-L2178
        # moved audio and vision features processing outside model
        def lm_forward(self, inputs_embeds, attention_mask, position_ids, past_key_values, use_cache=True):
            from transformers.cache_utils import DynamicCache

            pkv = DynamicCache.from_legacy_cache(past_key_values)
            outputs = self.model(
                inputs_embeds=inputs_embeds,
                attention_mask=attention_mask,
                position_ids=position_ids,
                use_cache=use_cache,
                past_key_values=pkv,
            )
            hidden_states = outputs[0]
            # Only compute necessary logits, and do not upcast them to float if we are not computing the loss
            logits = self.lm_head(hidden_states)
            return (logits, outputs.past_key_values.to_legacy_cache())

        model.__orig_forward = model.forward
        model.forward = types.MethodType(lm_forward, model)
        super().__init__(config, model, model_kwargs)

    def __exit__(self, exc_type, exc_value, traceback):
        super().__exit__(exc_type, exc_value, traceback)
        self._model.forward = self._model.__orig_forward


class Phi4MMAudioForwardEmbeddingsPatcher(ModelPatcher):
    def __init__(
        self,
        config: "OnnxConfig",
        model: Union["PreTrainedModel", "TFPreTrainedModel"],
        model_kwargs: Optional[Dict[str, Any]] = None,
    ):
        # Adopted from https://github.com/huggingface/transformers/blob/v4.51.3/src/transformers/models/phi4_multimodal/modeling_phi4_multimodal.py#L1121
        def forward(self, audio_input):
            if hasattr(self, "_forward_embeddings_code"):
                audio_input, masks = self._forward_embeddings_core(audio_input, None)
            else:
                audio_input, masks = self.embed(audio_input, None)
            return audio_input

        model.__orig_forward = model.forward
        model.forward = types.MethodType(forward, model)
        super().__init__(config, model, model_kwargs)

    def __exit__(self, exc_type, exc_value, traceback):
        super().__exit__(exc_type, exc_value, traceback)
        self._model.forward = self._model.__orig_forward


class Phi4MMAudioEncoderPatcher(ModelPatcher):
    def __init__(
        self,
        config: "OnnxConfig",
        model: Union["PreTrainedModel", "TFPreTrainedModel"],
        model_kwargs: Optional[Dict[str, Any]] = None,
    ):
        # Adopted from https://github.com/huggingface/transformers/blob/v4.51.3/src/transformers/models/phi4_multimodal/modeling_phi4_multimodal.py#L1201-L1212
        def forward(self, audio_feature, audio_mask):
            if hasattr(self, "init_relative_attention_bias"):
                relative_attention_bias = self.init_relative_attention_bias(audio_feature)

                _simplified_path = self.extra_layer_output_idx == -1 and relative_attention_bias is None

                if _simplified_path:
                    audio_feature, *_ = self.encoders(audio_feature, None, None, audio_mask)
                else:
                    for layer in self.encoders:
                        audio_feature, _, _, _ = layer(
                            audio_feature,
                            None,
                            None,
                            audio_mask,
                            relative_attention_bias=relative_attention_bias,
                        )
            else:
                relative_attention_bias = self.relative_attention_bias_layer(audio_feature)
                attention_mask = audio_mask.unsqueeze(1) + relative_attention_bias
                for layer in self.encoders:
                    audio_feature = layer(audio_feature, attention_mask)
            return audio_feature

        model.__orig_forward = model.forward
        model.forward = types.MethodType(forward, model)
        super().__init__(config, model, model_kwargs)

    def __exit__(self, exc_type, exc_value, traceback):
        super().__exit__(exc_type, exc_value, traceback)
        self._model.forward = self._model.__orig_forward


class Phi4MMVisionEmbeddingsPatcher(ModelPatcher):
    def __init__(
        self,
        config: "OnnxConfig",
        model: Union["PreTrainedModel", "TFPreTrainedModel"],
        model_kwargs: Optional[Dict[str, Any]] = None,
    ):
        def get_img_features_legacy(
            self, pixel_values: torch.FloatTensor, patch_attention_mask=None, patch_position_ids=None
        ) -> torch.FloatTensor:
            LAYER_IDX = self.layer_idx
            TYPE_FEATURE = self.type_feature

            if self.freeze_img_processor:
                with torch.no_grad():
                    if patch_attention_mask is not None:
                        img_processor_output = self.img_processor(
                            pixel_values,
                            output_hidden_states=True,
                            patch_attention_mask=patch_attention_mask,
                            position_ids=patch_position_ids,
                        )
                    else:
                        img_processor_output = self.img_processor(
                            pixel_values, output_hidden_states=True, position_ids=patch_position_ids
                        )
                    img_feature = img_processor_output.hidden_states[LAYER_IDX]
            else:
                if patch_attention_mask is not None:
                    img_processor_output = self.img_processor(
                        pixel_values,
                        output_hidden_states=True,
                        patch_attention_mask=patch_attention_mask,
                        position_ids=patch_position_ids,
                    )
                else:
                    img_processor_output = self.img_processor(
                        pixel_values, output_hidden_states=True, position_ids=patch_position_ids
                    )
                img_feature = img_processor_output.hidden_states[LAYER_IDX]

            if TYPE_FEATURE == "patch":
                patch_feature = img_feature
                if self.image_token_compression is not None:
                    # reshape to 2D tensor
                    width = int(math.sqrt(patch_feature.size(1)))
                    patch_feature = patch_feature.view(-1, width, width, patch_feature.size(-1))
                    # convert to NCHW
                    patch_feature = patch_feature.permute(0, 3, 1, 2)
                    if getattr(self, "img_processor_padding", None) is not None:
                        patch_feature = self.img_processor_padding(patch_feature)
                    patch_feature = self.image_token_compression(patch_feature)
                    # convert to NHWC
                    patch_feature = patch_feature.permute(0, 2, 3, 1)
                    patch_feature = patch_feature.view(
                        -1, patch_feature.size(1) * patch_feature.size(2), patch_feature.size(-1)
                    )
                elif getattr(self, "img_processor_padding", None) is not None:
                    width = int(math.sqrt(patch_feature.size(1)))
                    patch_feature = patch_feature.view(-1, width, width, patch_feature.size(-1))
                    # convert to NCHW
                    patch_feature = patch_feature.permute(0, 3, 1, 2)
                    patch_feature = self.img_processor_padding(patch_feature)
                    # convert to NHWC
                    patch_feature = patch_feature.permute(0, 2, 3, 1)
                    patch_feature = patch_feature.view(
                        -1, patch_feature.size(1) * patch_feature.size(2), patch_feature.size(-1)
                    )
                return patch_feature

            if TYPE_FEATURE == "cls_patch":
                if self.image_token_compression is not None:
                    # reshape to 2D tensor
                    patch_feature = img_feature[:, 1:]
                    cls_feature = img_feature[:, 0]
                    width = math.sqrt(patch_feature.size(1))
                    patch_feature = patch_feature.view(-1, width, width, patch_feature.size(-1))
                    patch_feature = self.image_token_compression(patch_feature)
                    patch_feature = patch_feature.view(-1, patch_feature.size(-2) * patch_feature.size(-1))
                    img_feature = torch.cat([cls_feature, patch_feature], dim=1)
                return img_feature

        # Adopted from https://github.com/huggingface/transformers/blob/v4.51.3/src/transformers/models/phi4_multimodal/modeling_phi4_multimodal.py#L649
        # added possibility to provide patch_position_ids
        def get_img_features(
            self, pixel_values: torch.FloatTensor, patch_attention_mask=None, patch_position_ids=None
        ):
            img_processor_output = self.img_processor(
                pixel_values,
                patch_attention_mask=patch_attention_mask,
                output_hidden_states=True,
                position_ids=patch_position_ids,
            )
            img_feature = img_processor_output.hidden_states[self.layer_idx]

            patch_feature = img_feature
            # reshape to 2D tensor
            width = int(math.sqrt(patch_feature.size(1)))
            patch_feature = patch_feature.view(-1, width, width, patch_feature.size(-1))
            # convert to NCHW
            patch_feature = patch_feature.permute(0, 3, 1, 2)
            if getattr(self, "img_processor_padding", None) is not None:
                patch_feature = self.img_processor_padding(patch_feature)
            patch_feature = self.image_token_compression(patch_feature)
            # convert to NHWC
            patch_feature = patch_feature.permute(0, 2, 3, 1)
            patch_feature = patch_feature.view(
                -1, patch_feature.size(1) * patch_feature.size(2), patch_feature.size(-1)
            )
            return patch_feature

        model.__orig_forward = model.forward
        model.forward = types.MethodType(
            get_img_features_legacy if hasattr(model, "type_feature") else get_img_features, model
        )
        super().__init__(config, model, model_kwargs)

    def __enter__(self):
        super().__enter__()

        # Adopted from https://github.com/huggingface/transformers/blob/v4.51.3/src/transformers/models/phi4_multimodal/modeling_phi4_multimodal.py#L563
        # added possibility calculate position_ids outside
        def transformer_fwd(
            self,
            pixel_values,
            patch_attention_mask: Optional[torch.BoolTensor] = None,
            position_ids: Optional[torch.FloatTensor] = None,
            output_attentions: Optional[bool] = None,
            output_hidden_states: Optional[bool] = None,
            return_dict: Optional[bool] = None,
        ) -> Union[Tuple, BaseModelOutputWithPooling]:
            from transformers.modeling_attn_mask_utils import _prepare_4d_attention_mask

            output_attentions = output_attentions if output_attentions is not None else self.config.output_attentions
            output_hidden_states = (
                output_hidden_states if output_hidden_states is not None else self.config.output_hidden_states
            )
            return_dict = return_dict if return_dict is not None else self.config.use_return_dict

            batch_size = pixel_values.size(0)
            if patch_attention_mask is None:
                patch_attention_mask = torch.ones(
                    size=(
                        batch_size,
                        pixel_values.size(2) // self.config.patch_size,
                        pixel_values.size(3) // self.config.patch_size,
                    ),
                    dtype=torch.bool,
                    device=pixel_values.device,
                )

            hidden_states = self.embeddings(
                pixel_values=pixel_values, patch_attention_mask=patch_attention_mask, position_ids=position_ids
            )

            patch_attention_mask = patch_attention_mask.view(batch_size, -1)
            # The call to `_upad_input` in `_flash_attention_forward` is expensive
            # So when the `patch_attention_mask` is full of 1s (i.e. attending to the whole sequence),
            # avoiding passing the attention_mask, which is equivalent to attending to the full sequence
            if not torch.any(~patch_attention_mask):
                attention_mask = None
            else:
                attention_mask = _prepare_4d_attention_mask(patch_attention_mask, hidden_states.dtype)

            encoder_outputs = self.encoder(
                inputs_embeds=hidden_states,
                attention_mask=attention_mask,
                output_attentions=output_attentions,
                output_hidden_states=output_hidden_states,
                return_dict=return_dict,
            )

            last_hidden_state = encoder_outputs[0]
            last_hidden_state = self.post_layernorm(last_hidden_state)

            pooled_output = self.head(
                hidden_state=last_hidden_state,
                attention_mask=patch_attention_mask,
            )

            if not return_dict:
                return (last_hidden_state, pooled_output) + encoder_outputs[1:]

            return BaseModelOutputWithPooling(
                last_hidden_state=last_hidden_state,
                pooler_output=pooled_output,
                hidden_states=encoder_outputs.hidden_states,
                attentions=encoder_outputs.attentions,
            )

        # Adopted from https://github.com/huggingface/transformers/blob/v4.51.3/src/transformers/models/phi4_multimodal/modeling_phi4_multimodal.py#L76
        # used SDPA instead of eager attention
        def attn_forward(
            self,
            hidden_states: torch.Tensor,
            attention_mask: Optional[torch.Tensor] = None,
            output_attentions: Optional[bool] = False,
        ) -> Tuple[torch.Tensor, Optional[torch.Tensor], Optional[Tuple[torch.Tensor]]]:
            if output_attentions:
                return super().forward(
                    hidden_states=hidden_states,
                    attention_mask=attention_mask,
                    output_attentions=output_attentions,
                )

            batch_size, q_len, _ = hidden_states.size()

            query_states = self.q_proj(hidden_states)
            key_states = self.k_proj(hidden_states)
            value_states = self.v_proj(hidden_states)

            query_states = query_states.view(batch_size, q_len, self.num_heads, self.head_dim).transpose(1, 2)
            key_states = key_states.view(batch_size, q_len, self.num_heads, self.head_dim).transpose(1, 2)
            value_states = value_states.view(batch_size, q_len, self.num_heads, self.head_dim).transpose(1, 2)

            # SDPA with memory-efficient backend is currently (torch==2.1.2) bugged with non-contiguous inputs with custom attn_mask,
            # Reference: https://github.com/pytorch/pytorch/issues/112577.
            if query_states.device.type == "cuda" and attention_mask is not None:
                query_states = query_states.contiguous()
                key_states = key_states.contiguous()
                value_states = value_states.contiguous()

            # We dispatch to SDPA's Flash Attention or Efficient kernels via this `is_causal` if statement instead of an inline conditional assignment
            # in SDPA to support both torch.compile's dynamic shapes and full graph options. An inline conditional prevents dynamic shapes from compiling.
            is_causal = False

            attn_output = torch.nn.functional.scaled_dot_product_attention(
                query_states,
                key_states,
                value_states,
                attn_mask=attention_mask,
                dropout_p=self.dropout if self.training else 0.0,
                is_causal=is_causal,
            )

            attn_output = attn_output.transpose(1, 2).contiguous()
            attn_output = attn_output.view(batch_size, q_len, self.embed_dim)

            attn_output = self.out_proj(attn_output)

            return attn_output, None

        # Adopted from https://github.com/huggingface/transformers/blob/v4.51.3/src/transformers/models/phi4_multimodal/modeling_phi4_multimodal.py#L488
        # moved position_ids calculation outside of model
        def embd_forward(
            self,
            pixel_values: torch.FloatTensor,
            patch_attention_mask: torch.BoolTensor,
            position_ids: torch.FloatTensor = None,
        ) -> torch.Tensor:
            batch_size = pixel_values.size(0)

            patch_embeds = self.patch_embedding(pixel_values)
            embeddings = patch_embeds.flatten(2).transpose(1, 2)

            if position_ids is None:
                max_im_h, max_im_w = pixel_values.size(2), pixel_values.size(3)
                max_nb_patches_h, max_nb_patches_w = max_im_h // self.patch_size, max_im_w // self.patch_size
                boundaries = torch.arange(1 / self.num_patches_per_side, 1.0, 1 / self.num_patches_per_side)
                position_ids = torch.full(
                    size=(
                        batch_size,
                        max_nb_patches_h * max_nb_patches_w,
                    ),
                    fill_value=0,
                )

                for batch_idx, p_attn_mask in enumerate(patch_attention_mask):
                    nb_patches_h = p_attn_mask[:, 0].sum()
                    nb_patches_w = p_attn_mask[0].sum()

                    fractional_coords_h = torch.arange(0, 1 - 1e-6, 1 / nb_patches_h)
                    fractional_coords_w = torch.arange(0, 1 - 1e-6, 1 / nb_patches_w)

                    bucket_coords_h = torch.bucketize(fractional_coords_h, boundaries, right=True)
                    bucket_coords_w = torch.bucketize(fractional_coords_w, boundaries, right=True)

                    pos_ids = (bucket_coords_h[:, None] * self.num_patches_per_side + bucket_coords_w).flatten()
                    position_ids[batch_idx][p_attn_mask.view(-1).cpu()] = pos_ids

            position_ids = position_ids.to(self.position_embedding.weight.device)

            embeddings = embeddings + self.position_embedding(position_ids)
            return embeddings

        if (
            getattr(self._model.img_processor.encoder.layers[0].self_attn.config, "_attn_implementation", "eager")
            != "sdpa"
        ):
            for layer in self._model.img_processor.encoder.layers:
                layer.self_attn._orig_forward = layer.self_attn.forward
                layer.self_attn.forward = types.MethodType(attn_forward, layer.self_attn)
        self._model.img_processor._orig_forward = self._model.img_processor.forward
        self._model.img_processor.forward = types.MethodType(transformer_fwd, self._model.img_processor)
        self._model.img_processor.embeddings._orig_forward = self._model.img_processor.embeddings.forward
        self._model.img_processor.embeddings.forward = types.MethodType(
            embd_forward, self._model.img_processor.embeddings
        )

    def __exit__(self, exc_type, exc_value, traceback):
        super().__exit__(exc_type, exc_value, traceback)
        self._model.forward = self._model.__orig_forward
        for layer in self._model.img_processor.encoder.layers:
            if hasattr(layer.self_attn, "_orig_frward"):
                layer.self_attn.forward = layer.self_attn._orig_forward
        self._model.img_processor.forward = self._model.img_processor._orig_forward
        self._model.img_processor.embeddings.forward = self._model.img_processor.embeddings._orig_forward


class Llama4ImageEmbeddingsModelPatcher(ModelPatcher):
    def __init__(
        self,
        config: "OnnxConfig",
        model: Union["PreTrainedModel", "TFPreTrainedModel"],
        model_kwargs: Dict[str, Any],
    ):
        model.__orig_forward = model.forward

        # Adopted from https://github.com/huggingface/transformers/blob/v4.51.0/src/transformers/models/llama4/modeling_llama4.py#L1732-L1741
        def get_image_embeddings(self, pixel_values):
            image_features = self.get_image_features(
                pixel_values=pixel_values,
                vision_feature_layer=self.config.vision_config.vision_feature_layer,
                vision_feature_select_strategy=self.config.vision_config.vision_feature_select_strategy,
            )
            vision_flat = image_features.view(-1, image_features.size(-1))
            projected_vision_flat = self.multi_modal_projector(vision_flat)
            return projected_vision_flat

        model.forward = types.MethodType(get_image_embeddings, model)
        super().__init__(config, model, model_kwargs)

    def __exit__(self, exc_type, exc_value, traceback):
        super().__exit__(exc_type, exc_value, traceback)
        self._model.forward = self._model.__orig_forward


# modified from https://github.com/huggingface/transformers/blob/v4.51.0/src/transformers/models/llama4/modeling_llama4.py#L229
# use real cos / sin instead of complex
def llama4_rope_forward(self, x, position_ids):
    if "dynamic" in self.rope_type:
        self._dynamic_frequency_update(position_ids, device=x.device)
    # Core RoPE block
    inv_freq_expanded = self.inv_freq[None, :, None].float().expand(position_ids.shape[0], -1, 1)
    position_ids_expanded = position_ids[:, None, :].float()
    # Force float32 (see https://github.com/huggingface/transformers/pull/29285)
    device_type = x.device.type
    device_type = device_type if isinstance(device_type, str) and device_type != "mps" else "cpu"
    with torch.autocast(device_type=device_type, enabled=False):
        freqs = (inv_freq_expanded.float() @ position_ids_expanded.float()).transpose(1, 2)
        emb = torch.cat((freqs, freqs), dim=-1)
        cos = emb.cos() * self.attention_scaling
        sin = emb.sin() * self.attention_scaling

    return cos.to(dtype=x.dtype), sin.to(dtype=x.dtype)


# use real cos / sin instead of complex
# Modified from https://github.com/huggingface/transformers/blob/v4.51.3/src/transformers/models/llama4/modeling_llama4.py#L247
# Based on https://github.com/huggingface/transformers/blob/v4.51.3/src/transformers/models/deepseek_v3/modeling_deepseek_v3.py#L292
# Native DeepSeek apply rotary emb works in the same way like llama4 apply rotary emb
def llama4_apply_rotary_emb(
    xq: torch.Tensor, xk: torch.Tensor, cos: torch.Tensor, sin: torch.Tensor
) -> Tuple[torch.Tensor, torch.Tensor]:
    from transformers.models.llama.modeling_llama import rotate_half

    xq_ = xq.float()
    xk_ = xk.float()
    cos = cos.unsqueeze(2)
    sin = sin.unsqueeze(2)
    b, h, s, d = xq_.shape
    xq_ = xq_.view(b, h, s, d // 2, 2).transpose(4, 3).reshape(b, h, s, d)

    b, h, s, d = xk_.shape
    xk_ = xk_.view(b, h, s, d // 2, 2).transpose(4, 3).reshape(b, h, s, d)

    q_embed = (xq_ * cos) + (rotate_half(xq_) * sin)
    k_embed = (xk_ * cos) + (rotate_half(xk_) * sin)
    return q_embed.type_as(xq), k_embed.type_as(xk)


# https://github.com/huggingface/transformers/blob/v4.51.0/src/transformers/models/llama4/modeling_llama4.py#L329
# use real cos / sin instead of complex
def llama4_attn_forward(
    self,
    hidden_states: torch.Tensor,
    position_embeddings: Tuple[torch.Tensor, torch.Tensor],
    attention_mask: Optional[torch.Tensor],
    past_key_value=None,
    cache_position: Optional[torch.LongTensor] = None,
    **kwargs,
) -> Tuple[torch.Tensor, Optional[torch.Tensor], Optional[Tuple[torch.Tensor]]]:
    from transformers.models.llama4.modeling_llama4 import ALL_ATTENTION_FUNCTIONS, eager_attention_forward

    input_shape = hidden_states.shape[:-1]
    hidden_shape = (*input_shape, -1, self.head_dim)

    query_states = self.q_proj(hidden_states).view(hidden_shape)
    key_states = self.k_proj(hidden_states).view(*input_shape, -1, self.head_dim)
    value_states = self.v_proj(hidden_states).view(hidden_shape).transpose(1, 2)

    if self.use_rope:  # the 16E model skips rope for long context on certain layers
        cos, sin = position_embeddings[0], position_embeddings[1]
        query_states, key_states = llama4_apply_rotary_emb(
            query_states, key_states, cos.to(query_states.device), sin.to(query_states.device)
        )

    if hasattr(self, "qk_norm"):  # the 128E model does not use qk_norm
        query_states = self.qk_norm(query_states)
        key_states = self.qk_norm(key_states)

    # Use temperature tuning from https://arxiv.org/abs/2501.19399) to NoROPE layers
    if self.attn_temperature_tuning and not self.use_rope:
        attn_scales = (
            torch.log(torch.floor((cache_position.float() + 1.0) / self.floor_scale) + 1.0) * self.attn_scale + 1.0
        )
        attn_scales = attn_scales.view((1, input_shape[-1], 1, 1)).expand((*input_shape, 1, 1))  # batch size > 1
        query_states = (query_states * attn_scales).to(query_states.dtype)

    query_states = query_states.transpose(1, 2)
    key_states = key_states.transpose(1, 2)

    if past_key_value is not None:
        # sin and cos are specific to RoPE models; cache_position needed for the static cache
        cache_kwargs = {"cache_position": cache_position}
        key_states, value_states = past_key_value.update(key_states, value_states, self.layer_idx, cache_kwargs)

    attention_interface = eager_attention_forward
    if self.config._attn_implementation != "eager":
        if self.config._attn_implementation == "sdpa" and kwargs.get("output_attentions", False):
            attention_interface = eager_attention_forward
        else:
            attention_interface = ALL_ATTENTION_FUNCTIONS[self.config._attn_implementation]
    attn_output, attn_weights = attention_interface(
        self,
        query_states,
        key_states,
        value_states,
        attention_mask,
        dropout=0.0 if not self.training else self.attention_dropout,
        scaling=self.scaling,
        **kwargs,
    )

    attn_output = attn_output.reshape(*input_shape, -1).contiguous()
    attn_output = self.o_proj(attn_output)
    return attn_output, attn_weights


# modified from https://github.com/huggingface/transformers/blob/v4.51.0/src/transformers/models/llama4/modeling_llama4.py#L157
# due to openvino transformations issue removed routed_out.view(-1, hidden_dim) in scatter_add_
def llama4_moe_forward(self, hidden_states):
    batch, seq_len, hidden_dim = hidden_states.shape
    hidden_states = hidden_states.view(-1, self.hidden_dim)
    router_logits = self.router(hidden_states).transpose(0, 1)
    tokens_per_expert = batch * seq_len

    router_top_value, router_indices = torch.topk(router_logits.transpose(0, 1), self.top_k, dim=1)
    router_scores = (
        torch.full_like(router_logits.transpose(0, 1), float("-inf"))
        .scatter_(1, router_indices, router_top_value)
        .transpose(0, 1)
    )
    # We do this to make sure we have -inf for non topK tokens before going through the !
    # Here we are just creating a tensor to index each and every single one of the hidden states. Let s maybe register a buffer for this!
    router_indices = (
        torch.arange(tokens_per_expert, device=hidden_states.device).view(1, -1).expand(router_scores.size(0), -1)
    )
    router_scores = torch.sigmoid(router_scores.float()).to(hidden_states.dtype)

    router_indices = router_indices.reshape(-1, 1).expand(-1, hidden_dim)
    routed_in = torch.gather(
        input=hidden_states,
        dim=0,
        index=router_indices,
    ).to(hidden_states.device)
    # we gather inputs corresponding to each expert based on the router indices
    routed_in = routed_in * router_scores.reshape(-1, 1)
    routed_out = self.experts(routed_in)
    out = self.shared_expert(hidden_states)
    # now that we finished expert computation -> we scatter add because we gathered previously
    # we have to do this because we used all experts on all tokens. This is faster than the for loop, tho you are compute bound
    # this scales a lot better if you do EP!
    out.scatter_add_(dim=0, index=router_indices, src=routed_out)
    return out, router_scores


class Llama4TextModelPatcher(ModelPatcher):
    def __enter__(self):
        super().__enter__()
        self._model.model.rotary_emb._orig_forward = self._model.model.rotary_emb.forward
        self._model.model.rotary_emb.forward = types.MethodType(llama4_rope_forward, self._model.model.rotary_emb)
        for layer in self._model.model.layers[: self._model.model.config.num_hidden_layers]:
            if layer.is_moe_layer:
                layer.feed_forward._orig_forward = layer.feed_forward.forward
                layer.feed_forward.forward = types.MethodType(llama4_moe_forward, layer.feed_forward)
            layer.self_attn._orig_forward = layer.self_attn.forward
            layer.self_attn.forward = types.MethodType(llama4_attn_forward, layer.self_attn)

    def __exit__(self, exc_type, exc_value, traceback):
        super().__exit__(exc_type, exc_value, traceback)
        self._model.model.rotary_emb.forward = self._model.model.rotary_emb._orig_forward
        for layer in self._model.model.layers[: self._model.model.config.num_hidden_layers]:
            if layer.is_moe_layer:
                layer.feed_forward.forward = layer.feed_forward._orig_forward
            layer.self_attn.forward = layer.self_attn._orig_forward


<<<<<<< HEAD
class Zamba2ModelPatcher(DecoderModelPatcher):
=======
# Vectorized implementation of ConvSequenceTransform to avoid if-else branching
class ConvSequenceTransform(torch.nn.Module):
    def __init__(self, conv_kernel_size, use_conv_bias, conv1, act, conv_bias):
        super().__init__()
        self.conv_kernel_size = conv_kernel_size
        self.use_conv_bias = use_conv_bias
        self.conv1d = conv1
        self.act = act
        self.conv_bias = conv_bias

    def update_conv_state(
        self, conv_state, new_conv_state: torch.Tensor, cache_position: torch.LongTensor
    ) -> torch.Tensor:
        conv_state_1 = conv_state.roll(shifts=-1, dims=-1)
        conv_state_1[:, :, cache_position] = new_conv_state.to(device=conv_state.device, dtype=conv_state.dtype)
        return conv_state_1

    def get_positions(self, conv_state, cache_position):
        cache_position_clamped = cache_position.clamp(0, self.conv_kernel_size - 1)
        return cache_position_clamped

    def forward(self, hidden_states, cache_position, conv_state):
        pad_value = (self.conv_kernel_size - hidden_states.shape[-1]) * (
            cache_position.shape[0] == self.conv_kernel_size
        )
        # Pad the input
        new_conv_state = torch.nn.functional.pad(hidden_states, (pad_value, 0))

        # Update convolutional state
        upd_cache_position = self.get_positions(conv_state, cache_position)
        upd_conv_state = self.update_conv_state(conv_state, new_conv_state, upd_cache_position)

        # compute both versions of hidden_states
        # 1. cache_position.shape[0] == self.conv_kernel_size, prefill step
        prefill_kernel_applied = self.conv1d(hidden_states)[:, :, : hidden_states.shape[-1]]

        # the second version
        # 2. re-compute conv_states for decoding step
        new_upd_conv_state = upd_conv_state * self.conv1d.weight[:, 0, :]
        B, C, K = new_upd_conv_state.shape
        weight = torch.ones(C, 1, K, device=new_upd_conv_state.device, dtype=new_upd_conv_state.dtype)
        manual_conv_applied = torch.nn.functional.conv1d(new_upd_conv_state, weight, groups=C)
        manual_conv_applied = manual_conv_applied.squeeze(2)
        if self.use_conv_bias:
            manual_conv_applied = manual_conv_applied + self.conv_bias
        decoder_kernel_applied = manual_conv_applied.unsqueeze(-1)

        # Build a mask for selecting the correct result based on kernel size
        is_full = cache_position.shape[0] == self.conv_kernel_size
        is_full = torch.tensor(is_full, dtype=hidden_states.dtype, device=hidden_states.device)

        # Select the correct result
        hidden_states = is_full * prefill_kernel_applied + (1 - is_full) * decoder_kernel_applied

        # Apply activation
        hidden_states = self.act(hidden_states)
        return hidden_states, upd_conv_state


# Vectorized implementation of the selective scan to compute SSM states and scan outputs at each time step
class SelectiveScan(torch.nn.Module):
    def forward(self, ssm, u, dt, A, B, C, D):
        # dt - [batch, seq_len, intermediate_size]
        # A - [intermediate_size, ssm_state_size]
        # B [batch, seq_len, ssm_state_size]
        # u, hidden states - [batch, seq_len, intermediate_size]
        dA = dt.unsqueeze(-1) * A
        dB_u = dt * u  # shape: (b, l, d)
        dB_u = dB_u.unsqueeze(-1) * B.unsqueeze(2)  # (b, l, d, 1) * (b, l, 1, n) => (b, l, d, n)
        dA_cumsum = torch.nn.functional.pad(dA[:, 1:], (0, 0, 0, 0, 0, 1)).flip(1).cumsum(1).exp().flip(1)
        x = dB_u * dA_cumsum + (ssm.unsqueeze(1) * dA[:, :1].exp())
        x = x.cumsum(1) / (dA_cumsum + 1e-12)
        y = (x * C.unsqueeze(2)).sum(dim=-1)
        return y + u * D, x[:, -1, :, :]


# The original implementation of this forward method can be found at:
# https://github.com/huggingface/transformers/blob/v4.53.2/src/transformers/models/mamba/modeling_mamba.py#L233
#
# This patch modifies the method to vectorize the selective scan procedure, enabling correct graph tracing
def mamba_mixer_forward(
    self,
    input_states,
    cache_params=None,
    cache_position: Optional[torch.LongTensor] = None,
    attention_mask: Optional[torch.LongTensor] = None,
):
    batch_size, seq_len, _ = input_states.shape
    dtype = input_states.dtype
    # 1. Gated MLP's linear projection
    projected_states = self.in_proj(input_states).transpose(1, 2)  # [batch, 2 * intermediate_size, seq_len]
    hidden_states, gate = projected_states.chunk(2, dim=1)

    if attention_mask is not None:
        hidden_states = hidden_states * attention_mask.unsqueeze(1)

    # 2. Convolution sequence transformation
    if cache_params is not None:
        ssm_state = cache_params.ssm_states[self.layer_idx].clone()
        ssm_state = ssm_state.to(hidden_states.device)
        # use `cache_position.shape[0]` to check whether we are in prefill
        # stage, it's equivalent to check `cache_position[0] == 0`, which
        # breaks dynamo fullgraph constraints
        hidden_states, conv_state = self.conv_sequence_transform(
            hidden_states, cache_position, cache_params.conv_states[self.layer_idx]
        )
        cache_params.conv_states[self.layer_idx] = conv_state
    else:
        ssm_state = torch.zeros(
            (batch_size, self.intermediate_size, self.ssm_state_size), device=hidden_states.device, dtype=dtype
        )
        hidden_states = self.act(self.conv1d(hidden_states)[..., :seq_len])  # [batch, intermediate_size, seq_len]

    if attention_mask is not None:
        hidden_states = hidden_states * attention_mask.unsqueeze(1)

    # 3. State Space Model sequence transformation
    # 3.a. Selection:  [batch, seq_len, self.time_step_rank + self.ssm_state_size * 2]
    ssm_parameters = self.x_proj(hidden_states.transpose(1, 2))
    time_step, B, C = torch.split(
        ssm_parameters, [self.time_step_rank, self.ssm_state_size, self.ssm_state_size], dim=-1
    )

    if self.ssm_rms_normalization:
        B = self.ssm_rms_normalization(B, variance_epsilon=self.rms_eps)
        C = self.ssm_rms_normalization(C, variance_epsilon=self.rms_eps)
        time_step = self.ssm_rms_normalization(time_step, variance_epsilon=self.rms_eps)

    discrete_time_step = self.dt_proj(time_step)  # [batch, seq_len, intermediate_size]
    discrete_time_step = torch.nn.functional.softplus(discrete_time_step)  # [batch, intermediate_size, seq_len]

    # 3.b. Discretization: B and C to [batch, seq_len, intermediate_size, ssm_state_size] (SRAM)
    A = -torch.exp(self.A_log.float())
    B = B.float()
    D = self.D.float()

    scan_output, ssm_state = self.selective_scan(
        ssm_state, hidden_states.float().transpose(1, 2), discrete_time_step, A, B, C, D
    )
    scan_output = scan_output.transpose(1, 2)
    scan_output = scan_output * self.act(gate)

    if cache_params is not None:
        cache_params.ssm_states[self.layer_idx].copy_(ssm_state)

    # 4. Final linear projection
    contextualized_states = self.out_proj(scan_output.transpose(1, 2))  # [batch, seq_len, hidden_size]
    return contextualized_states


# This patcher class serves the following purposes:
# 1. Inject a MambaCache structure into the original model to simplify input and output handling related to SSM states
# 2. Patch ConvSequenceTransform module to avoid if-else branching
# 3. Vectorize the selective scan operation to ensure correct behavior during JIT tracing
class MambaPatcher(ModelPatcher):
>>>>>>> d93fd59a
    def __init__(
        self,
        config: "OnnxConfig",
        model: Union["PreTrainedModel", "TFPreTrainedModel"],
        model_kwargs: Optional[Dict[str, Any]] = None,
    ):
<<<<<<< HEAD
        super().__init__(config, model, model_kwargs)

    def __enter__(self):
        self._model._orig_forward = self._model.forward

        # the patch is needed to include KV-cache, Conv, and SSM states in the inputs and outputs.
        def zamba2_forward(self, input_ids, attention_mask, position_ids, past_key_values):
            from transformers.models.zamba2.modeling_zamba2 import Zamba2HybridDynamicCache

            class CustomZamba2HybridDynamicCache(Zamba2HybridDynamicCache):
                def __init__(self, config, batch_size: int, conv_states, ssm_states, key_cache, value_cache):
                    """
                    Custom Zamba2 cache object that holds conv, SSM, and KV states.

                    Args:
                        conv_states (torch.Tensor): Cached convolution states.
                        ssm_states (torch.Tensor): Cached state-space model states.
                        key_cache (torch.Tensor): Cached keys for attention.
                        value_cache (torch.Tensor): Cached values for attention.
                        config (PretrainedConfig): Model configuration object.
                    """
                    # Call parent constructor with all required arguments
                    super().__init__(config=config, batch_size=batch_size)
                    self.conv_states = conv_states
                    self.ssm_states = ssm_states
                    self.key_cache = key_cache
                    self.value_cache = value_cache

            batch_size = 2

            num_hidden_layers = self.config.num_hidden_layers
            conv_states = []
            ssm_states = []
            key_cache = []
            value_cache = []
            # inputs passed in an order of (key, value, conv_state, ssm_state)
            for idx in range(num_hidden_layers):
                batch_size = past_key_values[4 * idx].size(0)

                key_cache.append(past_key_values[4 * idx])
                value_cache.append(past_key_values[4 * idx + 1])
                conv_states.append(past_key_values[4 * idx + 2])
                ssm_states.append(past_key_values[4 * idx + 3])

            past_key_values = CustomZamba2HybridDynamicCache(
                self.config, batch_size, conv_states, ssm_states, key_cache, value_cache
            )

            causal_lm_output = self._orig_forward(
                input_ids=input_ids,
                attention_mask=attention_mask,
                position_ids=position_ids,
                past_key_values=past_key_values,
            )
            outputs = {"logits": causal_lm_output.logits}

            # outputs in an order of (key, value, conv_state, ssm_state)
            num_states = len(past_key_values.conv_states)
            for idx in range(num_states):
                outputs["key_cache.present.{}".format(idx)] = past_key_values.key_cache[idx]
                outputs["value_cache.present.{}".format(idx)] = past_key_values.value_cache[idx]
                outputs["conv_states.present.{}".format(idx)] = past_key_values.conv_states[idx]
                outputs["ssm_states.present.{}".format(idx)] = past_key_values.ssm_states[idx]

            return outputs

        self._model.forward = types.MethodType(zamba2_forward, self._model)

    def __exit__(self, exc_type, exc_value, traceback):
        super().__exit__(exc_type, exc_value, traceback)
        self._model.forward = self._model._orig_forward
=======
        from transformers import PretrainedConfig
        from transformers.cache_utils import MambaCache

        super().__init__(config, model, model_kwargs)

        class MambaCacheWrap(MambaCache):
            # This class serves to create MambaCache object for additional input data format
            # when lists of tensors representing convolution and SSM states are separated
            def __init__(
                self,
                config: "PretrainedConfig",
                batch_size: int = None,
                dtype: torch.dtype = torch.float32,
                device: Optional[Union[torch.device, str]] = None,
                max_batch_size: Optional[int] = None,
                conv_states: Optional[List[torch.Tensor]] = None,
                ssm_states: Optional[List[torch.Tensor]] = None,
            ):
                self.dtype = dtype
                self.max_batch_size = batch_size or max_batch_size
                self.intermediate_size = config.intermediate_size
                self.ssm_state_size = config.state_size
                self.conv_kernel_size = config.conv_kernel
                self.device = torch.device(device) if device is not None else torch.device("cpu")

                if conv_states is not None:
                    self.conv_states = conv_states
                else:
                    self.conv_states = []
                    for _ in range(config.num_hidden_layers):
                        conv_state: torch.Tensor = torch.zeros(
                            self.max_batch_size,
                            self.intermediate_size,
                            self.conv_kernel_size,
                            device=self.device,
                            dtype=dtype,
                        )
                        self.conv_states.append(conv_state)

                if ssm_states is not None:
                    self.ssm_states = ssm_states
                else:
                    self.ssm_states: List[torch.Tensor] = []
                    for _ in range(config.num_hidden_layers):
                        ssm_state: torch.Tensor = torch.zeros(
                            self.max_batch_size,
                            self.intermediate_size,
                            self.ssm_state_size,
                            device=self.device,
                            dtype=dtype,
                        )

                        self.ssm_states.append(ssm_state)

        def patched_forward(
            input_ids,
            attention_mask=None,
            cache_params=None,
            cache_position=None,
        ):
            use_cache = False
            wrapped_cache_params = None
            if cache_params is not None:
                use_cache = True
                # past_ssm_conv_states is a list of tuples of (ssm_state, conv_state) for each Mamba block
                ssm_states = [ssm_conv_state[0] for ssm_conv_state in cache_params]
                conv_states = [ssm_conv_state[1] for ssm_conv_state in cache_params]
                wrapped_cache_params = MambaCacheWrap(
                    self.real_config._config,
                    input_ids.shape[0],
                    conv_states=conv_states,
                    ssm_states=ssm_states,
                )

            result = self.orig_forward(
                input_ids=input_ids,
                attention_mask=attention_mask,
                cache_position=cache_position,
                cache_params=wrapped_cache_params,
                use_cache=use_cache,
            )

            if use_cache:
                present_ssm_conv_states = []
                for ssm_state, conv_state in zip(result.cache_params.ssm_states, result.cache_params.conv_states):
                    present_ssm_conv_states.append(
                        (
                            ssm_state,
                            conv_state,
                        )
                    )
                result = {
                    "logits": result.logits,
                    "cache_params_present": present_ssm_conv_states,
                }

            return result

        self.patched_forward = patched_forward

        model_type = getattr(self.real_config._config, "model_type", None)
        self.ssm_rms_normalization = None

        # falcon-mamba model has only difference from mamba that is RMS normalization for B, C, and time-step coefficients
        if model_type == "falcon_mamba":
            from transformers.models.falcon_mamba.modeling_falcon_mamba import rms_forward

            self.ssm_rms_normalization = rms_forward

    def __enter__(self):
        super().__enter__()
        setattr(self._model, self.orig_forward_name, self.patched_forward)
        selective_scan = SelectiveScan()

        for layer in self._model.backbone.layers:
            layer.mixer.selective_scan = selective_scan
            layer.mixer._orig_forward = layer.mixer.forward

            layer.mixer.ssm_rms_normalization = self.ssm_rms_normalization

            layer.mixer.forward = types.MethodType(mamba_mixer_forward, layer.mixer)
            conv_transform = ConvSequenceTransform(
                layer.mixer.conv_kernel_size,
                layer.mixer.use_conv_bias,
                layer.mixer.conv1d,
                layer.mixer.act,
                layer.mixer.conv1d.bias,
            )
            layer.mixer.conv_sequence_transform = conv_transform

    def __exit__(self, exc_type, exc_value, traceback):
        super().__exit__(exc_type, exc_value, traceback)
        setattr(self._model, self.orig_forward_name, self.orig_forward)
        for layer in self._model.backbone.layers:
            layer.mixer.forward = layer.mixer._orig_forward
>>>>>>> d93fd59a
<|MERGE_RESOLUTION|>--- conflicted
+++ resolved
@@ -5585,8 +5585,7 @@
     if layer_head_mask is not None:
         if layer_head_mask.size() != (self.num_heads,):
             raise ValueError(
-                f"Head mask for a single layer should be of size {(self.num_heads,)}, but is"
-                f" {layer_head_mask.size()}"
+                f"Head mask for a single layer should be of size {(self.num_heads,)}, but is {layer_head_mask.size()}"
             )
         attn_weights = layer_head_mask.view(1, -1, 1, 1) * attn_weights.view(bsz, self.num_heads, tgt_len, src_len)
         attn_weights = attn_weights.view(bsz * self.num_heads, tgt_len, src_len)
@@ -6458,9 +6457,6 @@
             layer.self_attn.forward = layer.self_attn._orig_forward
 
 
-<<<<<<< HEAD
-class Zamba2ModelPatcher(DecoderModelPatcher):
-=======
 # Vectorized implementation of ConvSequenceTransform to avoid if-else branching
 class ConvSequenceTransform(torch.nn.Module):
     def __init__(self, conv_kernel_size, use_conv_bias, conv1, act, conv_bias):
@@ -6616,86 +6612,12 @@
 # 2. Patch ConvSequenceTransform module to avoid if-else branching
 # 3. Vectorize the selective scan operation to ensure correct behavior during JIT tracing
 class MambaPatcher(ModelPatcher):
->>>>>>> d93fd59a
     def __init__(
         self,
         config: "OnnxConfig",
         model: Union["PreTrainedModel", "TFPreTrainedModel"],
         model_kwargs: Optional[Dict[str, Any]] = None,
     ):
-<<<<<<< HEAD
-        super().__init__(config, model, model_kwargs)
-
-    def __enter__(self):
-        self._model._orig_forward = self._model.forward
-
-        # the patch is needed to include KV-cache, Conv, and SSM states in the inputs and outputs.
-        def zamba2_forward(self, input_ids, attention_mask, position_ids, past_key_values):
-            from transformers.models.zamba2.modeling_zamba2 import Zamba2HybridDynamicCache
-
-            class CustomZamba2HybridDynamicCache(Zamba2HybridDynamicCache):
-                def __init__(self, config, batch_size: int, conv_states, ssm_states, key_cache, value_cache):
-                    """
-                    Custom Zamba2 cache object that holds conv, SSM, and KV states.
-
-                    Args:
-                        conv_states (torch.Tensor): Cached convolution states.
-                        ssm_states (torch.Tensor): Cached state-space model states.
-                        key_cache (torch.Tensor): Cached keys for attention.
-                        value_cache (torch.Tensor): Cached values for attention.
-                        config (PretrainedConfig): Model configuration object.
-                    """
-                    # Call parent constructor with all required arguments
-                    super().__init__(config=config, batch_size=batch_size)
-                    self.conv_states = conv_states
-                    self.ssm_states = ssm_states
-                    self.key_cache = key_cache
-                    self.value_cache = value_cache
-
-            batch_size = 2
-
-            num_hidden_layers = self.config.num_hidden_layers
-            conv_states = []
-            ssm_states = []
-            key_cache = []
-            value_cache = []
-            # inputs passed in an order of (key, value, conv_state, ssm_state)
-            for idx in range(num_hidden_layers):
-                batch_size = past_key_values[4 * idx].size(0)
-
-                key_cache.append(past_key_values[4 * idx])
-                value_cache.append(past_key_values[4 * idx + 1])
-                conv_states.append(past_key_values[4 * idx + 2])
-                ssm_states.append(past_key_values[4 * idx + 3])
-
-            past_key_values = CustomZamba2HybridDynamicCache(
-                self.config, batch_size, conv_states, ssm_states, key_cache, value_cache
-            )
-
-            causal_lm_output = self._orig_forward(
-                input_ids=input_ids,
-                attention_mask=attention_mask,
-                position_ids=position_ids,
-                past_key_values=past_key_values,
-            )
-            outputs = {"logits": causal_lm_output.logits}
-
-            # outputs in an order of (key, value, conv_state, ssm_state)
-            num_states = len(past_key_values.conv_states)
-            for idx in range(num_states):
-                outputs["key_cache.present.{}".format(idx)] = past_key_values.key_cache[idx]
-                outputs["value_cache.present.{}".format(idx)] = past_key_values.value_cache[idx]
-                outputs["conv_states.present.{}".format(idx)] = past_key_values.conv_states[idx]
-                outputs["ssm_states.present.{}".format(idx)] = past_key_values.ssm_states[idx]
-
-            return outputs
-
-        self._model.forward = types.MethodType(zamba2_forward, self._model)
-
-    def __exit__(self, exc_type, exc_value, traceback):
-        super().__exit__(exc_type, exc_value, traceback)
-        self._model.forward = self._model._orig_forward
-=======
         from transformers import PretrainedConfig
         from transformers.cache_utils import MambaCache
 
@@ -6831,4 +6753,83 @@
         setattr(self._model, self.orig_forward_name, self.orig_forward)
         for layer in self._model.backbone.layers:
             layer.mixer.forward = layer.mixer._orig_forward
->>>>>>> d93fd59a
+
+
+class Zamba2ModelPatcher(DecoderModelPatcher):
+    def __init__(
+        self,
+        config: "OnnxConfig",
+        model: Union["PreTrainedModel", "TFPreTrainedModel"],
+        model_kwargs: Optional[Dict[str, Any]] = None,
+    ):
+        super().__init__(config, model, model_kwargs)
+
+    def __enter__(self):
+        self._model._orig_forward = self._model.forward
+
+        # the patch is needed to include KV-cache, Conv, and SSM states in the inputs and outputs.
+        def zamba2_forward(self, input_ids, attention_mask, position_ids, past_key_values):
+            from transformers.models.zamba2.modeling_zamba2 import Zamba2HybridDynamicCache
+
+            class CustomZamba2HybridDynamicCache(Zamba2HybridDynamicCache):
+                def __init__(self, config, batch_size: int, conv_states, ssm_states, key_cache, value_cache):
+                    """
+                    Custom Zamba2 cache object that holds conv, SSM, and KV states.
+
+                    Args:
+                        conv_states (torch.Tensor): Cached convolution states.
+                        ssm_states (torch.Tensor): Cached state-space model states.
+                        key_cache (torch.Tensor): Cached keys for attention.
+                        value_cache (torch.Tensor): Cached values for attention.
+                        config (PretrainedConfig): Model configuration object.
+                    """
+                    # Call parent constructor with all required arguments
+                    super().__init__(config=config, batch_size=batch_size)
+                    self.conv_states = conv_states
+                    self.ssm_states = ssm_states
+                    self.key_cache = key_cache
+                    self.value_cache = value_cache
+
+            batch_size = 2
+
+            num_hidden_layers = self.config.num_hidden_layers
+            conv_states = []
+            ssm_states = []
+            key_cache = []
+            value_cache = []
+            # inputs passed in an order of (key, value, conv_state, ssm_state)
+            for idx in range(num_hidden_layers):
+                batch_size = past_key_values[4 * idx].size(0)
+
+                key_cache.append(past_key_values[4 * idx])
+                value_cache.append(past_key_values[4 * idx + 1])
+                conv_states.append(past_key_values[4 * idx + 2])
+                ssm_states.append(past_key_values[4 * idx + 3])
+
+            past_key_values = CustomZamba2HybridDynamicCache(
+                self.config, batch_size, conv_states, ssm_states, key_cache, value_cache
+            )
+
+            causal_lm_output = self._orig_forward(
+                input_ids=input_ids,
+                attention_mask=attention_mask,
+                position_ids=position_ids,
+                past_key_values=past_key_values,
+            )
+            outputs = {"logits": causal_lm_output.logits}
+
+            # outputs in an order of (key, value, conv_state, ssm_state)
+            num_states = len(past_key_values.conv_states)
+            for idx in range(num_states):
+                outputs["key_cache.present.{}".format(idx)] = past_key_values.key_cache[idx]
+                outputs["value_cache.present.{}".format(idx)] = past_key_values.value_cache[idx]
+                outputs["conv_states.present.{}".format(idx)] = past_key_values.conv_states[idx]
+                outputs["ssm_states.present.{}".format(idx)] = past_key_values.ssm_states[idx]
+
+            return outputs
+
+        self._model.forward = types.MethodType(zamba2_forward, self._model)
+
+    def __exit__(self, exc_type, exc_value, traceback):
+        super().__exit__(exc_type, exc_value, traceback)
+        self._model.forward = self._model._orig_forward