--- conflicted
+++ resolved
@@ -1493,7 +1493,6 @@
     return attn_output, None, past_key_value
 
 
-<<<<<<< HEAD
 # @torch.jit.script
 def select_ext_factor(
     seq_len: torch.Tensor, max_pos_embeddings: torch.Tensor, short_factor: torch.Tensor, long_factor: torch.Tensor
@@ -1537,10 +1536,7 @@
     return cos, sin
 
 
-class Phi3ModelPatcher(DecoderModelPatcher):
-=======
 class Phi3ModelPatcher(OVDecoderModelPatcher):
->>>>>>> 24d5834e
     def __enter__(self):
         super().__enter__()
 
