#  Copyright 2024 The HuggingFace Team. All rights reserved.
#
#  Licensed under the Apache License, Version 2.0 (the "License");
#  you may not use this file except in compliance with the License.
#  You may obtain a copy of the License at
#
#      http://www.apache.org/licenses/LICENSE-2.0
#
#  Unless required by applicable law or agreed to in writing, software
#  distributed under the License is distributed on an "AS IS" BASIS,
#  WITHOUT WARRANTIES OR CONDITIONS OF ANY KIND, either express or implied.
#  See the License for the specific language governing permissions and
#  limitations under the License.

import functools
import inspect
import logging as log
import math
import types
from typing import TYPE_CHECKING, Any, Dict, List, Optional, Tuple, Union

import torch
import torch.nn.functional as F
from transformers import PreTrainedModel, TFPreTrainedModel
from transformers.modeling_outputs import BaseModelOutputWithPast, BaseModelOutputWithPooling
from transformers.models.speecht5.modeling_speecht5 import SpeechT5EncoderWithSpeechPrenet
from transformers.utils import is_tf_available

from optimum.exporters.onnx.base import OnnxConfig
from optimum.exporters.onnx.model_patcher import (
    UNSUPPORTED_OPS_PATCHING_SPEC,
    DecoderModelPatcher,
    ModelPatcher,
    PatchingSpec,
    Seq2SeqModelPatcher,
    override_arguments,
)
from optimum.intel.utils.import_utils import (
    _openvino_version,
    _torch_version,
    _transformers_version,
    is_diffusers_version,
    is_openvino_version,
    is_torch_version,
    is_transformers_version,
)


if TYPE_CHECKING:
    from transformers.cache_utils import Cache
    from transformers.modeling_utils import PreTrainedModel

    from optimum.exporters.onnx.config import OnnxConfig

    if is_tf_available():
        from transformers.modeling_tf_utils import TFPreTrainedModel


def ov_compatible_repeat_interleave(input_tensor, repeats, dim=None, output_size=None):
    """
    Custom implementation of torch.repeat_interleave without using torch.repeat_interleave.

    Args:
        input_tensor (torch.Tensor): The input tensor.
        repeats (int or torch.Tensor): The number of repetitions for each element.
        dim (int, optional): The dimension along which to repeat. Defaults to None.

    Returns:
        torch.Tensor: The repeated tensor.
    """
    result = torch.repeat_interleave(input_tensor, repeats=repeats, dim=dim)

    return result


def patch_unsupported_ops():
    spec_idx = -1
    for idx, spec in enumerate(UNSUPPORTED_OPS_PATCHING_SPEC):
        if spec.name == "repeat_interleave":
            spec_idx = idx
            break
    repreate_interlive_spec = PatchingSpec(
        torch.Tensor, "repeat_interleave", ov_compatible_repeat_interleave, torch.Tensor.repeat_interleave
    )
    if spec_idx != -1:
        UNSUPPORTED_OPS_PATCHING_SPEC[spec_idx] = repreate_interlive_spec
    else:
        UNSUPPORTED_OPS_PATCHING_SPEC.append(repreate_interlive_spec)


BETTERTRANSFORMER_IGNORE = [
    "codegen",
]

# in transformers 4.45 gpt_neo has SDPA
if is_transformers_version(">=", "4.44.99"):
    BETTERTRANSFORMER_IGNORE.append("gpt_neo")

patch_unsupported_ops()


def patch_model_with_bettertransformer(model):
    COLOR_RED = "\033[1;31m"
    COLOR_RESET = "\033[0m"

    # check that the model has not yet been pathced
    if hasattr(model, "use_bettertransformer") and model.use_bettertransformer is True:
        return model

    if is_transformers_version("<", "4.36") or is_torch_version("<", "2.1.1"):
        log.warning(
            COLOR_RED
            + "[WARNING] For good performance with stateful models, transformers>=4.36.2 and PyTorch>=2.1.1 are required. "
            f"This Python environment has Transformers {_transformers_version} and PyTorch {_torch_version}. "
            "Consider upgrading PyTorch and Transformers, for example by running "
            "`pip install --upgrade --upgrade-strategy eager optimum[openvino]`, and export the model again"
            + COLOR_RESET
        )

    if (
        getattr(model.config, "model_type") in {"gpt_bigcode", "llama", "gemma"}
        and is_transformers_version(">=", "4.38")
        and is_openvino_version("<", "2024.1.0-14612")
    ):
        # display commit-id only when a nightly/prerelease of OpenVINO is installed.
        display_version = (
            _openvino_version.split("-")[0] if is_openvino_version("<=", "2024.0.0-14509") else _openvino_version
        )
        log.warning(
            COLOR_RED
            + f"[WARNING] Stateful models are not supported for Llama, Gemma and GPTBigCode with Transformers "
            f"{_transformers_version} and OpenVINO {display_version}. For good performance, consider using a nightly OpenVINO build: "
            "https://docs.openvino.ai/2024/get-started/install-openvino.html. For gpt-bigcode and llama models, "
            "it is also an option to downgrade transformers: `pip install transformers==4.37.2`" + COLOR_RESET
        )

    # model already has required SDPA implementation
    if getattr(model, "_supports_sdpa", False) and getattr(model.config, "_attn_implementation", "eager") == "sdpa":
        return model

    if model.config.model_type in BETTERTRANSFORMER_IGNORE:
        return model

    try:
        model = model.to_bettertransformer()
    except Exception as e:
        log.warning(
            f"Cannot apply model.to_bettertransformer because of the exception:\n{e}."
            " Usage model with stateful=True may be non-effective if model does not contain torch.functional.scaled_dot_product_attention"
        )
        return model

    return model


def patch_update_causal_mask(
    model, transformers_version, inner_model_name="model", patch_fn=None, patch_extrnal_model=False
):
    if is_transformers_version(">=", transformers_version):
        inner_model = getattr(model, inner_model_name, None) if not patch_extrnal_model else model
        if inner_model is not None:
            if hasattr(inner_model, "_update_causal_mask"):
                inner_model._orig_update_causal_mask = inner_model._update_causal_mask
            patch_fn = patch_fn or _llama_gemma_update_causal_mask
            inner_model._update_causal_mask = types.MethodType(patch_fn, inner_model)


def unpatch_update_causal_mask(model, inner_model_name="model", patch_extrnal_model=False):
    inner_model = getattr(model, inner_model_name, None) if not patch_extrnal_model else model
    if inner_model is not None and hasattr(inner_model, "_orig_update_causal_mask"):
        inner_model._update_causal_mask = inner_model._orig_update_causal_mask


# initialization of sin/cos cached in bf16/fp16 leads to accuracy loss
# reinitialize them to save in float32 before export
def _reinitialize_cos_sin_cached_fp32(rotary_emb):
    if rotary_emb.cos_cached.dtype != torch.float32:
        rotary_emb._set_cos_sin_cache(
            seq_len=rotary_emb.max_position_embeddings, device=rotary_emb.inv_freq.device, dtype=torch.float32
        )


def _mixtral_sparse_moe_block_forward(self, hidden_states: torch.Tensor) -> torch.Tensor:
    """ """
    batch_size, sequence_length, hidden_dim = hidden_states.shape
    hidden_states = hidden_states.view(-1, hidden_dim)
    # router_logits: (batch * sequence_length, n_experts)
    router_logits = self.gate(hidden_states)

    routing_weights = F.softmax(router_logits, dim=1, dtype=torch.float)
    routing_weights, selected_experts = torch.topk(routing_weights, self.top_k, dim=-1)
    routing_weights /= routing_weights.sum(dim=-1, keepdim=True)
    # we cast back to the input dtype
    routing_weights = routing_weights.to(hidden_states.dtype)

    final_hidden_states = torch.zeros(
        (batch_size * sequence_length, hidden_dim), dtype=hidden_states.dtype, device=hidden_states.device
    )

    # One hot encode the selected experts to create an expert mask
    # this will be used to easily index which expert is going to be sollicitated
    expert_mask = torch.nn.functional.one_hot(selected_experts, num_classes=self.num_experts).permute(2, 1, 0)

    # Loop over all available experts in the model and perform the computation on each expert
    for expert_idx in range(self.num_experts):
        expert_layer = self.experts[expert_idx]
        idx, top_x = torch.where(expert_mask[expert_idx])

        # Index the correct hidden states and compute the expert hidden state for
        # the current expert. We need to make sure to multiply the output hidden
        # states by `routing_weights` on the corresponding tokens (top-1 and top-2)
        current_state = hidden_states[None, top_x].reshape(-1, hidden_dim)
        if is_transformers_version("<", "4.37.0"):
            current_hidden_states = expert_layer(current_state, routing_weights[top_x, idx, None])
        else:
            current_hidden_states = expert_layer(current_state) * routing_weights[top_x, idx, None]

        final_hidden_states.index_add_(0, top_x, current_hidden_states.to(hidden_states.dtype))
    final_hidden_states = final_hidden_states.reshape(batch_size, sequence_length, hidden_dim)
    return final_hidden_states, router_logits


class MixtralModelPatcher(DecoderModelPatcher):
    def __enter__(self):
        super().__enter__()
        patch_update_causal_mask(self._model, "4.42.0")

        for layer in self._model.model.layers:
            layer.block_sparse_moe._unpatched_forward = layer.block_sparse_moe.forward
            layer.block_sparse_moe.forward = types.MethodType(
                _mixtral_sparse_moe_block_forward, layer.block_sparse_moe
            )
            if is_transformers_version("<", "4.44.99"):
                _reinitialize_cos_sin_cached_fp32(layer.self_attn.rotary_emb)

    def __exit__(self, exc_type, exc_value, traceback):
        super().__exit__(exc_type, exc_value, traceback)
        if hasattr(self._model.model, "_orig_update_causal_mask"):
            self._model.model._update_causal_mask = self._model.model._orig_update_causal_mask

        for layer in self._model.model.layers:
            layer.block_sparse_moe.forward = layer.block_sparse_moe._unpatched_forward


class ArcticModelPatcher(MixtralModelPatcher):
    def __enter__(self):
        # model initialize some weights for matrix multiplication in bfloat16, that lead to inconsistency of dtype
        try:
            self._model.to(torch.float32)
        except Exception:
            pass

        super().__enter__()


def _chatglm_transformer_forward(
    self,
    input_ids,
    position_ids: Optional[torch.Tensor] = None,
    attention_mask: Optional[torch.BoolTensor] = None,
    full_attention_mask: Optional[torch.BoolTensor] = None,
    past_key_values: Optional[Tuple[Tuple[torch.Tensor, torch.Tensor], ...]] = None,
    inputs_embeds: Optional[torch.Tensor] = None,
    use_cache: Optional[bool] = None,
    output_hidden_states: Optional[bool] = None,
    return_dict: Optional[bool] = None,
):
    output_hidden_states = (
        output_hidden_states if output_hidden_states is not None else self.config.output_hidden_states
    )
    use_cache = use_cache if use_cache is not None else self.config.use_cache
    return_dict = return_dict if return_dict is not None else self.config.use_return_dict

    batch_size, seq_length = input_ids.shape

    if inputs_embeds is None:
        inputs_embeds = self.embedding(input_ids)

    if getattr(self, "pre_seq_len", None) is not None:
        if past_key_values is None:
            past_key_values = self.get_prompt(
                batch_size=batch_size,
                device=input_ids.device,
                dtype=inputs_embeds.dtype,
            )
        if attention_mask is not None:
            attention_mask = torch.cat(
                [
                    attention_mask.new_ones((batch_size, self.pre_seq_len)),
                    attention_mask,
                ],
                dim=-1,
            )

    if full_attention_mask is None:
        if past_key_values is not None:
            full_attention_mask = torch.ones(
                batch_size,
                seq_length,
                seq_length,
                device=input_ids.device,
                dtype=torch.float,
            ) * float("-inf")
            full_attention_mask.triu_(diagonal=1)
            past_length = 0
            if past_key_values:
                past_length = past_key_values[0][0].shape[0]
            if past_length:
                full_attention_mask = torch.cat(
                    (
                        torch.zeros(batch_size, seq_length, past_length, device=input_ids.device),
                        full_attention_mask,
                    ),
                    dim=-1,
                )
            full_attention_mask.unsqueeze_(1)

    # Rotary positional embeddings
    rotary_pos_emb = self.rotary_pos_emb(self.seq_length)
    if position_ids is not None:
        rotary_pos_emb = rotary_pos_emb[position_ids]
    else:
        rotary_pos_emb = rotary_pos_emb[None, :seq_length]
    rotary_pos_emb = rotary_pos_emb.transpose(0, 1).contiguous()

    # Run encoder.
    hidden_states, presents, all_hidden_states, all_self_attentions = self.encoder(
        inputs_embeds,
        full_attention_mask,
        rotary_pos_emb=rotary_pos_emb,
        kv_caches=past_key_values,
        use_cache=use_cache,
        output_hidden_states=output_hidden_states,
    )

    if not return_dict:
        return tuple(v for v in [hidden_states, presents, all_hidden_states, all_self_attentions] if v is not None)

    return BaseModelOutputWithPast(
        last_hidden_state=hidden_states,
        past_key_values=presents,
        hidden_states=all_hidden_states,
        attentions=all_self_attentions,
    )


def _chatglm2_get_context_layer(query_layer: torch.Tensor, key_layer: torch.Tensor, value_layer: torch.Tensor):
    mask = torch.zeros((query_layer.shape[-2], key_layer.shape[-2]), dtype=query_layer.dtype)
    if query_layer.shape[2] == key_layer.shape[2]:
        tmp_mask = torch.ones((query_layer.shape[-2], key_layer.shape[-2]), dtype=torch.bool).triu(diagonal=1)
        mask.masked_fill_(tmp_mask, float("-inf"))

    context_layer = torch.nn.functional.scaled_dot_product_attention(
        query_layer, key_layer, value_layer, attn_mask=mask
    )
    return context_layer


def _chatglm2_core_attention_forward(self, query_layer, key_layer, value_layer, attention_mask):
    query_layer, key_layer, value_layer = [k.permute(1, 2, 0, 3) for k in [query_layer, key_layer, value_layer]]
    if attention_mask is None:
        context_layer = _chatglm2_get_context_layer(query_layer, key_layer, value_layer)
    else:
        context_layer = torch.nn.functional.scaled_dot_product_attention(
            query_layer, key_layer, value_layer, attention_mask
        )
    context_layer = context_layer.permute(2, 0, 1, 3)
    new_context_layer_shape = context_layer.size()[:-2] + (self.hidden_size_per_partition,)
    context_layer = context_layer.reshape(*new_context_layer_shape)

    return context_layer


def _glm4_core_attention_forward(self, query_layer, key_layer, value_layer, attention_mask):
    causal_mask = torch.zeros_like(attention_mask, dtype=torch.float32)
    causal_mask.masked_fill_(attention_mask, float("-inf"))
    context_layer = torch.nn.functional.scaled_dot_product_attention(query_layer, key_layer, value_layer, causal_mask)
    context_layer = context_layer.transpose(1, 2).contiguous()
    new_context_layer_shape = context_layer.size()[:-2] + (self.hidden_size_per_partition,)
    context_layer = context_layer.reshape(*new_context_layer_shape)
    return context_layer


class ChatGLMModelPatcher(DecoderModelPatcher):
    def __init__(
        self,
        config: "OnnxConfig",
        model: Union["PreTrainedModel", "TFPreTrainedModel"],
        model_kwargs: Dict[str, Any],
    ):
        super().__init__(config, model, model_kwargs)
        self.is_v4 = hasattr(self._model.config, "rope_ratio")

    def __enter__(self):
        super().__enter__()

        if not self.is_v4:
            self._model.transformer._orig_forward = self._model.transformer.forward
            self._model.transformer.forward = types.MethodType(_chatglm_transformer_forward, self._model.transformer)
        for block in self._model.transformer.encoder.layers:
            block.self_attention.core_attention._orig_forward = block.self_attention.core_attention.forward
            block.self_attention.core_attention.forward = types.MethodType(
                _chatglm2_core_attention_forward if not self.is_v4 else _glm4_core_attention_forward,
                block.self_attention.core_attention,
            )

    def __exit__(self, exc_type, exc_value, traceback):
        super().__exit__(exc_type, exc_value, traceback)
        if hasattr(self._model.transformer, "_orig_forward"):
            self._model.transformer.forward = self._model.transformer._orig_forward
        for block in self._model.transformer.encoder.layers:
            block.self_attention.core_attention.forward = block.self_attention.core_attention._orig_forward


# adopted from
# https://github.com/huggingface/transformers/blob/v4.39.3/src/transformers/models/gemma/modeling_gemma.py#L965
# https://github.com/huggingface/transformers/blob/v4.39.3/src/transformers/models/llama/modeling_llama.py#L1058
def _llama_gemma_update_causal_mask_legacy(self, attention_mask, input_tensor, cache_position, past_seen_tokens=None):
    from transformers.modeling_attn_mask_utils import AttentionMaskConverter

    if self.config._attn_implementation == "sdpa" and past_seen_tokens is not None:
        # For SDPA, when possible, we will rely on its `is_causal` argument instead of its `attn_mask` argument,
        # in order to dispatch on Flash Attention 2.
        if AttentionMaskConverter._ignore_causal_mask_sdpa(
            attention_mask, inputs_embeds=input_tensor, past_key_values_length=past_seen_tokens
        ):
            return None

    dtype, device = input_tensor.dtype, input_tensor.device

    # difference with original modeling
    # using minimum from dtype with larger bandwith (floa32) may lead to overflow
    # during execution on platforms with default lower precision (bfloat16, float16)
    min_dtype = torch.finfo(torch.float16).min
    sequence_length = input_tensor.shape[1]
    # difference with original modeling
    if hasattr(getattr(self.layers[0], "self_attn", {}), "past_key_value"):  # static cache
        target_length = self.config.max_position_embeddings
    else:  # dynamic cache
        if past_seen_tokens is not None:
            current_length = past_seen_tokens + sequence_length + 1
        # TODO : remove after support of transformers >= v4.40.0
        else:
            current_length = cache_position[-1] + 1

        target_length = attention_mask.shape[-1] if isinstance(attention_mask, torch.Tensor) else current_length

    # difference with original modeling
    causal_mask = torch.full((sequence_length, target_length), fill_value=1, dtype=dtype, device=device) * min_dtype

    if sequence_length != 1:
        causal_mask = torch.triu(causal_mask, diagonal=1)
    causal_mask *= torch.arange(target_length, device=device) > cache_position.reshape(-1, 1)
    causal_mask = causal_mask[None, None, :, :].expand(input_tensor.shape[0], 1, -1, -1)
    if attention_mask is not None:
        causal_mask = causal_mask.clone()  # copy to contiguous memory for in-place edit
        if attention_mask.dim() == 2:
            mask_length = attention_mask.shape[-1]
            padding_mask = causal_mask[..., :mask_length].eq(0.0) * attention_mask[:, None, None, :].eq(0.0)
            causal_mask[..., :mask_length] = causal_mask[..., :mask_length].masked_fill(padding_mask, min_dtype)
        elif attention_mask.dim() == 4:
            # backwards compatibility: we allow passing a 4D attention mask shorter than the input length with
            # cache. In that case, the 4D attention mask attends to the newest tokens only.
            if attention_mask.shape[-2] < cache_position[0] + sequence_length:
                offset = cache_position[0]
            else:
                offset = 0
            mask_shape = attention_mask.shape
            mask_slice = (attention_mask.eq(0.0)).to(dtype=dtype) * min_dtype
            causal_mask[
                : mask_shape[0], : mask_shape[1], offset : mask_shape[2] + offset, : mask_shape[3]
            ] = mask_slice

    if (
        self.config._attn_implementation == "sdpa"
        and attention_mask is not None
        and attention_mask.device.type == "cuda"
    ):
        # Attend to all tokens in fully masked rows in the causal_mask, for example the relevant first rows when
        # using left padding. This is required by F.scaled_dot_product_attention memory-efficient attention path.
        # Details: https://github.com/pytorch/pytorch/issues/110213
        causal_mask = AttentionMaskConverter._unmask_unattended(causal_mask, min_dtype)

    return causal_mask


# adopted from https://github.com/huggingface/transformers/blob/f4014e75db0190792b3feeccfc5dc5b5f9f0ce7b/src/transformers/models/llama/modeling_llama.py#L1036
def _llama_gemma_update_causal_mask_latest(
    self,
    attention_mask,
    input_tensor,
    cache_position,
    past_key_values,
    output_attentions,
):
    from transformers.cache_utils import StaticCache
    from transformers.modeling_attn_mask_utils import AttentionMaskConverter

    # TODO: As of torch==2.2.0, the `attention_mask` passed to the model in `generate` is 2D and of dynamic length even when the static
    # KV cache is used. This is an issue for torch.compile which then recaptures cudagraphs at each decode steps due to the dynamic shapes.
    # (`recording cudagraph tree for symint key 13`, etc.), which is VERY slow. A workaround is `@torch.compiler.disable`, but this prevents using
    # `fullgraph=True`. See more context in https://github.com/huggingface/transformers/pull/29114

    if self.config._attn_implementation == "flash_attention_2":
        if attention_mask is not None and 0.0 in attention_mask:
            return attention_mask
        return None

    # For SDPA, when possible, we will rely on its `is_causal` argument instead of its `attn_mask` argument, in
    # order to dispatch on Flash Attention 2. This feature is not compatible with static cache, as SDPA will fail
    # to infer the attention mask.
    past_seen_tokens = past_key_values.get_seq_length() if past_key_values is not None else 0
    using_static_cache = isinstance(past_key_values, StaticCache)

    # When output attentions is True, sdpa implementation's forward method calls the eager implementation's forward
    if self.config._attn_implementation == "sdpa" and not using_static_cache and not output_attentions:
        if AttentionMaskConverter._ignore_causal_mask_sdpa(
            attention_mask,
            inputs_embeds=input_tensor,
            past_key_values_length=past_seen_tokens,
            is_training=self.training,
        ):
            return None

    dtype, device = input_tensor.dtype, input_tensor.device
    # difference with original modeling
    # using minimum from dtype with larger bandwith (floa32) may lead to overflow
    # during execution on platforms with default lower precision (bfloat16, float16)
    min_dtype = torch.finfo(torch.float16).min

    sequence_length = input_tensor.shape[1]
    if using_static_cache:
        target_length = past_key_values.get_max_length()
    else:
        target_length = (
            attention_mask.shape[-1]
            if isinstance(attention_mask, torch.Tensor)
            else past_seen_tokens + sequence_length + 1
        )

    if attention_mask is not None and attention_mask.dim() == 4:
        # in this case we assume that the mask comes already in inverted form and requires no inversion or slicing
        if attention_mask.max() != 0:
            raise ValueError("Custom 4D attention mask should be passed in inverted form with max==0`")
        causal_mask = attention_mask
    else:
        # difference with original modeling
        causal_mask = (
            torch.full((sequence_length, target_length), fill_value=1, dtype=dtype, device=device) * min_dtype
        )

        if sequence_length != 1:
            causal_mask = torch.triu(causal_mask, diagonal=1)
        causal_mask *= torch.arange(target_length, device=device) > cache_position.reshape(-1, 1)
        causal_mask = causal_mask[None, None, :, :].expand(input_tensor.shape[0], 1, -1, -1)
        if attention_mask is not None:
            causal_mask = causal_mask.clone()  # copy to contiguous memory for in-place edit
            mask_length = attention_mask.shape[-1]
            padding_mask = causal_mask[:, :, :, :mask_length] + attention_mask[:, None, None, :]
            padding_mask = padding_mask == 0
            causal_mask[:, :, :, :mask_length] = causal_mask[:, :, :, :mask_length].masked_fill(
                padding_mask, min_dtype
            )
    if (
        self.config._attn_implementation == "sdpa"
        and attention_mask is not None
        and attention_mask.device.type == "cuda"
        and not output_attentions
    ):
        # Attend to all tokens in fully masked rows in the causal_mask, for example the relevant first rows when
        # using left padding. This is required by F.scaled_dot_product_attention memory-efficient attention path.
        # Details: https://github.com/pytorch/pytorch/issues/110213
        causal_mask = AttentionMaskConverter._unmask_unattended(causal_mask, min_dtype)

    return causal_mask


# TODO : deprecate _llama_gemma_update_causal_mask_legacy when transformers>=4.41.0
if is_transformers_version(">", "4.40.2"):
    _llama_gemma_update_causal_mask = _llama_gemma_update_causal_mask_latest
else:
    _llama_gemma_update_causal_mask = _llama_gemma_update_causal_mask_legacy


def llama_gemma_rotary_emb_forward(self, x, position_ids, seq_len=None):
    # adopted from https://github.com/huggingface/transformers/blob/main/src/transformers/models/gemma/modeling_gemma.py#L104
    _seq_len = torch.max(position_ids) + 1 if seq_len is None else seq_len
    if _seq_len > self.embed_positions.shape[0]:
        if seq_len is None:
            return self._orig_forward(x, position_ids)
        else:
            return self._orig_forward(x, position_ids, seq_len)
    sincos = self.embed_positions[position_ids]
    sin, cos = torch.split(sincos, sincos.shape[-1] // 2, dim=-1)
    return cos, sin


def create_sinusoidal_positions(num_pos: int, dim: int, base: int = 10000, inv_freq=None) -> torch.Tensor:
    # adopted from https://github.com/huggingface/transformers/blob/main/src/transformers/models/llama/modeling_llama.py#L101
    if inv_freq is None:
        inv_freq = 1.0 / (base ** (torch.arange(0, dim, 2, dtype=torch.int64) / dim))

    sinusoid_inp = torch.einsum("i , j -> i j", torch.arange(num_pos, dtype=torch.int64).float(), inv_freq).float()
    emb = torch.cat((sinusoid_inp, sinusoid_inp), dim=-1)
    return torch.cat((torch.sin(emb), torch.cos(emb)), dim=1)


def register_sin_cos_buffer(model):
    max_positions = model.config.max_position_embeddings

    # cos/sin for rotary position embeddings also having issues with bf16 and efficiency due to calculation on each step
    # use precomputed

    rotary_emb = model.model.layers[0].self_attn.rotary_emb
    dim, base = None, None
    inv_freq = getattr(rotary_emb, "inv_freq", None)
    if inv_freq is None:
        base = rotary_emb.base
        dim = rotary_emb.dim
    embed_positions = create_sinusoidal_positions(max_positions, dim, base, inv_freq)

    for layer in model.model.layers:
        layer.self_attn.rotary_emb.register_buffer("embed_positions", embed_positions)
        layer.self_attn.rotary_emb._orig_forward = layer.self_attn.rotary_emb.forward

        layer.self_attn.rotary_emb.forward = types.MethodType(
            llama_gemma_rotary_emb_forward, layer.self_attn.rotary_emb
        )


class LlamaModelPatcher(DecoderModelPatcher):
    def __enter__(self):
        super().__enter__()

        # llama/gemma has some accuracy issues with bf16 with transformers >= 4.39
        # fill causal mask in slightly different way for avoid overflow on some platforms
        patch_update_causal_mask(self._model, "4.39.0", "model" if hasattr(self._model, "model") else "transformer")

    def __exit__(self, exc_type, exc_value, traceback):
        super().__exit__(exc_type, exc_value, traceback)
        unpatch_update_causal_mask(self._model, "model" if hasattr(self._model, "model") else "transformer")


# copied from https://github.com/huggingface/transformers/commit/57d7594a79a9f5d835abf2d4d384db0e4818e548 to unblock export with transformers 4.42
def _mistral_update_causal_mask(
    self,
    attention_mask: torch.Tensor,
    input_tensor: torch.Tensor,
    cache_position: torch.Tensor,
    past_key_values: "Cache",
    use_cache: bool,
    output_attentions: bool,
):
    from transformers.cache_utils import SlidingWindowCache, StaticCache
    from transformers.modeling_attn_mask_utils import AttentionMaskConverter

    # TODO: As of torch==2.2.0, the `attention_mask` passed to the model in `generate` is 2D and of dynamic length even when the static
    # KV cache is used. This is an issue for torch.compile which then recaptures cudagraphs at each decode steps due to the dynamic shapes.
    # (`recording cudagraph tree for symint key 13`, etc.), which is VERY slow. A workaround is `@torch.compiler.disable`, but this prevents using
    # `fullgraph=True`. See more context in https://github.com/huggingface/transformers/pull/29114

    if self._attn_implementation == "flash_attention_2":
        if attention_mask is not None and use_cache:
            is_padding_right = attention_mask[:, -1].sum().item() != input_tensor.size()[0]
            if is_padding_right:
                raise ValueError(
                    "You are attempting to perform batched generation with padding_side='right'"
                    " this may lead to unexpected behaviour for Flash Attention version of Mistral. Make sure to "
                    " call `tokenizer.padding_side  = 'left'` before tokenizing the input. "
                )
        if attention_mask is not None and 0.0 in attention_mask:
            return attention_mask
        return None

    # For SDPA, when possible, we will rely on its `is_causal` argument instead of its `attn_mask` argument, in
    # order to dispatch on Flash Attention 2. This feature is not compatible with static cache, as SDPA will fail
    # to infer the attention mask.

    # cache_position must be valid here no matter which cache we use
    past_seen_tokens = cache_position[0] if past_key_values is not None else 0
    using_static_cache = isinstance(past_key_values, StaticCache)
    using_sliding_window_cache = isinstance(past_key_values, SlidingWindowCache)

    if (
        self.config._attn_implementation == "sdpa"
        and not (using_static_cache or using_sliding_window_cache)
        and not output_attentions
    ):
        if AttentionMaskConverter._ignore_causal_mask_sdpa(
            attention_mask,
            inputs_embeds=input_tensor,
            past_key_values_length=past_seen_tokens,
            sliding_window=self.config.sliding_window,
            is_training=self.training,
        ):
            return None

    dtype, device = input_tensor.dtype, input_tensor.device
    min_dtype = torch.finfo(torch.float16).min
    sequence_length = input_tensor.shape[1]
    # SlidingWindowCache
    if using_sliding_window_cache:
        target_length = max(sequence_length, self.config.sliding_window)
    # StaticCache
    elif using_static_cache:
        target_length = past_key_values.get_max_length()
    # DynamicCache or no cache
    else:
        target_length = (
            attention_mask.shape[-1]
            if isinstance(attention_mask, torch.Tensor)
            else past_seen_tokens + sequence_length + 1
        )

    if attention_mask is not None and attention_mask.dim() == 4:
        # in this case we assume that the mask comes already in inverted form and requires no inversion or slicing
        if attention_mask.max() != 0:
            raise ValueError("Custom 4D attention mask should be passed in inverted form with max==0`")
        causal_mask = attention_mask
    else:
        causal_mask = torch.full((sequence_length, target_length), fill_value=min_dtype, dtype=dtype, device=device)
        exclude_mask = torch.arange(target_length, device=device) > cache_position.reshape(-1, 1)
        if self.config.sliding_window is not None:
            if not using_sliding_window_cache or sequence_length > self.config.sliding_window:
                exclude_mask = exclude_mask.bitwise_or(
                    torch.arange(target_length, device=device)
                    <= (cache_position.reshape(-1, 1) - self.config.sliding_window)
                )
        causal_mask *= exclude_mask
        causal_mask = causal_mask[None, None, :, :].expand(input_tensor.shape[0], 1, -1, -1)
        if attention_mask is not None:
            causal_mask = causal_mask.clone()  # copy to contiguous memory for in-place edit
            if attention_mask.dim() == 2:
                mask_length = attention_mask.shape[-1]
                padding_mask = causal_mask[:, :, :, :mask_length] + attention_mask[:, None, None, :]
                padding_mask = padding_mask == 0
                causal_mask[:, :, :, :mask_length] = causal_mask[:, :, :, :mask_length].masked_fill(
                    padding_mask, min_dtype
                )

    if (
        self.config._attn_implementation == "sdpa"
        and attention_mask is not None
        and attention_mask.device.type == "cuda"
        and not output_attentions
    ):
        # Attend to all tokens in fully masked rows in the causal_mask, for example the relevant first rows when
        # using left padding. This is required by F.scaled_dot_product_attention memory-efficient attention path.
        # Details: https://github.com/pytorch/pytorch/issues/110213
        causal_mask = AttentionMaskConverter._unmask_unattended(causal_mask, min_dtype)

    return causal_mask


class MistralModelPatcher(DecoderModelPatcher):
    def __enter__(self):
        super().__enter__()
        if is_transformers_version(">=", "4.42.0") and is_transformers_version("<", "4.48.0"):
            # apply fix https://github.com/huggingface/transformers/commit/57d7594a79a9f5d835abf2d4d384db0e4818e548
            self._model.model._orig_update_causal_mask = self._model.model._update_causal_mask
            self._model.model._update_causal_mask = types.MethodType(_mistral_update_causal_mask, self._model.model)

        else:
            for layer in self._model.model.layers:
                if hasattr(layer.self_attn, "rotary_emb"):
                    _reinitialize_cos_sin_cached_fp32(layer.self_attn.rotary_emb)

    def __exit__(self, exc_type, exc_value, traceback):
        super().__exit__(exc_type, exc_value, traceback)

        if hasattr(self._model.model, "_orig_update_causal_mask"):
            self._model.model._update_causal_mask = self._model.model._orig_update_causal_mask

        for layer in self._model.model.layers:
            if hasattr(layer.self_attn, "rotary_emb") and hasattr(layer.self_attn.rotary_emb, "_orig_forward"):
                layer.self_attn.rotary_emb.forward = layer.self_attn.rotary_emb._orig_forward


SUPPORT_SDPA = is_torch_version(">", "2.1.0")


def _qwen_rotate_half(x):
    from einops import rearrange

    x = rearrange(x, "... (j d) -> ... j d", j=2)
    x1, x2 = x.unbind(dim=-2)
    return torch.cat((-x2, x1), dim=-1)


def _qwen_apply_rotary_pos_emb(t, freqs):
    cos, sin = freqs
    rot_dim = freqs[0].shape[-1]
    cos, sin = freqs
    t_, t_pass_ = t[..., :rot_dim], t[..., rot_dim:]
    t_ = t_.float()
    t_pass_ = t_pass_.float()
    t_ = (t_ * cos) + (_qwen_rotate_half(t_) * sin)
    return torch.cat((t_, t_pass_), dim=-1).type_as(t)


def _qwen_quantize_cache_v(fdata, bits, qmax, qmin):
    # b, s, head, h-dim->b, head, s, h-dim
    qtype = torch.uint8
    device = fdata.device
    shape = fdata.shape

    fdata_cal = torch.flatten(fdata, 2)
    fmax = torch.amax(fdata_cal, dim=-1, keepdim=True)
    fmin = torch.amin(fdata_cal, dim=-1, keepdim=True)
    # Compute params
    if qmax.device != fmax.device:
        qmax = qmax.to(device)
        qmin = qmin.to(device)
    scale = (fmax - fmin) / (qmax - qmin)
    zero = qmin - fmin / scale
    scale = scale.unsqueeze(-1).repeat(1, 1, shape[2], 1).contiguous()
    zero = zero.unsqueeze(-1).repeat(1, 1, shape[2], 1).contiguous()
    # Quantize
    res_data = fdata / scale + zero
    qdata = torch.clamp(res_data, qmin, qmax).to(qtype)
    return qdata.contiguous(), scale, zero


def _qwen_attention_forward(
    self,
    hidden_states: Optional[Tuple[torch.FloatTensor]],
    rotary_pos_emb_list: Optional[List[List[torch.Tensor]]] = None,
    layer_past: Optional[Tuple[torch.Tensor]] = None,
    attention_mask: Optional[torch.FloatTensor] = None,
    head_mask: Optional[torch.FloatTensor] = None,
    encoder_hidden_states: Optional[torch.Tensor] = None,
    encoder_attention_mask: Optional[torch.FloatTensor] = None,
    output_attentions: Optional[bool] = False,
    use_cache: Optional[bool] = False,
):
    mixed_x_layer = self.c_attn(hidden_states)

    query, key, value = mixed_x_layer.split(self.split_size, dim=2)

    query = self._split_heads(query, self.num_heads, self.head_dim)
    key = self._split_heads(key, self.num_heads, self.head_dim)
    value = self._split_heads(value, self.num_heads, self.head_dim)

    if rotary_pos_emb_list is not None:
        cur_len = query.shape[1]
        if len(rotary_pos_emb_list) == 1:
            rotary_pos_emb = rotary_pos_emb_list[0]
            rotary_pos_emb = [i[:, -cur_len:, :, :] for i in rotary_pos_emb]
            rotary_pos_emb = (rotary_pos_emb,) * 2
            q_pos_emb, k_pos_emb = rotary_pos_emb
            # Slice the pos emb for current inference
            query = _qwen_apply_rotary_pos_emb(query, q_pos_emb)
            key = _qwen_apply_rotary_pos_emb(key, k_pos_emb)
        else:
            query_list = []
            key_list = []
            for i, rotary_pos_emb in enumerate(rotary_pos_emb_list):
                rotary_pos_emb = [i[:, -cur_len:, :, :] for i in rotary_pos_emb]
                rotary_pos_emb = (rotary_pos_emb,) * 2
                q_pos_emb, k_pos_emb = rotary_pos_emb
                # Slice the pos emb for current inference
                query_list += [_qwen_apply_rotary_pos_emb(query[i : i + 1, :, :], q_pos_emb)]
                key_list += [_qwen_apply_rotary_pos_emb(key[i : i + 1, :, :], k_pos_emb)]
            query = torch.cat(query_list, dim=0)
            key = torch.cat(key_list, dim=0)

    if self.use_cache_quantization:
        key = _qwen_quantize_cache_v(key.permute(0, 2, 1, 3), bits=8, qmin=self.cache_qmin, qmax=self.cache_qmax)
        value = _qwen_quantize_cache_v(value.permute(0, 2, 1, 3), bits=8, qmin=self.cache_qmin, qmax=self.cache_qmax)

    if layer_past is not None:
        past_key, past_value = layer_past[0], layer_past[1]
        if self.use_cache_quantization:
            # use_cache_quantization:
            # present=((q_key,key_scale,key_zero_point),
            #          (q_value,value_scale,value_zero_point))
            key = (
                torch.cat((past_key[0], key[0]), dim=2),
                torch.cat((past_key[1], key[1]), dim=2),
                torch.cat((past_key[2], key[2]), dim=2),
            )
            value = (
                torch.cat((past_value[0], value[0]), dim=2),
                torch.cat((past_value[1], value[1]), dim=2),
                torch.cat((past_value[2], value[2]), dim=2),
            )
        else:
            # not use_cache_quantization:
            # present=(key,value)
            key = torch.cat((past_key, key), dim=1)
            value = torch.cat((past_value, value), dim=1)

    if use_cache:
        present = (key, value)
    else:
        present = None

    if self.use_logn_attn and not self.training:
        if self.use_cache_quantization:
            seq_start = key[0].size(2) - query.size(1)
            seq_end = key[0].size(2)
        else:
            seq_start = key.size(1) - query.size(1)
            seq_end = key.size(1)
        logn_tensor = self.logn_tensor[:, seq_start:seq_end, :, :].type_as(query)
        query = query * logn_tensor.expand_as(query)

    if self.use_flash_attn and not self.is_fp32 and query.is_cuda:
        q, k, v = query, key, value
        attn_output = self.core_attention_flash(q, k, v, attention_mask=attention_mask)
    else:
        registered_causal_mask = torch.tril(
            torch.ones((key.size(1), key.size(1)), dtype=torch.bool, device=key.device)
        ).view(1, 1, key.size(1), key.size(1))
        query = query.permute(0, 2, 1, 3)
        if not self.use_cache_quantization:
            key = key.permute(0, 2, 1, 3)
            value = value.permute(0, 2, 1, 3)

        if not self.use_cache_quantization and SUPPORT_SDPA:
            # For performance, using constant tril to generate causal_mask
            causal_mask = self.bias[:, :, key.size(-2) - query.size(-2) : key.size(-2), : key.size(-2)]
            if attention_mask is not None:
                attention_mask = attention_mask.expand(-1, -1, query.size(2), -1).masked_fill(
                    ~causal_mask, torch.finfo(query.dtype).min
                )
            else:
                attention_mask = causal_mask
            attn_output = F.scaled_dot_product_attention(query, key, value, attn_mask=attention_mask).transpose(1, 2)
            attn_weight = None
        else:
            attn_output, attn_weight = self._attn(query, key, value, registered_causal_mask, attention_mask, head_mask)
    context_layer = self._merge_heads(attn_output, self.num_heads, self.head_dim)

    attn_output = self.c_proj(context_layer)

    outputs = (attn_output, present)
    if output_attentions:
        if self.use_flash_attn and not self.is_fp32:
            raise ValueError("Cannot output attentions while using flash-attn")
        else:
            outputs += (attn_weight,)
    return outputs


class QwenModelPatcher(DecoderModelPatcher):
    def __init__(
        self,
        config: "OnnxConfig",
        model: Union["PreTrainedModel", "TFPreTrainedModel"],
        model_kwargs: Dict[str, Any],
    ):
        super().__init__(config, model, model_kwargs)

        self.original_fp16 = model.config.fp16
        self.original_bf16 = model.config.bf16
        model.config.bf16 = False
        model.config.fp16 = False
        if self.original_fp16 or self.original_bf16:
            # GPTQ models does to support casting to dtype
            try:
                model.to(torch.float32)
            except Exception:
                pass
        model.transformer.rotary_emb(2048)

    def __enter__(self):
        super().__enter__()
        max_positions = self._model.config.seq_length
        for block in self._model.transformer.h:
            block.attn._orig_forward = block.attn.forward
            # For performance, using constant tril to generate causal_mask
            block.attn.register_buffer(
                "bias",
                torch.tril(torch.ones((max_positions, max_positions), dtype=torch.bool)).view(
                    1, 1, max_positions, max_positions
                ),
                persistent=False,
            )
            block.attn.forward = types.MethodType(_qwen_attention_forward, block.attn)

    def __exit__(self, exc_type, exc_value, traceback):
        super().__exit__(exc_type, exc_value, traceback)
        for block in self._model.transformer.h:
            block.attn.forward = block.attn._orig_forward
        self._model.config.bf16 = self.original_bf16
        self._model.config.fp16 = self.original_fp16


def _baichuan13b_atten_forward(
    self,
    hidden_states: torch.Tensor,
    attention_mask: Optional[torch.Tensor] = None,
    past_key_value: Optional[Tuple[torch.Tensor]] = None,
    output_attentions: bool = False,
    use_cache: bool = True,
) -> Tuple[torch.Tensor, Optional[torch.Tensor], Optional[Tuple[torch.Tensor]]]:
    bsz, q_len, _ = hidden_states.size()

    proj = self.W_pack(hidden_states)
    proj = proj.unflatten(-1, (3, self.hidden_size)).unsqueeze(0).transpose(0, -2).squeeze(-2)
    query_states = proj[0].view(bsz, q_len, self.num_heads, self.head_dim).transpose(1, 2)
    key_states = proj[1].view(bsz, q_len, self.num_heads, self.head_dim).transpose(1, 2)
    value_states = proj[2].view(bsz, q_len, self.num_heads, self.head_dim).transpose(1, 2)

    kv_seq_len = key_states.shape[-2]
    if past_key_value is not None:
        kv_seq_len += past_key_value[0].shape[-2]

    if past_key_value is not None:
        # reuse k, v, self_attention
        if attention_mask is not None:
            attention_mask = attention_mask[:, :, -key_states.shape[-2] :, :]
        key_states = torch.cat([past_key_value[0], key_states], dim=2)
        value_states = torch.cat([past_key_value[1], value_states], dim=2)
    if not output_attentions:
        past_key_value = (key_states, value_states) if use_cache else None
        attn_output = F.scaled_dot_product_attention(query_states, key_states, value_states, attn_mask=attention_mask)
        attn_weights = None
    else:
        attn_weights = torch.matmul(query_states, key_states.transpose(2, 3)) / math.sqrt(self.head_dim)

        if attention_mask is not None:
            if q_len == 1:  # inference with cache
                if len(attention_mask.size()) == 4:
                    attention_mask = attention_mask[:, :, -1:, :]
                else:
                    attention_mask = attention_mask[:, -1:, :]
            attn_weights = attn_weights + attention_mask
        attn_weights = torch.max(attn_weights, torch.tensor(torch.finfo(attn_weights.dtype).min))
        attn_weights = torch.nn.functional.softmax(attn_weights, dim=-1)
        attn_output = torch.matmul(attn_weights, value_states)

    attn_output = attn_output.transpose(1, 2)
    attn_output = attn_output.reshape(bsz, q_len, self.hidden_size)
    attn_output = self.o_proj(attn_output)

    return attn_output, attn_weights, past_key_value


# Adapted from https://huggingface.co/baichuan-inc/Baichuan-7B/blob/262c8cb58b6d3615c208d9230baa869fddee2adb/modeling_baichuan.py#L181
def _baichuan7b_attn_forward(
    self,
    hidden_states: torch.Tensor,
    attention_mask: Optional[torch.Tensor] = None,
    position_ids: Optional[torch.LongTensor] = None,
    past_key_value: Optional[Tuple[torch.Tensor]] = None,
    output_attentions: bool = False,
    use_cache: bool = False,
) -> Tuple[torch.Tensor, Optional[torch.Tensor], Optional[Tuple[torch.Tensor]]]:
    def rotate_half(x):
        """Rotates half the hidden dims of the input."""
        x1 = x[..., : x.shape[-1] // 2]
        x2 = x[..., x.shape[-1] // 2 :]
        return torch.cat((-x2, x1), dim=-1)

    def apply_rotary_pos_emb(q, k, cos, sin, position_ids):
        # The first two dimensions of cos and sin are always 1, so we can `squeeze` them.
        cos = cos.squeeze(1).squeeze(0)  # [seq_len, dim]
        sin = sin.squeeze(1).squeeze(0)  # [seq_len, dim]
        cos = cos[position_ids].unsqueeze(1)  # [bs, 1, seq_len, dim]
        sin = sin[position_ids].unsqueeze(1)  # [bs, 1, seq_len, dim]
        q_embed = (q * cos) + (rotate_half(q) * sin)
        k_embed = (k * cos) + (rotate_half(k) * sin)
        return q_embed, k_embed

    bsz, q_len, _ = hidden_states.size()

    proj = self.W_pack(hidden_states)
    proj = proj.unflatten(-1, (3, self.hidden_size)).unsqueeze(0).transpose(0, -2).squeeze(-2)
    query_states = proj[0].view(bsz, q_len, self.num_heads, self.head_dim).transpose(1, 2)
    key_states = proj[1].view(bsz, q_len, self.num_heads, self.head_dim).transpose(1, 2)
    value_states = proj[2].view(bsz, q_len, self.num_heads, self.head_dim).transpose(1, 2)

    kv_seq_len = key_states.shape[-2]
    if past_key_value is not None:
        kv_seq_len += past_key_value[0].shape[-2]
    cos, sin = self.rotary_emb(value_states, seq_len=kv_seq_len)
    query_states, key_states = apply_rotary_pos_emb(query_states, key_states, cos, sin, position_ids)
    # [bsz, nh, t, hd]

    if past_key_value is not None:
        # reuse k, v, self_attention
        key_states = torch.cat([past_key_value[0], key_states], dim=2)
        value_states = torch.cat([past_key_value[1], value_states], dim=2)

    past_key_value = (key_states, value_states) if use_cache else None
    if not output_attentions:
        attn_weights = None
        attn_output = F.scaled_dot_product_attention(
            query_states, key_states, value_states, attn_mask=attention_mask, scale=1 / math.sqrt(self.head_dim)
        )
    else:
        attn_weights = torch.matmul(query_states, key_states.transpose(2, 3)) / math.sqrt(self.head_dim)
        if attention_mask is not None:
            attn_weights = attn_weights + attention_mask
        attn_weights = torch.nn.functional.softmax(attn_weights, dim=-1, dtype=torch.float32).to(query_states.dtype)
        attn_output = torch.matmul(attn_weights, value_states)

    attn_output = attn_output.transpose(1, 2)
    attn_output = attn_output.reshape(bsz, q_len, self.hidden_size)
    attn_output = self.o_proj(attn_output)

    return attn_output, attn_weights, past_key_value


class BaichuanModelPatcher(DecoderModelPatcher):
    def __init__(
        self,
        config: "OnnxConfig",
        model: Union["PreTrainedModel", "TFPreTrainedModel"],
        model_kwargs: Dict[str, Any],
    ):
        super().__init__(config, model, model_kwargs)
        # model has first inference buffers initialization
        if hasattr(self._model.lm_head, "first_flag"):
            self._model(torch.ones((1, 10), dtype=torch.int64), torch.ones((1, 10), dtype=torch.int64))

    def __enter__(self):
        super().__enter__()
        # override signature to have position_ids
        if "position_ids" not in inspect.signature(self._model.forward).parameters:
            self._model._orig_forward = self._model.forward

            def forward(
                self,
                input_ids: torch.LongTensor = None,
                attention_mask: Optional[torch.Tensor] = None,
                past_key_values: Optional[Tuple[torch.FloatTensor]] = None,
                inputs_embeds: Optional[torch.FloatTensor] = None,
                labels: Optional[torch.LongTensor] = None,
                use_cache: Optional[bool] = None,
                output_attentions: Optional[bool] = False,
                output_hidden_states: Optional[bool] = False,
                return_dict: Optional[bool] = True,
                position_ids: Optional[torch.LongTensor] = None,
            ):
                return self._orig_forward(
                    input_ids=input_ids,
                    attention_mask=attention_mask,
                    past_key_values=past_key_values,
                    inputs_embeds=inputs_embeds,
                    labels=labels,
                    use_cache=past_key_values is not None,
                    output_attentions=output_attentions,
                    output_hidden_states=output_hidden_states,
                    return_dict=self.config.return_dict,
                )

            self._model.forward = types.MethodType(forward, self._model)
            for layer in self._model.model.layers:
                layer.self_attn._orig_forward = layer.self_attn.forward
                layer.self_attn.forward = types.MethodType(_baichuan13b_atten_forward, layer.self_attn)
        else:
            for layer in self._model.model.layers:
                layer.self_attn._orig_forward = layer.self_attn.forward
                layer.self_attn.forward = types.MethodType(_baichuan7b_attn_forward, layer.self_attn)

    def __exit__(self, exc_type, exc_value, traceback):
        super().__exit__(exc_type, exc_value, traceback)
        if hasattr(self._model, "_orig_forward"):
            self._model.forward = self._model._orig_forward

        for layer in self._model.model.layers:
            if hasattr(layer.self_attn, "_orig_forward"):
                layer.self_attn.forward = layer.self_attn._orig_forward


def _mpt_sdpa_attention_forward(
    self,
    hidden_states: torch.Tensor,
    position_bias: torch.Tensor,
    past_key_value: Optional[Tuple[torch.Tensor]] = None,
    attention_mask: Optional[torch.Tensor] = None,
):
    batch_size, seq_length = hidden_states.shape[:2]

    mixed_qkv = self.Wqkv(hidden_states)
    query_states, key_states, value_states = mixed_qkv.chunk(3, dim=2)
    query_states = query_states.reshape(batch_size, seq_length, self.n_heads, self.head_dim).transpose(1, 2)
    key_states = key_states.reshape(batch_size, seq_length, self.n_heads, self.head_dim).transpose(1, 2)
    value_states = value_states.reshape(batch_size, seq_length, self.n_heads, self.head_dim).transpose(1, 2)

    if past_key_value is not None:
        if len(past_key_value) != 0:
            key_states = torch.cat([past_key_value[0], key_states], dim=2)
            value_states = torch.cat([past_key_value[1], value_states], dim=2)
        past_key_value = (key_states, value_states)
    else:
        past_key_value = (key_states, value_states)

    key_length = key_states.shape[-2]
    query_length = seq_length if past_key_value is None else seq_length + past_key_value[0].shape[2]
    attention_mask_sdpa = torch.ones(
        (query_states.shape[0], query_states.shape[1], query_states.shape[2], key_states.shape[2]),
        dtype=query_states.dtype,
    )
    if position_bias is not None:
        position_bias_query_index = max(0, position_bias.size(1) - query_length)
        position_bias_key_index = max(0, position_bias.size(2) - key_length)

        position_bias = position_bias[:, position_bias_query_index:, position_bias_key_index:]
        attention_mask_sdpa += position_bias
    attention_mask_sdpa.masked_fill_(attention_mask, torch.finfo(query_states.dtype).min)
    context_states = torch.nn.functional.scaled_dot_product_attention(
        query_states,
        key_states,
        value_states,
        attn_mask=attention_mask_sdpa,
        dropout_p=self.attn_dropout_p,
        scale=self.softmax_scale,
    )

    context_states = context_states.permute(0, 2, 1, 3).contiguous().view(batch_size, seq_length, -1)
    attn_output = self.out_proj(context_states)

    return attn_output, None, past_key_value


def _mpt_block_forward(
    self,
    hidden_states: torch.Tensor,
    position_bias: torch.Tensor,
    attention_mask: torch.Tensor,
    layer_past: Optional[Tuple[torch.Tensor, torch.Tensor]] = None,
    use_cache: bool = False,
    output_attentions: bool = False,
):
    # hidden_states: [batch_size, seq_length, hidden_size]
    # Layer norm at the beginning of the transformer layer.
    layernorm_output = self.norm_1(hidden_states)

    residual = hidden_states

    if not output_attentions:
        # Self attention.
        attn_outputs, attn_weights, past_key_value = self.attn(
            layernorm_output,
            position_bias=position_bias,
            attention_mask=attention_mask,
            past_key_value=layer_past,
        )
    else:
        attn_outputs, attn_weights, past_key_value = self.attn._orig_forward(
            layernorm_output,
            position_bias=position_bias,
            attention_mask=attention_mask,
            past_key_value=layer_past,
        )

    hidden_states = self.resid_attn_dropout(attn_outputs) + residual

    layernorm_output = self.norm_2(hidden_states)

    # Get residual
    residual = hidden_states

    # MLP.
    output = self.ffn(layernorm_output, residual)
    outputs = (output,)

    if use_cache:
        outputs += (past_key_value,)

    if output_attentions:
        outputs += (attn_weights,)

    return outputs


class MPTModelPatcher(DecoderModelPatcher):
    def __enter__(self):
        super().__enter__()

        if is_torch_version(">=", "2.1.0"):
            for block in self._model.transformer.blocks:
                block._orig_forward = block.forward
                block.forward = types.MethodType(_mpt_block_forward, block)
                block.attn._orig_forward = block.attn.forward
                block.attn.forward = types.MethodType(_mpt_sdpa_attention_forward, block.attn)

    def __exit__(self, exc_type, exc_value, traceback):
        super().__exit__(exc_type, exc_value, traceback)
        for block in self._model.transformer.blocks:
            if hasattr(block, "_orig_forward"):
                block.forward = block._orig_forward
            if hasattr(block.attn, "_orig_forward"):
                block.attn.forward = block.attn._orig_forward


def _internlm2_attention_forward(
    self,
    hidden_states: torch.Tensor,
    attention_mask: Optional[torch.Tensor] = None,
    position_ids: Optional[torch.LongTensor] = None,
    past_key_value: Optional[Tuple[torch.Tensor]] = None,
    output_attentions: bool = False,
    use_cache: bool = False,
    **kwargs,
) -> Tuple[torch.Tensor, Optional[torch.Tensor], Optional[Tuple[torch.Tensor]]]:
    # from transformers.models.llama.modeling_llama import apply_rotary_pos_emb, repeat_kv
    from einops import rearrange

    def rotate_half(x):
        """Rotates half the hidden dims of the input."""
        x1 = x[..., : x.shape[-1] // 2]
        x2 = x[..., x.shape[-1] // 2 :]
        return torch.cat((-x2, x1), dim=-1)

    def apply_rotary_pos_emb(q, k, cos, sin, position_ids=None, unsqueeze_dim=1):
        """Applies Rotary Position Embedding to the query and key tensors."""
        if position_ids is not None:
            cos = cos[position_ids]
            sin = sin[position_ids]
        cos = cos.unsqueeze(unsqueeze_dim)
        sin = sin.unsqueeze(unsqueeze_dim)
        q_embed = (q * cos) + (rotate_half(q) * sin)
        k_embed = (k * cos) + (rotate_half(k) * sin)
        return q_embed, k_embed

    def repeat_kv(hidden_states: torch.Tensor, n_rep: int) -> torch.Tensor:
        """
        This is the equivalent of torch.repeat_interleave(x, dim=1, repeats=n_rep). The hidden states go from (batch,
        num_key_value_heads, seqlen, head_dim) to (batch, num_attention_heads, seqlen, head_dim)
        """
        batch, num_key_value_heads, slen, head_dim = hidden_states.shape
        if n_rep == 1:
            return hidden_states
        hidden_states = hidden_states[:, :, None, :, :].expand(batch, num_key_value_heads, n_rep, slen, head_dim)
        return hidden_states.reshape(batch, num_key_value_heads * n_rep, slen, head_dim)

    bsz, q_len, _ = hidden_states.size()

    qkv_states = self.wqkv(hidden_states)

    qkv_states = rearrange(
        qkv_states,
        "b q (h gs d) -> b q h gs d",
        gs=2 + self.num_key_value_groups,
        d=self.head_dim,
    )

    query_states = qkv_states[..., : self.num_key_value_groups, :]
    query_states = rearrange(query_states, "b q h gs d -> b q (h gs) d")
    key_states = qkv_states[..., -2, :]
    value_states = qkv_states[..., -1, :]

    query_states = query_states.transpose(1, 2)
    key_states = key_states.transpose(1, 2)
    value_states = value_states.transpose(1, 2)

    kv_seq_len = key_states.shape[-2]
    is_legacy = not hasattr(self, "layer_idx")

    if is_legacy:
        if past_key_value is not None:
            kv_seq_len += past_key_value[0].shape[-2]
        cos, sin = self.rotary_emb(value_states, seq_len=kv_seq_len)
        query_states, key_states = apply_rotary_pos_emb(query_states, key_states, cos, sin, position_ids)
        if past_key_value is not None:
            key_states = torch.cat([past_key_value[0], key_states], dim=2)
            value_states = torch.cat([past_key_value[1], value_states], dim=2)
        past_key_value = (key_states, value_states) if use_cache else None
    else:
        cos, sin = self.rotary_emb(value_states, position_ids)
        query_states, key_states = apply_rotary_pos_emb(query_states, key_states, cos, sin)

        if past_key_value is not None:
            cache_kwargs = {"sin": sin, "cos": cos, "cache_position": kwargs.get("cache_position")}
            key_states, value_states = past_key_value.update(key_states, value_states, self.layer_idx, cache_kwargs)

    key_states = repeat_kv(key_states, self.num_key_value_groups)
    value_states = repeat_kv(value_states, self.num_key_value_groups)
    if not output_attentions:
        attn_output = torch.nn.functional.scaled_dot_product_attention(
            query_states, key_states, value_states, attention_mask, scale=(1 / math.sqrt(self.head_dim))
        )
        attn_weights = None
    else:
        attn_weights = torch.matmul(query_states, key_states.transpose(2, 3)) / math.sqrt(self.head_dim)
        attn_weights = torch.nn.functional.softmax(attn_weights, dim=-1, dtype=torch.float32).to(query_states.dtype)
        attn_output = torch.matmul(attn_weights, value_states)

    attn_output = attn_output.transpose(1, 2).contiguous()
    attn_output = attn_output.reshape(bsz, q_len, self.hidden_size)

    attn_output = self.wo(attn_output)

    return attn_output, attn_weights, past_key_value


class InternLM2Patcher(DecoderModelPatcher):
    def __enter__(self):
        super().__enter__()

        if is_torch_version(">=", "2.1.0"):
            for block in self._model.model.layers:
                block.attention._orig_forward = block.attention.forward
                block.attention.forward = types.MethodType(_internlm2_attention_forward, block.attention)

    def __exit__(self, exc_type, exc_value, traceback):
        super().__exit__(exc_type, exc_value, traceback)
        for block in self._model.model.layers:
            if hasattr(block.attention, "_orig_forward"):
                block.attention.forward = block.attention._orig_forward


def phi3_442_forward(
    self,
    input_ids: torch.LongTensor = None,
    attention_mask: Optional[torch.Tensor] = None,
    position_ids: Optional[torch.LongTensor] = None,
    past_key_values: Optional[List[torch.FloatTensor]] = None,
    inputs_embeds: Optional[torch.FloatTensor] = None,
    use_cache: Optional[bool] = None,
    output_attentions: Optional[bool] = None,
    output_hidden_states: Optional[bool] = None,
    return_dict: Optional[bool] = None,
    **kwargs,
) -> Union[Tuple, BaseModelOutputWithPast]:
    from transformers.cache_utils import Cache, DynamicCache
    from transformers.modeling_attn_mask_utils import _prepare_4d_causal_attention_mask

    output_attentions = output_attentions if output_attentions is not None else self.config.output_attentions
    output_hidden_states = (
        output_hidden_states if output_hidden_states is not None else self.config.output_hidden_states
    )
    use_cache = use_cache if use_cache is not None else self.config.use_cache

    return_dict = return_dict if return_dict is not None else self.config.use_return_dict

    # retrieve input_ids and inputs_embeds
    if input_ids is not None and inputs_embeds is not None:
        raise ValueError("You cannot specify both input_ids and inputs_embeds at the same time")
    elif input_ids is not None:
        batch_size, seq_length = input_ids.shape[:2]
    elif inputs_embeds is not None:
        batch_size, seq_length = inputs_embeds.shape[:2]
    else:
        raise ValueError("You have to specify either input_ids or inputs_embeds")

    past_key_values_length = 0

    if use_cache:
        use_legacy_cache = not isinstance(past_key_values, Cache)
        if use_legacy_cache:
            past_key_values = DynamicCache.from_legacy_cache(past_key_values)
        past_key_values_length = past_key_values.get_usable_length(seq_length)

    if position_ids is None:
        device = input_ids.device if input_ids is not None else inputs_embeds.device
        position_ids = torch.arange(
            past_key_values_length, seq_length + past_key_values_length, dtype=torch.long, device=device
        )
        position_ids = position_ids.unsqueeze(0).view(-1, seq_length)
    else:
        position_ids = position_ids.view(-1, seq_length).long()

    if inputs_embeds is None:
        inputs_embeds = self.embed_tokens(input_ids)

    if attention_mask is not None and self._attn_implementation == "flash_attention_2" and use_cache:
        is_padding_right = attention_mask[:, -1].sum().item() != batch_size
        if is_padding_right:
            raise ValueError(
                "You are attempting to perform batched generation with padding_side='right'"
                " this may lead to unexpected behaviour for Flash Attention version of Phi3. Make sure to "
                " call `tokenizer.padding_side  = 'left'` before tokenizing the input. "
            )

    if self._attn_implementation == "flash_attention_2":
        # 2d mask is passed through the layers
        attention_mask = attention_mask if (attention_mask is not None and 0 in attention_mask) else None
    else:
        # 4d mask is passed through the layers
        attention_mask = _prepare_4d_causal_attention_mask(
            attention_mask,
            (batch_size, seq_length),
            inputs_embeds,
            past_key_values_length,
            sliding_window=self.config.sliding_window,
        )

    hidden_states = inputs_embeds

    # decoder layers
    all_hidden_states = () if output_hidden_states else None
    all_self_attns = () if output_attentions else None
    next_decoder_cache = None

    for decoder_layer in self.layers:
        if output_hidden_states:
            all_hidden_states += (hidden_states,)
        else:
            layer_outputs = decoder_layer(
                hidden_states,
                attention_mask=attention_mask,
                position_ids=position_ids,
                past_key_value=past_key_values,
                output_attentions=output_attentions,
                use_cache=use_cache,
            )

        hidden_states = layer_outputs[0]

        if use_cache:
            next_decoder_cache = layer_outputs[2 if output_attentions else 1]

        if output_attentions:
            all_self_attns += (layer_outputs[1],)

    hidden_states = self.norm(hidden_states)

    # add hidden states from the last decoder layer
    if output_hidden_states:
        all_hidden_states += (hidden_states,)

    next_cache = None
    if use_cache:
        next_cache = next_decoder_cache.to_legacy_cache() if use_legacy_cache else next_decoder_cache
    if not return_dict:
        return tuple(v for v in [hidden_states, next_cache, all_hidden_states, all_self_attns] if v is not None)
    return BaseModelOutputWithPast(
        last_hidden_state=hidden_states,
        past_key_values=next_cache,
        hidden_states=all_hidden_states,
        attentions=all_self_attns,
    )


# Adapted from https://github.com/huggingface/transformers/blob/ccdabc5642bf84849af93f591e207dc625c8e1e1/src/transformers/models/phi3/modeling_phi3.py#L729
def _phi3_self_attn_sdpa_forward(
    self,
    hidden_states: torch.Tensor,
    attention_mask: Optional[torch.Tensor] = None,
    position_ids: Optional[torch.LongTensor] = None,
    past_key_value: Optional[Tuple[torch.Tensor]] = None,
    output_attentions: bool = False,
    use_cache: bool = False,
    cache_position: Optional[torch.LongTensor] = None,
) -> Tuple[torch.Tensor, Optional[torch.Tensor], Optional[Tuple[torch.Tensor]]]:
    if output_attentions:
        return self._orig_forward(
            hidden_states=hidden_states,
            attention_mask=attention_mask,
            position_ids=position_ids,
            past_key_value=past_key_value,
            output_attentions=output_attentions,
            use_cache=use_cache,
        )

    if is_transformers_version(">=", "4.41.0"):
        from transformers.models.phi3.modeling_phi3 import apply_rotary_pos_emb, repeat_kv
    else:
        from transformers.models.llama.modeling_llama import apply_rotary_pos_emb, repeat_kv

    bsz, q_len, _ = hidden_states.size()

    qkv = self.qkv_proj(hidden_states)
    query_pos = self.num_heads * self.head_dim
    query_states = qkv[..., :query_pos]
    key_states = qkv[..., query_pos : query_pos + self.num_key_value_heads * self.head_dim]
    value_states = qkv[..., query_pos + self.num_key_value_heads * self.head_dim :]

    query_states = query_states.view(bsz, q_len, self.num_heads, self.head_dim).transpose(1, 2)
    key_states = key_states.view(bsz, q_len, self.num_key_value_heads, self.head_dim).transpose(1, 2)
    value_states = value_states.view(bsz, q_len, self.num_key_value_heads, self.head_dim).transpose(1, 2)
    kv_seq_len = key_states.shape[-2]
    if past_key_value is not None:
        kv_seq_len += past_key_value.get_usable_length(kv_seq_len, self.layer_idx)
    cos, sin = self.rotary_emb(value_states, position_ids, seq_len=kv_seq_len)

    query_states, key_states = apply_rotary_pos_emb(query_states, key_states, cos, sin, position_ids)

    if past_key_value is not None:
        cache_kwargs = {"sin": sin, "cos": cos}  # Specific to RoPE models
        key_states, value_states = past_key_value.update(key_states, value_states, self.layer_idx, cache_kwargs)

    key_states = repeat_kv(key_states, self.num_key_value_groups)
    value_states = repeat_kv(value_states, self.num_key_value_groups)

    causal_mask = attention_mask
    if attention_mask is not None:
        causal_mask = attention_mask[:, :, :, : key_states.shape[-2]]

    # SDPA with memory-efficient backend is currently (torch==2.1.2) bugged with non-contiguous inputs with custom attn_mask,
    # Reference: https://github.com/pytorch/pytorch/issues/112577.
    if query_states.device.type == "cuda" and attention_mask is not None:
        query_states = query_states.contiguous()
        key_states = key_states.contiguous()
        value_states = value_states.contiguous()

    attn_output = torch.nn.functional.scaled_dot_product_attention(
        query_states,
        key_states,
        value_states,
        attn_mask=causal_mask,
        dropout_p=self.attention_dropout if self.training else 0.0,
        # The q_len > 1 is necessary to match with AttentionMaskConverter.to_causal_4d that does not create a causal mask in case q_len == 1.
        is_causal=self.is_causal and attention_mask is None and q_len > 1,
    )

    attn_output = attn_output.transpose(1, 2).contiguous()
    attn_output = attn_output.view(bsz, q_len, self.hidden_size)

    attn_output = self.o_proj(attn_output)

    return attn_output, None, past_key_value


class Phi3ModelPatcher(DecoderModelPatcher):
    def __enter__(self):
        super().__enter__()

        # currently, long RoPE can not be traced for long context support, disable it for avoid potential accuracy issues
        if self._model.config.max_position_embeddings != getattr(
            self._model.config, "original_max_position_embeddings", self._model.config.max_position_embeddings
        ):
            self._model.config.max_position_embeddings = self._model.config.original_max_position_embeddings

        if is_transformers_version(">=", "4.42.0") and is_transformers_version("<", "4.48.0"):
            self._model.model._orig_forward = self._model.model.forward
            self._model.model.forward = types.MethodType(phi3_442_forward, self._model.model)

        # https://github.com/huggingface/transformers/blob/30ee508c6c92a1c0aa0281d193c7c0fb815b8d2f/src/transformers/models/phi3/modeling_phi3.py#L113
        # init inv_freq for torchscript tracing
        # 4.48 transformers version phi3 fixed, but issue still visible with trust_remote_true=True (trust_remote_code has _support_sdpa = False)
        for layer in self._model.model.layers:
            if (
                is_torch_version(">=", "2.1.0")
                and is_transformers_version("<", "4.48.0")
                or not getattr(self._model, "_supports_sdpa", False)
            ):
                orig_self_attn_fwd = layer.self_attn.forward
                layer.self_attn.forward = types.MethodType(_phi3_self_attn_sdpa_forward, layer.self_attn)
                layer.self_attn._orig_forward = orig_self_attn_fwd

            if (
                hasattr(layer.self_attn, "rotary_emb")
                and getattr(layer.self_attn.rotary_emb, "inv_freq", None) is None
            ):
                rotary_emb = layer.self_attn.rotary_emb
                layer.self_attn.rotary_emb.inv_freq = 1.0 / (
                    rotary_emb.base ** (torch.arange(0, rotary_emb.dim, 2, dtype=torch.int64).float() / rotary_emb.dim)
                )

    def __exit__(self, exc_type, exc_value, traceback):
        super().__exit__(exc_type, exc_value, traceback)
        if hasattr(self._model.model, "_orig_forward"):
            self._model.model.forward = self._model.model._orig_forward
        if hasattr(self._model.model, "_orig_update_causal_mask"):
            self._model.model._update_causal_mask = self._model.model._orig_update_causal_mask
        for layer in self._model.model.layers:
            if hasattr(layer.self_attn, "_orig_forward"):
                layer.self_attn.forward = layer.self_attn._orig_forward


# Modified from https://github.com/huggingface/transformers/blob/v4.50.2/src/transformers/models/phimoe/modeling_phimoe.py#L756
# removed usage nonfriendly for tracing operation continue
def _phi_moe_sparse_moe_block_forward(self, hidden_states: torch.Tensor) -> torch.Tensor:
    from transformers.models.phimoe.modeling_phimoe import sparsemixer

    batch_size, sequence_length, hidden_dim = hidden_states.shape
    if self.training and self.input_jitter_noise > 0:
        hidden_states *= torch.empty_like(hidden_states).uniform_(
            1.0 - self.input_jitter_noise, 1.0 + self.input_jitter_noise
        )
    hidden_states = hidden_states.view(-1, hidden_dim)
    router_logits = self.gate(hidden_states)

    routing_weights, selected_experts = sparsemixer(
        router_logits,
        jitter_eps=self.router_jitter_noise,
        training=self.training,
    )

    final_hidden_states = torch.zeros(
        (batch_size * sequence_length, hidden_dim), dtype=hidden_states.dtype, device=hidden_states.device
    )

    # One hot encode the selected experts to create an expert mask
    # this will be used to easily index which expert is going to be sollicitated
    expert_mask = torch.nn.functional.one_hot(selected_experts, num_classes=self.num_experts).permute(2, 1, 0)

    # Loop over all available experts in the model and perform the computation on each expert
    for expert_idx in range(self.num_experts):
        expert_layer = self.experts[expert_idx]
        idx, top_x = torch.where(expert_mask[expert_idx])

        # if top_x.shape[0] == 0:
        #     continue

        # Index the correct hidden states and compute the expert hidden state for
        # the current expert. We need to make sure to multiply the output hidden
        # states by `routing_weights` on the corresponding tokens (top-1 and top-2)
        current_state = hidden_states[None, top_x].reshape(-1, hidden_dim)
        current_hidden_states = expert_layer(current_state) * routing_weights[top_x, idx, None]

        # However `index_add_` only support torch tensors for indexing so we'll use
        # the `top_x` tensor here.
        final_hidden_states.index_add_(0, top_x, current_hidden_states.to(hidden_states.dtype))
    final_hidden_states = final_hidden_states.reshape(batch_size, sequence_length, hidden_dim)
    return final_hidden_states, router_logits


class PhiMoEModelPatcher(Phi3ModelPatcher):
    def __enter__(self):
        super().__enter__()
        for layer in self._model.model.layers:
            layer.block_sparse_moe._orig_forward = layer.block_sparse_moe.forward
            layer.block_sparse_moe.forward = types.MethodType(
                _phi_moe_sparse_moe_block_forward, layer.block_sparse_moe
            )

    def __exit__(self, exc_type, exc_value, traceback):
        super().__exit__(exc_type, exc_value, traceback)
        for layer in self._model.model.layers:
            layer.block_sparse_moe.forward = layer.block_sparse_moe._orig_forward


def _aquila_self_attn_sdpa_forward(
    self,
    hidden_states: torch.Tensor,
    attention_mask: Optional[torch.Tensor] = None,
    position_ids: Optional[torch.LongTensor] = None,
    past_key_value: Optional[Tuple[torch.Tensor]] = None,
    output_attentions: bool = False,
    use_cache: bool = False,
) -> Tuple[torch.Tensor, Optional[torch.Tensor], Optional[Tuple[torch.Tensor]]]:
    def repeat_kv(hidden_states: torch.Tensor, n_rep: int) -> torch.Tensor:
        """
        This is the equivalent of torch.repeat_interleave(x, dim=1, repeats=n_rep). The hidden states go from (batch,
        num_key_value_heads, seqlen, head_dim) to (batch, num_attention_heads, seqlen, head_dim)
        """
        batch, num_key_value_heads, slen, head_dim = hidden_states.shape
        if n_rep == 1:
            return hidden_states
        hidden_states = hidden_states[:, :, None, :, :].expand(batch, num_key_value_heads, n_rep, slen, head_dim)
        return hidden_states.reshape(batch, num_key_value_heads * n_rep, slen, head_dim)

    def rotate_half(x):
        """Rotates half the hidden dims of the input."""
        x1 = x[..., : x.shape[-1] // 2]
        x2 = x[..., x.shape[-1] // 2 :]
        return torch.cat((-x2, x1), dim=-1)

    def apply_rotary_pos_emb(q, k, cos, sin, position_ids):
        # The first two dimensions of cos and sin are always 1, so we can `squeeze` them.
        cos = cos.squeeze(1).squeeze(0)  # [seq_len, dim]
        sin = sin.squeeze(1).squeeze(0)  # [seq_len, dim]
        cos = cos[position_ids].unsqueeze(1)  # [bs, 1, seq_len, dim]
        sin = sin[position_ids].unsqueeze(1)  # [bs, 1, seq_len, dim]
        q_embed = (q * cos) + (rotate_half(q) * sin)
        k_embed = (k * cos) + (rotate_half(k) * sin)
        return q_embed, k_embed

    if output_attentions:
        return self._orig_forward(
            hidden_states, attention_mask, position_ids, past_key_value, output_attentions, use_cache
        )
    bsz, q_len, _ = hidden_states.size()

    if hasattr(self.config, "pretraining_tp") and self.config.pretraining_tp > 1:
        key_value_slicing = (self.num_key_value_heads * self.head_dim) // self.config.pretraining_tp
        query_slices = self.q_proj.weight.split((self.num_heads * self.head_dim) // self.config.pretraining_tp, dim=0)
        key_slices = self.k_proj.weight.split(key_value_slicing, dim=0)
        value_slices = self.v_proj.weight.split(key_value_slicing, dim=0)

        query_states = [F.linear(hidden_states, query_slices[i]) for i in range(self.config.pretraining_tp)]
        query_states = torch.cat(query_states, dim=-1)

        key_states = [F.linear(hidden_states, key_slices[i]) for i in range(self.config.pretraining_tp)]
        key_states = torch.cat(key_states, dim=-1)

        value_states = [F.linear(hidden_states, value_slices[i]) for i in range(self.config.pretraining_tp)]
        value_states = torch.cat(value_states, dim=-1)

    else:
        query_states = self.q_proj(hidden_states)
        key_states = self.k_proj(hidden_states)
        value_states = self.v_proj(hidden_states)

    query_states = query_states.view(bsz, q_len, self.num_heads, self.head_dim).transpose(1, 2)
    key_states = key_states.view(
        bsz, q_len, getattr(self, "num_key_value_heads", self.num_heads), self.head_dim
    ).transpose(1, 2)
    value_states = value_states.view(
        bsz, q_len, getattr(self, "num_key_value_heads", self.num_heads), self.head_dim
    ).transpose(1, 2)

    kv_seq_len = key_states.shape[-2]
    if past_key_value is not None:
        kv_seq_len += past_key_value[0].shape[-2]
    cos, sin = self.rotary_emb(value_states, seq_len=kv_seq_len)
    query_states, key_states = apply_rotary_pos_emb(query_states, key_states, cos, sin, position_ids)

    if past_key_value is not None:
        # reuse k, v, self_attention
        key_states = torch.cat([past_key_value[0], key_states], dim=2)
        value_states = torch.cat([past_key_value[1], value_states], dim=2)

    past_key_value = (key_states, value_states) if use_cache else None

    if hasattr(self, "num_key_value_groups"):
        # repeat k/v heads if n_kv_heads < n_heads
        key_states = repeat_kv(key_states, self.num_key_value_groups)
        value_states = repeat_kv(value_states, self.num_key_value_groups)

    attn_output = torch.nn.functional.scaled_dot_product_attention(
        query_states, key_states, value_states, attention_mask, scale=(1 / math.sqrt(self.head_dim))
    )
    attn_weights = None

    attn_output = attn_output.transpose(1, 2).contiguous()
    attn_output = attn_output.reshape(bsz, q_len, self.hidden_size)

    if hasattr(self.config, "pretraining_tp") and self.config.pretraining_tp > 1:
        attn_output = attn_output.split(self.hidden_size // self.config.pretraining_tp, dim=2)
        o_proj_slices = self.o_proj.weight.split(self.hidden_size // self.config.pretraining_tp, dim=1)
        attn_output = sum([F.linear(attn_output[i], o_proj_slices[i]) for i in range(self.config.pretraining_tp)])
    else:
        attn_output = self.o_proj(attn_output)

    return attn_output, attn_weights, past_key_value


class AquilaModelPatcher(DecoderModelPatcher):
    def __enter__(self):
        super().__enter__()
        for layer in self._model.model.layers:
            if is_torch_version(">=", "2.1.0"):
                orig_self_attn_fwd = layer.self_attn.forward
                layer.self_attn.forward = types.MethodType(_aquila_self_attn_sdpa_forward, layer.self_attn)
                layer.self_attn._orig_forward = orig_self_attn_fwd

    def __exit__(self, exc_type, exc_value, traceback):
        super().__exit__(exc_type, exc_value, traceback)
        for layer in self._model.model.layers:
            if hasattr(layer.self_attn, "_orig_forward"):
                layer.self_attn.forward = layer.self_attn._orig_forward


def _xverse_self_attn_sdpa_forward(
    self,
    hidden_states: torch.Tensor,
    attention_mask: Optional[torch.Tensor] = None,
    position_ids: Optional[torch.LongTensor] = None,
    past_key_value: Optional[Tuple[torch.Tensor]] = None,
    output_attentions: bool = False,
    use_cache: bool = False,
) -> Tuple[torch.Tensor, Optional[torch.Tensor], Optional[Tuple[torch.Tensor]]]:
    def rotate_half(x):
        """Rotates half the hidden dims of the input."""
        x1 = x[..., : x.shape[-1] // 2]
        x2 = x[..., x.shape[-1] // 2 :]
        return torch.cat((-x2, x1), dim=-1)

    def apply_rotary_pos_emb(q, k, cos, sin, position_ids):
        # The first two dimensions of cos and sin are always 1, so we can `squeeze` them.
        cos = cos.squeeze(1).squeeze(0)  # [seq_len, dim]
        sin = sin.squeeze(1).squeeze(0)  # [seq_len, dim]
        cos = cos[position_ids].unsqueeze(1)  # [bs, 1, seq_len, dim]
        sin = sin[position_ids].unsqueeze(1)  # [bs, 1, seq_len, dim]
        q_embed = (q * cos) + (rotate_half(q) * sin)
        k_embed = (k * cos) + (rotate_half(k) * sin)
        return q_embed, k_embed

    if output_attentions:
        return self._orig_forward(
            hidden_states, attention_mask, position_ids, past_key_value, output_attentions, use_cache
        )
    bsz, q_len, _ = hidden_states.size()

    query_states = self.q_proj(hidden_states).view(bsz, q_len, self.num_heads, self.head_dim).transpose(1, 2)
    key_states = self.k_proj(hidden_states).view(bsz, q_len, self.num_heads, self.head_dim).transpose(1, 2)
    value_states = self.v_proj(hidden_states).view(bsz, q_len, self.num_heads, self.head_dim).transpose(1, 2)

    kv_seq_len = key_states.shape[-2]
    if past_key_value is not None:
        kv_seq_len += past_key_value[0].shape[-2]
    cos, sin = self.rotary_emb(value_states, seq_len=kv_seq_len)
    query_states, key_states = apply_rotary_pos_emb(query_states, key_states, cos, sin, position_ids)
    # [bsz, nh, t, hd]

    if past_key_value is not None:
        # reuse k, v, self_attention
        key_states = torch.cat([past_key_value[0], key_states], dim=2)
        value_states = torch.cat([past_key_value[1], value_states], dim=2)

    past_key_value = (key_states, value_states) if use_cache else None

    attn_output = torch.nn.functional.scaled_dot_product_attention(
        query_states, key_states, value_states, attention_mask, scale=(1 / math.sqrt(self.head_dim))
    )
    attn_weights = None

    attn_output = attn_output.transpose(1, 2).contiguous()
    attn_output = attn_output.reshape(bsz, q_len, self.hidden_size)

    attn_output = self.o_proj(attn_output)

    return attn_output, attn_weights, past_key_value


def _internlm_self_attn_sdpa_forward(
    self,
    hidden_states: torch.Tensor,
    attention_mask: Optional[torch.Tensor] = None,
    position_ids: Optional[torch.LongTensor] = None,
    past_key_value: Optional[Tuple[torch.Tensor]] = None,
    output_attentions: bool = False,
    use_cache: bool = False,
) -> Tuple[torch.Tensor, Optional[torch.Tensor], Optional[Tuple[torch.Tensor]]]:
    def rotate_half(x):
        """Rotates half the hidden dims of the input."""
        x1 = x[..., : x.shape[-1] // 2]
        x2 = x[..., x.shape[-1] // 2 :]
        return torch.cat((-x2, x1), dim=-1)

    def apply_rotary_pos_emb(q, k, cos, sin, position_ids):
        cos = cos[position_ids].unsqueeze(1)
        sin = sin[position_ids].unsqueeze(1)
        q_embed = (q * cos) + (rotate_half(q) * sin)
        k_embed = (k * cos) + (rotate_half(k) * sin)
        return q_embed, k_embed

    if output_attentions:
        return self._orig_forward(
            hidden_states, attention_mask, position_ids, past_key_value, output_attentions, use_cache
        )

    bsz, q_len, _ = hidden_states.size()
    query_states = self.q_proj(hidden_states).view(bsz, q_len, self.num_heads, self.head_dim).transpose(1, 2)
    key_states = self.k_proj(hidden_states).view(bsz, q_len, self.num_heads, self.head_dim).transpose(1, 2)
    value_states = self.v_proj(hidden_states).view(bsz, q_len, self.num_heads, self.head_dim).transpose(1, 2)
    kv_seq_len = key_states.shape[-2]
    if past_key_value is not None:
        kv_seq_len += past_key_value[0].shape[-2]

    cos, sin = self.rotary_emb(value_states, seq_len=kv_seq_len)
    query_states, key_states = apply_rotary_pos_emb(query_states, key_states, cos, sin, position_ids)

    if past_key_value is not None:
        # reuse k, v, self_attention
        key_states = torch.cat([past_key_value[0], key_states], dim=2)
        value_states = torch.cat([past_key_value[1], value_states], dim=2)

    past_key_value = (key_states, value_states) if use_cache else None

    attn_output = torch.nn.functional.scaled_dot_product_attention(
        query_states, key_states, value_states, attention_mask, scale=(1 / math.sqrt(self.head_dim))
    )
    attn_weights = None

    attn_output = attn_output.transpose(1, 2)
    attn_output = attn_output.reshape(bsz, q_len, self.hidden_size)

    attn_output = self.o_proj(attn_output)
    return attn_output, attn_weights, past_key_value


class XverseModelPatcher(DecoderModelPatcher):
    def __enter__(self):
        super().__enter__()
        for layer in self._model.model.layers:
            if is_torch_version(">=", "2.1.0"):
                orig_self_attn_fwd = layer.self_attn.forward
                layer.self_attn.forward = types.MethodType(_xverse_self_attn_sdpa_forward, layer.self_attn)
                layer.self_attn._orig_forward = orig_self_attn_fwd

    def __exit__(self, exc_type, exc_value, traceback):
        super().__exit__(exc_type, exc_value, traceback)
        for layer in self._model.model.layers:
            if hasattr(layer.self_attn, "_orig_forward"):
                layer.self_attn.forward = layer.self_attn._orig_forward


class InternLMModelPatcher(DecoderModelPatcher):
    def __enter__(self):
        super().__enter__()
        for layer in self._model.model.layers:
            if is_torch_version(">=", "2.1.0"):
                orig_self_attn_fwd = layer.self_attn.forward
                layer.self_attn.forward = types.MethodType(_internlm_self_attn_sdpa_forward, layer.self_attn)
                layer.self_attn._orig_forward = orig_self_attn_fwd

    def __exit__(self, exc_type, exc_value, traceback):
        super().__exit__(exc_type, exc_value, traceback)
        for layer in self._model.model.layers:
            if hasattr(layer.self_attn, "_orig_forward"):
                layer.self_attn.forward = layer.self_attn._orig_forward


# Adapted from https://github.com/huggingface/optimum/blob/3adbe7c75e3c41c1a3b945cf085e74ece7f8e192/optimum/bettertransformer/models/attention.py#L234
def codegen_wrapped_scaled_dot_product(
    self,
    query: torch.Tensor,
    key: torch.Tensor,
    value: torch.Tensor,
    attention_mask: Optional[torch.Tensor] = None,
    head_mask: Optional[torch.Tensor] = None,
):
    batch_size = query.shape[0]
    mask_value = torch.finfo(value.dtype).min
    mask_value = torch.full([], mask_value, dtype=value.dtype)

    # in codegen the query and key are always in fp32 regardless of the dtype of the model
    # https://github.com/huggingface/transformers/blob/5b28b7833297adf65c5160a685425ddb1eee5ce2/src/transformers/models/codegen/modeling_codegen.py#L226
    query = query.to(value.dtype)
    key = key.to(value.dtype)

    dropout_p = self.dropout_prob_attn if self.training else 0.0
    if batch_size == 1 or self.training:
        if query.shape[2] > 1:
            # first step of the decoding
            sdpa_result = torch.nn.functional.scaled_dot_product_attention(
                query, key, value, attn_mask=None, dropout_p=dropout_p, is_causal=True
            )
        else:
            # in this case, which is the later decoding steps, the `causal_mask` in
            # https://github.com/huggingface/transformers/blob/ae54e3c3b18bac0832ad62ea9b896dfd52a09850/src/transformers/models/gpt2/modeling_gpt2.py#L195
            # is [True, ..., True] so actually not causal
            sdpa_result = torch.nn.functional.scaled_dot_product_attention(
                query, key, value, attn_mask=None, dropout_p=dropout_p, is_causal=False
            )
    else:
        query_length, key_length = query.size(-2), key.size(-2)

        # causal_mask is always [True, ..., True] otherwise, so executing this
        # is unnecessary
        if query_length > 1:
            if not is_transformers_version(">", "4.44.99"):
                causal_mask = self.causal_mask[:, :, key_length - query_length : key_length, :key_length].to(
                    torch.bool
                )

                causal_mask = torch.where(causal_mask, 0, mask_value)

                # torch.Tensor.expand does no memory copy
                causal_mask = causal_mask.expand(batch_size, -1, -1, -1)

                # we use torch.min to avoid having tensor(-inf)
                attention_mask = torch.min(causal_mask, attention_mask)
            else:
                attention_mask = attention_mask[:, :, :, : key.shape[-2]]

        sdpa_result = torch.nn.functional.scaled_dot_product_attention(
            query, key, value, attn_mask=attention_mask, dropout_p=dropout_p, is_causal=False
        )

    return sdpa_result, None


# copied from  https://github.com/huggingface/optimum/blob/2112e99122d7f23a1da1a9d263fef64301050ea7/optimum/bettertransformer/models/attention.py#L168
# for preserving backward compatibility between outdated codegen remote code and new transformers
def _codegen_wrapped_scaled_dot_product_legacy(
    self,
    query: torch.Tensor,
    key: torch.Tensor,
    value: torch.Tensor,
    attention_mask: Optional[torch.Tensor] = None,
    head_mask: Optional[torch.Tensor] = None,
):
    if head_mask is not None:
        raise ValueError("`head_mask` input argument is not supported")
    batch_size = query.shape[0]
    mask_value = torch.finfo(value.dtype).min
    mask_value = torch.full([], mask_value, dtype=value.dtype)

    if batch_size == 1 and attention_mask is not None and attention_mask[0, 0, -1, -1] < -1:
        raise ValueError("BetterTransformer does not support padding='max_length' with a batch size of 1.")

    # in codegen the query and key are always in fp32 regardless of the dtype of the model
    # https://github.com/huggingface/transformers/blob/5b28b7833297adf65c5160a685425ddb1eee5ce2/src/transformers/models/codegen/modeling_codegen.py#L226
    query = query.to(value.dtype)
    key = key.to(value.dtype)

    dropout_p = self.dropout_prob_attn if self.training else 0.0
    if batch_size == 1 or self.training:
        if query.shape[2] > 1:
            # first step of the decoding
            sdpa_result = torch.nn.functional.scaled_dot_product_attention(
                query, key, value, attn_mask=None, dropout_p=dropout_p, is_causal=True
            )
        else:
            # in this case, which is the later decoding steps, the `causal_mask`` in
            # https://github.com/huggingface/transformers/blob/ae54e3c3b18bac0832ad62ea9b896dfd52a09850/src/transformers/models/gpt2/modeling_gpt2.py#L195
            # is [True, ..., True] so actually not causal
            sdpa_result = torch.nn.functional.scaled_dot_product_attention(
                query, key, value, attn_mask=None, dropout_p=dropout_p, is_causal=False
            )
    else:
        query_length, key_length = query.size(-2), key.size(-2)

        # causal_mask is always [True, ..., True] otherwise, so executing this is unnecessary
        if query_length > 1:
            causal_mask = self.causal_mask[:, :, key_length - query_length : key_length, :key_length].to(torch.bool)

            causal_mask = torch.where(causal_mask, 0, mask_value)

            # torch.Tensor.expand does no memory copy
            causal_mask = causal_mask.expand(batch_size, -1, -1, -1)

            # we use torch.min to avoid having tensor(-inf)
            attention_mask = torch.min(causal_mask, attention_mask)

        sdpa_result = torch.nn.functional.scaled_dot_product_attention(
            query, key, value, attn_mask=attention_mask, dropout_p=dropout_p, is_causal=False
        )

    return sdpa_result, None


class CodeGenModelPatcher(DecoderModelPatcher):
    def __enter__(self):
        super().__enter__()
        attn_fn = codegen_wrapped_scaled_dot_product
        if is_torch_version(">=", "2.1.0") and is_transformers_version(">=", "4.45"):
            # in transformers 4.45 causal_mask const buffer was removed from the model
            # if it still exists, it means legacy remote code was loaded
            if hasattr(self._model.transformer.h[0].attn, "causal_mask"):
                attn_fn = _codegen_wrapped_scaled_dot_product_legacy

        for layer in self._model.transformer.h:
            if is_torch_version(">=", "2.1.0") and not self._model.config.output_attentions:
                orig_self_attn_fwd = layer.attn._attn
                layer.attn._attn = types.MethodType(attn_fn, layer.attn)
                layer.attn._orig_attn = orig_self_attn_fwd
        patch_update_causal_mask(self._model, "4.45.0", "transformer")

    def __exit__(self, exc_type, exc_value, traceback):
        super().__exit__(exc_type, exc_value, traceback)
        unpatch_update_causal_mask(self._model, "transformer")
        for layer in self._model.transformer.h:
            if hasattr(layer.attn, "_orig_attn"):
                layer.attn._attn = layer.attn._orig_attn


# Adapted from https://github.com/huggingface/transformers/blob/v4.40.2/src/transformers/models/dbrx/modeling_dbrx.py#L763
def _dbrx_experts_forward(
    self, x: torch.Tensor, weights: torch.Tensor, top_weights: torch.Tensor, top_experts: torch.LongTensor
):
    bsz, q_len, hidden_size = x.shape
    x = x.view(-1, hidden_size)
    out = torch.zeros_like(x)

    expert_mask = torch.nn.functional.one_hot(top_experts, num_classes=self.moe_num_experts).permute(2, 1, 0)
    # Chunk experts at once to avoid storing full parameter multiple times in autograd
    w1_chunked = self.mlp.w1.view(self.mlp.moe_num_experts, self.mlp.ffn_hidden_size, self.mlp.hidden_size).chunk(
        self.moe_num_experts, dim=0
    )
    v1_chunked = self.mlp.v1.view(self.mlp.moe_num_experts, self.mlp.ffn_hidden_size, self.mlp.hidden_size).chunk(
        self.moe_num_experts, dim=0
    )
    w2_chunked = self.mlp.w2.view(self.mlp.moe_num_experts, self.mlp.ffn_hidden_size, self.mlp.hidden_size).chunk(
        self.moe_num_experts, dim=0
    )
    w1_chunked = [w1.squeeze(dim=0) for w1 in w1_chunked]
    v1_chunked = [v1.squeeze(dim=0) for v1 in v1_chunked]
    w2_chunked = [w2.squeeze(dim=0) for w2 in w2_chunked]
    for expert_idx in range(0, self.moe_num_experts):
        topk_idx, token_idx = torch.where(expert_mask[expert_idx])

        # Difference with original: removal
        # if token_idx.shape[0] == 0:
        #     continue
        # loop interruption depends on input data and may affect torchscript tracing

        token_list = token_idx
        topk_list = topk_idx

        expert_tokens = x[None, token_list].reshape(-1, hidden_size)
        expert_out = (
            self.mlp(expert_tokens, w1_chunked[expert_idx], v1_chunked[expert_idx], w2_chunked[expert_idx])
            * top_weights[token_list, topk_list, None]
        )

        out.index_add_(0, token_idx, expert_out)

    out = out.reshape(bsz, q_len, hidden_size)
    return out


# Adapted from https://github.com/huggingface/transformers/blob/v4.40.2/src/transformers/models/dbrx/modeling_dbrx.py#L1228
def _dbrx_update_causal_mask_legacy(
    self, attention_mask: Optional[torch.Tensor], input_tensor: torch.Tensor, cache_position: torch.Tensor
) -> Optional[torch.Tensor]:
    from transformers.modeling_attn_mask_utils import AttentionMaskConverter

    if self.config._attn_implementation == "flash_attention_2":
        if attention_mask is not None and 0.0 in attention_mask:
            return attention_mask
        return None

    dtype, device = input_tensor.dtype, input_tensor.device
    # difference with original modeling
    # using minimum from dtype with larger bandwith (floa32) may lead to overflow
    # during execution on platforms with default lower precision (bfloat16, float16)
    min_dtype = torch.finfo(torch.float16).min
    sequence_length = input_tensor.shape[1]
    if hasattr(self.blocks[0].norm_attn_norm.attn, "past_key_value"):  # static cache
        target_length = self.config.max_position_embeddings
    else:  # dynamic cache
        target_length = (
            attention_mask.shape[-1] if isinstance(attention_mask, torch.Tensor) else cache_position[-1] + 1
        )
    # difference with original modeling
    # removed target_length = int(target_length).
    # Casting to int leads to constant folding during tracing that makes impossible to use model for sequence of different length
    causal_mask = torch.full((sequence_length, target_length), fill_value=1, dtype=dtype, device=device) * min_dtype
    if sequence_length != 1:
        causal_mask = torch.triu(causal_mask, diagonal=1)
    causal_mask *= torch.arange(target_length, device=device) > cache_position.reshape(-1, 1)
    causal_mask = causal_mask[None, None, :, :].expand(input_tensor.shape[0], 1, -1, -1)
    if attention_mask is not None:
        causal_mask = causal_mask.clone()  # copy to contiguous memory for in-place edit
        if attention_mask.dim() == 2:
            mask_length = attention_mask.shape[-1]
            padding_mask = causal_mask[:, :, :, :mask_length] + attention_mask[:, None, None, :]
            padding_mask = padding_mask == 0
            causal_mask[:, :, :, :mask_length] = causal_mask[:, :, :, :mask_length].masked_fill(
                padding_mask, min_dtype
            )
        elif attention_mask.dim() == 4:
            # backwards compatibility: we allow passing a 4D attention mask shorter than the input length with
            # cache. In that case, the 4D attention mask attends to the newest tokens only.
            if attention_mask.shape[-2] < cache_position[0] + sequence_length:
                offset = cache_position[0]
            else:
                offset = 0
            mask_shape = attention_mask.shape
            mask_slice = (attention_mask.eq(0.0)).to(dtype=dtype) * min_dtype
            causal_mask[
                : mask_shape[0], : mask_shape[1], offset : mask_shape[2] + offset, : mask_shape[3]
            ] = mask_slice

    if (
        self.config._attn_implementation == "sdpa"
        and attention_mask is not None
        and attention_mask.device.type == "cuda"
    ):
        # TODO: For dynamo, rather use a check on fullgraph=True once this is possible (https://github.com/pytorch/pytorch/pull/120400).
        is_tracing = (
            torch.jit.is_tracing()
            or isinstance(input_tensor, torch.fx.Proxy)
            or (hasattr(torch, "_dynamo") and torch._dynamo.is_compiling())
        )
        if not is_tracing and torch.any(attention_mask != 1):
            # Attend to all tokens in fully masked rows in the causal_mask, for example the relevant first rows when
            # using left padding. This is required by F.scaled_dot_product_attention memory-efficient attention path.
            # Details: https://github.com/pytorch/pytorch/issues/110213
            causal_mask = AttentionMaskConverter._unmask_unattended(causal_mask, min_dtype)

    return causal_mask


# adopted from https://github.com/huggingface/transformers/blob/1b3dba9417eebe16b7c206d1dfca6a4c7f11dbec/src/transformers/models/dbrx/modeling_dbrx.py#L1204
def _dbrx_update_causal_mask_latest(
    self,
    attention_mask: torch.Tensor,
    input_tensor: torch.Tensor,
    cache_position: torch.Tensor,
    past_key_values: "Cache",
    output_attentions: bool,
):
    from transformers.cache_utils import StaticCache
    from transformers.modeling_attn_mask_utils import AttentionMaskConverter

    # TODO: As of torch==2.2.0, the `attention_mask` passed to the model in `generate` is 2D and of dynamic length even when the static
    # KV cache is used. This is an issue for torch.compile which then recaptures cudagraphs at each decode steps due to the dynamic shapes.
    # (`recording cudagraph tree for symint key 13`, etc.), which is VERY slow. A workaround is `@torch.compiler.disable`, but this prevents using
    # `fullgraph=True`. See more context in https://github.com/huggingface/transformers/pull/29114

    if self.config._attn_implementation == "flash_attention_2":
        if attention_mask is not None and 0.0 in attention_mask:
            return attention_mask
        return None

    # For SDPA, when possible, we will rely on its `is_causal` argument instead of its `attn_mask` argument, in
    # order to dispatch on Flash Attention 2. This feature is not compatible with static cache, as SDPA will fail
    # to infer the attention mask.
    past_seen_tokens = past_key_values.get_seq_length() if past_key_values is not None else 0
    using_static_cache = isinstance(past_key_values, StaticCache)

    # When output attentions is True, sdpa implementation's forward method calls the eager implementation's forward
    if self.config._attn_implementation == "sdpa" and not using_static_cache and not output_attentions:
        if AttentionMaskConverter._ignore_causal_mask_sdpa(
            attention_mask,
            inputs_embeds=input_tensor,
            past_key_values_length=past_seen_tokens,
            is_training=self.training,
        ):
            return None

    dtype, device = input_tensor.dtype, input_tensor.device
    # difference with original modeling
    # using minimum from dtype with larger bandwith (floa32) may lead to overflow
    # during execution on platforms with default lower precision (bfloat16, float16)
    min_dtype = torch.finfo(torch.float16).min
    sequence_length = input_tensor.shape[1]
    if using_static_cache:
        target_length = past_key_values.get_max_length()
    else:
        target_length = (
            attention_mask.shape[-1]
            if isinstance(attention_mask, torch.Tensor)
            else past_seen_tokens + sequence_length + 1
        )

    if attention_mask is not None and attention_mask.dim() == 4:
        # in this case we assume that the mask comes already in inverted form and requires no inversion or slicing
        if attention_mask.max() != 0:
            raise ValueError("Custom 4D attention mask should be passed in inverted form with max==0`")
        causal_mask = attention_mask
    else:
        # difference with original modeling
        causal_mask = (
            torch.full((sequence_length, target_length), fill_value=1, dtype=dtype, device=device) * min_dtype
        )
        if sequence_length != 1:
            causal_mask = torch.triu(causal_mask, diagonal=1)
        causal_mask *= torch.arange(target_length, device=device) > cache_position.reshape(-1, 1)
        causal_mask = causal_mask[None, None, :, :].expand(input_tensor.shape[0], 1, -1, -1)
        if attention_mask is not None:
            causal_mask = causal_mask.clone()  # copy to contiguous memory for in-place edit
            mask_length = attention_mask.shape[-1]
            padding_mask = causal_mask[:, :, :, :mask_length] + attention_mask[:, None, None, :]
            padding_mask = padding_mask == 0
            causal_mask[:, :, :, :mask_length] = causal_mask[:, :, :, :mask_length].masked_fill(
                padding_mask, min_dtype
            )
    if (
        self.config._attn_implementation == "sdpa"
        and attention_mask is not None
        and attention_mask.device.type == "cuda"
        and not output_attentions
    ):
        # Attend to all tokens in fully masked rows in the causal_mask, for example the relevant first rows when
        # using left padding. This is required by F.scaled_dot_product_attention memory-efficient attention path.
        # Details: https://github.com/pytorch/pytorch/issues/110213
        causal_mask = AttentionMaskConverter._unmask_unattended(causal_mask, min_dtype)

    return causal_mask


if is_transformers_version(">", "4.40.2"):
    _dbrx_update_causal_mask = _dbrx_update_causal_mask_latest
else:
    _dbrx_update_causal_mask = _dbrx_update_causal_mask_legacy


class DBRXModelPatcher(DecoderModelPatcher):
    def __enter__(self):
        super().__enter__()
        # dbrx has some accuracy issues with bf16 with transformers >= 4.40
        # fill causal mask in slightly different way for avoid overflow on some platforms
        self._model.transformer._orig_update_causal_mask = self._model.transformer._update_causal_mask
        self._model.transformer._update_causal_mask = types.MethodType(
            _dbrx_update_causal_mask, self._model.transformer
        )

        # starting from transformers 4.41 issue also observable for calculation sin/cos for rotary_emb
        patch_rope_sin_cos = is_transformers_version(">=", "4.41.0")

        inv_freq = getattr(self._model.transformer.blocks[0].norm_attn_norm.attn.rotary_emb, "inv_freq")
        dim, base = None, None
        if inv_freq is None:
            dim = self._model.transformer.blocks[0].norm_attn_norm.attn.rotary_emb.dim
            base = self._model.transformer.blocks[0].norm_attn_norm.attn.rotary_emb.base
        max_positions = self._model.config.max_seq_len
        if patch_rope_sin_cos:
            embed_positions = create_sinusoidal_positions(max_positions, dim, base, inv_freq)

        for block in self._model.transformer.blocks:
            rotary_emb = block.norm_attn_norm.attn.rotary_emb
            # initialize inv_freq for torchscript tracing
            if rotary_emb.inv_freq is None:
                inv_freq = 1.0 / (
                    rotary_emb.base ** (torch.arange(0, rotary_emb.dim, 2, dtype=torch.int64).float() / rotary_emb.dim)
                )
                rotary_emb.inv_freq = inv_freq

            if patch_rope_sin_cos:
                rotary_emb.register_buffer("embed_positions", embed_positions)
                rotary_emb._orig_forward = rotary_emb.forward
                rotary_emb.forward = types.MethodType(llama_gemma_rotary_emb_forward, rotary_emb)

            # remove continue-operator from iteration loop over experts
            block.ffn.experts._orig_forward = block.ffn.experts.forward
            block.ffn.experts.forward = types.MethodType(_dbrx_experts_forward, block.ffn.experts)

    def __exit__(self, exc_type, exc_value, traceback):
        super().__exit__(exc_type, exc_value, traceback)
        self._model.transformer._update_causal_mask = self._model.transformer._orig_update_causal_mask
        for block in self._model.transformer.blocks:
            block.ffn.experts.forward = block.ffn.experts._orig_forward

            if hasattr(block.norm_attn_norm.attn.rotary_emb, "_orig_forward"):
                block.norm_attn_norm.attn.rotary_emb.forward = block.norm_attn_norm.attn.rotary_emb._orig_forward


# Adapted from https://github.com/huggingface/transformers/blob/v4.41.0/src/transformers/models/persimmon/modeling_persimmon.py#L264
def _persimmon_self_attn_sdpa_forward(
    self,
    hidden_states: torch.Tensor,
    attention_mask: Optional[torch.Tensor] = None,
    position_ids: Optional[torch.LongTensor] = None,
    past_key_value: Optional["Cache"] = None,
    output_attentions: bool = False,
    use_cache: bool = False,
    cache_position: Optional[torch.LongTensor] = None,
    position_embeddings: Optional[Tuple[torch.Tensor, torch.Tensor]] = None,
) -> Tuple[torch.Tensor, Optional[torch.Tensor], Optional[Tuple[torch.Tensor]]]:
    from transformers.models.persimmon.modeling_persimmon import apply_rotary_pos_emb

    if output_attentions:
        return self._orig_forward(
            hidden_states, attention_mask, position_ids, past_key_value, output_attentions, use_cache
        )

    bsz, q_len, _ = hidden_states.size()

    # [batch_size, seq_length, 3 x hidden_size]
    fused_qkv = self.query_key_value(hidden_states)

    # 3 x [batch_size, seq_length, num_heads, head_dim]
    (query_states, key_states, value_states) = self._split_heads(fused_qkv)

    if self.qk_layernorm:
        query_states = self.q_layernorm(query_states)
        key_states = self.k_layernorm(key_states)

    # [batch_size, num_heads, seq_length, head_dim] -> [batch_size, seq_length, num_heads, head_dim]
    query_states = query_states.transpose(1, 2)
    value_states = value_states.transpose(1, 2)
    key_states = key_states.transpose(1, 2)

    if is_transformers_version("<", "4.44.99"):
        kv_seq_len = key_states.shape[-2]
        if past_key_value is not None:
            if self.layer_idx is None:
                raise ValueError(
                    f"The cache structure has changed since version v4.36. If you are using {self.__class__.__name__} "
                    "for auto-regressive decoding with k/v caching, please make sure to initialize the attention class "
                    "with a layer index."
                )
            kv_seq_len += past_key_value.get_usable_length(kv_seq_len, self.layer_idx)
        cos, sin = self.rotary_emb(value_states, seq_len=kv_seq_len)
    else:
        if position_embeddings is None:
            log.warning(
                "The attention layers in this model are transitioning from computing the RoPE embeddings internally "
                "through `position_ids` (2D tensor with the indexes of the tokens), to using externally computed "
                "`position_embeddings` (Tuple of tensors, containing cos and sin). In v4.46 `position_ids` will be "
                "removed and `position_embeddings` will be mandatory."
            )
            cos, sin = self.rotary_emb(value_states, position_ids)
        else:
            cos, sin = position_embeddings

    if is_transformers_version("<", "4.44.99"):
        rotary_ndims = self.rotary_emb.dim
    else:
        rotary_ndims = self.rotary_ndims

    # Partial rotary embedding
    query_rot, query_pass = (
        query_states[..., :rotary_ndims],
        query_states[..., rotary_ndims:],
    )
    key_rot, key_pass = (
        key_states[..., :rotary_ndims],
        key_states[..., rotary_ndims:],
    )
    # [batch_size, seq_length, num_heads, head_dim // config.partial_rotary_factor]
    query_rot, key_rot = apply_rotary_pos_emb(query_rot, key_rot, cos, sin, position_ids)

    # [batch_size, seq_length, num_heads, head_dim]
    query_states = torch.cat((query_rot, query_pass), dim=-1)
    key_states = torch.cat((key_rot, key_pass), dim=-1)

    if past_key_value is not None:
        # Specific to RoPE models with partial rotation
        cache_kwargs = {
            "sin": sin,
            "cos": cos,
            "partial_rotation_size": rotary_ndims,
            "cache_position": cache_position,
        }
        key_states, value_states = past_key_value.update(key_states, value_states, self.layer_idx, cache_kwargs)

    causal_mask = attention_mask
    if attention_mask is not None:  # no matter the length, we just slice it
        causal_mask = attention_mask[:, :, :, : key_states.shape[-2]]

    attn_output = F.scaled_dot_product_attention(
        query_states,
        key_states,
        value_states,
        causal_mask,
        scale=1 / math.sqrt(self.head_dim),
        dropout_p=self.attention_dropout.p,
    )

    attn_output = attn_output.transpose(1, 2).contiguous()
    attn_output = attn_output.reshape(bsz, q_len, self.hidden_size)

    attn_output = self.dense(attn_output)

    return attn_output, None, past_key_value


class PersimmonModelPatcher(DecoderModelPatcher):
    def __enter__(self):
        super().__enter__()
        patch_update_causal_mask(self._model, "4.42.0")

        for layer in self._model.model.layers:
            if is_torch_version(">=", "2.1.0"):
                orig_self_attn_fwd = layer.self_attn.forward
                layer.self_attn.forward = types.MethodType(_persimmon_self_attn_sdpa_forward, layer.self_attn)
                layer.self_attn._orig_forward = orig_self_attn_fwd
            if is_transformers_version("<", "4.44.99"):
                _reinitialize_cos_sin_cached_fp32(layer.self_attn.rotary_emb)

    def __exit__(self, exc_type, exc_value, traceback):
        super().__exit__(exc_type, exc_value, traceback)
        unpatch_update_causal_mask(self._model)
        for layer in self._model.model.layers:
            if hasattr(layer.self_attn, "_orig_forward"):
                layer.self_attn.forward = layer.self_attn._orig_forward


def _jais_attn_forward(
    self,
    hidden_states: Optional[Tuple[torch.FloatTensor]],
    layer_past: Optional[Tuple[torch.Tensor]] = None,
    attention_mask: Optional[torch.FloatTensor] = None,
    head_mask: Optional[torch.FloatTensor] = None,
    encoder_hidden_states: Optional[torch.Tensor] = None,
    encoder_attention_mask: Optional[torch.FloatTensor] = None,
    use_cache: Optional[bool] = False,
    output_attentions: Optional[bool] = False,
    position_bias: Optional[torch.FloatTensor] = None,
) -> Tuple[Union[torch.Tensor, Tuple[torch.Tensor]], ...]:
    if encoder_hidden_states is not None:
        if not hasattr(self, "q_attn"):
            raise ValueError(
                "If class is used as cross attention, the weights `q_attn` have to be defined. "
                "Please make sure to instantiate class with `JAISAttention(..., is_cross_attention=True)`."
            )

        query = self.q_attn(hidden_states)
        key, value = self.c_attn(encoder_hidden_states).split(self.split_size, dim=2)
        attention_mask = encoder_attention_mask
    else:
        query, key, value = self.c_attn(hidden_states).split(self.split_size, dim=2)

    query = self._split_heads(query, self.num_heads, self.head_dim)
    key = self._split_heads(key, self.num_heads, self.head_dim)
    value = self._split_heads(value, self.num_heads, self.head_dim)

    if layer_past is not None:
        past_key, past_value = layer_past
        key = torch.cat((past_key, key), dim=-2)
        value = torch.cat((past_value, value), dim=-2)

    if use_cache is True:
        present = (key, value)
    else:
        present = None

    if self.reorder_and_upcast_attn:
        attn_output, attn_weights = self._upcast_and_reordered_attn(
            query, key, value, attention_mask, head_mask, position_bias
        )
    else:
        # Difference with original: override attn realization with sdpa if not output_attentions
        if not output_attentions:
            attn_output, attn_weights = self._attn(query, key, value, attention_mask, head_mask, position_bias)
        else:
            attn_output, attn_weights = self._orig_attn(query, key, value, attention_mask, head_mask, position_bias)

    attn_output = self._merge_heads(attn_output, self.num_heads, self.head_dim)
    attn_output = self.c_proj(attn_output)
    attn_output = self.resid_dropout(attn_output)

    outputs = (attn_output, present)
    if output_attentions:
        outputs += (attn_weights,)

    return outputs


def _jais_attn(self, query, key, value, attention_mask=None, head_mask=None, position_bias=None):
    scale = 1.0
    if self.scale_attn_weights:
        scale = 1 / self.head_dim**self.attn_scale_power

    # Layer-wise attention scaling
    if self.scale_attn_by_inverse_layer_idx:
        scale = scale / float(self.layer_idx + 1)

    query_length = query.size(-2)
    attention_mask_sdpa = torch.ones(
        (query.shape[0], query.shape[1], query.shape[2], key.shape[2]),
        dtype=query.dtype,
    )

    if not self.is_cross_attention:
        # if only "normal" attention layer implements causal mask
        query_length, key_length = query.size(-2), key.size(-2)
        causal_mask = self.bias[:, :, key_length - query_length : key_length, :key_length]
        mask_value = torch.finfo(torch.float16).min
        attention_mask_sdpa.masked_fill_(~causal_mask, mask_value)

    if attention_mask is not None:
        # Apply the attention mask
        attention_mask_sdpa = attention_mask_sdpa + attention_mask

    if position_bias is not None:
        attention_mask_sdpa += position_bias.type_as(attention_mask_sdpa).unsqueeze(0)

    # Mask heads if we want to
    if head_mask is not None:
        attention_mask_sdpa = attention_mask_sdpa * head_mask

    attn_output = F.scaled_dot_product_attention(
        query, key, value, attention_mask_sdpa, dropout_p=self.attn_dropout.p, scale=scale
    )

    return attn_output, None


class JaisModelPatcher(DecoderModelPatcher):
    def __enter__(self):
        super().__enter__()

        for layer in self._model.transformer.h:
            if is_torch_version(">=", "2.1.0"):
                orig_self_attn_fwd = layer.attn._attn
                layer.attn._attn = types.MethodType(_jais_attn, layer.attn)
                layer.attn._orig_attn = orig_self_attn_fwd
                layer.attn._orig_forward = layer.attn.forward
                layer.attn.forward = types.MethodType(_jais_attn_forward, layer.attn)

    def __exit__(self, exc_type, exc_value, traceback):
        super().__exit__(exc_type, exc_value, traceback)
        for layer in self._model.transformer.h:
            if hasattr(layer.attn, "_orig_attn"):
                layer.attn._attn = layer.attn._orig_attn
                layer.attn.forward = layer.attn._orig_forward


class UpdateCausalMaskModelPatcher(DecoderModelPatcher):
    def __enter__(self):
        super().__enter__()
        patch_update_causal_mask(self._model, "4.42.0")
        if hasattr(self._model.model.layers[0].self_attn, "rotary_emb") and hasattr(
            self._model.model.layers[0].self_attn.rotary_emb, "_set_cos_sin_cache"
        ):
            for layer in self._model.model.layers:
                _reinitialize_cos_sin_cached_fp32(layer.self_attn.rotary_emb)

    def __exit__(self, exc_type, exc_value, traceback):
        super().__exit__(exc_type, exc_value, traceback)
        unpatch_update_causal_mask(self._model)


class RotaryEmbPatcher(DecoderModelPatcher):
    def __enter__(self):
        super().__enter__()
        if is_transformers_version("<", "4.44.99"):
            for layer in self._model.model.layers:
                _reinitialize_cos_sin_cached_fp32(layer.self_attn.rotary_emb)


# Adapted from https://github.com/huggingface/transformers/blob/31f9a289a6207be6cae746e009d8e0db523be203/src/transformers/models/falcon/modeling_falcon.py#L1138
def _falcon_prepare_4d_causal_attention_mask_with_cache_position(
    attention_mask: torch.Tensor,
    sequence_length: int,
    target_length: int,
    dtype: torch.dtype,
    device: torch.device,
    cache_position: torch.Tensor,
    batch_size: int,
    **kwargs,
):
    if attention_mask is not None and attention_mask.dim() == 4:
        # In this case we assume that the mask comes already in inverted form and requires no inversion or slicing.
        causal_mask = attention_mask
    else:
        # different from original: allow to provide min_dtype as parameter
        min_dtype = torch.finfo(dtype).min if "min_dtype" not in kwargs else kwargs["min_dtype"]
        causal_mask = torch.full((sequence_length, target_length), fill_value=min_dtype, dtype=dtype, device=device)
        if sequence_length != 1:
            causal_mask = torch.triu(causal_mask, diagonal=1)
        causal_mask *= torch.arange(target_length, device=device) > cache_position.reshape(-1, 1)
        causal_mask = causal_mask[None, None, :, :].expand(batch_size, 1, -1, -1)
        if attention_mask is not None:
            causal_mask = causal_mask.clone()  # copy to contiguous memory for in-place edit
            mask_length = attention_mask.shape[-1]
            padding_mask = causal_mask[:, :, :, :mask_length] + attention_mask[:, None, None, :]
            padding_mask = padding_mask == 0
            causal_mask[:, :, :, :mask_length] = causal_mask[:, :, :, :mask_length].masked_fill(
                padding_mask, min_dtype
            )

    return causal_mask


def _falcon_update_causal_mask(
    self,
    attention_mask: torch.Tensor,
    input_tensor: torch.Tensor,
    cache_position: torch.Tensor,
    past_key_values: "Cache",
    output_attentions: bool,
    head_mask: torch.Tensor,
    alibi: torch.Tensor,
):
    # copied from  https://github.com/huggingface/transformers/blob/a30c865f991dfec9452cc64bd9a97bfbb96be036/src/transformers/models/falcon/modeling_falcon.py#L1130
    from transformers.cache_utils import StaticCache
    from transformers.modeling_attn_mask_utils import AttentionMaskConverter

    # TODO: As of torch==2.2.0, the `attention_mask` passed to the model in `generate` is 2D and of dynamic length even when the static
    # KV cache is used. This is an issue for torch.compile which then recaptures cudagraphs at each decode steps due to the dynamic shapes.
    # (`recording cudagraph tree for symint key 13`, etc.), which is VERY slow. A workaround is `@torch.compiler.disable`, but this prevents using
    # `fullgraph=True`. See more context in https://github.com/huggingface/transformers/pull/29114

    if self.config._attn_implementation == "flash_attention_2":
        if attention_mask is not None and 0.0 in attention_mask:
            return attention_mask
        return None

    # For SDPA, when possible, we will rely on its `is_causal` argument instead of its `attn_mask` argument, in
    # order to dispatch on Flash Attention 2. This feature is not compatible with static cache, as SDPA will fail
    # to infer the attention mask.
    past_seen_tokens = past_key_values.get_seq_length() if past_key_values is not None else 0
    using_static_cache = isinstance(past_key_values, StaticCache)

    # When output attentions is True, sdpa implementation's forward method calls the eager implementation's forward
    if (
        self.config._attn_implementation == "sdpa"
        and not using_static_cache
        and not output_attentions
        and head_mask is None
        and alibi is None
    ):
        if AttentionMaskConverter._ignore_causal_mask_sdpa(
            attention_mask,
            inputs_embeds=input_tensor,
            past_key_values_length=past_seen_tokens,
            is_training=self.training,
        ):
            return None

    dtype, device = input_tensor.dtype, input_tensor.device
    # difference from original, replace torch.finfo(dtype).min to float16 for prevent overflow for fp16/bf16 execution
    min_dtype = torch.finfo(torch.float16).min
    batch_size, sequence_length, _ = input_tensor.shape
    if using_static_cache:
        target_length = past_key_values.get_max_length()
    else:
        target_length = (
            attention_mask.shape[-1]
            if isinstance(attention_mask, torch.Tensor)
            else past_seen_tokens + sequence_length
        )

    # In case the provided `attention` mask is 2D, we generate a causal mask here (4D).
    causal_mask = _falcon_prepare_4d_causal_attention_mask_with_cache_position(
        attention_mask,
        sequence_length=sequence_length,
        target_length=target_length,
        dtype=dtype,
        device=device,
        min_dtype=min_dtype,
        cache_position=cache_position,
        batch_size=input_tensor.shape[0],
    )

    # We take care to integrate alibi bias in the causal_mask here
    if head_mask is None and alibi is not None:
        alibi = alibi.reshape(batch_size, -1, *alibi.shape[1:])
        causal_mask = torch.masked_fill(
            alibi / math.sqrt(self.config.hidden_size // self.num_heads),
            causal_mask < -1,
            min_dtype,
        )

    if (
        self.config._attn_implementation == "sdpa"
        and attention_mask is not None
        and attention_mask.device.type == "cuda"
        and not output_attentions
    ):
        # Attend to all tokens in fully masked rows in the causal_mask, for example the relevant first rows when
        # using left padding. This is required by F.scaled_dot_product_attention memory-efficient attention path.
        # Details: https://github.com/pytorch/pytorch/issues/110213
        causal_mask = AttentionMaskConverter._unmask_unattended(causal_mask, min_dtype)

    return causal_mask


class FalconModelPatcher(DecoderModelPatcher):
    def __enter__(self):
        super().__enter__()
        if is_transformers_version("<", "4.44.99"):
            for layer in self._model.transformer.h:
                _reinitialize_cos_sin_cached_fp32(layer.self_attention.rotary_emb)
        else:
            patch_update_causal_mask(self._model, "4.45.0", "transformer", _falcon_update_causal_mask)

    def __exit__(self, exc_type, exc_value, traceback):
        super().__exit__(exc_type, exc_value, traceback)
        unpatch_update_causal_mask(self._model, "transformer")


class GptNeoxModelPatcher(DecoderModelPatcher):
    def __enter__(self):
        super().__enter__()
        if is_transformers_version("<", "4.44.99"):
            for layer in self._model.gpt_neox.layers:
                _reinitialize_cos_sin_cached_fp32(layer.attention.rotary_emb)
        else:
            patch_update_causal_mask(self._model, "4.45.0", "gpt_neox")

    def __exit__(self, exc_type, exc_value, traceback):
        super().__exit__(exc_type, exc_value, traceback)
        unpatch_update_causal_mask(self._model, "gpt_neox")


# Adopted from https://github.com/huggingface/optimum/blob/v1.24.0/optimum/bettertransformer/models/attention.py#L96
def _gptj_attn(self, query, key, value, attention_mask=None, head_mask=None):
    if head_mask is not None:
        return self._orig_attn(query, key, value, attention_mask, head_mask)

    batch_size = query.shape[0]

    mask_value = torch.finfo(value.dtype).min
    mask_value = torch.full([], mask_value, dtype=value.dtype)

    # in gpt-neo-x and gpt-j the query and keys are always in fp32
    # thus we need to cast them to the value dtype
    if getattr(self, "downcast_qk", False):
        query = query.to(value.dtype)
        key = key.to(value.dtype)

    if batch_size == 1 and attention_mask is not None and attention_mask[0, 0, -1, -1] < -1:
        return self._orig_attn(query, key, value, attention_mask, head_mask)

    dropout_p = self.dropout_prob_attn if self.training else 0.0
    if batch_size == 1 or self.training:
        if query.shape[2] > 1:
            sdpa_result = torch.nn.functional.scaled_dot_product_attention(
                query, key, value, attn_mask=None, dropout_p=dropout_p, is_causal=True
            )
        else:
            sdpa_result = torch.nn.functional.scaled_dot_product_attention(
                query, key, value, attn_mask=None, dropout_p=dropout_p, is_causal=False
            )
    else:
        query_length, key_length = query.size(-2), key.size(-2)

        # causal_mask is always [True, ..., True] otherwise, so executing this
        # is unnecessary
        if query_length > 1:
            if not is_transformers_version(">=", "4.44.99"):
                causal_mask = self.bias[:, :, key_length - query_length : key_length, :key_length].to(torch.bool)

                causal_mask = torch.where(causal_mask, 0, mask_value)

                # torch.Tensor.expand does no memory copy
                causal_mask = causal_mask.expand(batch_size, -1, -1, -1)
                if attention_mask is not None:
                    attention_mask = causal_mask + attention_mask

            else:
                attention_mask = attention_mask[:, :, :, : key.shape[-2]]

        sdpa_result = torch.nn.functional.scaled_dot_product_attention(
            query, key, value, attn_mask=attention_mask, dropout_p=dropout_p, is_causal=False
        )

    # in gpt-neo-x and gpt-j the query and keys are always in fp32
    # thus we need to cast them to the value dtype
    if getattr(self, "downcast_qk", False):
        sdpa_result = sdpa_result.to(value.dtype)

    return sdpa_result, None


def gptj_attn_forward(
    self,
    hidden_states: torch.FloatTensor,
    layer_past: Optional[Tuple[torch.FloatTensor, torch.FloatTensor]] = None,
    attention_mask: Optional[torch.FloatTensor] = None,
    position_ids: Optional[torch.LongTensor] = None,
    head_mask: Optional[torch.FloatTensor] = None,
    use_cache: Optional[bool] = False,
    output_attentions: Optional[bool] = False,
    cache_position: Optional[torch.LongTensor] = None,
):
    if output_attentions:
        self._attn = self._orig_attn

    return self._orig_forward(
        hidden_states,
        layer_past,
        attention_mask,
        position_ids,
        head_mask,
        use_cache=use_cache,
        output_attentions=output_attentions,
        cache_position=cache_position,
    )


class GptJModelPatcher(DecoderModelPatcher):
    def __enter__(self):
        super().__enter__()
        patch_update_causal_mask(self._model, "4.45.0", "transformer")
        if is_transformers_version(">=", "4.49"):
            self._model.config._orig_attn_implementation = self._model.config._attn_implementation
            self._model.config._attn_implementation = "sdpa"
            for block in self._model.transformer.h:
                block.attn._orig_forward = block.attn.forward
                block.attn.forward = types.MethodType(gptj_attn_forward, block.attn)
                block.attn._orig_attn = block.attn._attn
                block.attn._attn = types.MethodType(_gptj_attn, block.attn)

    def __exit__(self, exc_type, exc_value, traceback):
        super().__exit__(exc_type, exc_value, traceback)
        unpatch_update_causal_mask(self._model, "transformer")
        if is_transformers_version(">=", "4.49"):
            self._model.config._attn_implementation = self._model.config._orig_attn_implementation
            for block in self._model.transformer.h:
                block.attn.forward = block.attn._orig_forward
                block.attn._attn = block.attn._orig_attn


class GptNeoxJapaneseModelPatcher(DecoderModelPatcher):
    def __enter__(self):
        super().__enter__()
        if is_transformers_version("<", "4.44.99"):
            for layer in self._model.gpt_neox_japanese.layers:
                _reinitialize_cos_sin_cached_fp32(layer.attention.rotary_emb)
        else:
            patch_update_causal_mask(self._model, "4.45.0", "gpt_neox_japanese")

    def __exit__(self, exc_type, exc_value, traceback):
        super().__exit__(exc_type, exc_value, traceback)
        unpatch_update_causal_mask(self._model, "gpt_neox_japanese")


# Adopted from https://github.com/huggingface/optimum/blob/main/optimum/bettertransformer/models/attention.py#L721
def _bloom_attn_forward(
    self,
    hidden_states: torch.Tensor,
    residual: torch.Tensor,
    alibi: torch.Tensor,
    attention_mask: torch.Tensor,
    layer_past=None,
    head_mask: Optional[torch.Tensor] = None,
    use_cache: bool = False,
    output_attentions: bool = False,
    cache_position: Optional[torch.LongTensor] = None,
):
    from transformers.models.bloom.modeling_bloom import dropout_add

    if head_mask is not None or output_attentions:
        return self._orig_forward(
            hidden_states,
            residual,
            alibi,
            attention_mask,
            layer_past=layer_past,
            head_mask=head_mask,
            use_cache=use_cache,
            output_attentions=output_attentions,
            cache_position=cache_position,
        )
    batch_size, q_length, _ = hidden_states.shape
    # [batch_size, seq_length, 3 x hidden_size]
    fused_qkv = self.query_key_value(hidden_states)
    # 3 x [batch_size, num_heads, seq_length, head_dim]
    query_layer, key_layer, value_layer = self._reshape(fused_qkv)

    if layer_past is not None:
        cache_kwargs = {"cache_position": cache_position}
        key_layer, value_layer = layer_past.update(key_layer, value_layer, self.layer_idx, cache_kwargs)

    alibi = alibi.reshape(batch_size, -1, *alibi.shape[1:])

    if attention_mask is not None:  # no matter the length, we just slice it
        kv_length = cache_position[-1] + 1  # cache position is 0-indexed while length should start from 1
        causal_mask = attention_mask[:, :, :, :kv_length]
        alibi = torch.masked_fill(alibi, causal_mask.bool(), torch.finfo(alibi.dtype).min)

    context_layer = torch.nn.functional.scaled_dot_product_attention(
        query_layer,
        key_layer,
        value_layer,
        attn_mask=alibi,
        dropout_p=self.dropout_prob_attn if self.training else 0.0,
    )

    # Transform [batch_size, num_heads, seq_length, head_dim] to [batch_size, seq_length, num_heads * head_dim]
    context_layer = context_layer.transpose(1, 2)
    context_layer = context_layer.reshape(batch_size, q_length, self.hidden_size)

    # aggregate results across tp ranks. See here: https://github.com/pytorch/pytorch/issues/76232
    if self.pretraining_tp > 1 and self.slow_but_exact:
        slices = self.hidden_size / self.pretraining_tp
        output_tensor = torch.zeros_like(context_layer)
        for i in range(self.pretraining_tp):
            output_tensor = output_tensor + F.linear(
                context_layer[:, :, int(i * slices) : int((i + 1) * slices)],
                self.dense.weight[:, int(i * slices) : int((i + 1) * slices)],
            )
    else:
        output_tensor = self.dense(context_layer)

    output_tensor = dropout_add(output_tensor, residual, self.hidden_dropout, self.training)

    outputs = (output_tensor, layer_past)

    return outputs


class BloomModelPatcher(DecoderModelPatcher):
    def __enter__(self):
        super().__enter__()
        if is_transformers_version(">=", "4.49.0"):
            self._model.config._orig_attn_implementation = self._model.config._attn_implementation
            self._model.config._attn_implementation = "sdpa"
            for block in self._model.transformer.h:
                block.self_attention._orig_forward = block.self_attention.forward
                block.self_attention.forward = types.MethodType(_bloom_attn_forward, block.self_attention)

    def __exit__(self, exc_type, exc_value, traceback):
        super().__exit__(exc_type, exc_value, traceback)
        if is_transformers_version(">=", "4.49.0"):
            self._model.config._attn_implementation = self._model.config._orig_attn_implementation
            for block in self._model.transformer.h:
                block.self_attention.forward = block.self_attention._orig_forward


def _gpt_neo_attn_forward(
    self,
    hidden_states,
    attention_mask=None,
    layer_past=None,
    head_mask=None,
    use_cache=False,
    output_attentions=False,
    cache_position=None,
):
    if output_attentions:
        self._attn = self._orig_attn

    return self._orig_forward(
        hidden_states,
        attention_mask=attention_mask,
        layer_past=layer_past,
        head_mask=head_mask,
        use_cache=use_cache,
        output_attentions=output_attentions,
        cache_position=cache_position,
    )


# Adopted from https://github.com/huggingface/optimum/blob/main/optimum/bettertransformer/models/attention.py#L185
def _gpt_neo_attn_sdpa(
    self,
    query: torch.Tensor,
    key: torch.Tensor,
    value: torch.Tensor,
    attention_mask: Optional[torch.Tensor] = None,
    head_mask: Optional[torch.Tensor] = None,
):
    batch_size = query.shape[0]

    mask_value = torch.finfo(torch.float16).min
    mask_value = torch.full([], mask_value, dtype=value.dtype)

    dropout_p = float(self.config.attention_dropout) if self.training else 0.0
    if (batch_size == 1 or self.training) and self.attention_type == "global":
        if query.shape[2] > 1:
            sdpa_result = torch.nn.functional.scaled_dot_product_attention(
                query, key, value, attn_mask=None, dropout_p=dropout_p, is_causal=True
            )
        else:
            sdpa_result = torch.nn.functional.scaled_dot_product_attention(
                query, key, value, attn_mask=None, dropout_p=dropout_p, is_causal=False, scale=1.0
            )
    else:
        query_length, key_length = query.size(-2), key.size(-2)

        causal_mask = self.bias[:, :, key_length - query_length : key_length, :key_length]

        causal_mask = torch.where(causal_mask, 0, mask_value)
        if batch_size > 1:
            # torch.Tensor.expand does no memory copy
            causal_mask = causal_mask.expand(batch_size, -1, -1, -1)

        if attention_mask is not None:
            attention_mask = causal_mask + attention_mask

        sdpa_result = torch.nn.functional.scaled_dot_product_attention(
            query, key, value, attn_mask=attention_mask, dropout_p=dropout_p, is_causal=False, scale=1.0
        )

    return sdpa_result, None


class GptNeoModelPatcher(DecoderModelPatcher):
    def __enter__(self):
        super().__enter__()
        if is_transformers_version(">=", "4.45.0") and is_torch_version(">=", "2.1.0"):
            self._model.config._orig_attn_implementation = self._model.config._attn_implementation
            self._model.config._attn_implementation = "sdpa"
            for layer in self._model.transformer.h:
                self_attn = layer.attn.attention
                self_attn._orig_attn = self_attn._attn
                self_attn._attn = types.MethodType(_gpt_neo_attn_sdpa, self_attn)
                self_attn._orig_forward = types.MethodType(_gpt_neo_attn_forward, self_attn)

    def __exit__(self, exc_type, exc_value, traceback):
        super().__exit__(exc_type, exc_value, traceback)
        if hasattr(self._model.config, "_orig_attn_implementation"):
            self._model.config._attn_implementation = self._model.config._orig_attn_implementation
            for layer in self._model.transformer.h:
                for layer in self._model.transformer.h:
                    layer.attn.attention.forward = layer.attn.attention._orig_forward
                    layer.attn.attention._attn = layer.attn.attention._orig_attn


class Gemma2ModelPatcher(LlamaModelPatcher):
    def __init__(
        self,
        config: "OnnxConfig",
        model: Union["PreTrainedModel", "TFPreTrainedModel"],
        model_kwargs: Optional[Dict[str, Any]] = None,
    ):
        super().__init__(config, model, model_kwargs)

        @functools.wraps(self.orig_forward)
        def patched_forward(*args, **kwargs):
            from transformers.cache_utils import DynamicCache

            signature = inspect.signature(self.orig_forward)
            args, kwargs = override_arguments(args, kwargs, signature, model_kwargs=self.model_kwargs)
            return_legacy_cache = False
            pkv_in_args = False
            legacy_pkv = None
            if "past_key_values" in kwargs:
                legacy_pkv = kwargs.pop("past_key_values", None)
            sign_names = list(signature.parameters.keys())
            pkv_argument_index = sign_names.index("past_key_values")
            cache_position_index = sign_names.index("cache_position") if "cache_position" in sign_names else -1
            input_ids_index = sign_names.index("input_ids" if "input_ids" in sign_names else "inputs_embeds")
            if legacy_pkv is None and len(args) > pkv_argument_index:
                legacy_pkv = args[pkv_argument_index]
                pkv_in_args = True
            if legacy_pkv is not None:
                pkv = DynamicCache.from_legacy_cache(legacy_pkv)
                return_legacy_cache = True
                if not pkv_in_args:
                    kwargs["past_key_values"] = pkv
                else:
                    args[pkv_argument_index] = pkv

            if (
                return_legacy_cache
                and cache_position_index != -1
                and (cache_position_index > len(args) and "cache_position" not in kwargs)
            ):
                past_seen_tokens = legacy_pkv[0][0].shape[-2]
                input_ids = args[input_ids_index] if "input_ids" not in kwargs else kwargs["input_ids"]
                cache_position = torch.arange(
                    past_seen_tokens, past_seen_tokens + input_ids.shape[1], device=input_ids.device
                )
                kwargs["cache_position"] = cache_position

            outputs = self.orig_forward(*args, **kwargs)
            if return_legacy_cache:
                outputs.past_key_values = outputs.past_key_values.to_legacy_cache()

            return outputs

        self.patched_forward = patched_forward


def _decilm_attn_forward(
    self,
    hidden_states: torch.Tensor,
    attention_mask: Optional[torch.Tensor] = None,
    position_ids: Optional[torch.LongTensor] = None,
    past_key_value: Optional[Tuple[torch.Tensor]] = None,
    output_attentions: bool = False,
    use_cache: bool = False,
    **kwargs,
) -> Tuple[torch.Tensor, Optional[torch.Tensor], Optional[Tuple[torch.Tensor]]]:
    # decilm contains bug in attention calculation for case if past key values is not None
    def rotate_half(x):
        """Rotates half the hidden dims of the input."""
        x1 = x[..., : x.shape[-1] // 2]
        x2 = x[..., x.shape[-1] // 2 :]
        return torch.cat((-x2, x1), dim=-1)

    def apply_rotary_pos_emb(q, k, cos, sin, position_ids, unsqueeze_dim=1):
        """Applies Rotary Position Embedding to the query and key tensors.

        Args:
            q (`torch.Tensor`): The query tensor.
            k (`torch.Tensor`): The key tensor.
            cos (`torch.Tensor`): The cosine part of the rotary embedding.
            sin (`torch.Tensor`): The sine part of the rotary embedding.
            position_ids (`torch.Tensor`):
                The position indices of the tokens corresponding to the query and key tensors. For example, this can be
                used to pass offsetted position ids when working with a KV-cache.
            unsqueeze_dim (`int`, *optional*, defaults to 1):
                The 'unsqueeze_dim' argument specifies the dimension along which to unsqueeze cos[position_ids] and
                sin[position_ids] so that they can be properly broadcasted to the dimensions of q and k. For example, note
                that cos[position_ids] and sin[position_ids] have the shape [batch_size, seq_len, head_dim]. Then, if q and
                k have the shape [batch_size, heads, seq_len, head_dim], then setting unsqueeze_dim=1 makes
                cos[position_ids] and sin[position_ids] broadcastable to the shapes of q and k. Similarly, if q and k have
                the shape [batch_size, seq_len, heads, head_dim], then set unsqueeze_dim=2.
        Returns:
            `tuple(torch.Tensor)` comprising of the query and key tensors rotated using the Rotary Position Embedding.
        """
        cos = cos[position_ids].unsqueeze(unsqueeze_dim)
        sin = sin[position_ids].unsqueeze(unsqueeze_dim)
        q_embed = (q * cos) + (rotate_half(q) * sin)
        k_embed = (k * cos) + (rotate_half(k) * sin)
        return q_embed, k_embed

    def repeat_kv(hidden_states: torch.Tensor, n_rep: int) -> torch.Tensor:
        """
        This is the equivalent of torch.repeat_interleave(x, dim=1, repeats=n_rep). The hidden states go from (batch,
        num_key_value_heads, seqlen, head_dim) to (batch, num_attention_heads, seqlen, head_dim)
        """
        batch, num_key_value_heads, slen, head_dim = hidden_states.shape
        if n_rep == 1:
            return hidden_states
        hidden_states = hidden_states[:, :, None, :, :].expand(batch, num_key_value_heads, n_rep, slen, head_dim)
        return hidden_states.reshape(batch, num_key_value_heads * n_rep, slen, head_dim)

    bsz, q_len, _ = hidden_states.size()
    if self.pretraining_tp > 1:
        key_value_slicing = (self.num_key_value_heads * self.head_dim) // self.pretraining_tp
        query_slices = self.q_proj.weight.split((self.num_heads * self.head_dim) // self.pretraining_tp, dim=0)
        key_slices = self.k_proj.weight.split(key_value_slicing, dim=0)
        value_slices = self.v_proj.weight.split(key_value_slicing, dim=0)

        query_states = [F.linear(hidden_states, query_slices[i]) for i in range(self.pretraining_tp)]
        query_states = torch.cat(query_states, dim=-1)

        key_states = [F.linear(hidden_states, key_slices[i]) for i in range(self.pretraining_tp)]
        key_states = torch.cat(key_states, dim=-1)

        value_states = [F.linear(hidden_states, value_slices[i]) for i in range(self.pretraining_tp)]
        value_states = torch.cat(value_states, dim=-1)

    else:
        query_states = self.q_proj(hidden_states)
        key_states = self.k_proj(hidden_states)
        value_states = self.v_proj(hidden_states)

    query_states = query_states.view(bsz, q_len, self.num_heads, self.head_dim).transpose(1, 2)
    key_states = key_states.view(bsz, q_len, self.num_key_value_heads, self.head_dim).transpose(1, 2)
    value_states = value_states.view(bsz, q_len, self.num_key_value_heads, self.head_dim).transpose(1, 2)

    kv_seq_len = key_states.shape[-2]
    if past_key_value is not None:
        kv_seq_len += past_key_value[0].shape[-2]
    cos, sin = self.rotary_emb(value_states, seq_len=kv_seq_len)

    query_states, key_states = apply_rotary_pos_emb(query_states, key_states, cos, sin, position_ids)

    if past_key_value is not None:
        # reuse k, v, self_attention
        key_states = torch.cat([past_key_value[0], key_states], dim=2)
        value_states = torch.cat([past_key_value[1], value_states], dim=2)

    past_key_value = (key_states, value_states) if use_cache else None

    # repeat k/v heads if n_kv_heads < n_heads
    key_states = repeat_kv(key_states, self.num_key_value_groups)
    value_states = repeat_kv(value_states, self.num_key_value_groups)
    attn_output = F.scaled_dot_product_attention(
        query_states, key_states, value_states, is_causal=attention_mask is None, attn_mask=attention_mask
    )

    # modified, in original implementation .transpose(1, 2) missed
    attn_output = attn_output.transpose(1, 2).contiguous().view(bsz, q_len, self.hidden_size)

    if self.pretraining_tp > 1:
        attn_output = attn_output.split(self.hidden_size // self.pretraining_tp, dim=2)
        o_proj_slices = self.o_proj.weight.split(self.hidden_size // self.pretraining_tp, dim=1)
        attn_output = sum([F.linear(attn_output[i], o_proj_slices[i]) for i in range(self.pretraining_tp)])
    else:
        attn_output = self.o_proj(attn_output)

    attn_weights = None

    return attn_output, attn_weights, past_key_value


class DeciLMModelPatcher(DecoderModelPatcher):
    def __enter__(self):
        super().__enter__()

        for layer in self._model.model.layers:
            layer.self_attn._orig_forward = layer.self_attn.forward
            layer.self_attn.forward = types.MethodType(_decilm_attn_forward, layer.self_attn)

    def __exit__(self, exc_type, exc_value, traceback):
        super().__exit__(exc_type, exc_value, traceback)

        for layer in self._model.model.layers:
            layer.self_attn.forward = layer.self_attn._orig_forward


class IBertModelPatcher(ModelPatcher):
    def __init__(
        self,
        config: "OnnxConfig",
        model: Union["PreTrainedModel", "TFPreTrainedModel"],
        model_kwargs: Dict[str, Any],
    ):
        super().__init__(config, model, model_kwargs)

        if getattr(self._model, "ibert"):
            embeddings = self._model.ibert.embeddings
        else:
            embeddings = self._model.embeddings
        # model has first inference buffers initialization, it may breaks tracing
        if getattr(embeddings.LayerNorm, "dim_sqrt") is None:
            self._model(torch.ones([1, 1], dtype=torch.long))


class InternVLChatImageEmbeddingModelPatcher(ModelPatcher):
    def __init__(
        self,
        config: "OnnxConfig",
        model: Union["PreTrainedModel", "TFPreTrainedModel"],
        model_kwargs: Dict[str, Any],
    ):
        model.__orig_forward = model.forward
        model.forward = model.extract_feature

        if model.vision_model.encoder.layers[0].attn.use_flash_attn:
            for layer in model.vision_model.encoder.layers:
                layer.attn._orig_use_flash_attn = layer.attn.use_flash_attn
                layer.attn.use_flash_attn = False

        super().__init__(config, model, model_kwargs)

    def __exit__(self, exc_type, exc_value, traceback):
        super().__exit__(exc_type, exc_value, traceback)
        self._model.forward = self._model.__orig_forward
        if hasattr(self._model.vision_model.encoder.layers[0].attn, "_orig_use_flash_attn"):
            for layer in self._model.vision_model.encoder.layers:
                layer.attn.use_flash_attn = layer.attn._orig_use_flash_attn


class InternVL2ChatLangModelPatcher(DecoderModelPatcher):
    def __init__(
        self, config: "OnnxConfig", model: Union["PreTrainedModel", "TFPreTrainedModel"], model_kwargs: Dict[str, Any]
    ):
        model_type = model.config.model_type
        patcher_for_model_type = {
            "llama": LlamaModelPatcher,
            "qwen2": UpdateCausalMaskModelPatcher,
            "phi3": Phi3ModelPatcher,
            "internlm2": InternLM2Patcher,
        }
        self._internal_patcher = None
        self._patched_forward = None
        internal_patcher_cls = patcher_for_model_type.get(model_type)
        if internal_patcher_cls is not None:
            self._internal_patcher = internal_patcher_cls(config, model, model_kwargs)
            self._patched_forward = self._internal_patcher.patched_forward
        super().__init__(config, model, model_kwargs)

    @property
    def patched_forward(self):
        if self._internal_patcher is not None:
            return self._internal_patcher.patched_forward
        return self._patched_forward

    @patched_forward.setter
    def patched_forward(self, fn):
        self._patched_forward = fn
        if self._internal_patcher is not None:
            self._internal_patcher.patched_forward = fn

    def __enter__(self):
        if is_torch_version(">=", "2.1.0"):
            if (
                self._model.config.model_type in ["qwen2", "llama"]
                and self._model.config._attn_implementation != "sdpa"
            ):
                self._model.config._orig_attn_implementation = self._model.config._attn_implementation
                self._model.config._attn_implementation = "sdpa"
                if self._model.config.model_type == "qwen2" and is_transformers_version("<", "4.48"):
                    from transformers.models.qwen2.modeling_qwen2 import QWEN2_ATTENTION_CLASSES

                    sdpa_attn = QWEN2_ATTENTION_CLASSES["sdpa"]

                    for layer in self._model.model.layers:
                        layer.self_attn._orig_forward = layer.self_attn.forward
                        layer.self_attn.forward = types.MethodType(sdpa_attn.forward, layer.self_attn)

                if self._model.config.model_type == "llama" and is_transformers_version("<", "4.47"):
                    from transformers.models.llama.modeling_llama import LLAMA_ATTENTION_CLASSES

                    sdpa_attn = LLAMA_ATTENTION_CLASSES["sdpa"]
                    for layer in self._model.model.layers:
                        layer.self_attn._orig_forward = layer.self_attn.forward
                        layer.self_attn.forward = types.MethodType(sdpa_attn.forward, layer.self_attn)

        if self._internal_patcher is not None:
            return self._internal_patcher.__enter__()
        return super().__enter__()

    def __exit__(self, exc_type, exc_value, traceback):
        if self._internal_patcher:
            self._internal_patcher.__exit__(exc_type, exc_value, traceback)
        else:
            super().__exit__(exc_type, exc_value, traceback)

        if hasattr(self._model.config, "_orig_attn_implementation"):
            self._model.config._attn_implementation = self._model.config._orig_attn_implementation
            for layer in self._model.model.layers:
                if hasattr(layer.self_attn, "_orig_forward"):
                    layer.self_attn.forward = layer.self_attn._orig_forward


def llava_vision_embed_forward(self, pixel_values):
    # copied from https://github.com/huggingface/transformers/blob/v4.44.2/src/transformers/models/llava/modeling_llava.py#L428-L441
    # these changes does not bring any difference from original, it only packs model subcomponent inference together
    # that allow us avoid memory overheads and their inference results handling on code-level
    image_outputs = self.vision_tower(pixel_values, output_hidden_states=True)
    # this is not memory efficient at all (output_hidden_states=True) will save all the hidden stated.
    selected_image_feature = image_outputs.hidden_states[self.config.vision_feature_layer]

    if self.config.vision_feature_select_strategy == "default":
        selected_image_feature = selected_image_feature[:, 1:]
    elif self.config.vision_feature_select_strategy == "full":
        selected_image_feature = selected_image_feature
    else:
        raise ValueError(f"Unexpected select feature strategy: {self.config.vision_feature_select_strategy}")

    image_features = self.multi_modal_projector(selected_image_feature)
    return image_features


def llava_next_video_vision_embed_forward(self, pixel_values):
    # copied from https://github.com/huggingface/transformers/blob/v4.49.0/src/transformers/models/llava_next_video/modeling_llava_next_video.py#L519
    # these changes does not bring any difference from original, it only packs model subcomponent inference together
    # that allow us avoid memory overheads and their inference results handling on code-level
    image_features = self.vision_tower(pixel_values, output_hidden_states=True)
    vision_feature_layer = self.config.vision_feature_layer
    if isinstance(vision_feature_layer, int):
        selected_image_feature = image_features.hidden_states[vision_feature_layer]
    else:
        hs_pool = [image_features.hidden_states[layer_idx] for layer_idx in vision_feature_layer]
        selected_image_feature = torch.cat(hs_pool, dim=-1)

    if self.config.vision_feature_select_strategy == "default":
        selected_image_feature = selected_image_feature[:, 1:]
    elif self.config.vision_feature_select_strategy == "full":
        selected_image_feature = selected_image_feature
    else:
        raise ValueError(f"Unexpected select feature strategy: {self.config.vision_feature_select_strategy}")
    return selected_image_feature


class LlavaImageEmbeddingModelPatcher(ModelPatcher):
    def __init__(
        self,
        config: "OnnxConfig",
        model: Union["PreTrainedModel", "TFPreTrainedModel"],
        model_kwargs: Dict[str, Any],
    ):
        model.__orig_forward = model.forward
        model.forward = types.MethodType(llava_vision_embed_forward, model)

        super().__init__(config, model, model_kwargs)

    def __exit__(self, exc_type, exc_value, traceback):
        super().__exit__(exc_type, exc_value, traceback)
        self._model.forward = self._model.__orig_forward


class LlavaNextVideoImageEmbeddingModelPatcher(ModelPatcher):
    def __init__(
        self,
        config: "OnnxConfig",
        model: Union["PreTrainedModel", "TFPreTrainedModel"],
        model_kwargs: Dict[str, Any],
    ):
        model.__orig_forward = model.forward
        model.forward = types.MethodType(llava_next_video_vision_embed_forward, model)

        super().__init__(config, model, model_kwargs)

    def __exit__(self, exc_type, exc_value, traceback):
        super().__exit__(exc_type, exc_value, traceback)
        self._model.forward = self._model.__orig_forward


def _embednb_forward(self, ids: torch.Tensor) -> torch.Tensor:
    def rope(pos: torch.Tensor, dim: int, theta: int) -> torch.Tensor:
        assert dim % 2 == 0, "The dimension must be even."

        scale = torch.arange(0, dim, 2, dtype=torch.float32, device=pos.device) / dim
        omega = 1.0 / (theta**scale)

        batch_size, seq_length = pos.shape
        out = pos.unsqueeze(-1) * omega.unsqueeze(0).unsqueeze(0)
        cos_out = torch.cos(out)
        sin_out = torch.sin(out)

        stacked_out = torch.stack([cos_out, -sin_out, sin_out, cos_out], dim=-1)
        out = stacked_out.view(batch_size, -1, dim // 2, 2, 2)
        return out.float()

    n_axes = ids.shape[-1]
    emb = torch.cat(
        [rope(ids[..., i], self.axes_dim[i], self.theta) for i in range(n_axes)],
        dim=-3,
    )
    return emb.unsqueeze(1)


class FluxTransfromerModelPatcher(ModelPatcher):
    def __enter__(self):
        super().__enter__()
        if is_diffusers_version("<", "0.31.0"):
            self._model.pos_embed._orig_forward = self._model.pos_embed.forward
            self._model.pos_embed.forward = types.MethodType(_embednb_forward, self._model.pos_embed)

    def __exit__(self, exc_type, exc_value, traceback):
        super().__exit__(exc_type, exc_value, traceback)
        if hasattr(self._model.pos_embed, "_orig_forward"):
            self._model.pos_embed.forward = self._model.pos_embed._orig_forward


def _minicpmv_resampler_forward(self, image_feature, pos_embed, key_padding_mask):
    bs = image_feature.shape[0]
    image_feature = self.kv_proj(image_feature)  # B * L * D
    image_feature = self.ln_kv(image_feature).permute(1, 0, 2)  # L * B * D

    q = self.ln_q(self.query)  # Q * D

    q_bs = q.unsqueeze(1).repeat(1, bs, 1)

    out = self.attn(q_bs, image_feature + pos_embed, image_feature, key_padding_mask=key_padding_mask)[
        0
    ]  # Q * B * D  # L * B * D +  L * B * D
    #  out: Q * B * D
    x = out.permute(1, 0, 2)  # B * Q * D

    x = self.ln_post(x)
    x = x @ self.proj
    return x


def _minicpmv_siglip_vis_embed_forward(
    self,
    pixel_values: torch.FloatTensor,
    patch_attention_mask: torch.BoolTensor,
    tgt_sizes: Optional[torch.IntTensor] = None,
    position_ids: Optional[torch.FloatTensor] = None,
) -> torch.Tensor:
    patch_embeds = self.patch_embedding(pixel_values)
    embeddings = patch_embeds.flatten(2).transpose(1, 2)

    if position_ids is None:
        batch_size = pixel_values.size(0)
        max_im_h, max_im_w = pixel_values.size(2), pixel_values.size(3)
        max_nb_patches_h, max_nb_patches_w = max_im_h // self.patch_size, max_im_w // self.patch_size
        boundaries = torch.arange(1 / self.num_patches_per_side, 1.0, 1 / self.num_patches_per_side)
        position_ids = torch.full(
            size=(
                batch_size,
                max_nb_patches_h * max_nb_patches_w,
            ),
            fill_value=0,
        )

        for batch_idx, p_attn_mask in enumerate(patch_attention_mask):
            if tgt_sizes is not None:
                nb_patches_h = tgt_sizes[batch_idx][0]
                nb_patches_w = tgt_sizes[batch_idx][1]
            else:
                nb_patches_h = p_attn_mask[:, 0].sum()
                nb_patches_w = p_attn_mask[0].sum()

            fractional_coords_h = torch.arange(0, 1 - 1e-6, 1 / nb_patches_h)
            fractional_coords_w = torch.arange(0, 1 - 1e-6, 1 / nb_patches_w)

            bucket_coords_h = torch.bucketize(fractional_coords_h, boundaries, right=True)
            bucket_coords_w = torch.bucketize(fractional_coords_w, boundaries, right=True)

            pos_ids = (bucket_coords_h[:, None] * self.num_patches_per_side + bucket_coords_w).flatten()
            position_ids[batch_idx][p_attn_mask.view(-1).cpu()] = pos_ids

    position_ids = position_ids.to(self.position_embedding.weight.device)

    embeddings = embeddings + self.position_embedding(position_ids)
    return embeddings


def _minicpmv_siglip_attn_forward(
    self,
    hidden_states: torch.Tensor,
    attention_mask: Optional[torch.Tensor] = None,
    output_attentions: Optional[bool] = False,
) -> Tuple[torch.Tensor, Optional[torch.Tensor], Optional[Tuple[torch.Tensor]]]:
    """Input shape: Batch x Time x Channel"""

    batch_size, q_len, _ = hidden_states.size()

    query_states = self.q_proj(hidden_states)
    key_states = self.k_proj(hidden_states)
    value_states = self.v_proj(hidden_states)

    query_states = query_states.view(batch_size, q_len, self.num_heads, self.head_dim).transpose(1, 2)
    key_states = key_states.view(batch_size, q_len, self.num_heads, self.head_dim).transpose(1, 2)
    value_states = value_states.view(batch_size, q_len, self.num_heads, self.head_dim).transpose(1, 2)

    attn_output = torch.nn.functional.scaled_dot_product_attention(
        query_states, key_states, value_states, attention_mask, is_causal=attention_mask is None
    )

    attn_output = attn_output.transpose(1, 2).contiguous()
    attn_output = attn_output.reshape(batch_size, q_len, self.embed_dim)

    attn_output = self.out_proj(attn_output)

    return attn_output, None


def _minicpmv_siglip_transformer_forward(
    self,
    pixel_values,
    patch_attention_mask: Optional[torch.BoolTensor] = None,
    tgt_sizes: Optional[torch.IntTensor] = None,
    position_ids: Optional[torch.FloatTensor] = None,
    output_attentions: Optional[bool] = None,
    output_hidden_states: Optional[bool] = None,
    return_dict: Optional[bool] = None,
) -> Union[Tuple, BaseModelOutputWithPooling]:
    from transformers.modeling_attn_mask_utils import _prepare_4d_attention_mask

    output_attentions = output_attentions if output_attentions is not None else self.config.output_attentions
    output_hidden_states = (
        output_hidden_states if output_hidden_states is not None else self.config.output_hidden_states
    )
    return_dict = return_dict if return_dict is not None else self.config.use_return_dict

    batch_size = pixel_values.size(0)
    if patch_attention_mask is None:
        patch_attention_mask = torch.ones(
            size=(
                batch_size,
                pixel_values.size(2) // self.config.patch_size,
                pixel_values.size(3) // self.config.patch_size,
            ),
            dtype=torch.bool,
            device=pixel_values.device,
        )

    hidden_states = self.embeddings(
        pixel_values=pixel_values,
        patch_attention_mask=patch_attention_mask,
        tgt_sizes=tgt_sizes,
        position_ids=position_ids,
    )

    patch_attention_mask = patch_attention_mask.view(batch_size, -1)
    attention_mask = (
        _prepare_4d_attention_mask(patch_attention_mask, hidden_states.dtype)
        if not self._use_flash_attention_2
        else patch_attention_mask
    )

    encoder_outputs = self.encoder(
        inputs_embeds=hidden_states,
        attention_mask=attention_mask,
        output_attentions=output_attentions,
        output_hidden_states=output_hidden_states,
        return_dict=return_dict,
    )

    last_hidden_state = encoder_outputs[0]
    last_hidden_state = self.post_layernorm(last_hidden_state)

    if not return_dict:
        return (last_hidden_state, None) + encoder_outputs[1:]

    return BaseModelOutputWithPooling(
        last_hidden_state=last_hidden_state,
        pooler_output=None,
        hidden_states=encoder_outputs.hidden_states,
        attentions=encoder_outputs.attentions,
    )


class MiniCPMVResamplerModelPatcher(ModelPatcher):
    def __init__(
        self,
        config: "OnnxConfig",
        model: Union["PreTrainedModel", "TFPreTrainedModel"],
        model_kwargs: Dict[str, Any],
    ):
        model.__orig_forward = model.forward
        model.forward = types.MethodType(_minicpmv_resampler_forward, model)

        super().__init__(config, model, model_kwargs)

    def __exit__(self, exc_type, exc_value, traceback):
        super().__exit__(exc_type, exc_value, traceback)
        self._model.forward = self._model.__orig_forward


class MiniCPMVImageEmbeddingsModelPatcher(ModelPatcher):
    def __init__(
        self,
        config: "OnnxConfig",
        model: Union["PreTrainedModel", "TFPreTrainedModel"],
        model_kwargs: Dict[str, Any],
    ):
        model.__orig_forward = model.forward
        model.forward = types.MethodType(_minicpmv_siglip_transformer_forward, model)

        super().__init__(config, model, model_kwargs)

    def __enter__(self):
        super().__enter__()
        self._model.embeddings._orig_forward = self._model.embeddings.forward
        self._model.embeddings.forward = types.MethodType(_minicpmv_siglip_vis_embed_forward, self._model.embeddings)

        if is_torch_version(">=", "2.0.0"):
            for layer in self._model.encoder.layers:
                layer.self_attn._orig_forward = layer.self_attn.forward
                layer.self_attn.forward = types.MethodType(_minicpmv_siglip_attn_forward, layer.self_attn)

    def __exit__(self, exc_type, exc_value, traceback):
        super().__exit__(exc_type, exc_value, traceback)
        self._model.forward = self._model.__orig_forward
        self._model.embeddings.forward = self._model.embeddings._orig_forward
        if is_torch_version(">=", "2.0.0"):
            for layer in self._model.encoder.layers:
                layer.self_attn.forward = layer.self_attn._orig_forward


class LlavaQwen2ImageEmbeddingsModelPatcher(ModelPatcher):
    def __init__(
        self,
        config: "OnnxConfig",
        model: Union["PreTrainedModel", "TFPreTrainedModel"],
        model_kwargs: Dict[str, Any],
    ):
        model.__orig_forward = model.forward
        model.forward = model.encode_images
        super().__init__(config, model, model_kwargs)
        if not self._model.get_vision_tower().is_loaded:
            self._model.get_vision_tower().load_model()

    def __exit__(self, exc_type, exc_value, traceback):
        super().__exit__(exc_type, exc_value, traceback)
        self._model.forward = self._model.__orig_forward


class InputEmbeddingPatcher(ModelPatcher):
    def __init__(
        self,
        config: "OnnxConfig",
        model: Union["PreTrainedModel", "TFPreTrainedModel"],
        model_kwargs: Dict[str, Any],
    ):
        model.__orig_forward = model.forward

        def forward(self, input):
            return self.__orig_forward(input)

        model.forward = types.MethodType(forward, model)

        super().__init__(config, model, model_kwargs)

    def __exit__(self, exc_type, exc_value, traceback):
        super().__exit__(exc_type, exc_value, traceback)
        self._model.forward = self._model.__orig_forward


def phi3_vision_embeddings_forward(self, pixel_values: torch.FloatTensor):
    return self.get_img_features(pixel_values)


class Phi3VisionImageEmbeddingsPatcher(ModelPatcher):
    def __init__(
        self,
        config: "OnnxConfig",
        model: Union["PreTrainedModel", "TFPreTrainedModel"],
        model_kwargs: Dict[str, Any],
    ):
        model.__orig_forward = model.forward
        model.forward = types.MethodType(phi3_vision_embeddings_forward, model)
        super().__init__(config, model, model_kwargs)

    def __exit__(self, exc_type, exc_value, traceback):
        super().__exit__(exc_type, exc_value, traceback)
        self._model.forward = self._model.__orig_forward


def minicpm3_attn_forward(
    self,
    hidden_states: torch.Tensor,
    attention_mask: Optional[torch.Tensor] = None,
    position_ids: Optional[torch.LongTensor] = None,
    past_key_value=None,
    output_attentions: bool = False,
    use_cache: bool = False,
) -> Tuple[torch.Tensor, Optional[torch.Tensor], Optional[Tuple[torch.Tensor]]]:
    def rotate_half(x):
        """Rotates half the hidden dims of the input."""
        x1 = x[..., : x.shape[-1] // 2]
        x2 = x[..., x.shape[-1] // 2 :]
        return torch.cat((-x2, x1), dim=-1)

    def apply_rotary_pos_emb(q, k, cos, sin, position_ids, unsqueeze_dim=1):
        """Applies Rotary Position Embedding to the query and key tensors.
        Args:
            q (`torch.Tensor`): The query tensor.
            k (`torch.Tensor`): The key tensor.
            cos (`torch.Tensor`): The cosine part of the rotary embedding.
            sin (`torch.Tensor`): The sine part of the rotary embedding.
            position_ids (`torch.Tensor`):
                The position indices of the tokens corresponding to the query and key tensors. For example, this can be
                used to pass offsetted position ids when working with a KV-cache.
            unsqueeze_dim (`int`, *optional*, defaults to 1):
                The 'unsqueeze_dim' argument specifies the dimension along which to unsqueeze cos[position_ids] and
                sin[position_ids] so that they can be properly broadcasted to the dimensions of q and k. For example, note
                that cos[position_ids] and sin[position_ids] have the shape [batch_size, seq_len, head_dim]. Then, if q and
                k have the shape [batch_size, heads, seq_len, head_dim], then setting unsqueeze_dim=1 makes
                cos[position_ids] and sin[position_ids] broadcastable to the shapes of q and k. Similarly, if q and k have
                the shape [batch_size, seq_len, heads, head_dim], then set unsqueeze_dim=2.
        Returns:
            `tuple(torch.Tensor)` comprising of the query and key tensors rotated using the Rotary Position Embedding.
        """
        orig_dtype = k.dtype
        cos = cos[position_ids].unsqueeze(unsqueeze_dim)  # [bs, 1, seq_len, dim]
        sin = sin[position_ids].unsqueeze(unsqueeze_dim)  # [bs, 1, seq_len, dim]
        q_fp32 = q.to(dtype=torch.float32, device=q.device)
        k_fp32 = k.to(dtype=torch.float32, device=k.device)
        q_embed = (q_fp32 * cos) + (rotate_half(q_fp32) * sin)
        k_embed = (k_fp32 * cos) + (rotate_half(k_fp32) * sin)
        return q_embed.to(dtype=orig_dtype), k_embed.to(dtype=orig_dtype)

    if output_attentions:
        return self._orig_forward(
            hidden_states=hidden_states,
            attention_mask=attention_mask,
            position_ids=position_ids,
            past_key_value=past_key_value,
            output_attentions=output_attentions,
            use_cache=use_cache,
        )

    bsz, q_len, _ = hidden_states.shape

    q = self.q_b_proj(self.q_a_layernorm(self.q_a_proj(hidden_states)))
    q = q.view(hidden_states.shape[0], hidden_states.shape[1], self.num_heads, self.q_head_dim).transpose(1, 2)
    q_nope, q_pe = torch.split(q, [self.qk_nope_head_dim, self.qk_rope_head_dim], dim=-1)

    compressed_kv = self.kv_a_proj_with_mqa(hidden_states)
    compressed_kv, k_pe = torch.split(compressed_kv, [self.kv_lora_rank, self.qk_rope_head_dim], dim=-1)
    k_pe = k_pe.view(hidden_states.shape[0], hidden_states.shape[1], 1, self.qk_rope_head_dim).transpose(1, 2)
    kv = (
        self.kv_b_proj(self.kv_a_layernorm(compressed_kv))
        .view(hidden_states.shape[0], hidden_states.shape[1], self.num_heads, self.qk_nope_head_dim + self.v_head_dim)
        .transpose(1, 2)
    )

    k_nope, value_states = torch.split(kv, [self.qk_nope_head_dim, self.v_head_dim], dim=-1)

    kv_seq_len = value_states.shape[-2]
    if past_key_value is not None:
        if self.layer_idx is None:
            raise ValueError(
                f"The cache structure has changed since version v4.36. If you are using {self.__class__.__name__} "
                "for auto-regressive decoding with k/v caching, please make sure to initialize the attention class "
                "with a layer index."
            )
        kv_seq_len += past_key_value.get_usable_length(kv_seq_len, self.layer_idx)
    cos, sin = self.rotary_emb(value_states, seq_len=kv_seq_len)

    q_pe, k_pe = apply_rotary_pos_emb(q_pe, k_pe, cos, sin, position_ids)

    # Difference with original code, k_pe.new_empty create constant tensor in torchscript
    query_states = torch.concat([q_nope, q_pe], dim=-1)
    # query_states = k_pe.new_empty(bsz, self.num_heads, q_len, self.q_head_dim)
    # query_states[:, :, :, : self.qk_nope_head_dim] = q_nope
    # query_states[:, :, :, self.qk_nope_head_dim :] = q_pe
    key_states = torch.concat([k_nope, k_pe.expand(-1, self.num_heads, -1, -1)], dim=-1)
    # key_states = k_pe.new_empty(bsz, self.num_heads, q_len, self.q_head_dim)
    # key_states[:, :, :, : self.qk_nope_head_dim] = k_nope
    # key_states[:, :, :, self.qk_nope_head_dim :] = k_pe
    if past_key_value is not None:
        cache_kwargs = {"sin": sin, "cos": cos}  # Specific to RoPE models
        key_states, value_states = past_key_value.update(key_states, value_states, self.layer_idx, cache_kwargs)

    if attention_mask is not None:
        if attention_mask.size() != (bsz, 1, q_len, kv_seq_len):
            raise ValueError(
                f"Attention mask should be of size {(bsz, 1, q_len, kv_seq_len)}, but is {attention_mask.size()}"
            )

    # SDPA with memory-efficient backend is currently (torch==2.1.2) bugged with non-contiguous inputs with custom attn_mask,
    # Reference: https://github.com/pytorch/pytorch/issues/112577.
    if query_states.device.type == "cuda" and attention_mask is not None:
        query_states = query_states.contiguous()
        key_states = key_states.contiguous()
        value_states = value_states.contiguous()

    attn_output = torch.nn.functional.scaled_dot_product_attention(
        query_states,
        key_states,
        value_states,
        attn_mask=attention_mask,
        dropout_p=self.attention_dropout if self.training else 0.0,
        # The q_len > 1 is necessary to match with AttentionMaskConverter.to_causal_4d that does not create a causal mask in case q_len == 1.
        is_causal=self.is_causal and attention_mask is None and q_len > 1,
    )

    attn_output = attn_output.transpose(1, 2).contiguous()
    attn_output = attn_output.reshape(hidden_states.shape[0], hidden_states.shape[1], self.hidden_size)

    attn_output = self.o_proj(attn_output)

    return attn_output, None, past_key_value


class MiniCPM3Patcher(DecoderModelPatcher):
    def __enter__(self):
        super().__enter__()
        for block in self._model.model.layers:
            block.self_attn._orig_forward = block.self_attn.forward
            block.self_attn.forward = types.MethodType(minicpm3_attn_forward, block.self_attn)

    def __exit__(self, exc_type, exc_value, traceback):
        super().__exit__(exc_type, exc_value, traceback)
        for block in self._model.model.layers:
            block.self_attn.forward = block.self_attn._orig_forward


class DeepseekPatcher(DecoderModelPatcher):
    def __enter__(self):
        super().__enter__()
        self_attn = {
            "deepseek_v3": deepseek_v3_attn_forward,
            "deepseek_v2": deepseek_v2_attn_forward,
            "deepseek": minicpm3_attn_forward,
        }

        self_attn_fwd = self_attn.get(self._model.config.model_type)
        for block in self._model.model.layers:
            if self_attn_fwd is not None:
                block.self_attn._orig_forward = block.self_attn.forward
                block.self_attn.forward = types.MethodType(self_attn_fwd, block.self_attn)
            if hasattr(block.mlp, "moe_infer"):
                block.mlp._org_moe_infer = block.mlp.moe_infer
                block.mlp.moe_infer = types.MethodType(deepseek_moe_infer, block.mlp)

    def __exit__(self, exc_type, exc_value, traceback):
        super().__exit__(exc_type, exc_value, traceback)
        for block in self._model.model.layers:
            block.self_attn.forward = block.self_attn._orig_forward
            if hasattr(block.mlp, "_orig_moe_infer"):
                block.mlp.moe_infer = block.mlp._orig_moe_infer


def deepseek_v3_attn_forward(
    self,
    hidden_states: torch.Tensor,
    attention_mask: Optional[torch.Tensor] = None,
    position_ids: Optional[torch.LongTensor] = None,
    past_key_value=None,
    output_attentions: bool = False,
    use_cache: bool = False,
) -> Tuple[torch.Tensor, Optional[torch.Tensor], Optional[Tuple[torch.Tensor]]]:
    # modified from https://huggingface.co/deepseek-ai/DeepSeek-V3/blob/main/modeling_deepseek.py#L751
    def rotate_half(x):
        """Rotates half the hidden dims of the input."""
        x1 = x[..., : x.shape[-1] // 2]
        x2 = x[..., x.shape[-1] // 2 :]
        return torch.cat((-x2, x1), dim=-1)

    def apply_rotary_pos_emb(q, k, cos, sin, position_ids, unsqueeze_dim=1):
        orig_dtype = k.dtype
        cos = cos[position_ids].unsqueeze(unsqueeze_dim)  # [bs, 1, seq_len, dim]
        sin = sin[position_ids].unsqueeze(unsqueeze_dim)  # [bs, 1, seq_len, dim]
        q_fp32 = q.to(dtype=torch.float32, device=q.device)
        k_fp32 = k.to(dtype=torch.float32, device=k.device)
        q_embed = (q_fp32 * cos) + (rotate_half(q_fp32) * sin)
        k_embed = (k_fp32 * cos) + (rotate_half(k_fp32) * sin)
        return q_embed.to(dtype=orig_dtype), k_embed.to(dtype=orig_dtype)

    if output_attentions:
        return self._orig_forward(
            hidden_states=hidden_states,
            attention_mask=attention_mask,
            position_ids=position_ids,
            past_key_value=past_key_value,
            output_attentions=output_attentions,
            use_cache=use_cache,
        )

    bsz, q_len, _ = hidden_states.size()

    if self.q_lora_rank is None:
        q = self.q_proj(hidden_states)
    else:
        q = self.q_b_proj(self.q_a_layernorm(self.q_a_proj(hidden_states)))
    q = q.view(bsz, q_len, self.num_heads, self.q_head_dim).transpose(1, 2)
    q_nope, q_pe = torch.split(q, [self.qk_nope_head_dim, self.qk_rope_head_dim], dim=-1)

    compressed_kv = self.kv_a_proj_with_mqa(hidden_states)
    compressed_kv, k_pe = torch.split(compressed_kv, [self.kv_lora_rank, self.qk_rope_head_dim], dim=-1)
    k_pe = k_pe.view(bsz, q_len, 1, self.qk_rope_head_dim).transpose(1, 2)
    kv = (
        self.kv_b_proj(self.kv_a_layernorm(compressed_kv))
        .view(bsz, q_len, self.num_heads, self.qk_nope_head_dim + self.v_head_dim)
        .transpose(1, 2)
    )

    k_nope, value_states = torch.split(kv, [self.qk_nope_head_dim, self.v_head_dim], dim=-1)
    kv_seq_len = value_states.shape[-2]
    if past_key_value is not None:
        if self.layer_idx is None:
            raise ValueError(
                f"The cache structure has changed since version v4.36. If you are using {self.__class__.__name__} "
                "for auto-regressive decoding with k/v caching, please make sure to initialize the attention class "
                "with a layer index."
            )
        kv_seq_len += past_key_value.get_usable_length(kv_seq_len, self.layer_idx)
    cos, sin = self.rotary_emb(value_states, seq_len=kv_seq_len)

    q_pe, k_pe = apply_rotary_pos_emb(q_pe, k_pe, cos, sin, position_ids)

    # Difference with original code, k_pe.new_empty create constant tensor in torchscript
    query_states = torch.concat([q_nope, q_pe], dim=-1)
    # query_states = k_pe.new_empty(bsz, self.num_heads, q_len, self.q_head_dim)
    # query_states[:, :, :, : self.qk_nope_head_dim] = q_nope
    # query_states[:, :, :, self.qk_nope_head_dim :] = q_pe
    key_states = torch.concat([k_nope, k_pe.expand(-1, self.num_heads, -1, -1)], dim=-1)
    # key_states = k_pe.new_empty(bsz, self.num_heads, q_len, self.q_head_dim)
    # key_states[:, :, :, : self.qk_nope_head_dim] = k_nope
    # key_states[:, :, :, self.qk_nope_head_dim :] = k_pe
    if past_key_value is not None:
        cache_kwargs = {"sin": sin, "cos": cos}  # Specific to RoPE models
        key_states, value_states = past_key_value.update(key_states, value_states, self.layer_idx, cache_kwargs)

    if attention_mask is not None:
        if attention_mask.size() != (bsz, 1, q_len, kv_seq_len):
            raise ValueError(
                f"Attention mask should be of size {(bsz, 1, q_len, kv_seq_len)}, but is {attention_mask.size()}"
            )

    # SDPA with memory-efficient backend is currently (torch==2.1.2) bugged with non-contiguous inputs with custom attn_mask,
    # Reference: https://github.com/pytorch/pytorch/issues/112577.
    if query_states.device.type == "cuda" and attention_mask is not None:
        query_states = query_states.contiguous()
        key_states = key_states.contiguous()
        value_states = value_states.contiguous()

    attn_output = torch.nn.functional.scaled_dot_product_attention(
        query_states,
        key_states,
        value_states,
        attn_mask=attention_mask,
        dropout_p=self.attention_dropout if self.training else 0.0,
        # The q_len > 1 is necessary to match with AttentionMaskConverter.to_causal_4d that does not create a causal mask in case q_len == 1.
        is_causal=self.is_causal and attention_mask is None and q_len > 1,
    )

    attn_output = attn_output.transpose(1, 2).contiguous()

    attn_output = attn_output.reshape(bsz, q_len, self.num_heads * self.v_head_dim)

    attn_output = self.o_proj(attn_output)

    return attn_output, None, past_key_value


def deepseek_v2_attn_forward(
    self,
    hidden_states: torch.Tensor,
    attention_mask: Optional[torch.Tensor] = None,
    position_ids: Optional[torch.LongTensor] = None,
    past_key_value=None,
    output_attentions: bool = False,
    use_cache: bool = False,
    **kwargs,
) -> Tuple[torch.Tensor, Optional[torch.Tensor], Optional[Tuple[torch.Tensor]]]:
    # modified from https://huggingface.co/deepseek-ai/DeepSeek-V2-Lite/blob/main/modeling_deepseek.py#L806
    def rotate_half(x):
        """Rotates half the hidden dims of the input."""
        x1 = x[..., : x.shape[-1] // 2]
        x2 = x[..., x.shape[-1] // 2 :]
        return torch.cat((-x2, x1), dim=-1)

    def apply_rotary_pos_emb(q, k, cos, sin, position_ids, unsqueeze_dim=1):
        cos = cos[position_ids].unsqueeze(unsqueeze_dim)
        sin = sin[position_ids].unsqueeze(unsqueeze_dim)

        b, h, s, d = q.shape
        q = q.view(b, h, s, d // 2, 2).transpose(4, 3).reshape(b, h, s, d)

        b, h, s, d = k.shape
        k = k.view(b, h, s, d // 2, 2).transpose(4, 3).reshape(b, h, s, d)

        q_embed = (q * cos) + (rotate_half(q) * sin)
        k_embed = (k * cos) + (rotate_half(k) * sin)
        return q_embed, k_embed

    if output_attentions:
        return self._orig_forward(
            hidden_states=hidden_states,
            attention_mask=attention_mask,
            position_ids=position_ids,
            past_key_value=past_key_value,
            output_attentions=output_attentions,
            use_cache=use_cache,
        )

    bsz, q_len, _ = hidden_states.shape

    if self.q_lora_rank is None:
        q = self.q_proj(hidden_states)
    else:
        q = self.q_b_proj(self.q_a_layernorm(self.q_a_proj(hidden_states)))
    q = q.view(bsz, q_len, self.num_heads, self.q_head_dim).transpose(1, 2)
    q_nope, q_pe = torch.split(q, [self.qk_nope_head_dim, self.qk_rope_head_dim], dim=-1)

    compressed_kv = self.kv_a_proj_with_mqa(hidden_states)
    compressed_kv, k_pe = torch.split(compressed_kv, [self.kv_lora_rank, self.qk_rope_head_dim], dim=-1)
    k_pe = k_pe.view(bsz, q_len, 1, self.qk_rope_head_dim).transpose(1, 2)
    kv = (
        self.kv_b_proj(self.kv_a_layernorm(compressed_kv))
        .view(bsz, q_len, self.num_heads, self.qk_nope_head_dim + self.v_head_dim)
        .transpose(1, 2)
    )

    k_nope, value_states = torch.split(kv, [self.qk_nope_head_dim, self.v_head_dim], dim=-1)
    kv_seq_len = value_states.shape[-2]
    if past_key_value is not None:
        if self.layer_idx is None:
            raise ValueError(
                f"The cache structure has changed since version v4.36. If you are using {self.__class__.__name__} "
                "for auto-regressive decoding with k/v caching, please make sure to initialize the attention class "
                "with a layer index."
            )
        kv_seq_len += past_key_value.get_usable_length(kv_seq_len, self.layer_idx)
    cos, sin = self.rotary_emb(value_states, seq_len=kv_seq_len)

    q_pe, k_pe = apply_rotary_pos_emb(q_pe, k_pe, cos, sin, position_ids)

    # Difference with original code, k_pe.new_empty create constant tensor in torchscript
    query_states = torch.concat([q_nope, q_pe], dim=-1)
    # query_states = k_pe.new_empty(bsz, self.num_heads, q_len, self.q_head_dim)
    # query_states[:, :, :, : self.qk_nope_head_dim] = q_nope
    # query_states[:, :, :, self.qk_nope_head_dim :] = q_pe
    key_states = torch.concat([k_nope, k_pe.expand(-1, self.num_heads, -1, -1)], dim=-1)
    # key_states = k_pe.new_empty(bsz, self.num_heads, q_len, self.q_head_dim)
    # key_states[:, :, :, : self.qk_nope_head_dim] = k_nope
    # key_states[:, :, :, self.qk_nope_head_dim :] = k_pe
    if past_key_value is not None:
        cache_kwargs = {"sin": sin, "cos": cos}  # Specific to RoPE models
        key_states, value_states = past_key_value.update(key_states, value_states, self.layer_idx, cache_kwargs)

    if attention_mask is not None:
        if attention_mask.size() != (bsz, 1, q_len, kv_seq_len):
            raise ValueError(
                f"Attention mask should be of size {(bsz, 1, q_len, kv_seq_len)}, but is {attention_mask.size()}"
            )

    if attention_mask is not None:
        if attention_mask.size() != (bsz, 1, q_len, kv_seq_len):
            raise ValueError(
                f"Attention mask should be of size {(bsz, 1, q_len, kv_seq_len)}, but is {attention_mask.size()}"
            )
    # SDPA with memory-efficient backend is currently (torch==2.1.2) bugged with non-contiguous inputs with custom attn_mask,
    # Reference: https://github.com/pytorch/pytorch/issues/112577.
    if query_states.device.type == "cuda" and attention_mask is not None:
        query_states = query_states.contiguous()
        key_states = key_states.contiguous()
        value_states = value_states.contiguous()

    attn_output = torch.nn.functional.scaled_dot_product_attention(
        query_states,
        key_states,
        value_states,
        attn_mask=attention_mask,
        dropout_p=self.attention_dropout if self.training else 0.0,
        # The q_len > 1 is necessary to match with AttentionMaskConverter.to_causal_4d that does not create a causal mask in case q_len == 1.
        is_causal=self.is_causal and attention_mask is None and q_len > 1,
    )
    attn_output = attn_output.transpose(1, 2).contiguous()

    attn_output = attn_output.reshape(bsz, q_len, self.num_heads * self.v_head_dim)

    attn_output = self.o_proj(attn_output)

    return attn_output, None, past_key_value


def deepseek_moe_infer(self, x, topk_ids, topk_weight):
    cnts = torch.zeros((topk_ids.shape[0], len(self.experts)))
    cnts.scatter_(1, topk_ids, 1)
    tokens_per_expert = cnts.sum(dim=0).to(torch.long)
    idxs = torch.argsort(topk_ids.view(-1))
    sorted_tokens = x[idxs // topk_ids.shape[1]]

    outputs = []
    start_idx = torch.tensor(0, dtype=torch.long)
    for i, num_tokens in enumerate(tokens_per_expert):
        end_idx = start_idx + num_tokens
        # difference with original: removed skiping expert if empty num_tokens
        expert_id = i + self.ep_rank * self.experts_per_rank
        expert = self.experts[expert_id]
        tokens_for_this_expert = sorted_tokens[start_idx:end_idx]
        expert_out = expert(tokens_for_this_expert)
        outputs.append(expert_out)
        start_idx = end_idx

    # difference with original: removed usage torch.new_empty if outputs empty
    outs = torch.cat(outputs, dim=0)

    new_x = torch.zeros_like(outs)
    new_x[idxs] = outs
    final_out = (
        new_x.view(*topk_ids.shape, -1)
        .to(topk_weight.dtype)
        .mul_(topk_weight.unsqueeze(dim=-1))
        .sum(dim=1)
        .to(new_x.dtype)
    )
    return final_out


class Qwen2VLLanguageModelPatcher(DecoderModelPatcher):
    def __init__(
        self,
        config: "OnnxConfig",
        model: Union["PreTrainedModel", "TFPreTrainedModel"],
        model_kwargs: Dict[str, Any] = None,
    ):
        model.__orig_forward = model.forward

        def forward_wrap(
            self,
            attention_mask,
            position_ids=None,
            past_key_values=None,
            inputs_embeds=None,
            input_ids=None,
        ):
            from transformers.cache_utils import DynamicCache

            new_past_key_values = DynamicCache.from_legacy_cache(past_key_values)
            result = self.__orig_forward(
                input_ids=input_ids,
                attention_mask=attention_mask,
                position_ids=position_ids,
                past_key_values=new_past_key_values,
                inputs_embeds=inputs_embeds,
            )
            if past_key_values is not None:
                result["past_key_values"] = result["past_key_values"].to_legacy_cache()
            return result

        model.forward = types.MethodType(forward_wrap, model)
        super().__init__(config, model, model_kwargs)

    def __exit__(self, exc_type, exc_value, traceback):
        super().__exit__(exc_type, exc_value, traceback)
        self._model.forward = self._model.__orig_forward


def patch_qwen2vl_vision_blocks(model, force_new_behaviour=False):
    if not force_new_behaviour and is_transformers_version("<=", "4.48.99"):
        # Modified from https://github.com/huggingface/transformers/blob/v4.45.2/src/transformers/models/qwen2_vl/modeling_qwen2_vl.py#L390
        # added attention_mask input instead of internal calculation (unsupported by tracing due to cycle with dynamic len)
        def sdpa_attn_forward(
            self,
            hidden_states: torch.Tensor,
            attention_mask: torch.Tensor,
            rotary_pos_emb: torch.Tensor = None,
            position_embeddings: Optional[Tuple[torch.Tensor, torch.Tensor]] = None,
        ) -> torch.Tensor:
            from transformers.models.qwen2_vl.modeling_qwen2_vl import apply_rotary_pos_emb_vision

            seq_length = hidden_states.shape[0]
            q, k, v = self.qkv(hidden_states).reshape(seq_length, 3, self.num_heads, -1).permute(1, 0, 2, 3).unbind(0)

            if is_transformers_version(">=", "4.49"):
                if position_embeddings is None:
                    emb = torch.cat((rotary_pos_emb, rotary_pos_emb), dim=-1)
                    cos = emb.cos().float()
                    sin = emb.sin().float()
                else:
                    cos, sin = position_embeddings
                q, k = apply_rotary_pos_emb_vision(q, k, cos, sin)
            else:
                q = apply_rotary_pos_emb_vision(q.unsqueeze(0), rotary_pos_emb).squeeze(0)
                k = apply_rotary_pos_emb_vision(k.unsqueeze(0), rotary_pos_emb).squeeze(0)

            q = q.transpose(0, 1)
            k = k.transpose(0, 1)
            v = v.transpose(0, 1)
            attn_output = torch.nn.functional.scaled_dot_product_attention(q, k, v, attention_mask, dropout_p=0.0)
            attn_output = attn_output.transpose(0, 1)
            attn_output = attn_output.reshape(seq_length, -1)
            attn_output = self.proj(attn_output)
            return attn_output

        # Modified from https://github.com/huggingface/transformers/blob/v4.45.2/src/transformers/models/qwen2_vl/modeling_qwen2_vl.py#L430
        # added attention_mask input propagation to self.attn
        def block_forward(self, hidden_states, attention_mask, rotary_pos_emb) -> torch.Tensor:
            hidden_states = hidden_states + self.attn(
                self.norm1(hidden_states), attention_mask=attention_mask, rotary_pos_emb=rotary_pos_emb
            )
            hidden_states = hidden_states + self.mlp(self.norm2(hidden_states))
            return hidden_states

    else:
        # Modified from https://github.com/huggingface/transformers/blob/v4.49.0/src/transformers/models/qwen2_vl/modeling_qwen2_vl.py#L391
        # added attention_mask input instead of internal calculation (unsupported by tracing due to cycle with dynamic len)
        def sdpa_attn_forward(
            self,
            hidden_states: torch.Tensor,
            attention_mask: torch.Tensor,
            rotary_pos_emb: torch.Tensor = None,
            position_embeddings: Optional[Tuple[torch.Tensor, torch.Tensor]] = None,
        ):
            def rotate_half(x):
                """Rotates half the hidden dims of the input."""
                x1 = x[..., : x.shape[-1] // 2]
                x2 = x[..., x.shape[-1] // 2 :]
                return torch.cat((-x2, x1), dim=-1)

            def apply_rotary_pos_emb_vision(
                q: torch.Tensor, k: torch.Tensor, cos: torch.Tensor, sin: torch.Tensor
            ) -> Tuple[torch.Tensor, torch.Tensor]:
                orig_q_dtype = q.dtype
                orig_k_dtype = k.dtype
                q, k = q.float(), k.float()
                cos, sin = cos.unsqueeze(-2), sin.unsqueeze(-2)
                q_embed = (q * cos) + (rotate_half(q) * sin)
                k_embed = (k * cos) + (rotate_half(k) * sin)
                q_embed = q_embed.to(orig_q_dtype)
                k_embed = k_embed.to(orig_k_dtype)
                return q_embed, k_embed

            seq_length = hidden_states.shape[0]
            q, k, v = self.qkv(hidden_states).reshape(seq_length, 3, self.num_heads, -1).permute(1, 0, 2, 3).unbind(0)
            if position_embeddings is None:
                emb = torch.cat((rotary_pos_emb, rotary_pos_emb), dim=-1)
                cos = emb.cos().float()
                sin = emb.sin().float()
            else:
                cos, sin = position_embeddings
            q, k = apply_rotary_pos_emb_vision(q, k, cos, sin)
            q = q.transpose(0, 1)
            k = k.transpose(0, 1)
            v = v.transpose(0, 1)
            attn_output = torch.nn.functional.scaled_dot_product_attention(q, k, v, attention_mask, dropout_p=0.0)
            attn_output = attn_output.transpose(0, 1)
            attn_output = attn_output.reshape(seq_length, -1)
            attn_output = self.proj(attn_output)
            return attn_output

        # Modified from https://github.com/huggingface/transformers/blob/v4.49.0/src/transformers/models/qwen2_vl/modeling_qwen2_vl.py#L446
        # added attention_mask input propagation to self.attn
        def block_forward(
            self,
            hidden_states,
            attention_mask,
            rotary_pos_emb: Optional[torch.Tensor] = None,
            position_embeddings: Optional[Tuple[torch.Tensor, torch.Tensor]] = None,
        ) -> torch.Tensor:
            hidden_states = hidden_states + self.attn(
                self.norm1(hidden_states),
                attention_mask=attention_mask,
                rotary_pos_emb=rotary_pos_emb,
                position_embeddings=position_embeddings,
            )
            hidden_states = hidden_states + self.mlp(self.norm2(hidden_states))
            return hidden_states

    for block in model.blocks:
        block._orig_forward = block.forward
        block.forward = types.MethodType(block_forward, block)
        block.attn._orig_forward = block.attn.forward
        block.attn.forward = types.MethodType(sdpa_attn_forward, block.attn)


class Qwen2VLVisionEmbMergerPatcher(ModelPatcher):
    def __init__(
        self,
        config: "OnnxConfig",
        model: Union["PreTrainedModel", "TFPreTrainedModel"],
        model_kwargs: Dict[str, Any] = None,
    ):
        model.__orig_forward = model.forward

        # Modified from https://github.com/huggingface/transformers/blob/v4.45.2/src/transformers/models/qwen2_vl/modeling_qwen2_vl.py#L1118
        # added attention_mask input instead cu_lens for its internal calculation model (unsupported by tracing due to cycle with dynamic len)
        # separated patch_embed and rot_pos_emb calls for performing as part of another model
        def image_embed_forward(
            self, hidden_states: torch.Tensor, attention_mask: torch.Tensor, rotary_pos_emb: torch.Tensor
        ) -> torch.Tensor:
            for blk in self.blocks:
                hidden_states = blk(hidden_states, attention_mask=attention_mask, rotary_pos_emb=rotary_pos_emb)
            return self.merger(hidden_states)

        model.forward = types.MethodType(image_embed_forward, model)
        super().__init__(config, model, model_kwargs)

    def __enter__(self):
        patch_qwen2vl_vision_blocks(self._model)
        super().__enter__()

    def __exit__(self, exc_type, exc_value, traceback):
        super().__exit__(exc_type, exc_value, traceback)
        self._model.forward = self._model.__orig_forward
        for block in self._model.blocks:
            block.forward = block._orig_forward
            block.attn.forward = block.attn._orig_forward


class Qwen2_5_VLVisionEmbMergerPatcher(ModelPatcher):
    def __init__(
        self,
        config: "OnnxConfig",
        model: Union["PreTrainedModel", "TFPreTrainedModel"],
        model_kwargs: Dict[str, Any] = None,
    ):
        super().__init__(config, model, model_kwargs)

        model.__orig_forward = model.forward

        # Modified from https://github.com/huggingface/transformers/blob/v4.49.0/src/transformers/models/qwen2_5_vl/modeling_qwen2_5_vl.py#L405
        # added attention_mask and window_attention_mask inputs instead cu_lens and window_cu_lens processing for its internal calculation model
        # (unsupported by tracing due to cycle with dynamic len)
        # separated patch_embed and rot_pos_emb calls for performing as part of another model
        def image_embed_forward(
            self,
            hidden_states: torch.Tensor,
            attention_mask: torch.Tensor,
            window_attention_mask: torch.Tensor,
            window_index: torch.Tensor,
            rotary_pos_emb: torch.Tensor,
        ) -> torch.Tensor:
            seq_len = hidden_states.shape[0]
            hidden_states = hidden_states.reshape(seq_len // self.spatial_merge_unit, self.spatial_merge_unit, -1)
            hidden_states = hidden_states[window_index, :, :]
            hidden_states = hidden_states.reshape(seq_len, -1)
            rotary_pos_emb = rotary_pos_emb.reshape(seq_len // self.spatial_merge_unit, self.spatial_merge_unit, -1)
            rotary_pos_emb = rotary_pos_emb[window_index, :, :]
            rotary_pos_emb = rotary_pos_emb.reshape(seq_len, -1)
            emb = torch.cat((rotary_pos_emb, rotary_pos_emb), dim=-1)
            position_embeddings = (emb.cos(), emb.sin())
            for layer_num, blk in enumerate(self.blocks):
                if layer_num in self.fullatt_block_indexes:
                    attention_mask_now = attention_mask
                else:
                    attention_mask_now = window_attention_mask
                hidden_states = blk(
                    hidden_states, attention_mask=attention_mask_now, position_embeddings=position_embeddings
                )

            hidden_states = self.merger(hidden_states)
            reverse_indices = torch.argsort(window_index)
            hidden_states = hidden_states[reverse_indices, :]

            return hidden_states

        model.forward = types.MethodType(image_embed_forward, model)
        super().__init__(config, model, model_kwargs)

    def __enter__(self):
        patch_qwen2vl_vision_blocks(self._model, force_new_behaviour=True)
        super().__enter__()

    def __exit__(self, exc_type, exc_value, traceback):
        super().__exit__(exc_type, exc_value, traceback)
        self._model.forward = self._model.__orig_forward
        for block in self._model.blocks:
            block.forward = block._orig_forward
            block.attn.forward = block.attn._orig_forward


# copied from https://github.com/huggingface/transformers/blob/v4.47.1/src/transformers/models/granitemoe/modeling_granitemoe.py#L321
def _granite_moe_topk_gating_forward(self, hidden_states):
    # compute the top_k routing decision
    logits = self.layer(hidden_states).float()  # [batch_size x seq_len, num_experts]
    top_k_logits, top_k_indices = logits.topk(self.top_k, dim=1)  # [num_tokens, top_k]
    top_k_gates = torch.softmax(top_k_logits, dim=1).type_as(hidden_states)  # [num_tokens, top_k]

    # compute number of input given to each expert
    zeros = torch.zeros(
        [top_k_gates.size(0), self.num_experts], dtype=top_k_gates.dtype, device=top_k_gates.device
    )  # [num_tokens, num_experts]
    gates = zeros.scatter(1, top_k_indices, 1)  # [num_tokens, num_experts]
    expert_size = gates.long().sum(0)  # [num_experts,]
    # difference with original, removed expert_size = expert_size.tolist() due to incorrect tracing

    # sort and group input tokens according to expert assignment
    top_k_experts = top_k_indices.flatten()  # [num_tokens * top_k]
    _, index_sorted_experts = top_k_experts.sort(0)  # [num_tokens * top_k]
    batch_index = index_sorted_experts.div(self.top_k, rounding_mode="trunc")  # [num_tokens * top_k]

    # gather the gate values for grouped input tokens
    top_k_gates = top_k_gates.flatten()  # [num_tokens * top_k]
    batch_gates = top_k_gates[index_sorted_experts]  # [num_tokens * top_k]

    return index_sorted_experts, batch_index, batch_gates, expert_size, logits


# copied from https://github.com/huggingface/transformers/blob/v4.47.1/src/transformers/models/granitemoe/modeling_granitemoe.py#L281
def _granite_moe_parallel_experts_forward(self, inputs, expert_size):
    output_list = []
    # difference with original
    # 1) expert_size is tensor instead of list of ints after gating patching, that does not allow use original inputs.split(expert_size)
    # 2) use index_start:next_index for obtaining expert inputs splits one by one instead of precomputed splits once before cycle
    index_start = torch.tensor(0, dtype=torch.int64)
    for i in range(self.num_experts):
        next_index = index_start + expert_size[i]
        output_list.append(F.linear(inputs[index_start:next_index], self.weight[i]))
        index_start = next_index
    results = torch.cat(output_list, dim=0)
    return results


class GraniteMoEModelPatcher(LlamaModelPatcher):
    def __enter__(self):
        super().__enter__()
        for layer in self._model.model.layers:
            block_sparse_moe = layer.block_sparse_moe
            block_sparse_moe.router._orig_forward = block_sparse_moe.router.forward
            block_sparse_moe.router.forward = types.MethodType(
                _granite_moe_topk_gating_forward, block_sparse_moe.router
            )
            block_sparse_moe.input_linear._orig_forward = block_sparse_moe.input_linear.forward
            block_sparse_moe.input_linear.forward = types.MethodType(
                _granite_moe_parallel_experts_forward, block_sparse_moe.input_linear
            )
            block_sparse_moe.output_linear._orig_forward = block_sparse_moe.output_linear.forward
            block_sparse_moe.output_linear.forward = types.MethodType(
                _granite_moe_parallel_experts_forward, block_sparse_moe.output_linear
            )

    def __exit__(self, exc_type, exc_value, traceback):
        super().__exit__(exc_type, exc_value, traceback)
        for layer in self._model.model.layers:
            block_sparse_moe = layer.block_sparse_moe
            block_sparse_moe.router.forward = block_sparse_moe.router._orig_forward
            block_sparse_moe.input_linear.forward = block_sparse_moe.input_linear._orig_forward
            block_sparse_moe.output_linear.forward = block_sparse_moe.output_linear._orig_forward


# copied from https://github.com/huggingface/transformers/blob/v4.46.3/src/transformers/models/gpt_bigcode/modeling_gpt_bigcode.py#L401
def gpt_bigcode_attn(self, query, key, value, attention_mask=None, head_mask=None):
    if head_mask is not None:
        # The super dispatch is done in the forward.
        raise ValueError("PyTorch SDPA does not support head_mask. Please open an issue in Transformers repository.")

    scale = None
    if not self.scale_attn_weights:
        scale = 1

    # MQA models: (batch_size, query_length, num_heads * head_dim)
    # MHA models: (batch_size, num_heads, query_length, head_dim)
    query_shape = query.shape
    batch_size = query_shape[0]
    key.shape[-2]

    if self.multi_query:
        query_length = query_shape[1]

        # SDPA requires the dimension [..., sequence_length, head_dim].
        query = query.view(batch_size, query_length, self.num_heads, self.head_dim).transpose(1, 2)

        # Without these unsqueeze, SDPA complains as the query and key/value have a different number of dimensions.
        key = key.unsqueeze(1)
        value = value.unsqueeze(1)

        # Although these expand are not numerically useful, PyTorch can not dispatch to memory-efficient backend
        # and flash attention backend (No available kernel.  Aborting execution.) from the shapes
        # query = [batch_size, num_heads, query_length, head_dim]
        # key = [batch_size, 1, past_length, head_dim]
        # value = [batch_size, 1, past_length, head_dim]
        #
        # torch==2.1.2 is bugged with non-contiguous inputs with custom attn_mask (https://github.com/pytorch/pytorch/issues/112577), hence the check.
        if is_torch_version(">=", "2.2.0"):
            key = key.expand(-1, self.num_heads, -1, -1)
            value = value.expand(-1, self.num_heads, -1, -1)
    else:
        query_length = query_shape[-1]

        # See the comment above.
        if query.device.type == "cuda" and attention_mask is not None:
            query = query.contiguous()
            key = key.contiguous()
            value = value.contiguous()

    # We dispatch to SDPA's Flash Attention or Efficient kernels via this `is_causal` if statement instead of an inline conditional assignment
    # in SDPA to support both torch.compile's dynamic shapes and full graph options. An inline conditional prevents dynamic shapes from compiling.
    # The query_length > 1 is necessary to match with AttentionMaskConverter.to_causal_4d that does not
    # create a causal mask in case query_length == 1.
    is_causal = True if self.is_causal and attention_mask is None and query_length > 1 else False
    # different from original, due to loading model weights in original format transformer.wte dtype may be different from query dtype
    if attention_mask is not None:
        attention_mask = attention_mask.to(query.dtype)
    sdpa_result = torch.nn.functional.scaled_dot_product_attention(
        query,
        key,
        value,
        attn_mask=attention_mask,
        dropout_p=self.attn_pdrop if self.training else 0.0,
        is_causal=is_causal,
        scale=scale,
    )

    if self.multi_query:
        # (batch_size, num_heads, seq_len, head_dim) --> (batch_size, seq_len, num_heads, head_dim)
        sdpa_result = sdpa_result.transpose(1, 2)

        # Reshape is kind of expensive here, as it does a memory copy,
        # but I did not manage to make away without it (logits do not match when using view)
        # (batch_size, seq_len, num_heads, head_dim) --> (batch_size, seq_len, num_heads * head_dim)
        sdpa_result = sdpa_result.reshape(query_shape)

    return sdpa_result, None


class GptBigCodeModelPatcher(DecoderModelPatcher):
    def __enter__(self):
        super().__enter__()
        if getattr(self._model.config, "_attn_implementation", "eager") == "sdpa":
            for layer in self._model.transformer.h:
                layer.attn._orig_attn = layer.attn._attn
                layer.attn._attn = types.MethodType(gpt_bigcode_attn, layer.attn)

    def __exit__(self, exc_type, exc_value, traceback):
        super().__exit__(exc_type, exc_value, traceback)
        if getattr(self._model.config, "_attn_implementation", "eager") == "sdpa":
            for layer in self._model.transformer.h:
                layer.attn._attn = layer.attn._orig_attn


class StatefulSeq2SeqDecoderPatcher(Seq2SeqModelPatcher):
    def __init__(
        self,
        config: "OnnxConfig",
        model: Union["PreTrainedModel", "TFPreTrainedModel"],
        model_kwargs: Optional[Dict[str, Any]] = None,
    ):
        model.__orig_forward = model.forward

        @functools.wraps(model.__orig_forward)
        def patched_forward(*args, **kwargs):
            from transformers.cache_utils import EncoderDecoderCache

            signature = inspect.signature(self.orig_forward)
            args, kwargs = override_arguments(args, kwargs, signature, model_kwargs=self.model_kwargs)

            return_legacy_cache = False
            pkv_in_args = False
            legacy_pkv = None
            if "past_key_values" in kwargs:
                legacy_pkv = kwargs.pop("past_key_values", None)
            sign_names = list(signature.parameters.keys())
            pkv_argument_index = sign_names.index("past_key_values")
            if legacy_pkv is None and len(args) > pkv_argument_index:
                legacy_pkv = args[pkv_argument_index]
                pkv_in_args = True
            if legacy_pkv is not None:
                if isinstance(legacy_pkv, EncoderDecoderCache):
                    legacy_pkv = legacy_pkv.to_legacy_cache()
                only_self_cache = [cache_item[:2] for cache_item in legacy_pkv]
                pkv = EncoderDecoderCache.from_legacy_cache(only_self_cache)
                return_legacy_cache = True
                if not pkv_in_args:
                    kwargs["past_key_values"] = pkv
                else:
                    args[pkv_argument_index] = pkv

            outputs = model.__orig_forward(*args, **kwargs)
            if return_legacy_cache:
                outputs.past_key_values = outputs.past_key_values.to_legacy_cache()

            return outputs

        model.forward = patched_forward

        super().__init__(config, model, model_kwargs)


class SanaTextEncoderModelPatcher(ModelPatcher):
    def __enter__(self):
        super().__enter__()
        patch_update_causal_mask(self._model, "4.39.0", None, patch_extrnal_model=True)

        if self._model.config._attn_implementation != "sdpa":
            self._model.config._orig_attn_implementation = self._model.config._attn_implementation
            self._model.config._attn_implementation = "sdpa"
            if is_transformers_version("<", "4.47.0"):
                from transformers.models.gemma2.modeling_gemma2 import GEMMA2_ATTENTION_CLASSES

                sdpa_attn = GEMMA2_ATTENTION_CLASSES["sdpa"]
                for layer in self._model.layers:
                    layer.self_attn._orig_forward = layer.self_attn.forward
                    layer.self_attn.forward = types.MethodType(sdpa_attn.forward, layer.self_attn)

    def __exit__(self, exc_type, exc_value, traceback):
        super().__exit__(exc_type, exc_value, traceback)
        unpatch_update_causal_mask(self._model, None, True)
        if hasattr(self._model.config, "_orig_attn_implementation"):
            self._model.config._attn_implementation = self._model.config._orig_attn_implementation
            for layer in self._model.layers:
                if hasattr(layer.self_attn, "_orig_forward"):
                    layer.self_attn.forward = layer.self_attn._orig_forward


class MiniCPMModelPatcher(DecoderModelPatcher):
    def __init__(
        self,
        config: "OnnxConfig",
        model: Union["PreTrainedModel", "TFPreTrainedModel"],
        model_kwargs: Optional[Dict[str, Any]] = None,
    ):
        for layer in model.model.layers:
            if hasattr(layer, "scale_depth"):
                layer.self_attn.o_proj.to(torch.float32)
                layer.mlp.down_proj.to(torch.float32)

        super().__init__(config, model, model_kwargs)


class CommonImageEmbeddingsModelPatcher(ModelPatcher):
    def __init__(
        self,
        config: "OnnxConfig",
        model: Union["PreTrainedModel", "TFPreTrainedModel"],
        model_kwargs: Dict[str, Any],
    ):
        model.__orig_forward = model.forward
        # Adopted from https://github.com/huggingface/transformers/blob/v4.49.0/src/transformers/models/got_ocr2/modeling_got_ocr2.py#L835
        # Adopted from https://github.com/huggingface/transformers/blob/v4.49.0-Gemma-3/src/transformers/models/gemma3/modeling_gemma3.py#L1321
        model.forward = model.get_image_features
        super().__init__(config, model, model_kwargs)

    def __exit__(self, exc_type, exc_value, traceback):
        super().__exit__(exc_type, exc_value, traceback)
        self._model.forward = self._model.__orig_forward


# Adopted from https://github.com/huggingface/transformers/blob/v4.49.0-Gemma-3/src/transformers/models/gemma3/modeling_gemma3.py#L1147
def _gemma3_mm_update_causal_mask(
    self, attention_mask, token_type_ids, past_key_values, cache_position, input_tensor, is_training: bool = False
):
    if attention_mask is not None and attention_mask.dim() == 4:
        # In this case we assume that the mask comes already in inverted
        # form and requires no inversion or slicing.
        return attention_mask

    min_dtype = torch.finfo(torch.float16).min
    inputs_lead_dim, sequence_length = input_tensor.shape[:2]
    target_length = (
        attention_mask.shape[-1]
        if isinstance(attention_mask, torch.Tensor)
        else cache_position[0] + sequence_length + 1
    )

    causal_mask = torch.full(
        (sequence_length, target_length), fill_value=min_dtype, dtype=self.dtype, device=cache_position.device
    )

    # Causal diagonal mask only if training, otherwise attend to the whole prefix. Training-specific attn for prefix is handled below
    if sequence_length != 1:
        causal_mask = torch.triu(causal_mask, diagonal=1)

    causal_mask *= torch.arange(target_length, device=cache_position.device) > cache_position.reshape(-1, 1)
    causal_mask = causal_mask[None, None, :, :].expand(inputs_lead_dim, 1, -1, -1)

    # Apply bidirectional mask on images if token type ids are provided
    if token_type_ids is not None and sequence_length != 1:
        token_type_mask = token_type_ids.unsqueeze(1) == token_type_ids.unsqueeze(2)
        token_type_mask[token_type_ids == 0] = False  # if text token do not change anything
        token_type_mask = token_type_mask.unsqueeze(1).to(causal_mask.device, dtype=torch.bool)
        causal_mask = causal_mask.clone()
        causal_mask[:, :, :, :sequence_length] = causal_mask[:, :, :, :sequence_length].masked_fill(
            token_type_mask, 0.0
        )

    if attention_mask is not None:
        causal_mask = causal_mask.clone()  # copy to contiguous memory for in-place edit
        mask_length = attention_mask.shape[-1]

        # Then apply padding mask (will mask pad tokens)
        padding_mask = causal_mask[:, :, :, :mask_length] + attention_mask[:, None, None, :].to(causal_mask.device)
        padding_mask = padding_mask == 0
        causal_mask[:, :, :, :mask_length] = causal_mask[:, :, :, :mask_length].masked_fill(padding_mask, min_dtype)

    return causal_mask


class Gemma3LMModelPatcher(DecoderModelPatcher):
    def __init__(
        self,
        config: "OnnxConfig",
        model: Union["PreTrainedModel", "TFPreTrainedModel"],
        model_kwargs: Optional[Dict[str, Any]] = None,
    ):
        model.__orig_forward = model.forward
        model._update_causal_mask_mm = types.MethodType(_gemma3_mm_update_causal_mask, model)

        # Difference from original:
        # uses Dynamic cache from legacy cache instead of HybridCache
        # calculate causal mask from multimodal
        def forward(self, attention_mask, position_ids, past_key_values, token_type_ids, inputs_embeds):
            from transformers.cache_utils import DynamicCache

            pkv = DynamicCache.from_legacy_cache(past_key_values)

            past_seen_tokens = past_key_values[0][0].shape[-2]
            cache_position = torch.arange(
                past_seen_tokens, past_seen_tokens + inputs_embeds.shape[1], device=inputs_embeds.device
            )

            causal_mask = self._update_causal_mask_mm(
                attention_mask, token_type_ids, past_key_values, cache_position, inputs_embeds
            )

            result = self.__orig_forward(
                input_ids=None,
                attention_mask=causal_mask,
                position_ids=position_ids,
                cache_position=cache_position,
                past_key_values=pkv,
                inputs_embeds=inputs_embeds,
            )
            upd_pkv = result["past_key_values"]
            result["past_key_values"] = upd_pkv.to_legacy_cache()
            return result

        model.forward = types.MethodType(forward, model)
        super().__init__(config, model, model_kwargs)

    def __exit__(self, exc_type, exc_value, traceback):
        super().__exit__(exc_type, exc_value, traceback)
        self._model.forward = self._model.__orig_forward


class Idefics3ImageEmbeddingsModelPatcher(ModelPatcher):
    def __init__(
        self,
        config: "OnnxConfig",
        model: Union["PreTrainedModel", "TFPreTrainedModel"],
        model_kwargs: Optional[Dict[str, Any]] = None,
    ):
        # Adopted from https://github.com/huggingface/transformers/blob/v4.49.0-SmolVLM-2/src/transformers/models/idefics3/modeling_idefics3.py#L999-L1005
        def get_image_features(self, pixel_values, patch_attention_mask, patch_position_ids):
            image_hidden_states = self.vision_model(
                pixel_values=pixel_values,
                patch_attention_mask=patch_attention_mask,
                patch_position_ids=patch_position_ids,
            ).last_hidden_state

            # Modality projection & resampling
            image_hidden_states = self.connector(image_hidden_states)
            return image_hidden_states

        model.__orig_forward = model.forward
        model.forward = types.MethodType(get_image_features, model)
        super().__init__(config, model, model_kwargs)

    def __enter__(self):
        # The difference from original code is only in getting patch_position_ids as input and propogation it into embeddings instead of calculation inside based on patch_attention_mask
        # method for calculation position_ids is not pytorch tracing friendly due to cycle over batch size.
        def transformer_forward(
            self,
            pixel_values,
            patch_attention_mask: Optional[torch.BoolTensor] = None,
            patch_position_ids: Optional[torch.IntTensor] = None,
            output_attentions: Optional[bool] = None,
            output_hidden_states: Optional[bool] = None,
            return_dict: Optional[bool] = None,
        ):
            from transformers.modeling_attn_mask_utils import _prepare_4d_attention_mask
            from transformers.modeling_outputs import BaseModelOutput

            output_attentions = output_attentions if output_attentions is not None else self.config.output_attentions
            output_hidden_states = (
                output_hidden_states if output_hidden_states is not None else self.config.output_hidden_states
            )
            return_dict = return_dict if return_dict is not None else self.config.use_return_dict

            batch_size = pixel_values.size(0)
            if patch_attention_mask is None:
                patch_size = self.patch_size
                patch_attention_mask = torch.ones(
                    (
                        batch_size,
                        pixel_values.size(2) // patch_size,
                        pixel_values.size(3) // patch_size,
                    )
                )
                patch_attention_mask = patch_attention_mask.to(dtype=torch.bool, device=pixel_values.device)

            hidden_states = self.embeddings(
                pixel_values=pixel_values,
                patch_attention_mask=patch_attention_mask,
                patch_position_ids=patch_position_ids,
            )

            patch_attention_mask = patch_attention_mask.view(batch_size, -1)
            # The call to `_upad_input` in `_flash_attention_forward` is expensive
            # So when the `patch_attention_mask` is full of 1s (i.e. attending to the whole sequence),
            # avoiding passing the attention_mask, which is equivalent to attending to the full sequence
            if not torch.any(~patch_attention_mask):
                patch_attention_mask = None
            elif not self._use_flash_attention_2:
                patch_attention_mask = _prepare_4d_attention_mask(patch_attention_mask, hidden_states.dtype)

            encoder_outputs = self.encoder(
                inputs_embeds=hidden_states,
                attention_mask=patch_attention_mask,
                output_attentions=output_attentions,
                output_hidden_states=output_hidden_states,
                return_dict=return_dict,
            )

            last_hidden_state = encoder_outputs[0]
            last_hidden_state = self.post_layernorm(last_hidden_state)

            if not return_dict:
                return (last_hidden_state,) + encoder_outputs[1:]

            return BaseModelOutput(
                last_hidden_state=last_hidden_state,
                hidden_states=encoder_outputs.hidden_states,
                attentions=encoder_outputs.attentions,
            )

        def embeddings_forward(
            self,
            pixel_values: torch.FloatTensor,
            patch_attention_mask: torch.BoolTensor,
            patch_position_ids: Optional[torch.IntTensor] = None,
        ) -> torch.Tensor:
            batch_size, _, max_im_h, max_im_w = pixel_values.shape

            patch_embeds = self.patch_embedding(pixel_values)
            embeddings = patch_embeds.flatten(2).transpose(1, 2)

            if patch_position_ids is None:
                max_nb_patches_h, max_nb_patches_w = max_im_h // self.patch_size, max_im_w // self.patch_size
                boundaries = torch.arange(1 / self.num_patches_per_side, 1.0, 1 / self.num_patches_per_side)
                position_ids = torch.full(size=(batch_size, max_nb_patches_h * max_nb_patches_w), fill_value=0)

                for batch_idx, p_attn_mask in enumerate(patch_attention_mask):
                    nb_patches_h = p_attn_mask[:, 0].sum()
                    nb_patches_w = p_attn_mask[0].sum()

                    fractional_coords_h = torch.arange(0, 1 - 1e-6, 1 / nb_patches_h)
                    fractional_coords_w = torch.arange(0, 1 - 1e-6, 1 / nb_patches_w)

                    bucket_coords_h = torch.bucketize(fractional_coords_h, boundaries, right=True)
                    bucket_coords_w = torch.bucketize(fractional_coords_w, boundaries, right=True)

                    pos_ids = (bucket_coords_h[:, None] * self.num_patches_per_side + bucket_coords_w).flatten()
                    position_ids[batch_idx][p_attn_mask.view(-1).cpu()] = pos_ids
            else:
                position_ids = patch_position_ids

            position_ids = position_ids.to(self.position_embedding.weight.device)
            embeddings = embeddings + self.position_embedding(position_ids)
            return embeddings

        def attn_forward(
            self,
            hidden_states: torch.Tensor,
            attention_mask: Optional[torch.Tensor] = None,
            output_attentions: Optional[bool] = False,
        ) -> Tuple[torch.Tensor, Optional[torch.Tensor], Optional[Tuple[torch.Tensor]]]:
            if output_attentions:
                return super().forward(
                    hidden_states=hidden_states,
                    attention_mask=attention_mask,
                    output_attentions=output_attentions,
                )

            batch_size, q_len, _ = hidden_states.size()

            query_states = self.q_proj(hidden_states)
            key_states = self.k_proj(hidden_states)
            value_states = self.v_proj(hidden_states)

            query_states = query_states.view(batch_size, q_len, self.num_heads, self.head_dim).transpose(1, 2)
            key_states = key_states.view(batch_size, q_len, self.num_heads, self.head_dim).transpose(1, 2)
            value_states = value_states.view(batch_size, q_len, self.num_heads, self.head_dim).transpose(1, 2)

            # SDPA with memory-efficient backend is currently (torch==2.1.2) bugged with non-contiguous inputs with custom attn_mask,
            # Reference: https://github.com/pytorch/pytorch/issues/112577.
            if query_states.device.type == "cuda" and attention_mask is not None:
                query_states = query_states.contiguous()
                key_states = key_states.contiguous()
                value_states = value_states.contiguous()

            # We dispatch to SDPA's Flash Attention or Efficient kernels via this `is_causal` if statement instead of an inline conditional assignment
            # in SDPA to support both torch.compile's dynamic shapes and full graph options. An inline conditional prevents dynamic shapes from compiling.
            is_causal = False

            attn_output = torch.nn.functional.scaled_dot_product_attention(
                query_states,
                key_states,
                value_states,
                attn_mask=attention_mask,
                dropout_p=self.dropout if self.training else 0.0,
                is_causal=is_causal,
                scale=self.scale,
            )

            attn_output = attn_output.transpose(1, 2).contiguous()
            attn_output = attn_output.view(batch_size, q_len, self.embed_dim)

            attn_output = self.out_proj(attn_output)

            return attn_output, None

        self._model.vision_model._orig_forward = self._model.vision_model.forward
        self._model.vision_model.forward = types.MethodType(transformer_forward, self._model.vision_model)
        self._model.vision_model.embeddings._orig_forward = self._model.vision_model.embeddings.forward
        self._model.vision_model.embeddings.forward = types.MethodType(
            embeddings_forward, self._model.vision_model.embeddings
        )

        for layer in self._model.vision_model.encoder.layers:
            layer.self_attn._orig_forward = layer.self_attn.forward
            layer.self_attn.forward = types.MethodType(attn_forward, layer.self_attn)

    def __exit__(self, exc_type, exc_value, traceback):
        super().__exit__(exc_type, exc_value, traceback)
        self._model.forward = self._model.__orig_forward
        self._model.vision_model.forward = self._model.vision_model._orig_forward
        self._model.vision_model.embeddings.forward = self._model.vision_model.embeddings._orig_forward
        for layer in self._model.vision_model.encoder.layers:
            layer.self_attn.forward = layer.self_attn._orig_forward


<<<<<<< HEAD
# Adopted from https://github.com/huggingface/transformers/blob/v4.51.3/src/transformers/models/speecht5/modeling_speecht5.py#L698
# this is a patch to avoid PyTorch FE issue
# with the same tensor names on input and intermediate tensor for speaker_embeddings
def speecht5_decoder_prenet_forward(
    self,
    input_values: torch.Tensor,
    speaker_embeddings: Optional[torch.Tensor] = None,
):
    inputs_embeds = input_values
    for layer in self.layers:
        inputs_embeds = torch.nn.functional.relu(layer(inputs_embeds))
        inputs_embeds = self._consistent_dropout(inputs_embeds, self.config.speech_decoder_prenet_dropout)

    inputs_embeds = self.final_layer(inputs_embeds)
    inputs_embeds = self.encode_positions(inputs_embeds)

    if speaker_embeddings is not None:
        # this is a patch to avoid for PyTorch FE issue!!!
        # with the same tensor names on input and intermediate tensor in a model
        speaker_embeddings_norm = torch.nn.functional.normalize(speaker_embeddings)
        speaker_embeddings_unsqueeze = speaker_embeddings_norm.unsqueeze(1).expand(-1, inputs_embeds.size(1), -1)
        inputs_embeds = torch.cat([inputs_embeds, speaker_embeddings_unsqueeze], dim=-1)
        inputs_embeds = torch.nn.functional.relu(self.speaker_embeds_layer(inputs_embeds))

    return inputs_embeds


# Adopted from https://github.com/huggingface/transformers/blob/v4.51.3/src/transformers/models/speecht5/modeling_speecht5.py#L993
# this is a patch to avoid CPU plugin issue that is happened on 16-th iteration of token generation
# values computed by self-attention attn_output = torch.bmm(attn_probs, value_states) in a decoder gets incorrect
def speecht5_attention_forward(
=======
# Adopted from https://github.com/huggingface/optimum/blob/main/optimum/bettertransformer/models/decoder_models.py#L367
def _blenderbot_attn_forward(
>>>>>>> f53b878b
    self,
    hidden_states: torch.Tensor,
    key_value_states: Optional[torch.Tensor] = None,
    past_key_value: Optional[Tuple[torch.Tensor]] = None,
    attention_mask: Optional[torch.Tensor] = None,
    layer_head_mask: Optional[torch.Tensor] = None,
<<<<<<< HEAD
    position_bias: Optional[torch.Tensor] = None,
    output_attentions: bool = False,
    serialize: bool = False,
) -> Tuple[torch.Tensor, Optional[torch.Tensor], Optional[Tuple[torch.Tensor]]]:
    is_cross_attention = key_value_states is not None
    bsz, tgt_len, _ = hidden_states.size()

    # get query proj
    query_states = self.q_proj(hidden_states) * self.scaling
    # get key, value proj
    if is_cross_attention and past_key_value is not None:
=======
    output_attentions: bool = False,
) -> Tuple[torch.Tensor, Optional[torch.Tensor], Optional[Tuple[torch.Tensor]]]:
    if output_attentions or layer_head_mask is not None:
        return self._orig_forward(
            hidden_states, key_value_states, past_key_value, attention_mask, layer_head_mask, output_attentions
        )
    """Input shape: Batch x Time x Channel"""

    # if key_value_states are provided this layer is used as a cross-attention layer
    # for the decoder
    # if key_value_states are provided this layer is used as a cross-attention layer
    # for the decoder
    is_cross_attention = key_value_states is not None

    bsz, tgt_len, _ = hidden_states.size()

    # get query proj
    query_states = self.q_proj(hidden_states)
    # get key, value proj
    # `past_key_value[0].shape[2] == key_value_states.shape[1]`
    # is checking that the `sequence_length` of the `past_key_value` is the same as
    # the provided `key_value_states` to support prefix tuning
    if is_cross_attention and past_key_value is not None and past_key_value[0].shape[2] == key_value_states.shape[1]:
>>>>>>> f53b878b
        # reuse k,v, cross_attentions
        key_states = past_key_value[0]
        value_states = past_key_value[1]
    elif is_cross_attention:
        # cross_attentions
        key_states = self._shape(self.k_proj(key_value_states), -1, bsz)
        value_states = self._shape(self.v_proj(key_value_states), -1, bsz)
    elif past_key_value is not None:
        # reuse k, v, self_attention
        key_states = self._shape(self.k_proj(hidden_states), -1, bsz)
        value_states = self._shape(self.v_proj(hidden_states), -1, bsz)
        key_states = torch.cat([past_key_value[0], key_states], dim=2)
        value_states = torch.cat([past_key_value[1], value_states], dim=2)
    else:
        # self_attention
        key_states = self._shape(self.k_proj(hidden_states), -1, bsz)
        value_states = self._shape(self.v_proj(hidden_states), -1, bsz)

    if self.is_decoder:
        # if cross_attention save Tuple(torch.Tensor, torch.Tensor) of all cross attention key/value_states.
        # Further calls to cross_attention layer can then reuse all cross-attention
        # key/value_states (first "if" case)
        # if uni-directional self-attention (decoder) save Tuple(torch.Tensor, torch.Tensor) of
        # all previous decoder key/value_states. Further calls to uni-directional self-attention
        # can concat previous decoder key/value_states to current projected key/value_states (third "elif" case)
        # if encoder bi-directional self-attention `past_key_value` is always `None`
        past_key_value = (key_states, value_states)

<<<<<<< HEAD
    proj_shape = (bsz * self.num_heads, -1, self.head_dim)
    query_states = self._shape(query_states, tgt_len, bsz).view(*proj_shape)
    key_states = key_states.view(*proj_shape)
    value_states = value_states.view(*proj_shape)

    src_len = key_states.size(1)
    attn_weights = torch.bmm(query_states, key_states.transpose(1, 2))

    if attn_weights.size() != (bsz * self.num_heads, tgt_len, src_len):
        raise ValueError(
            f"Attention weights should be of size {(bsz * self.num_heads, tgt_len, src_len)}, but is"
            f" {attn_weights.size()}"
        )

    # relative attention bias
    if position_bias is not None:
        reshape_q = query_states.contiguous().view(bsz * self.num_heads, -1, self.head_dim).transpose(0, 1)
        rel_pos_bias = torch.matmul(reshape_q, position_bias.transpose(-2, -1))
        rel_pos_bias = rel_pos_bias.transpose(0, 1).view(
            bsz * self.num_heads, position_bias.size(0), position_bias.size(1)
        )
        attn_weights += rel_pos_bias

    if attention_mask is not None:
        if attention_mask.size() != (bsz, 1, tgt_len, src_len):
            raise ValueError(
                f"Attention mask should be of size {(bsz, 1, tgt_len, src_len)}, but is {attention_mask.size()}"
            )
        attn_weights = attn_weights.view(bsz, self.num_heads, tgt_len, src_len) + attention_mask
        attn_weights = attn_weights.view(bsz * self.num_heads, tgt_len, src_len)

    attn_weights = torch.nn.functional.softmax(attn_weights, dim=-1)

    if layer_head_mask is not None:
        if layer_head_mask.size() != (self.num_heads,):
            raise ValueError(
                f"Head mask for a single layer should be of size {(self.num_heads,)}, but is"
                f" {layer_head_mask.size()}"
            )
        attn_weights = layer_head_mask.view(1, -1, 1, 1) * attn_weights.view(bsz, self.num_heads, tgt_len, src_len)
        attn_weights = attn_weights.view(bsz * self.num_heads, tgt_len, src_len)

    if output_attentions:
        # this operation is a bit awkward, but it's required to
        # make sure that attn_weights keeps its gradient.
        # In order to do so, attn_weights have to be reshaped
        # twice and have to be reused in the following
        attn_weights_reshaped = attn_weights.view(bsz, self.num_heads, tgt_len, src_len)
        attn_weights = attn_weights_reshaped.view(bsz * self.num_heads, tgt_len, src_len)
    else:
        attn_weights_reshaped = None

    attn_probs = torch.nn.functional.dropout(attn_weights, p=self.dropout, training=self.training)

    # this is a patch to avoid CPU plugin issue!!!
    # issue is happened on 16-th iteration of token generation
    # since 16-th iteration of token generation, values computed by self-attention in a decoder gets incorrect
    eps = 1e-30
    attn_output = torch.bmm(attn_probs + eps, value_states)

    if attn_output.size() != (bsz * self.num_heads, tgt_len, self.head_dim):
=======
    query_states = self._shape(query_states, tgt_len, bsz)

    attn_output = torch.nn.functional.scaled_dot_product_attention(
        query_states,
        key_states,
        value_states,
        attn_mask=attention_mask,
        dropout_p=self.dropout if self.training else 0.0,
        is_causal=False,
    )

    if attn_output.size() != (bsz, self.num_heads, tgt_len, self.head_dim):
>>>>>>> f53b878b
        raise ValueError(
            f"`attn_output` should be of size {(bsz, self.num_heads, tgt_len, self.head_dim)}, but is"
            f" {attn_output.size()}"
        )

<<<<<<< HEAD
    attn_output = attn_output.view(bsz, self.num_heads, tgt_len, self.head_dim)
    attn_output = attn_output.transpose(1, 2)

    # Use the `embed_dim` from the config (stored in the class) rather than `hidden_state` because `attn_output` can be
    # partitioned across GPUs when using tensor-parallelism.
=======
    attn_output = attn_output.transpose(1, 2)

    # Use the `embed_dim` from the config (stored in the class) rather than `hidden_state` because `attn_output` can be
    # partitioned aross GPUs when using tensor-parallelism.
>>>>>>> f53b878b
    attn_output = attn_output.reshape(bsz, tgt_len, self.embed_dim)

    attn_output = self.out_proj(attn_output)

<<<<<<< HEAD
    return attn_output, attn_weights_reshaped, past_key_value


# Adopted from https://github.com/huggingface/transformers/blob/v4.51.3/src/transformers/models/speecht5/modeling_speecht5.py#L1175
# this is a patch for a model to avoid incorrect tracing
# cross_attn cached key/values tuple is at positions 3,4 of present_key_value tuple are computed using encoder_hidden_states
def speecht5_decoder_layer_forward(
    self,
    hidden_states: torch.Tensor,
    attention_mask: Optional[torch.Tensor] = None,
    encoder_hidden_states: Optional[torch.Tensor] = None,
    encoder_attention_mask: Optional[torch.Tensor] = None,
    layer_head_mask: Optional[torch.Tensor] = None,
    cross_attn_layer_head_mask: Optional[torch.Tensor] = None,
    past_key_value: Optional[Tuple[torch.Tensor]] = None,
    output_attentions: Optional[bool] = False,
    use_cache: Optional[bool] = True,
    serialize: bool = False,
):
    residual = hidden_states

    # Self Attention
    # decoder uni-directional self-attention cached key/values tuple is at positions 1,2
    self_attn_past_key_value = past_key_value[:2] if past_key_value is not None else None
    # add present self-attn cache to positions 1,2 of present_key_value tuple
    hidden_states, self_attn_weights, present_key_value = self.self_attn(
        hidden_states=hidden_states,
        past_key_value=self_attn_past_key_value,
        attention_mask=attention_mask,
        layer_head_mask=layer_head_mask,
        output_attentions=output_attentions,
        serialize=serialize,
    )

    hidden_states = self.dropout(hidden_states)
    hidden_states = residual + hidden_states
    hidden_states = self.self_attn_layer_norm(hidden_states)

    # Cross-Attention Block
    cross_attn_present_key_value = None
    cross_attn_weights = None
    if encoder_hidden_states is not None:
        residual = hidden_states

        # this is a patch for a model to avoid incorrect tracing!!!
        # cross_attn cached key/values tuple is at positions 3,4 of present_key_value tuple
        # are computed using encoder_hidden_states
        if past_key_value is not None and len(past_key_value) > 3:
            cross_attn_past_key_value = past_key_value[-2:]
        else:
            cross_attn_past_key_value = None
        hidden_states, cross_attn_weights, cross_attn_present_key_value = self.encoder_attn(
            hidden_states=hidden_states,
            key_value_states=encoder_hidden_states,
            attention_mask=encoder_attention_mask,
            layer_head_mask=cross_attn_layer_head_mask,
            past_key_value=cross_attn_past_key_value,
            output_attentions=output_attentions,
        )
        hidden_states = self.dropout(hidden_states)
        hidden_states = residual + hidden_states
        hidden_states = self.encoder_attn_layer_norm(hidden_states)

        # add cross-attn to positions 3,4 of present_key_value tuple
        present_key_value = present_key_value + cross_attn_present_key_value

    # Fully Connected
    hidden_states = hidden_states + self.feed_forward(hidden_states)
    hidden_states = self.final_layer_norm(hidden_states)

    outputs = (hidden_states,)

    if output_attentions:
        outputs += (self_attn_weights, cross_attn_weights)

    if use_cache:
        outputs += (present_key_value,)

    return outputs


class OVSpeechT5ModelPatcher(ModelPatcher):
    def __enter__(self):
        if self.real_config._behavior != "vocoder":
            setattr(self._model, self.orig_forward_name, self.patched_forward)
        if self.real_config._behavior == "decoder":
            self._model.speecht5.decoder.prenet.__orig_forward = self._model.speecht5.decoder.prenet.forward
            self._model.speecht5.decoder.prenet.forward = types.MethodType(
                speecht5_decoder_prenet_forward, self._model.speecht5.decoder.prenet
            )
            for layer in self._model.speecht5.decoder.wrapped_decoder.layers:
                layer.__orig_forward = layer.forward
                layer.forward = types.MethodType(speecht5_decoder_layer_forward, layer)
                layer.self_attn.__orig_forward = layer.self_attn.forward
                layer.self_attn.forward = types.MethodType(speecht5_attention_forward, layer.self_attn)

    def __exit__(self, exc_type, exc_value, traceback):
        if self.real_config._behavior != "vocoder":
            setattr(self._model, self.orig_forward_name, self.orig_forward)
        if self.real_config._behavior == "decoder":
            self._model.speecht5.decoder.prenet.forward = types.MethodType(
                self._model.speecht5.decoder.prenet.__orig_forward, self._model.speecht5.decoder.prenet
            )
            for layer in self._model.speecht5.decoder.wrapped_decoder.layers:
                layer.forward = types.MethodType(layer.__orig_forward, layer)
                layer.self_attn.forward = types.MethodType(layer.self_attn.__orig_forward, layer.self_attn)

    def __init__(
        self,
        config: "OnnxConfig",
        model: Union["PreTrainedModel", "TFPreTrainedModel"],
        model_kwargs: Dict[str, Any],
    ):
        super().__init__(config, model, model_kwargs)

        def patched_encoder_forward(
            input_ids: torch.FloatTensor = None,
        ):
            encoder_attention_mask = torch.ones_like(input_ids)

            hidden_states = self._model.prenet(input_ids)

            encoder_out = self._model.wrapped_encoder(
                hidden_states=hidden_states,
                attention_mask=encoder_attention_mask,
                return_dict=True,
            )
            # downsample encoder attention mask
            if isinstance(model, SpeechT5EncoderWithSpeechPrenet):
                encoder_attention_mask = model.prenet._get_feature_vector_attention_mask(
                    encoder_out[0].shape[1], encoder_attention_mask
                )

            result = {
                "encoder_outputs": encoder_out.last_hidden_state,
                "encoder_attention_mask": encoder_attention_mask,
            }
            return result

        def patched_decoder_forward(
            inputs_embeds=None,
            speaker_embeddings=None,
            encoder_hidden_states=None,
            encoder_attention_mask=None,
            past_key_values=None,
        ):
            return_legacy_cache = False

            if past_key_values is not None:
                only_self_cache = [cache_item[:2] for cache_item in past_key_values]
                past_key_values = only_self_cache
                return_legacy_cache = True

            output_sequence = inputs_embeds
            output_cross_attentions = False
            bsz = output_sequence.size(0)

            # Run the decoder prenet on the entire output sequence.
            decoder_hidden_states = model.speecht5.decoder.prenet(output_sequence, speaker_embeddings)
            # Run the decoder layers on the last element of the prenet output.
            decoder_out = model.speecht5.decoder.wrapped_decoder(
                hidden_states=decoder_hidden_states[:, -1:],
                attention_mask=None,
                encoder_hidden_states=encoder_hidden_states[0],
                encoder_attention_mask=encoder_attention_mask,
                past_key_values=past_key_values,
                use_cache=True,
                output_attentions=output_cross_attentions,
                return_dict=True,
            )

            # if output_cross_attentions:
            #    cross_attentions.append(torch.cat(decoder_out.cross_attentions, dim=0))

            last_decoder_output = decoder_out.last_hidden_state.squeeze(1)

            # Predict the new mel spectrum for this step in the sequence.
            spectrum = model.speech_decoder_postnet.feat_out(last_decoder_output)
            spectrum = spectrum.view(bsz, model.config.reduction_factor, model.config.num_mel_bins)

            # Extend the output sequence with the new mel spectrum.
            new_spectrogram = spectrum[:, -1, :].view(bsz, 1, model.config.num_mel_bins)
            output_sequence_out = torch.cat((output_sequence, new_spectrogram), dim=1)
            # Predict the probability that this is the stop token.
            prob = torch.sigmoid(model.speech_decoder_postnet.prob_out(last_decoder_output))

            if return_legacy_cache:
                only_self_cache = [cache_item[:2] for cache_item in decoder_out.past_key_values]
                past_key_values = only_self_cache

            result = {
                "output_sequence_out": output_sequence_out,
                "spectrum": spectrum,
                "prob": prob,
                "past_key_values": past_key_values,
            }
            return result

        def patched_postnet_forward(raw_spectrogram: torch.FloatTensor):
            raw_spectrogram = raw_spectrogram.transpose(0, 1).flatten(1, 2)
            spectrogram = model.speech_decoder_postnet.postnet(raw_spectrogram)
            result = {"postnet_spectrogram": spectrogram}
            return result

        def patched_vocoder_forward(spectrogram: torch.FloatTensor):
            waveform = model(spectrogram)
            result = {"waveform": waveform}
            return result

        if self.real_config._behavior == "encoder":
            self.patched_forward = patched_encoder_forward
        elif self.real_config._behavior == "decoder":
            self.patched_forward = patched_decoder_forward
        elif self.real_config._behavior == "postnet":
            self.patched_forward = patched_postnet_forward
        elif self.real_config._behavior == "vocoder":
            self.patched_forward = patched_vocoder_forward
        else:
            raise ValueError("Unknown ")
        self.orig_forward = self.patched_forward
=======
    return attn_output, None, past_key_value


def modulewise_patch(model, module_cls, patch_forward):
    for _, module in model.named_children():
        if isinstance(module, module_cls):
            module._orig_forward = module.forward
            module.forward = types.MethodType(patch_forward, module)
            return
        else:
            if len(list(module.children())) > 0:
                modulewise_patch(module, module_cls, patch_forward)


def modulewise_unpatch(model, module_cls):
    for _, module in model.named_children():
        if isinstance(module, module_cls):
            if hasattr(module, "_orig_forward"):
                module.forward = module._orig_forward
        else:
            if len(list(module.children())) > 0:
                modulewise_unpatch(module, module_cls)


class BlenderbotModelPatcher(Seq2SeqModelPatcher):
    def __enter__(self):
        super().__enter__()
        if is_transformers_version(">=", "4.49.0"):
            from transformers.models.blenderbot.modeling_blenderbot import BlenderbotAttention

            modulewise_patch(self._model, BlenderbotAttention, _blenderbot_attn_forward)

    def __exit__(self, exc_type, exc_value, traceback):
        super().__exit__(exc_type, exc_value, traceback)
        if is_transformers_version(">=", "4.49.0"):
            from transformers.models.blenderbot.modeling_blenderbot import BlenderbotAttention

            modulewise_unpatch(self._model, BlenderbotAttention)


class BlenderbotSmallModelPatcher(Seq2SeqModelPatcher):
    def __enter__(self):
        super().__enter__()
        if is_transformers_version(">=", "4.49.0"):
            from transformers.models.blenderbot_small.modeling_blenderbot_small import BlenderbotSmallAttention

            modulewise_patch(self._model, BlenderbotSmallAttention, _blenderbot_attn_forward)

    def __exit__(self, exc_type, exc_value, traceback):
        super().__exit__(exc_type, exc_value, traceback)
        if is_transformers_version(">=", "4.49.0"):
            from transformers.models.blenderbot_small.modeling_blenderbot_small import BlenderbotSmallAttention

            modulewise_unpatch(self._model, BlenderbotSmallAttention)


class PegasusModelPatcher(Seq2SeqModelPatcher):
    def __enter__(self):
        super().__enter__()
        if is_transformers_version(">=", "4.49.0"):
            from transformers.models.pegasus.modeling_pegasus import PegasusAttention

            modulewise_patch(self._model, PegasusAttention, _blenderbot_attn_forward)

    def __exit__(self, exc_type, exc_value, traceback):
        super().__exit__(exc_type, exc_value, traceback)
        if is_transformers_version(">=", "4.49.0"):
            from transformers.models.pegasus.modeling_pegasus import PegasusAttention

            modulewise_unpatch(self._model, PegasusAttention)


class MarianModelPatcher(Seq2SeqModelPatcher):
    def __enter__(self):
        super().__enter__()
        if is_transformers_version(">=", "4.49.0"):
            from transformers.models.marian.modeling_marian import MarianAttention

            modulewise_patch(self._model, MarianAttention, _blenderbot_attn_forward)

    def __exit__(self, exc_type, exc_value, traceback):
        super().__exit__(exc_type, exc_value, traceback)
        if is_transformers_version(">=", "4.49.0"):
            from transformers.models.marian.modeling_marian import MarianAttention

            modulewise_unpatch(self._model, MarianAttention)
>>>>>>> f53b878b
<|MERGE_RESOLUTION|>--- conflicted
+++ resolved
@@ -5069,61 +5069,14 @@
             layer.self_attn.forward = layer.self_attn._orig_forward
 
 
-<<<<<<< HEAD
-# Adopted from https://github.com/huggingface/transformers/blob/v4.51.3/src/transformers/models/speecht5/modeling_speecht5.py#L698
-# this is a patch to avoid PyTorch FE issue
-# with the same tensor names on input and intermediate tensor for speaker_embeddings
-def speecht5_decoder_prenet_forward(
-    self,
-    input_values: torch.Tensor,
-    speaker_embeddings: Optional[torch.Tensor] = None,
-):
-    inputs_embeds = input_values
-    for layer in self.layers:
-        inputs_embeds = torch.nn.functional.relu(layer(inputs_embeds))
-        inputs_embeds = self._consistent_dropout(inputs_embeds, self.config.speech_decoder_prenet_dropout)
-
-    inputs_embeds = self.final_layer(inputs_embeds)
-    inputs_embeds = self.encode_positions(inputs_embeds)
-
-    if speaker_embeddings is not None:
-        # this is a patch to avoid for PyTorch FE issue!!!
-        # with the same tensor names on input and intermediate tensor in a model
-        speaker_embeddings_norm = torch.nn.functional.normalize(speaker_embeddings)
-        speaker_embeddings_unsqueeze = speaker_embeddings_norm.unsqueeze(1).expand(-1, inputs_embeds.size(1), -1)
-        inputs_embeds = torch.cat([inputs_embeds, speaker_embeddings_unsqueeze], dim=-1)
-        inputs_embeds = torch.nn.functional.relu(self.speaker_embeds_layer(inputs_embeds))
-
-    return inputs_embeds
-
-
-# Adopted from https://github.com/huggingface/transformers/blob/v4.51.3/src/transformers/models/speecht5/modeling_speecht5.py#L993
-# this is a patch to avoid CPU plugin issue that is happened on 16-th iteration of token generation
-# values computed by self-attention attn_output = torch.bmm(attn_probs, value_states) in a decoder gets incorrect
-def speecht5_attention_forward(
-=======
 # Adopted from https://github.com/huggingface/optimum/blob/main/optimum/bettertransformer/models/decoder_models.py#L367
 def _blenderbot_attn_forward(
->>>>>>> f53b878b
     self,
     hidden_states: torch.Tensor,
     key_value_states: Optional[torch.Tensor] = None,
     past_key_value: Optional[Tuple[torch.Tensor]] = None,
     attention_mask: Optional[torch.Tensor] = None,
     layer_head_mask: Optional[torch.Tensor] = None,
-<<<<<<< HEAD
-    position_bias: Optional[torch.Tensor] = None,
-    output_attentions: bool = False,
-    serialize: bool = False,
-) -> Tuple[torch.Tensor, Optional[torch.Tensor], Optional[Tuple[torch.Tensor]]]:
-    is_cross_attention = key_value_states is not None
-    bsz, tgt_len, _ = hidden_states.size()
-
-    # get query proj
-    query_states = self.q_proj(hidden_states) * self.scaling
-    # get key, value proj
-    if is_cross_attention and past_key_value is not None:
-=======
     output_attentions: bool = False,
 ) -> Tuple[torch.Tensor, Optional[torch.Tensor], Optional[Tuple[torch.Tensor]]]:
     if output_attentions or layer_head_mask is not None:
@@ -5147,7 +5100,6 @@
     # is checking that the `sequence_length` of the `past_key_value` is the same as
     # the provided `key_value_states` to support prefix tuning
     if is_cross_attention and past_key_value is not None and past_key_value[0].shape[2] == key_value_states.shape[1]:
->>>>>>> f53b878b
         # reuse k,v, cross_attentions
         key_states = past_key_value[0]
         value_states = past_key_value[1]
@@ -5176,7 +5128,197 @@
         # if encoder bi-directional self-attention `past_key_value` is always `None`
         past_key_value = (key_states, value_states)
 
-<<<<<<< HEAD
+    query_states = self._shape(query_states, tgt_len, bsz)
+
+    attn_output = torch.nn.functional.scaled_dot_product_attention(
+        query_states,
+        key_states,
+        value_states,
+        attn_mask=attention_mask,
+        dropout_p=self.dropout if self.training else 0.0,
+        is_causal=False,
+    )
+
+    if attn_output.size() != (bsz, self.num_heads, tgt_len, self.head_dim):
+        raise ValueError(
+            f"`attn_output` should be of size {(bsz, self.num_heads, tgt_len, self.head_dim)}, but is"
+            f" {attn_output.size()}"
+        )
+
+    attn_output = attn_output.transpose(1, 2)
+
+    # Use the `embed_dim` from the config (stored in the class) rather than `hidden_state` because `attn_output` can be
+    # partitioned aross GPUs when using tensor-parallelism.
+    attn_output = attn_output.reshape(bsz, tgt_len, self.embed_dim)
+
+    attn_output = self.out_proj(attn_output)
+
+    return attn_output, None, past_key_value
+
+
+def modulewise_patch(model, module_cls, patch_forward):
+    for _, module in model.named_children():
+        if isinstance(module, module_cls):
+            module._orig_forward = module.forward
+            module.forward = types.MethodType(patch_forward, module)
+            return
+        else:
+            if len(list(module.children())) > 0:
+                modulewise_patch(module, module_cls, patch_forward)
+
+
+def modulewise_unpatch(model, module_cls):
+    for _, module in model.named_children():
+        if isinstance(module, module_cls):
+            if hasattr(module, "_orig_forward"):
+                module.forward = module._orig_forward
+        else:
+            if len(list(module.children())) > 0:
+                modulewise_unpatch(module, module_cls)
+
+
+class BlenderbotModelPatcher(Seq2SeqModelPatcher):
+    def __enter__(self):
+        super().__enter__()
+        if is_transformers_version(">=", "4.49.0"):
+            from transformers.models.blenderbot.modeling_blenderbot import BlenderbotAttention
+
+            modulewise_patch(self._model, BlenderbotAttention, _blenderbot_attn_forward)
+
+    def __exit__(self, exc_type, exc_value, traceback):
+        super().__exit__(exc_type, exc_value, traceback)
+        if is_transformers_version(">=", "4.49.0"):
+            from transformers.models.blenderbot.modeling_blenderbot import BlenderbotAttention
+
+            modulewise_unpatch(self._model, BlenderbotAttention)
+
+
+class BlenderbotSmallModelPatcher(Seq2SeqModelPatcher):
+    def __enter__(self):
+        super().__enter__()
+        if is_transformers_version(">=", "4.49.0"):
+            from transformers.models.blenderbot_small.modeling_blenderbot_small import BlenderbotSmallAttention
+
+            modulewise_patch(self._model, BlenderbotSmallAttention, _blenderbot_attn_forward)
+
+    def __exit__(self, exc_type, exc_value, traceback):
+        super().__exit__(exc_type, exc_value, traceback)
+        if is_transformers_version(">=", "4.49.0"):
+            from transformers.models.blenderbot_small.modeling_blenderbot_small import BlenderbotSmallAttention
+
+            modulewise_unpatch(self._model, BlenderbotSmallAttention)
+
+
+class PegasusModelPatcher(Seq2SeqModelPatcher):
+    def __enter__(self):
+        super().__enter__()
+        if is_transformers_version(">=", "4.49.0"):
+            from transformers.models.pegasus.modeling_pegasus import PegasusAttention
+
+            modulewise_patch(self._model, PegasusAttention, _blenderbot_attn_forward)
+
+    def __exit__(self, exc_type, exc_value, traceback):
+        super().__exit__(exc_type, exc_value, traceback)
+        if is_transformers_version(">=", "4.49.0"):
+            from transformers.models.pegasus.modeling_pegasus import PegasusAttention
+
+            modulewise_unpatch(self._model, PegasusAttention)
+
+
+class MarianModelPatcher(Seq2SeqModelPatcher):
+    def __enter__(self):
+        super().__enter__()
+        if is_transformers_version(">=", "4.49.0"):
+            from transformers.models.marian.modeling_marian import MarianAttention
+
+            modulewise_patch(self._model, MarianAttention, _blenderbot_attn_forward)
+
+    def __exit__(self, exc_type, exc_value, traceback):
+        super().__exit__(exc_type, exc_value, traceback)
+        if is_transformers_version(">=", "4.49.0"):
+            from transformers.models.marian.modeling_marian import MarianAttention
+
+            modulewise_unpatch(self._model, MarianAttention)
+
+
+
+
+# Adopted from https://github.com/huggingface/transformers/blob/v4.51.3/src/transformers/models/speecht5/modeling_speecht5.py#L698
+# this is a patch to avoid PyTorch FE issue
+# with the same tensor names on input and intermediate tensor for speaker_embeddings
+def speecht5_decoder_prenet_forward(
+    self,
+    input_values: torch.Tensor,
+    speaker_embeddings: Optional[torch.Tensor] = None,
+):
+    inputs_embeds = input_values
+    for layer in self.layers:
+        inputs_embeds = torch.nn.functional.relu(layer(inputs_embeds))
+        inputs_embeds = self._consistent_dropout(inputs_embeds, self.config.speech_decoder_prenet_dropout)
+
+    inputs_embeds = self.final_layer(inputs_embeds)
+    inputs_embeds = self.encode_positions(inputs_embeds)
+
+    if speaker_embeddings is not None:
+        # this is a patch to avoid for PyTorch FE issue!!!
+        # with the same tensor names on input and intermediate tensor in a model
+        speaker_embeddings_norm = torch.nn.functional.normalize(speaker_embeddings)
+        speaker_embeddings_unsqueeze = speaker_embeddings_norm.unsqueeze(1).expand(-1, inputs_embeds.size(1), -1)
+        inputs_embeds = torch.cat([inputs_embeds, speaker_embeddings_unsqueeze], dim=-1)
+        inputs_embeds = torch.nn.functional.relu(self.speaker_embeds_layer(inputs_embeds))
+
+    return inputs_embeds
+
+
+# Adopted from https://github.com/huggingface/transformers/blob/v4.51.3/src/transformers/models/speecht5/modeling_speecht5.py#L993
+# this is a patch to avoid CPU plugin issue that is happened on 16-th iteration of token generation
+# values computed by self-attention attn_output = torch.bmm(attn_probs, value_states) in a decoder gets incorrect
+def speecht5_attention_forward(
+    self,
+    hidden_states: torch.Tensor,
+    key_value_states: Optional[torch.Tensor] = None,
+    past_key_value: Optional[Tuple[torch.Tensor]] = None,
+    attention_mask: Optional[torch.Tensor] = None,
+    layer_head_mask: Optional[torch.Tensor] = None,
+    position_bias: Optional[torch.Tensor] = None,
+    output_attentions: bool = False,
+    serialize: bool = False,
+) -> Tuple[torch.Tensor, Optional[torch.Tensor], Optional[Tuple[torch.Tensor]]]:
+    is_cross_attention = key_value_states is not None
+    bsz, tgt_len, _ = hidden_states.size()
+
+    # get query proj
+    query_states = self.q_proj(hidden_states) * self.scaling
+    # get key, value proj
+    if is_cross_attention and past_key_value is not None:
+        # reuse k,v, cross_attentions
+        key_states = past_key_value[0]
+        value_states = past_key_value[1]
+    elif is_cross_attention:
+        # cross_attentions
+        key_states = self._shape(self.k_proj(key_value_states), -1, bsz)
+        value_states = self._shape(self.v_proj(key_value_states), -1, bsz)
+    elif past_key_value is not None:
+        # reuse k, v, self_attention
+        key_states = self._shape(self.k_proj(hidden_states), -1, bsz)
+        value_states = self._shape(self.v_proj(hidden_states), -1, bsz)
+        key_states = torch.cat([past_key_value[0], key_states], dim=2)
+        value_states = torch.cat([past_key_value[1], value_states], dim=2)
+    else:
+        # self_attention
+        key_states = self._shape(self.k_proj(hidden_states), -1, bsz)
+        value_states = self._shape(self.v_proj(hidden_states), -1, bsz)
+
+    if self.is_decoder:
+        # if cross_attention save Tuple(torch.Tensor, torch.Tensor) of all cross attention key/value_states.
+        # Further calls to cross_attention layer can then reuse all cross-attention
+        # key/value_states (first "if" case)
+        # if uni-directional self-attention (decoder) save Tuple(torch.Tensor, torch.Tensor) of
+        # all previous decoder key/value_states. Further calls to uni-directional self-attention
+        # can concat previous decoder key/value_states to current projected key/value_states (third "elif" case)
+        # if encoder bi-directional self-attention `past_key_value` is always `None`
+        past_key_value = (key_states, value_states)
+
     proj_shape = (bsz * self.num_heads, -1, self.head_dim)
     query_states = self._shape(query_states, tgt_len, bsz).view(*proj_shape)
     key_states = key_states.view(*proj_shape)
@@ -5238,42 +5380,20 @@
     attn_output = torch.bmm(attn_probs + eps, value_states)
 
     if attn_output.size() != (bsz * self.num_heads, tgt_len, self.head_dim):
-=======
-    query_states = self._shape(query_states, tgt_len, bsz)
-
-    attn_output = torch.nn.functional.scaled_dot_product_attention(
-        query_states,
-        key_states,
-        value_states,
-        attn_mask=attention_mask,
-        dropout_p=self.dropout if self.training else 0.0,
-        is_causal=False,
-    )
-
-    if attn_output.size() != (bsz, self.num_heads, tgt_len, self.head_dim):
->>>>>>> f53b878b
         raise ValueError(
             f"`attn_output` should be of size {(bsz, self.num_heads, tgt_len, self.head_dim)}, but is"
             f" {attn_output.size()}"
         )
 
-<<<<<<< HEAD
     attn_output = attn_output.view(bsz, self.num_heads, tgt_len, self.head_dim)
     attn_output = attn_output.transpose(1, 2)
 
     # Use the `embed_dim` from the config (stored in the class) rather than `hidden_state` because `attn_output` can be
     # partitioned across GPUs when using tensor-parallelism.
-=======
-    attn_output = attn_output.transpose(1, 2)
-
-    # Use the `embed_dim` from the config (stored in the class) rather than `hidden_state` because `attn_output` can be
-    # partitioned aross GPUs when using tensor-parallelism.
->>>>>>> f53b878b
     attn_output = attn_output.reshape(bsz, tgt_len, self.embed_dim)
 
     attn_output = self.out_proj(attn_output)
 
-<<<<<<< HEAD
     return attn_output, attn_weights_reshaped, past_key_value
 
 
@@ -5492,93 +5612,4 @@
         elif self.real_config._behavior == "vocoder":
             self.patched_forward = patched_vocoder_forward
         else:
-            raise ValueError("Unknown ")
-        self.orig_forward = self.patched_forward
-=======
-    return attn_output, None, past_key_value
-
-
-def modulewise_patch(model, module_cls, patch_forward):
-    for _, module in model.named_children():
-        if isinstance(module, module_cls):
-            module._orig_forward = module.forward
-            module.forward = types.MethodType(patch_forward, module)
-            return
-        else:
-            if len(list(module.children())) > 0:
-                modulewise_patch(module, module_cls, patch_forward)
-
-
-def modulewise_unpatch(model, module_cls):
-    for _, module in model.named_children():
-        if isinstance(module, module_cls):
-            if hasattr(module, "_orig_forward"):
-                module.forward = module._orig_forward
-        else:
-            if len(list(module.children())) > 0:
-                modulewise_unpatch(module, module_cls)
-
-
-class BlenderbotModelPatcher(Seq2SeqModelPatcher):
-    def __enter__(self):
-        super().__enter__()
-        if is_transformers_version(">=", "4.49.0"):
-            from transformers.models.blenderbot.modeling_blenderbot import BlenderbotAttention
-
-            modulewise_patch(self._model, BlenderbotAttention, _blenderbot_attn_forward)
-
-    def __exit__(self, exc_type, exc_value, traceback):
-        super().__exit__(exc_type, exc_value, traceback)
-        if is_transformers_version(">=", "4.49.0"):
-            from transformers.models.blenderbot.modeling_blenderbot import BlenderbotAttention
-
-            modulewise_unpatch(self._model, BlenderbotAttention)
-
-
-class BlenderbotSmallModelPatcher(Seq2SeqModelPatcher):
-    def __enter__(self):
-        super().__enter__()
-        if is_transformers_version(">=", "4.49.0"):
-            from transformers.models.blenderbot_small.modeling_blenderbot_small import BlenderbotSmallAttention
-
-            modulewise_patch(self._model, BlenderbotSmallAttention, _blenderbot_attn_forward)
-
-    def __exit__(self, exc_type, exc_value, traceback):
-        super().__exit__(exc_type, exc_value, traceback)
-        if is_transformers_version(">=", "4.49.0"):
-            from transformers.models.blenderbot_small.modeling_blenderbot_small import BlenderbotSmallAttention
-
-            modulewise_unpatch(self._model, BlenderbotSmallAttention)
-
-
-class PegasusModelPatcher(Seq2SeqModelPatcher):
-    def __enter__(self):
-        super().__enter__()
-        if is_transformers_version(">=", "4.49.0"):
-            from transformers.models.pegasus.modeling_pegasus import PegasusAttention
-
-            modulewise_patch(self._model, PegasusAttention, _blenderbot_attn_forward)
-
-    def __exit__(self, exc_type, exc_value, traceback):
-        super().__exit__(exc_type, exc_value, traceback)
-        if is_transformers_version(">=", "4.49.0"):
-            from transformers.models.pegasus.modeling_pegasus import PegasusAttention
-
-            modulewise_unpatch(self._model, PegasusAttention)
-
-
-class MarianModelPatcher(Seq2SeqModelPatcher):
-    def __enter__(self):
-        super().__enter__()
-        if is_transformers_version(">=", "4.49.0"):
-            from transformers.models.marian.modeling_marian import MarianAttention
-
-            modulewise_patch(self._model, MarianAttention, _blenderbot_attn_forward)
-
-    def __exit__(self, exc_type, exc_value, traceback):
-        super().__exit__(exc_type, exc_value, traceback)
-        if is_transformers_version(">=", "4.49.0"):
-            from transformers.models.marian.modeling_marian import MarianAttention
-
-            modulewise_unpatch(self._model, MarianAttention)
->>>>>>> f53b878b
+            raise ValueError("Unknown ")