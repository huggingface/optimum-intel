--- conflicted
+++ resolved
@@ -6466,7 +6466,65 @@
             layer.mixer.forward = layer.mixer._orig_forward
 
 
-<<<<<<< HEAD
+# https://github.com/huggingface/transformers/blob/v4.53.0/src/transformers/models/qwen3_moe/modeling_qwen3_moe.py#L228
+def qwen3_moe_forward_patched(self, hidden_states: torch.Tensor) -> torch.Tensor:
+    batch_size, sequence_length, hidden_dim = hidden_states.shape
+    hidden_states = hidden_states.view(-1, hidden_dim)
+    # router_logits: (batch * sequence_length, n_experts)
+    router_logits = self.gate(hidden_states)
+
+    routing_weights = torch.nn.functional.softmax(router_logits, dim=1, dtype=torch.float)
+    routing_weights, selected_experts = torch.topk(routing_weights, self.top_k, dim=-1)
+    if self.norm_topk_prob:  # only diff with mixtral sparse moe block!
+        routing_weights /= routing_weights.sum(dim=-1, keepdim=True)
+    # we cast back to the input dtype
+    routing_weights = routing_weights.to(hidden_states.dtype)
+
+    final_hidden_states = torch.zeros(
+        (batch_size * sequence_length, hidden_dim), dtype=hidden_states.dtype, device=hidden_states.device
+    )
+
+    # One hot encode the selected experts to create an expert mask
+    # this will be used to easily index which expert is going to be sollicitated
+    expert_mask = torch.nn.functional.one_hot(selected_experts, num_classes=self.num_experts).permute(2, 1, 0)
+
+    # TODO: we loop over all possible experts instead of hitted ones to avoid issues in graph execution.
+    # expert_hitted = torch.greater(expert_mask.sum(dim=(-1, -2)), 0).nonzero()
+    # Loop over all available experts in the model and perform the computation on each expert
+    for expert_idx in range(self.num_experts):
+        expert_layer = self.experts[expert_idx]
+        idx, top_x = torch.where(expert_mask[expert_idx].squeeze(0))
+
+        # Index the correct hidden states and compute the expert hidden state for
+        # the current expert. We need to make sure to multiply the output hidden
+        # states by `routing_weights` on the corresponding tokens (top-1 and top-2)
+        current_state = hidden_states[None, top_x].reshape(-1, hidden_dim)
+        current_hidden_states = expert_layer(current_state) * routing_weights[top_x, idx, None]
+
+        # However `index_add_` only support torch tensors for indexing so we'll use
+        # the `top_x` tensor here.
+        final_hidden_states.index_add_(0, top_x, current_hidden_states.to(hidden_states.dtype))
+    final_hidden_states = final_hidden_states.reshape(batch_size, sequence_length, hidden_dim)
+    return final_hidden_states, router_logits
+
+
+class Qwen3MoeModelPatcher(OVDecoderModelPatcher):
+    def __enter__(self):
+        super().__enter__()
+
+        if is_transformers_version(">=", "4.53"):
+            self.original_moe_forward = Qwen3MoeSparseMoeBlock.forward
+            Qwen3MoeSparseMoeBlock.forward = qwen3_moe_forward_patched
+
+    def __exit__(self, exc_type, exc_value, traceback):
+        super().__exit__(exc_type, exc_value, traceback)
+
+        if is_transformers_version(">=", "4.53"):
+            Qwen3MoeSparseMoeBlock.forward = self.original_moe_forward
+
+
+
+
 # This patcher class serves for exporting Zamba2 model to OpenVINO IR
 class Zamba2ModelPatcher(ModelPatcher):
     def __init__(
@@ -6548,61 +6606,4 @@
         super().__enter__()
 
     def __exit__(self, exc_type, exc_value, traceback):
-        super().__exit__(exc_type, exc_value, traceback)
-=======
-# https://github.com/huggingface/transformers/blob/v4.53.0/src/transformers/models/qwen3_moe/modeling_qwen3_moe.py#L228
-def qwen3_moe_forward_patched(self, hidden_states: torch.Tensor) -> torch.Tensor:
-    batch_size, sequence_length, hidden_dim = hidden_states.shape
-    hidden_states = hidden_states.view(-1, hidden_dim)
-    # router_logits: (batch * sequence_length, n_experts)
-    router_logits = self.gate(hidden_states)
-
-    routing_weights = torch.nn.functional.softmax(router_logits, dim=1, dtype=torch.float)
-    routing_weights, selected_experts = torch.topk(routing_weights, self.top_k, dim=-1)
-    if self.norm_topk_prob:  # only diff with mixtral sparse moe block!
-        routing_weights /= routing_weights.sum(dim=-1, keepdim=True)
-    # we cast back to the input dtype
-    routing_weights = routing_weights.to(hidden_states.dtype)
-
-    final_hidden_states = torch.zeros(
-        (batch_size * sequence_length, hidden_dim), dtype=hidden_states.dtype, device=hidden_states.device
-    )
-
-    # One hot encode the selected experts to create an expert mask
-    # this will be used to easily index which expert is going to be sollicitated
-    expert_mask = torch.nn.functional.one_hot(selected_experts, num_classes=self.num_experts).permute(2, 1, 0)
-
-    # TODO: we loop over all possible experts instead of hitted ones to avoid issues in graph execution.
-    # expert_hitted = torch.greater(expert_mask.sum(dim=(-1, -2)), 0).nonzero()
-    # Loop over all available experts in the model and perform the computation on each expert
-    for expert_idx in range(self.num_experts):
-        expert_layer = self.experts[expert_idx]
-        idx, top_x = torch.where(expert_mask[expert_idx].squeeze(0))
-
-        # Index the correct hidden states and compute the expert hidden state for
-        # the current expert. We need to make sure to multiply the output hidden
-        # states by `routing_weights` on the corresponding tokens (top-1 and top-2)
-        current_state = hidden_states[None, top_x].reshape(-1, hidden_dim)
-        current_hidden_states = expert_layer(current_state) * routing_weights[top_x, idx, None]
-
-        # However `index_add_` only support torch tensors for indexing so we'll use
-        # the `top_x` tensor here.
-        final_hidden_states.index_add_(0, top_x, current_hidden_states.to(hidden_states.dtype))
-    final_hidden_states = final_hidden_states.reshape(batch_size, sequence_length, hidden_dim)
-    return final_hidden_states, router_logits
-
-
-class Qwen3MoeModelPatcher(OVDecoderModelPatcher):
-    def __enter__(self):
-        super().__enter__()
-
-        if is_transformers_version(">=", "4.53"):
-            self.original_moe_forward = Qwen3MoeSparseMoeBlock.forward
-            Qwen3MoeSparseMoeBlock.forward = qwen3_moe_forward_patched
-
-    def __exit__(self, exc_type, exc_value, traceback):
-        super().__exit__(exc_type, exc_value, traceback)
-
-        if is_transformers_version(">=", "4.53"):
-            Qwen3MoeSparseMoeBlock.forward = self.original_moe_forward
->>>>>>> f9cff03a
+        super().__exit__(exc_type, exc_value, traceback)