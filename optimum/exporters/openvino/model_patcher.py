--- conflicted
+++ resolved
@@ -7251,7 +7251,6 @@
             conv_layer.slow_forward = conv_layer._orig_forward
 
 
-<<<<<<< HEAD
 # This patch overrides the following line in Transformers:
 # https://github.com/huggingface/transformers/blob/v4.55-release/src/transformers/models/granitemoehybrid/modeling_granitemoehybrid.py#L1553
 # It is required to work around an OpenVINO issue:
@@ -7467,7 +7466,7 @@
             else:
                 continue
             mamba_layer.forward = mamba_layer._orig_forward
-=======
+
 class GptOssModelPatcher(OVDecoderModelPatcher):
     def __enter__(self):
         super().__enter__()
@@ -7485,4 +7484,3 @@
             from transformers.models.gpt_oss.modeling_gpt_oss import GptOssExperts
 
             GptOssExperts.forward = self.original_gpt_oss_forward
->>>>>>> 01f71769
