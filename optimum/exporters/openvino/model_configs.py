--- conflicted
+++ resolved
@@ -4645,8 +4645,6 @@
 
         return dummy_inputs
 
-
-<<<<<<< HEAD
 class HunyuanDummyPastKeyValuesGenerator(MistralDummyPastKeyValuesGenerator):
     def __init__(
         self,
@@ -4674,16 +4672,6 @@
 
     DUMMY_INPUT_GENERATOR_CLASSES = (DummyTextInputGenerator, HunyuanDummyPastKeyValuesGenerator)
     DUMMY_PKV_GENERATOR_CLASS = HunyuanDummyPastKeyValuesGenerator
-
-@register_in_tasks_manager("ernie4_5", *["text-generation", "text-generation-with-past"], library_name="transformers")
-class ErnieOpenVINOConfig(TextDecoderWithPositionIdsOnnxConfig):
-    MIN_TRANSFORMERS_VERSION = "4.54.0"
-
-    DUMMY_INPUT_GENERATOR_CLASSES = (DummyTextInputGenerator, GemmaDummyPastKeyValuesGenerator)
-    DUMMY_PKV_GENERATOR_CLASS = GemmaDummyPastKeyValuesGenerator
-    NORMALIZED_CONFIG_CLASS = NormalizedTextConfig
-
-=======
 @register_in_tasks_manager(
     "gpt2",
     *[
@@ -4697,7 +4685,6 @@
     library_name="transformers",
 )
 class GPT2OpenVINOConfig(GPT2OnnxConfig):
->>>>>>> 7843977a
     def patch_model_for_export(
         self, model: Union["PreTrainedModel", "TFPreTrainedModel"], model_kwargs: Optional[Dict[str, Any]] = None
     ) -> "ModelPatcher":
