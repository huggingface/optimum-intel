#  Copyright 2024 The HuggingFace Team. All rights reserved.
#
#  Licensed under the Apache License, Version 2.0 (the "License");
#  you may not use this file except in compliance with the License.
#  You may obtain a copy of the License at
#
#      http://www.apache.org/licenses/LICENSE-2.0
#
#  Unless required by applicable law or agreed to in writing, software
#  distributed under the License is distributed on an "AS IS" BASIS,
#  WITHOUT WARRANTIES OR CONDITIONS OF ANY KIND, either express or implied.
#  See the License for the specific language governing permissions and
#  limitations under the License.

import enum
import logging
from copy import deepcopy
from typing import TYPE_CHECKING, Any, Dict, List, Optional, Tuple, Union

from transformers import AutoConfig, PretrainedConfig, PreTrainedModel

from optimum.exporters.onnx.config import OnnxConfig, TextDecoderOnnxConfig, TextDecoderWithPositionIdsOnnxConfig
from optimum.exporters.onnx.model_configs import (
    BartOnnxConfig,
    BlenderbotOnnxConfig,
    BlenderbotSmallOnnxConfig,
    BloomOnnxConfig,
    CLIPOnnxConfig,
    CLIPTextOnnxConfig,
    CLIPTextWithProjectionOnnxConfig,
    CLIPVisionModelOnnxConfig,
    CodeGenOnnxConfig,
    FalconOnnxConfig,
    GemmaOnnxConfig,
    GPT2OnnxConfig,
    GPTJOnnxConfig,
    GPTNeoOnnxConfig,
    GPTNeoXOnnxConfig,
    IBertOnnxConfig,
    LlamaOnnxConfig,
    MarianOnnxConfig,
    MistralOnnxConfig,
    MPTOnnxConfig,
    PegasusOnnxConfig,
    PhiOnnxConfig,
    SpeechT5OnnxConfig,
    T5OnnxConfig,
    UNetOnnxConfig,
    VaeDecoderOnnxConfig,
    VaeEncoderOnnxConfig,
    VisionEncoderDecoderOnnxConfig,
    VisionOnnxConfig,
    WhisperOnnxConfig,
)
from optimum.exporters.onnx.model_patcher import ModelPatcher
from optimum.exporters.tasks import TasksManager
from optimum.utils import DEFAULT_DUMMY_SHAPES
from optimum.utils.input_generators import (
    DTYPE_MAPPER,
    DummyInputGenerator,
    DummyPastKeyValuesGenerator,
    DummySeq2SeqDecoderTextInputGenerator,
    DummySeq2SeqPastKeyValuesGenerator,
    DummyTextInputGenerator,
    DummyTimestepInputGenerator,
    DummyVisionInputGenerator,
    FalconDummyPastKeyValuesGenerator,
    GemmaDummyPastKeyValuesGenerator,
    MistralDummyPastKeyValuesGenerator,
)
from optimum.utils.normalized_config import (
    NormalizedConfig,
    NormalizedTextConfig,
    NormalizedVisionConfig,
)

from ...intel.utils.import_utils import is_diffusers_available, is_diffusers_version, is_transformers_version
from .model_patcher import (
    AquilaModelPatcher,
    ArcticModelPatcher,
    BaichuanModelPatcher,
    BlenderbotModelPatcher,
    BlenderbotSmallModelPatcher,
    BloomModelPatcher,
    ChatGLMModelPatcher,
    CodeGenModelPatcher,
    CommonImageEmbeddingsModelPatcher,
    DBRXModelPatcher,
    DeciLMModelPatcher,
    DeepseekPatcher,
    FalconModelPatcher,
    FluxTransfromerModelPatcher,
    Gemma2ModelPatcher,
    Gemma3LMModelPatcher,
    GptJModelPatcher,
    GptNeoModelPatcher,
    GptNeoxModelPatcher,
    GraniteMoEModelPatcher,
    IBertModelPatcher,
    Idefics3ImageEmbeddingsModelPatcher,
    InputEmbeddingPatcher,
    InternLM2Patcher,
    InternLMModelPatcher,
    InternVL2ChatLangModelPatcher,
    InternVLChatImageEmbeddingModelPatcher,
    JaisModelPatcher,
    Lfm2ModelPatcher,
    Llama4ImageEmbeddingsModelPatcher,
    Llama4TextModelPatcher,
    LlavaImageEmbeddingModelPatcher,
    LlavaNextVideoImageEmbeddingModelPatcher,
    LlavaQwen2ImageEmbeddingsModelPatcher,
    MairaImageEmbeddingModelPatcher,
    MambaPatcher,
    MarianModelPatcher,
    MiniCPM3Patcher,
    MiniCPMModelPatcher,
    MiniCPMVImageEmbeddingsModelPatcher,
    MiniCPMVResamplerModelPatcher,
    MistralModelPatcher,
    MixtralModelPatcher,
    MPTModelPatcher,
    OVDecoderModelPatcher,
    OVSeq2SeqModelPatcher,
    OVSpeechT5ModelPatcher,
    PegasusModelPatcher,
    PersimmonModelPatcher,
    Phi3ModelPatcher,
    Phi3VisionImageEmbeddingsPatcher,
    Phi4MMAudioEncoderPatcher,
    Phi4MMAudioForwardEmbeddingsPatcher,
    Phi4MMLanguageModelPatcher,
    Phi4MMVisionEmbeddingsPatcher,
    PhiMoEModelPatcher,
    Qwen2_5_VLVisionEmbMergerPatcher,
    Qwen2MoEPatcher,
    Qwen2VLLanguageModelPatcher,
    Qwen2VLVisionEmbMergerPatcher,
    Qwen3VLVisionEmbMergerPatcher,
    Qwen3VLLanguageModelPatcher,
    Qwen3MoeModelPatcher,
    QwenModelPatcher,
    SanaTextEncoderModelPatcher,
    XverseModelPatcher,
    Zamba2ModelPatcher,
)

<<<<<<< HEAD
=======

logger = logging.getLogger(__name__)

if TYPE_CHECKING:
    from transformers.modeling_utils import PreTrainedModel  # noqa: F811


>>>>>>> 469ce49b
def init_model_configs():
    if "open_clip" not in TasksManager._LIBRARY_TO_SUPPORTED_MODEL_TYPES:
        TasksManager._LIBRARY_TO_SUPPORTED_MODEL_TYPES["open_clip"] = {}
    TasksManager._CUSTOM_CLASSES[("pt", "llava", "image-text-to-text")] = (
        "transformers",
        "LlavaForConditionalGeneration",
    )
    TasksManager._CUSTOM_CLASSES[("pt", "llava_next", "image-text-to-text")] = (
        "transformers",
        "LlavaNextForConditionalGeneration",
    )
    TasksManager._CUSTOM_CLASSES[("pt", "qwen2_vl", "image-text-to-text")] = (
        "transformers",
        "Qwen2VLForConditionalGeneration",
    )
    TasksManager._CUSTOM_CLASSES[("pt", "qwen2_5_vl", "image-text-to-text")] = (
        "transformers",
        "AutoModelForImageTextToText",
    )
    TasksManager._CUSTOM_CLASSES[("pt", "qwen3_vl", "image-text-to-text")] = (
        "transformers",
        "AutoModelForImageTextToText",
    )
    TasksManager._CUSTOM_CLASSES[("pt", "qwen3_vl_moe", "image-text-to-text")] = (
        "transformers",
        "AutoModelForImageTextToText",
    )
    TasksManager._CUSTOM_CLASSES[("pt", "llava_next_video", "image-text-to-text")] = (
        "transformers",
        "AutoModelForVision2Seq",
    )
    TasksManager._CUSTOM_CLASSES[("pt", "gemma3", "image-text-to-text")] = (
        "transformers",
        "Gemma3ForConditionalGeneration",
    )
    TasksManager._CUSTOM_CLASSES[("pt", "idefics3", "image-text-to-text")] = (
        "transformers",
        "AutoModelForImageTextToText",
    )
    TasksManager._CUSTOM_CLASSES[("pt", "smolvlm", "image-text-to-text")] = (
        "transformers",
        "AutoModelForImageTextToText",
    )
    TasksManager._CUSTOM_CLASSES[("pt", "phi4mm", "image-text-to-text")] = ("transformers", "AutoModelForCausalLM")
    TasksManager._CUSTOM_CLASSES[("pt", "phi4mm", "automatic-speech-recognition")] = (
        "transformers",
        "AutoModelForCausalLM",
    )
    TasksManager._CUSTOM_CLASSES[("pt", "phi4_multimodal", "image-text-to-text")] = (
        "transformers",
        "AutoModelForCausalLM",
    )
    TasksManager._CUSTOM_CLASSES[("pt", "phi4_multimodal", "automatic-speech-recognition")] = (
        "transformers",
        "AutoModelForCausalLM",
    )
    TasksManager._CUSTOM_CLASSES[("pt", "llama4", "image-text-to-text")] = (
        "transformers",
        "AutoModelForImageTextToText",
    )

    if is_diffusers_available() and "fill" not in TasksManager._DIFFUSERS_TASKS_TO_MODEL_LOADERS:
        TasksManager._DIFFUSERS_TASKS_TO_MODEL_LOADERS["fill"] = "FluxFillPipeline"
        TasksManager._DIFFUSERS_TASKS_TO_MODEL_MAPPINGS["fill"] = {"flux": "FluxFillPipeline"}
        TasksManager._DIFFUSERS_TASKS_TO_MODEL_LOADERS["text-to-image"] = ("AutoPipelineForText2Image", "SanaPipeline")
        TasksManager._DIFFUSERS_TASKS_TO_MODEL_MAPPINGS["text-to-image"]["sana"] = "SanaPipeline"
        TasksManager._DIFFUSERS_TASKS_TO_MODEL_MAPPINGS["text-to-image"]["sana-sprint"] = "SanaSprintPipeline"
    if is_diffusers_available() and "text-to-video" not in TasksManager._DIFFUSERS_TASKS_TO_MODEL_MAPPINGS:
        TasksManager._DIFFUSERS_TASKS_TO_MODEL_MAPPINGS["text-to-video"] = {}
        TasksManager._DIFFUSERS_TASKS_TO_MODEL_MAPPINGS["text-to-video"]["ltx-video"] = "LTXPipeline"

    supported_model_types = [
        "_SUPPORTED_MODEL_TYPE",
        "_DIFFUSERS_SUPPORTED_MODEL_TYPE",
        "_TIMM_SUPPORTED_MODEL_TYPE",
        "_SENTENCE_TRANSFORMERS_SUPPORTED_MODEL_TYPE",
    ]

    for supported_models_config in supported_model_types:
        supported_models = getattr(TasksManager, supported_models_config)
        for model, export_configs in supported_models.items():
            if "onnx" not in export_configs:
                continue
            onnx_config = export_configs["onnx"]
            supported_models[model]["openvino"] = deepcopy(onnx_config)

        setattr(TasksManager, supported_models_config, supported_models)


init_model_configs()


register_in_tasks_manager = TasksManager.create_register("openvino", overwrite_existing=True)


@register_in_tasks_manager("baichuan", *["text-generation", "text-generation-with-past"], library_name="transformers")
class BaichaunOpenVINOConfig(TextDecoderWithPositionIdsOnnxConfig):
    DEFAULT_ONNX_OPSET = 13
    NORMALIZED_CONFIG_CLASS = NormalizedTextConfig.with_args(
        num_layers="num_hidden_layers", num_attention_heads="num_attention_heads", hidden_size="hidden_size"
    )
    _MODEL_PATCHER = BaichuanModelPatcher


@register_in_tasks_manager(
    "qwen2",
    *[
        "text-generation",
        "text-generation-with-past",
        "feature-extraction",
        "feature-extraction-with-past",
        "text-classification",
        "token-classification",
    ],
    library_name="transformers",
)
class Qwen2OpenVINOConfig(TextDecoderWithPositionIdsOnnxConfig):
    DEFAULT_ONNX_OPSET = 14
    DUMMY_INPUT_GENERATOR_CLASSES = (DummyTextInputGenerator, MistralDummyPastKeyValuesGenerator)
    DUMMY_PKV_GENERATOR_CLASS = MistralDummyPastKeyValuesGenerator
    NORMALIZED_CONFIG_CLASS = NormalizedTextConfig
    _MODEL_PATCHER = OVDecoderModelPatcher


@register_in_tasks_manager("qwen2_moe", *["text-generation", "text-generation-with-past"], library_name="transformers")
class Qwen2MoEOpenVINOConfig(TextDecoderWithPositionIdsOnnxConfig):
    DEFAULT_ONNX_OPSET = 14
    DUMMY_INPUT_GENERATOR_CLASSES = (DummyTextInputGenerator, MistralDummyPastKeyValuesGenerator)
    DUMMY_PKV_GENERATOR_CLASS = MistralDummyPastKeyValuesGenerator
    NORMALIZED_CONFIG_CLASS = NormalizedTextConfig
    _MODEL_PATCHER = Qwen2MoEPatcher


@register_in_tasks_manager(
    "qwen3",
    *[
        "text-generation",
        "text-generation-with-past",
        "feature-extraction",
        "feature-extraction-with-past",
        "text-classification",
    ],
    library_name="transformers",
)
class Qwen3OpenVINOConfig(TextDecoderWithPositionIdsOnnxConfig):
    MIN_TRANSFORMERS_VERSION = "4.51.0"
    DUMMY_INPUT_GENERATOR_CLASSES = (DummyTextInputGenerator, GemmaDummyPastKeyValuesGenerator)
    DUMMY_PKV_GENERATOR_CLASS = GemmaDummyPastKeyValuesGenerator
    NORMALIZED_CONFIG_CLASS = NormalizedTextConfig
    _MODEL_PATCHER = OVDecoderModelPatcher

    @property
    def inputs(self) -> Dict[str, Dict[int, str]]:
        if self.task in ["feature-extraction"]:
            common_inputs = {
                "input_ids": {0: "batch_size", 1: "sequence_length"},
                "attention_mask": {0: "batch_size", 1: "sequence_length"},
            }
        else:
            common_inputs = super().inputs
        return common_inputs

<<<<<<< HEAD
    def patch_model_for_export(
        self, model: Union["PreTrainedModel", "TFPreTrainedModel"], model_kwargs: Optional[Dict[str, Any]] = None
    ) -> "ModelPatcher":
        return OVDecoderModelPatcher(self, model, model_kwargs=model_kwargs)

class DummyQwen3VLLMInputGenerator(DummyTextInputGenerator):
    SUPPORTED_INPUT_NAMES = (
        "input_ids",
        "attention_mask",
        "encoder_attention_mask",
        "token_type_ids",
        "position_ids",
        "visual_pos_masks",
        "deepstack_visual_embeds",
    )
    
    def __init__(
        self,
        task: str,
        normalized_config: NormalizedTextConfig,
        batch_size: int = DEFAULT_DUMMY_SHAPES["batch_size"],
        sequence_length: int = DEFAULT_DUMMY_SHAPES["sequence_length"],
        num_choices: int = DEFAULT_DUMMY_SHAPES["num_choices"],
        random_batch_size_range: Optional[Tuple[int, int]] = None,
        random_sequence_length_range: Optional[Tuple[int, int]] = None,
        random_num_choices_range: Optional[Tuple[int, int]] = None,
        padding_side: str = "right",
        **kwargs,
    ):
        super().__init__(
            task=task,
            normalized_config=normalized_config,
            batch_size=batch_size,
            sequence_length=sequence_length,
            num_choices=num_choices,
            random_batch_size_range=random_batch_size_range,
            random_sequence_length_range=random_sequence_length_range,
            random_num_choices_range=random_num_choices_range,
            padding_side=padding_side,
            **kwargs,
        )
        self.embed_dim = normalized_config.hidden_size

    def generate(self, input_name: str, framework: str = "pt", int_dtype: str = "int64", float_dtype: str = "fp32", bool_dtype: str = "bool"):
        if input_name == "deepstack_visual_embeds":
            return self.random_float_tensor([3, 2*self.sequence_length, self.embed_dim], framework=framework, dtype=float_dtype)
        if input_name == "visual_pos_masks":
            return self.constant_tensor(
                shape=[self.batch_size, self.sequence_length],
                framework=framework,
                value=1,
                dtype=DTYPE_MAPPER.pt(bool_dtype),
            )
        return super().generate(input_name, framework, int_dtype, float_dtype)
    
@register_in_tasks_manager(
    "qwen3_vl_text",
    *[
        "text-generation",
        "text-generation-with-past",
    ],
    library_name="transformers",
)
@register_in_tasks_manager(
    "qwen3_vl_moe_text",
    *[
        "text-generation",
        "text-generation-with-past",
    ],
    library_name="transformers",
)
class Qwen3VLTextOpenVINOConfig(TextDecoderWithPositionIdsOnnxConfig):
    MIN_TRANSFORMERS_VERSION = "4.56.0"

    DUMMY_INPUT_GENERATOR_CLASSES = (DummyQwen3VLLMInputGenerator, GemmaDummyPastKeyValuesGenerator)
    DUMMY_PKV_GENERATOR_CLASS = GemmaDummyPastKeyValuesGenerator
    NORMALIZED_CONFIG_CLASS = NormalizedTextConfig

    @property
    def inputs(self) -> Dict[str, Dict[int, str]]:
        common_inputs = super().inputs
        common_inputs["visual_pos_masks"] = {0: "batch_size", 1: "sequence_length"}
        common_inputs["deepstack_visual_embeds"] = {0: "num_layers", 1: "visual_seqlen"}
        return common_inputs

    def patch_model_for_export(
        self, model: Union["PreTrainedModel", "TFPreTrainedModel"], model_kwargs: Optional[Dict[str, Any]] = None
    ) -> "ModelPatcher":
        return OVDecoderModelPatcher(self, model, model_kwargs=model_kwargs)


=======
>>>>>>> 469ce49b

@register_in_tasks_manager(
    "qwen3_moe",
    *["text-generation", "text-generation-with-past", "feature-extraction", "feature-extraction-with-past"],
    library_name="transformers",
)
class Qwen3MoEOpenVINOConfig(Qwen3OpenVINOConfig):
    _MODEL_PATCHER = Qwen3MoeModelPatcher


@register_in_tasks_manager("minicpm", *["text-generation", "text-generation-with-past"], library_name="transformers")
class MiniCPMOpenVINOConfig(TextDecoderWithPositionIdsOnnxConfig):
    DEFAULT_ONNX_OPSET = 14
    MAX_TRANSFORMERS_VERSION = "4.53.3"
    DUMMY_INPUT_GENERATOR_CLASSES = (DummyTextInputGenerator, MistralDummyPastKeyValuesGenerator)
    DUMMY_PKV_GENERATOR_CLASS = MistralDummyPastKeyValuesGenerator
    NORMALIZED_CONFIG_CLASS = NormalizedTextConfig
    _MODEL_PATCHER = MiniCPMModelPatcher


class OVMiniCPM3DummyPastKeyValuesGenerator(MistralDummyPastKeyValuesGenerator):
    def __init__(
        self,
        task: str,
        normalized_config: NormalizedTextConfig,
        batch_size: int = DEFAULT_DUMMY_SHAPES["batch_size"],
        sequence_length: int = DEFAULT_DUMMY_SHAPES["sequence_length"],
        random_batch_size_range: Optional[Tuple[int, int]] = None,
        random_sequence_length_range: Optional[Tuple[int, int]] = None,
        **kwargs,
    ):
        super().__init__(
            task=task,
            normalized_config=normalized_config,
            batch_size=batch_size,
            sequence_length=sequence_length,
            random_batch_size_range=random_batch_size_range,
            random_sequence_length_range=random_sequence_length_range,
            **kwargs,
        )
        self.v_head_dim = getattr(normalized_config, "v_head_dim", self.hidden_size // self.num_attention_heads)
        self.k_head_dim = normalized_config.qk_nope_head_dim + normalized_config.qk_rope_head_dim

    def generate(self, input_name: str, framework: str = "pt", int_dtype: str = "int64", float_dtype: str = "fp32"):
        v_shape = (
            self.batch_size,
            self.num_key_value_heads,
            self.sequence_length,
            self.v_head_dim,
        )
        k_shape = (self.batch_size, self.num_key_value_heads, self.sequence_length, self.k_head_dim)
        return [
            (
                self.random_float_tensor(k_shape, framework=framework, dtype=float_dtype),
                self.random_float_tensor(v_shape, framework=framework, dtype=float_dtype),
            )
            for _ in range(self.num_layers)
        ]


@register_in_tasks_manager("minicpm3", *["text-generation", "text-generation-with-past"], library_name="transformers")
class MiniCPM3OpenVINOConfig(TextDecoderWithPositionIdsOnnxConfig):
    DEFAULT_ONNX_OPSET = 14
    MAX_TRANSFORMERS_VERSION = "4.53.3"
    DUMMY_INPUT_GENERATOR_CLASSES = (DummyTextInputGenerator, OVMiniCPM3DummyPastKeyValuesGenerator)
    DUMMY_PKV_GENERATOR_CLASS = OVMiniCPM3DummyPastKeyValuesGenerator
    NORMALIZED_CONFIG_CLASS = NormalizedTextConfig
    _MODEL_PATCHER = MiniCPM3Patcher


@register_in_tasks_manager("stablelm", *["text-generation", "text-generation-with-past"], library_name="transformers")
class StableLMOpenVINOConfig(TextDecoderWithPositionIdsOnnxConfig):
    DEFAULT_ONNX_OPSET = 14
    DUMMY_INPUT_GENERATOR_CLASSES = (DummyTextInputGenerator, MistralDummyPastKeyValuesGenerator)
    DUMMY_PKV_GENERATOR_CLASS = MistralDummyPastKeyValuesGenerator
    NORMALIZED_CONFIG_CLASS = NormalizedTextConfig
    _MODEL_PATCHER = OVDecoderModelPatcher


class ChatGLM2DummyPastKeyValuesGenerator(DummyPastKeyValuesGenerator):
    def __init__(
        self,
        task: str,
        normalized_config: NormalizedTextConfig,
        batch_size: int = DEFAULT_DUMMY_SHAPES["batch_size"],
        sequence_length: int = DEFAULT_DUMMY_SHAPES["sequence_length"],
        random_batch_size_range: Optional[Tuple[int, int]] = None,
        random_sequence_length_range: Optional[Tuple[int, int]] = None,
        **kwargs,
    ):
        super().__init__(
            task=task,
            normalized_config=normalized_config,
            batch_size=batch_size,
            sequence_length=sequence_length,
            random_batch_size_range=random_batch_size_range,
            random_sequence_length_range=random_sequence_length_range,
        )
        self.multi_query_group_num = normalized_config.multi_query_group_num
        self.head_dim = normalized_config.kv_channels
        self.standart_cache_layout = hasattr(normalized_config, "rope_ratio")

    def generate(self, input_name: str, framework: str = "pt", int_dtype: str = "int64", float_dtype: str = "fp32"):
        if not self.standart_cache_layout:
            pkv_shape = (
                self.sequence_length,
                self.batch_size,
                self.multi_query_group_num,
                self.head_dim,
            )
        else:
            pkv_shape = (
                self.batch_size,
                self.multi_query_group_num,
                self.sequence_length,
                self.head_dim,
            )
        return [
            (
                self.random_float_tensor(pkv_shape, framework=framework, dtype=float_dtype),
                self.random_float_tensor(pkv_shape, framework=framework, dtype=float_dtype),
            )
            for _ in range(self.num_layers)
        ]


@register_in_tasks_manager("chatglm", *["text-generation", "text-generation-with-past"], library_name="transformers")
class ChatGLM2OpenVINOConfig(TextDecoderWithPositionIdsOnnxConfig):
    NORMALIZED_CONFIG_CLASS = NormalizedTextConfig.with_args(vocab_size="padded_vocab_size", num_layers="num_layers")
    DUMMY_INPUT_GENERATOR_CLASSES = (DummyTextInputGenerator, ChatGLM2DummyPastKeyValuesGenerator)
    DUMMY_PKV_GENERATOR_CLASS = ChatGLM2DummyPastKeyValuesGenerator
    _MODEL_PATCHER = ChatGLMModelPatcher

    def generate_dummy_inputs(self, framework: str = "pt", **kwargs):
        dummy_inputs_generators = self._create_dummy_input_generator_classes(**kwargs)

        dummy_inputs = {}
        input_names = [key for key in self.inputs.keys() if not key.startswith("past_key_values")]
        if self.use_past_in_inputs and self.use_cache_branch is not False:
            input_names.append("past_key_values")

        for input_name in input_names:
            input_was_inserted = False
            for dummy_input_gen in dummy_inputs_generators:
                if dummy_input_gen.supports_input(input_name):
                    dummy_inputs[input_name] = self.overwrite_shape_and_generate_input(
                        dummy_input_gen,
                        input_name,
                        framework,
                        input_shapes=kwargs,
                    )
                    input_was_inserted = True
                    break
            if not input_was_inserted:
                raise RuntimeError(
                    f'Could not generate dummy input for "{input_name}". Try adding a proper dummy input generator to the model ONNX config.'
                )

        # refer to https://github.com/huggingface/optimum/pull/764
        if (
            self.use_past_in_inputs
            and self.PAD_ATTENTION_MASK_TO_PAST
            and self.use_cache_branch is not False
            and "attention_mask" in dummy_inputs
        ):
            # Obtain the past sequence length from the value instead of the key (Bloom). ChatGLM has seq_len in 0 dim instead of -2
            seq_len_dim = 0 if not hasattr(self._normalized_config, "rope_ratio") else -2
            past_present_length = (
                dummy_inputs["input_ids"].shape[1] + dummy_inputs["past_key_values"][0][1].shape[seq_len_dim]
            )

            dummy_inputs["attention_mask"] = DummyInputGenerator.pad_input_on_dim(
                dummy_inputs["attention_mask"],
                desired_length=past_present_length,
                dim=1,
                dtype=dummy_inputs["attention_mask"].dtype,
            )

        return dummy_inputs

    def add_past_key_values(self, inputs_or_outputs: Dict[str, Dict[int, str]], direction: str):
        """
        Fills `input_or_outputs` mapping with past_key_values dynamic axes considering the direction.

        Args:
            inputs_or_outputs (`Dict[str, Dict[int, str]]`): The mapping to fill.
            direction (`str`):
                either "inputs" or "outputs", it specifies whether `input_or_outputs` is the input mapping or the
                output mapping, this is important for axes naming.
        """
        if direction not in ["inputs", "outputs"]:
            raise ValueError(f'direction must either be "inputs" or "outputs", but {direction} was given')

        if direction == "inputs":
            decoder_sequence_name = "past_sequence_length"
            name = "past_key_values"
        else:
            decoder_sequence_name = "past_sequence_length + present_length"
            name = "present"

        is_v4 = hasattr(self._normalized_config, "rope_ratio")
        for i in range(self._normalized_config.num_layers):
            inputs_or_outputs[f"{name}.{i}.key"] = (
                {1: "batch_size", 0: decoder_sequence_name}
                if not is_v4
                else {0: "batch_size", 2: decoder_sequence_name}
            )
            inputs_or_outputs[f"{name}.{i}.value"] = (
                {1: "batch_size", 0: decoder_sequence_name}
                if not is_v4
                else {0: "batch_size", 2: decoder_sequence_name}
            )


@register_in_tasks_manager("mixtral", *["text-generation", "text-generation-with-past"], library_name="transformers")
class MixtralOpenVINOConfig(TextDecoderWithPositionIdsOnnxConfig):
    # The ONNX export of this architecture needs the Trilu operator support, available since opset 14
    DEFAULT_ONNX_OPSET = 14
    DUMMY_INPUT_GENERATOR_CLASSES = (
        MistralDummyPastKeyValuesGenerator,
    ) + TextDecoderOnnxConfig.DUMMY_INPUT_GENERATOR_CLASSES
    DUMMY_PKV_GENERATOR_CLASS = MistralDummyPastKeyValuesGenerator
    NORMALIZED_CONFIG_CLASS = NormalizedTextConfig.with_args(num_key_value_heads="num_key_value_heads", allow_new=True)
    _MODEL_PATCHER = MixtralModelPatcher


@register_in_tasks_manager(
    "gemma",
    *[
        "feature-extraction",
        "feature-extraction-with-past",
        "text-generation",
        "text-generation-with-past",
        "text-classification",
    ],
    library_name="transformers",
)
class GemmaOpenVINOConfig(GemmaOnnxConfig):
    _MODEL_PATCHER = OVDecoderModelPatcher


@register_in_tasks_manager(
    "llama",
    *[
        "feature-extraction",
        "feature-extraction-with-past",
        "text-generation",
        "text-generation-with-past",
        "text-classification",
    ],
    library_name="transformers",
)
class LlamaOpenVINOConfig(LlamaOnnxConfig):
    _MODEL_PATCHER = OVDecoderModelPatcher


@register_in_tasks_manager(
    "gpt_oss",
    *[
        "feature-extraction",
        "feature-extraction-with-past",
        "text-generation",
        "text-generation-with-past",
        "text-classification",
    ],
    library_name="transformers",
)
class GptOssOpenVINOConfig(LlamaOpenVINOConfig):
    DUMMY_INPUT_GENERATOR_CLASSES = (DummyTextInputGenerator, GemmaDummyPastKeyValuesGenerator)
    DUMMY_PKV_GENERATOR_CLASS = GemmaDummyPastKeyValuesGenerator
    MIN_TRANSFORMERS_VERSION = "4.55.1"


@register_in_tasks_manager(
    "bitnet",
    *[
        "text-generation",
        "text-generation-with-past",
    ],
    library_name="transformers",
)
class BitnetOpenVINOConfig(LlamaOnnxConfig):
    MIN_TRANSFORMERS_VERSION = "4.52.1"
    _MODEL_PATCHER = OVDecoderModelPatcher


@register_in_tasks_manager(
    "exaone",
    *[
        "feature-extraction",
        "feature-extraction-with-past",
        "text-generation",
        "text-generation-with-past",
        "text-classification",
    ],
    library_name="transformers",
)
class ExaoneOpenVINOConfig(LlamaOpenVINOConfig):
    pass


@register_in_tasks_manager(
    "exaone4",
    *[
        "text-generation",
        "text-generation-with-past",
    ],
    library_name="transformers",
)
class Exaone4OpenVINOConfig(LlamaOpenVINOConfig):
    MIN_TRANSFORMERS_VERSION = "4.54.0"


@register_in_tasks_manager(
    "arcee",
    *[
        "feature-extraction",
        "feature-extraction-with-past",
        "text-generation",
        "text-generation-with-past",
        "text-classification",
    ],
    library_name="transformers",
)
class ArceeOpenVINOConfig(LlamaOpenVINOConfig):
    MIN_TRANSFORMERS_VERSION = "4.53.0"


class QwenDummyPastKeyValuesGenerator(DummyPastKeyValuesGenerator):
    def __init__(
        self,
        task: str,
        normalized_config: NormalizedTextConfig,
        batch_size: int = DEFAULT_DUMMY_SHAPES["batch_size"],
        sequence_length: int = DEFAULT_DUMMY_SHAPES["sequence_length"],
        random_batch_size_range: Optional[Tuple[int, int]] = None,
        random_sequence_length_range: Optional[Tuple[int, int]] = None,
        **kwargs,
    ):
        super().__init__(
            task=task,
            normalized_config=normalized_config,
            batch_size=batch_size,
            sequence_length=sequence_length,
            random_batch_size_range=random_batch_size_range,
            random_sequence_length_range=random_sequence_length_range,
        )
        self.kv_channels = normalized_config.kv_channels

    def generate(self, input_name: str, framework: str = "pt", int_dtype: str = "int64", float_dtype: str = "fp32"):
        past_key_shape = (self.batch_size, self.sequence_length, self.num_attention_heads, self.kv_channels)
        past_value_shape = (self.batch_size, self.sequence_length, self.num_attention_heads, self.kv_channels)
        return [
            (
                self.random_float_tensor(past_key_shape, framework=framework, dtype=float_dtype),
                self.random_float_tensor(past_value_shape, framework=framework, dtype=float_dtype),
            )
            for _ in range(self.num_layers)
        ]


@register_in_tasks_manager("qwen", *["text-generation", "text-generation-with-past"])
class QwenOpenVINOConfig(TextDecoderWithPositionIdsOnnxConfig):
    DEFAULT_ONNX_OPSET = 14
    NORMALIZED_CONFIG_CLASS = NormalizedTextConfig.with_args(
        num_layers="num_hidden_layers", num_attention_heads="num_attention_heads", hidden_size="hidden_size"
    )
    DUMMY_INPUT_GENERATOR_CLASSES = (DummyTextInputGenerator, QwenDummyPastKeyValuesGenerator)
    DUMMY_PKV_GENERATOR_CLASS = QwenDummyPastKeyValuesGenerator
    _MODEL_PATCHER = QwenModelPatcher

    def generate_dummy_inputs(self, framework: str = "pt", **kwargs):
        dummy_inputs_generators = self._create_dummy_input_generator_classes(**kwargs)

        dummy_inputs = {}
        input_names = [key for key in self.inputs.keys() if not key.startswith("past_key_values")]
        if self.use_past_in_inputs and self.use_cache_branch is not False:
            input_names.append("past_key_values")

        for input_name in input_names:
            input_was_inserted = False
            for dummy_input_gen in dummy_inputs_generators:
                if dummy_input_gen.supports_input(input_name):
                    dummy_inputs[input_name] = self.overwrite_shape_and_generate_input(
                        dummy_input_gen,
                        input_name,
                        framework,
                        input_shapes=kwargs,
                    )
                    input_was_inserted = True
                    break
            if not input_was_inserted:
                raise RuntimeError(
                    f'Could not generate dummy input for "{input_name}". Try adding a proper dummy input generator to the model ONNX config.'
                )

        # refer to https://github.com/huggingface/optimum/pull/764
        if (
            self.use_past_in_inputs
            and self.PAD_ATTENTION_MASK_TO_PAST
            and self.use_cache_branch is not False
            and "attention_mask" in dummy_inputs
        ):
            # Obtain the past sequence length from the value instead of the key (Bloom). Qwen has seq_len in 1 dim instead of -2
            past_present_length = dummy_inputs["input_ids"].shape[1] + dummy_inputs["past_key_values"][0][1].shape[1]

            dummy_inputs["attention_mask"] = DummyInputGenerator.pad_input_on_dim(
                dummy_inputs["attention_mask"],
                desired_length=past_present_length,
                dim=1,
                dtype=dummy_inputs["attention_mask"].dtype,
            )

        return dummy_inputs

    def add_past_key_values(self, inputs_or_outputs: Dict[str, Dict[int, str]], direction: str):
        """
        Fills `input_or_outputs` mapping with past_key_values dynamic axes considering the direction.

        Args:
            inputs_or_outputs (`Dict[str, Dict[int, str]]`): The mapping to fill.
            direction (`str`):
                either "inputs" or "outputs", it specifies whether `input_or_outputs` is the input mapping or the
                output mapping, this is important for axes naming.
        """
        if direction not in ["inputs", "outputs"]:
            raise ValueError(f'direction must either be "inputs" or "outputs", but {direction} was given')

        if direction == "inputs":
            decoder_sequence_name = "past_sequence_length"
            name = "past_key_values"
        else:
            decoder_sequence_name = "past_sequence_length + sequence_length"
            name = "present"

        for i in range(self._normalized_config.num_layers):
            inputs_or_outputs[f"{name}.{i}.key"] = {0: "batch_size", 1: decoder_sequence_name}
            inputs_or_outputs[f"{name}.{i}.value"] = {0: "batch_size", 1: decoder_sequence_name}


@register_in_tasks_manager(
    "starcoder2", *["text-generation", "text-generation-with-past"], library_name="transformers"
)
class Starcoder2OpenVINOConfig(TextDecoderWithPositionIdsOnnxConfig):
    DEFAULT_ONNX_OPSET = 14
    DUMMY_INPUT_GENERATOR_CLASSES = (DummyTextInputGenerator, MistralDummyPastKeyValuesGenerator)
    DUMMY_PKV_GENERATOR_CLASS = MistralDummyPastKeyValuesGenerator
    NORMALIZED_CONFIG_CLASS = NormalizedTextConfig
    _MODEL_PATCHER = OVDecoderModelPatcher


@register_in_tasks_manager("internlm2", *["text-generation", "text-generation-with-past"], library_name="transformers")
class InternLM2OpenVINOConfig(TextDecoderWithPositionIdsOnnxConfig):
    DEFAULT_ONNX_OPSET = 14
    DUMMY_INPUT_GENERATOR_CLASSES = (DummyTextInputGenerator, MistralDummyPastKeyValuesGenerator)
    DUMMY_PKV_GENERATOR_CLASS = MistralDummyPastKeyValuesGenerator
    NORMALIZED_CONFIG_CLASS = NormalizedTextConfig
    _MODEL_PATCHER = InternLM2Patcher


@register_in_tasks_manager("orion", *["text-generation", "text-generation-with-past"], library_name="transformers")
class OrionOpenVINOConfig(TextDecoderWithPositionIdsOnnxConfig):
    DEFAULT_ONNX_OPSET = 14

    DUMMY_INPUT_GENERATOR_CLASSES = (DummyTextInputGenerator, MistralDummyPastKeyValuesGenerator)
    DUMMY_PKV_GENERATOR_CLASS = MistralDummyPastKeyValuesGenerator
    NORMALIZED_CONFIG_CLASS = NormalizedTextConfig


@register_in_tasks_manager("olmo", *["text-generation", "text-generation-with-past"], library_name="transformers")
class OlmoOpenVINOConfig(LlamaOpenVINOConfig):
    DEFAULT_ONNX_OPSET = 14
    NORMALIZED_CONFIG_CLASS = NormalizedTextConfig


@register_in_tasks_manager(
    "mpt", *["text-generation", "text-generation-with-past", "text-classification"], library_name="transformers"
)
class MPTOpenVINOConfig(MPTOnnxConfig):
    _MODEL_PATCHER = MPTModelPatcher


@register_in_tasks_manager(
    "phi3",
    *[
        "feature-extraction",
        "feature-extraction-with-past",
        "text-generation",
        "text-generation-with-past",
        "text-classification",
    ],
    library_name="transformers",
)
class Phi3OpenVINOConfig(PhiOnnxConfig):
    DUMMY_INPUT_GENERATOR_CLASSES = (
        MistralDummyPastKeyValuesGenerator,
    ) + TextDecoderOnnxConfig.DUMMY_INPUT_GENERATOR_CLASSES
    DUMMY_PKV_GENERATOR_CLASS = MistralDummyPastKeyValuesGenerator
    NORMALIZED_CONFIG_CLASS = NormalizedTextConfig.with_args(num_key_value_heads="num_key_value_heads", allow_new=True)
    _MODEL_PATCHER = Phi3ModelPatcher


@register_in_tasks_manager(
    "phimoe",
    *[
        "feature-extraction",
        "feature-extraction-with-past",
        "text-generation",
        "text-generation-with-past",
        "text-classification",
    ],
    library_name="transformers",
)
class PhiMoEOpenVINOConfig(Phi3OpenVINOConfig):
    MIN_TRANSFORMERS_VERSION = "4.46.0"
    _MODEL_PATCHER = PhiMoEModelPatcher


@register_in_tasks_manager(
    "phi",
    *[
        "feature-extraction",
        "feature-extraction-with-past",
        "text-generation",
        "text-generation-with-past",
        "text-classification",
    ],
    library_name="transformers",
)
class PhiOpenVINOConfig(PhiOnnxConfig):
    _MODEL_PATCHER = OVDecoderModelPatcher


class OVFalconDummyPastKeyValuesGenerator(FalconDummyPastKeyValuesGenerator):
    def __init__(
        self,
        task: str,
        normalized_config: NormalizedTextConfig,
        batch_size: int = DEFAULT_DUMMY_SHAPES["batch_size"],
        sequence_length: int = DEFAULT_DUMMY_SHAPES["sequence_length"],
        random_batch_size_range: Optional[Tuple[int, int]] = None,
        random_sequence_length_range: Optional[Tuple[int, int]] = None,
        **kwargs,
    ):
        super().__init__(
            task=task,
            normalized_config=normalized_config,
            batch_size=batch_size,
            sequence_length=sequence_length,
            random_batch_size_range=random_batch_size_range,
            random_sequence_length_range=random_sequence_length_range,
            **kwargs,
        )
        if normalized_config.new_decoder_architecture:
            self.num_kv_heads = normalized_config.num_attention_heads
        else:
            self.num_kv_heads = normalized_config.num_kv_heads if not normalized_config.multi_query else 1

        self.head_dim = self.hidden_size // self.num_attention_heads


@register_in_tasks_manager(
    "falcon",
    *[
        "feature-extraction",
        "feature-extraction-with-past",
        "question-answering",
        "text-generation",
        "text-generation-with-past",
        "token-classification",
    ],
    library_name="transformers",
)
class FalconOpenVINOConfig(FalconOnnxConfig):
    DUMMY_INPUT_GENERATOR_CLASSES = (
        OVFalconDummyPastKeyValuesGenerator,
    ) + TextDecoderOnnxConfig.DUMMY_INPUT_GENERATOR_CLASSES
    DUMMY_PKV_GENERATOR_CLASS = OVFalconDummyPastKeyValuesGenerator
    _MODEL_PATCHER = FalconModelPatcher


@register_in_tasks_manager(
    "persimmon",
    *[
        "feature-extraction",
        "feature-extraction-with-past",
        "text-generation",
        "text-generation-with-past",
        "text-classification",
    ],
    library_name="transformers",
)
class PersimmonOpenVINOConfig(TextDecoderWithPositionIdsOnnxConfig):
    DEFAULT_ONNX_OPSET = 14
    NORMALIZED_CONFIG_CLASS = NormalizedTextConfig
    _MODEL_PATCHER = PersimmonModelPatcher


@register_in_tasks_manager("biogpt", *["text-generation", "text-generation-with-past"], library_name="transformers")
class BioGPTOpenVINOConfig(
    TextDecoderWithPositionIdsOnnxConfig if is_transformers_version(">=", "4.52.0") else TextDecoderOnnxConfig
):
    # BioGPT does not require position_ids input.
    DEFAULT_ONNX_OPSET = 13
    NORMALIZED_CONFIG_CLASS = NormalizedTextConfig


@register_in_tasks_manager(
    "gpt_neo",
    *[
        "feature-extraction",
        "feature-extraction-with-past",
        "text-generation",
        "text-generation-with-past",
        "text-classification",
    ],
    library_name="transformers",
)
class GPTNeoOpenVINOConfig(GPTNeoOnnxConfig):
    _MODEL_PATCHER = GptNeoModelPatcher


@register_in_tasks_manager(
    "gptj",
    *[
        "feature-extraction",
        "feature-extraction-with-past",
        "text-generation",
        "text-generation-with-past",
        "text-classification",
    ],
    library_name="transformers",
)
class GPTJOpenVINOConfig(GPTJOnnxConfig):
    _MODEL_PATCHER = GptJModelPatcher


@register_in_tasks_manager(
    "bloom",
    *[
        "feature-extraction",
        "feature-extraction-with-past",
        "text-generation",
        "text-generation-with-past",
        "text-classification",
        "token-classification",
    ],
    library_name="transformers",
)
class BloomOpenVINOConfig(BloomOnnxConfig):
    _MODEL_PATCHER = BloomModelPatcher


@register_in_tasks_manager(
    "cohere",
    *[
        "feature-extraction",
        "feature-extraction-with-past",
        "text-generation",
        "text-generation-with-past",
        "text-classification",
    ],
    library_name="transformers",
)
class CohereOpenVINOConfig(LlamaOpenVINOConfig):
    pass


@register_in_tasks_manager("xglm", *["text-generation", "text-generation-with-past"], library_name="transformers")
class XGLMConfig(TextDecoderWithPositionIdsOnnxConfig):
    DEFAULT_ONNX_OPSET = 13
    NORMALIZED_CONFIG_CLASS = NormalizedTextConfig.with_args(
        num_attention_heads="attention_heads", hidden_size="d_model"
    )


class AquilaDummyPastKeyValuesGenerator(DummyPastKeyValuesGenerator):
    def __init__(
        self,
        task: str,
        normalized_config: NormalizedTextConfig,
        batch_size: int = DEFAULT_DUMMY_SHAPES["batch_size"],
        sequence_length: int = DEFAULT_DUMMY_SHAPES["sequence_length"],
        random_batch_size_range: Optional[Tuple[int, int]] = None,
        random_sequence_length_range: Optional[Tuple[int, int]] = None,
        **kwargs,
    ):
        super().__init__(
            task,
            normalized_config,
            batch_size,
            sequence_length,
            random_batch_size_range,
            random_sequence_length_range,
            **kwargs,
        )
        self.num_key_value_heads = getattr(
            normalized_config, "num_key_value_heads", normalized_config.num_attention_heads
        )

    def generate(self, input_name: str, framework: str = "pt", int_dtype: str = "int64", float_dtype: str = "fp32"):
        shape = (
            self.batch_size,
            self.num_key_value_heads,
            self.sequence_length,
            self.hidden_size // self.num_attention_heads,
        )
        return [
            (
                self.random_float_tensor(shape, framework=framework, dtype=float_dtype),
                self.random_float_tensor(shape, framework=framework, dtype=float_dtype),
            )
            for _ in range(self.num_layers)
        ]


@register_in_tasks_manager("aquila", *["text-generation", "text-generation-with-past"], library_name="transformers")
class AquilaMOpenVINOConfig(TextDecoderWithPositionIdsOnnxConfig):
    DEFAULT_ONNX_OPSET = 14
    DUMMY_INPUT_GENERATOR_CLASSES = (DummyTextInputGenerator, AquilaDummyPastKeyValuesGenerator)
    DUMMY_PKV_GENERATOR_CLASS = AquilaDummyPastKeyValuesGenerator
    NORMALIZED_CONFIG_CLASS = NormalizedTextConfig.with_args(num_key_value_heads="num_key_value_heads", allow_new=True)
    _MODEL_PATCHER = AquilaModelPatcher


@register_in_tasks_manager("xverse", *["text-generation", "text-generation-with-past"], library_name="transformers")
class XverseMOpenVINOConfig(TextDecoderWithPositionIdsOnnxConfig):
    DEFAULT_ONNX_OPSET = 14
    DUMMY_INPUT_GENERATOR_CLASSES = (DummyTextInputGenerator, DummyPastKeyValuesGenerator)
    DUMMY_PKV_GENERATOR_CLASS = DummyPastKeyValuesGenerator
    NORMALIZED_CONFIG_CLASS = NormalizedTextConfig
    _MODEL_PATCHER = XverseModelPatcher


@register_in_tasks_manager("internlm", *["text-generation", "text-generation-with-past"], library_name="transformers")
class InternLMOpenVINOConfig(TextDecoderWithPositionIdsOnnxConfig):
    DEFAULT_ONNX_OPSET = 14
    DUMMY_INPUT_GENERATOR_CLASSES = (DummyTextInputGenerator, DummyPastKeyValuesGenerator)
    DUMMY_PKV_GENERATOR_CLASS = DummyPastKeyValuesGenerator
    NORMALIZED_CONFIG_CLASS = NormalizedTextConfig
    _MODEL_PATCHER = InternLMModelPatcher


@register_in_tasks_manager(
    "codegen",
    *["feature-extraction", "feature-extraction-with-past", "text-generation", "text-generation-with-past"],
    library_name="transformers",
)
class CodeGenOpenVINOConfig(CodeGenOnnxConfig):
    _MODEL_PATCHER = CodeGenModelPatcher


@register_in_tasks_manager(
    "dbrx",
    *["text-generation", "text-generation-with-past"],
    library_name="transformers",
)
class DBRXOpenVINOConfig(TextDecoderWithPositionIdsOnnxConfig):
    DEFAULT_ONNX_OPSET = 14
    NORMALIZED_CONFIG_CLASS = NormalizedTextConfig.with_args(
        num_attention_heads="n_heads",
        hidden_size="d_model",
        num_layers="n_layers",
        num_key_value_heads="attn_config.kv_n_heads",
        allow_new=True,
    )
    DUMMY_INPUT_GENERATOR_CLASSES = (DummyTextInputGenerator, MistralDummyPastKeyValuesGenerator)
    DUMMY_PKV_GENERATOR_CLASS = MistralDummyPastKeyValuesGenerator
    _MODEL_PATCHER = DBRXModelPatcher


@register_in_tasks_manager(
    "jais",
    *["text-generation", "text-generation-with-past"],
    library_name="transformers",
)
class JaisOpenVINOConfig(TextDecoderWithPositionIdsOnnxConfig):
    DEFAULT_ONNX_OPSET = 14
    NORMALIZED_CONFIG_CLASS = NormalizedTextConfig
    DUMMY_INPUT_GENERATOR_CLASSES = (DummyTextInputGenerator, DummyPastKeyValuesGenerator)
    DUMMY_PKV_GENERATOR_CLASS = DummyPastKeyValuesGenerator
    _MODEL_PATCHER = JaisModelPatcher


@register_in_tasks_manager("arctic", *["text-generation", "text-generation-with-past"], library_name="transformers")
class ArcticOpenVINOConfig(MixtralOpenVINOConfig):
    MAX_TRANSFORMERS_VERSION = "4.53.3"
    _MODEL_PATCHER = ArcticModelPatcher


class OVMistralDummyPastKeyValuesGenerator(MistralDummyPastKeyValuesGenerator):
    def __init__(
        self,
        task: str,
        normalized_config: NormalizedTextConfig,
        batch_size: int = DEFAULT_DUMMY_SHAPES["batch_size"],
        sequence_length: int = DEFAULT_DUMMY_SHAPES["sequence_length"],
        random_batch_size_range: Optional[Tuple[int, int]] = None,
        random_sequence_length_range: Optional[Tuple[int, int]] = None,
        **kwargs,
    ):
        super().__init__(
            task=task,
            normalized_config=normalized_config,
            batch_size=batch_size,
            sequence_length=sequence_length,
            random_batch_size_range=random_batch_size_range,
            random_sequence_length_range=random_sequence_length_range,
            **kwargs,
        )
        self.head_dim = getattr(normalized_config, "head_dim", self.hidden_size // self.num_attention_heads)

    def generate(self, input_name: str, framework: str = "pt", int_dtype: str = "int64", float_dtype: str = "fp32"):
        shape = (
            self.batch_size,
            self.num_key_value_heads,
            self.sequence_length,
            self.head_dim,
        )
        return [
            (
                self.random_float_tensor(shape, framework=framework, dtype=float_dtype),
                self.random_float_tensor(shape, framework=framework, dtype=float_dtype),
            )
            for _ in range(self.num_layers)
        ]


@register_in_tasks_manager(
    "mistral",
    *[
        "feature-extraction",
        "feature-extraction-with-past",
        "text-generation",
        "text-generation-with-past",
        "text-classification",
    ],
    library_name="transformers",
)
class MistralOpenVINOConfig(MistralOnnxConfig):
    DUMMY_INPUT_GENERATOR_CLASSES = (
        OVMistralDummyPastKeyValuesGenerator,
    ) + TextDecoderOnnxConfig.DUMMY_INPUT_GENERATOR_CLASSES
    DUMMY_PKV_GENERATOR_CLASS = OVMistralDummyPastKeyValuesGenerator
    _MODEL_PATCHER = MistralModelPatcher


@register_in_tasks_manager(
    "gpt_neox",
    *[
        "feature-extraction",
        "feature-extraction-with-past",
        "text-generation",
        "text-generation-with-past",
        "text-classification",
    ],
    library_name="transformers",
)
class GPTNeoxOpenVINOConfig(GPTNeoXOnnxConfig):
    _MODEL_PATCHER = GptNeoxModelPatcher


@register_in_tasks_manager(
    "gpt_neox_japanese", *["text-generation", "text-generation-with-past"], library_name="transformers"
)
class GPTNeoxJapaneseOpenVINOConfig(TextDecoderOnnxConfig):
    # GPTNeoxJapanese does not require position_ids input.
    DEFAULT_ONNX_OPSET = 13
    NORMALIZED_CONFIG_CLASS = NormalizedTextConfig
    _MODEL_PATCHER = GptNeoxModelPatcher


@register_in_tasks_manager(
    "gemma2",
    *[
        "feature-extraction",
        "feature-extraction-with-past",
        "text-generation",
        "text-generation-with-past",
        "text-classification",
    ],
    library_name="transformers",
)
class Gemma2OpenVINOConfig(GemmaOnnxConfig):
    MIN_TRANSFORMERS_VERSION = "4.43.0"
    _MODEL_PATCHER = Gemma2ModelPatcher


@register_in_tasks_manager(
    "gemma3_text",
    *[
        "feature-extraction",
        "feature-extraction-with-past",
        "text-generation",
        "text-generation-with-past",
        "text-classification",
    ],
    library_name="transformers",
)
class Gemma3TextOpenVINOConfig(Gemma2OpenVINOConfig):
    MIN_TRANSFORMERS_VERSION = "4.50.0"


class DeciDummyPastKeyValuesGenerator(DummyPastKeyValuesGenerator):
    def __init__(
        self,
        task: str,
        normalized_config: NormalizedTextConfig,
        batch_size: int = DEFAULT_DUMMY_SHAPES["batch_size"],
        sequence_length: int = DEFAULT_DUMMY_SHAPES["sequence_length"],
        random_batch_size_range: Optional[Tuple[int, int]] = None,
        random_sequence_length_range: Optional[Tuple[int, int]] = None,
        **kwargs,
    ):
        super().__init__(
            task=task,
            normalized_config=normalized_config,
            batch_size=batch_size,
            sequence_length=sequence_length,
            random_batch_size_range=random_batch_size_range,
            random_sequence_length_range=random_sequence_length_range,
        )
        self.num_key_value_heads_per_layer = normalized_config.num_key_value_heads_per_layer

    def generate(self, input_name: str, framework: str = "pt", int_dtype: str = "int64", float_dtype: str = "fp32"):
        past_key_values = []

        for layer_id in range(self.num_layers):
            shape = (
                self.batch_size,
                self.num_key_value_heads_per_layer[layer_id],
                self.sequence_length,
                self.hidden_size // self.num_attention_heads,
            )
            past_key_values.append(
                (
                    self.random_float_tensor(shape, framework=framework, dtype=float_dtype),
                    self.random_float_tensor(shape, framework=framework, dtype=float_dtype),
                )
            )
        return past_key_values


@register_in_tasks_manager("deci", *["text-generation", "text-generation-with-past"], library_name="transformers")
class DeciOpenVINOConfig(TextDecoderWithPositionIdsOnnxConfig):
    DEFAULT_ONNX_OPSET = 14
    DUMMY_INPUT_GENERATOR_CLASSES = (DummyTextInputGenerator, DeciDummyPastKeyValuesGenerator)
    DUMMY_PKV_GENERATOR_CLASS = DeciDummyPastKeyValuesGenerator
    NORMALIZED_CONFIG_CLASS = NormalizedTextConfig
    _MODEL_PATCHER = DeciLMModelPatcher


@register_in_tasks_manager("clip", *["zero-shot-image-classification"], library_name="open_clip")
class OpenCLIPOpenVINOConfig(CLIPOnnxConfig):
    DEFAULT_ONNX_OPSET = 14

    @property
    def inputs(self) -> Dict[str, Dict[int, str]]:
        return {
            "input_ids": {0: "text_batch_size"},
            "pixel_values": {0: "image_batch_size", 1: "num_channels", 2: "height", 3: "width"},
            "attention_mask": {0: "text_batch_size"},
        }

    @property
    def outputs(self) -> Dict[str, Dict[int, str]]:
        return {
            "text_features": {0: "text_batch_size"},
            "image_features": {0: "image_batch_size"},
        }

    def rename_ambiguous_inputs(self, inputs):
        model_inputs = {}
        model_inputs["image"] = inputs["pixel_values"]
        model_inputs["text"] = inputs["input_ids"]
        return model_inputs

    def generate_dummy_inputs(self, framework: str = "pt", **kwargs):
        # override sequence_length shape here in the kwargs
        kwargs["sequence_length"] = self._config.text_config.context_length
        return super().generate_dummy_inputs(framework, **kwargs)

    def generate_dummy_inputs_for_validation(
        self, reference_model_inputs: Dict[str, Any], onnx_input_names: Optional[List[str]] = None
    ) -> Dict[str, Any]:
        if "attention_mask" in reference_model_inputs:
            reference_model_inputs.pop("attention_mask")
        if "image" in onnx_input_names and "pixel_values" in reference_model_inputs:
            reference_model_inputs["image"] = reference_model_inputs.pop("pixel_values")
        if "text" in onnx_input_names and "input_ids" in reference_model_inputs:
            reference_model_inputs["text"] = reference_model_inputs.pop("input_ids")
        return super().generate_dummy_inputs_for_validation(reference_model_inputs)


@register_in_tasks_manager("clip_text_model", *["feature-extraction"], library_name="open_clip")
class OpenCLIPTextOpenVINOConfig(CLIPTextOnnxConfig):
    DEFAULT_ONNX_OPSET = 14

    @property
    def inputs(self) -> Dict[str, Dict[int, str]]:
        return {
            "input_ids": {0: "text_batch_size"},
            "attention_mask": {0: "text_batch_size"},
        }

    @property
    def outputs(self) -> Dict[str, Dict[int, str]]:
        return {
            "text_features": {0: "text_batch_size"},
        }

    def rename_ambiguous_inputs(self, inputs):
        model_inputs = {}
        model_inputs["text"] = inputs["input_ids"]
        # model_inputs["attn_mask"] = inputs["attention_mask"]
        return model_inputs

    def generate_dummy_inputs(self, framework: str = "pt", **kwargs):
        # override sequence_length shape here in the kwargs
        kwargs["sequence_length"] = self._config.context_length
        dummy_inputs = super().generate_dummy_inputs(framework=framework, **kwargs)
        return dummy_inputs


@register_in_tasks_manager("clip_vision_model", *["feature-extraction"], library_name="open_clip")
class OpenCLIPVisualOpenVINOConfig(VisionOnnxConfig):
    DEFAULT_ONNX_OPSET = 14

    NORMALIZED_CONFIG_CLASS = NormalizedVisionConfig

    @property
    def inputs(self) -> Dict[str, Dict[int, str]]:
        return {
            "pixel_values": {0: "image_batch_size", 1: "num_channels", 2: "height", 3: "width"},
        }

    @property
    def outputs(self) -> Dict[str, Dict[int, str]]:
        return {
            "image_features": {0: "image_batch_size"},
        }

    def rename_ambiguous_inputs(self, inputs):
        model_inputs = {}
        model_inputs["x"] = inputs["pixel_values"]
        return model_inputs


@register_in_tasks_manager(
    "clip", *["feature-extraction", "zero-shot-image-classification"], library_name="transformers"
)
class CLIPOpenVINOConfig(CLIPOnnxConfig):
    pass


@register_in_tasks_manager("clip_text_model", *["feature-extraction"], library_name="transformers")
@register_in_tasks_manager("clip-text", *["feature-extraction"], library_name="diffusers")
class CLIPTextOpenVINOConfig(CLIPTextOnnxConfig):
    pass


@register_in_tasks_manager("clip-text-with-projection", *["feature-extraction"], library_name="diffusers")
class CLIPTextWithProjectionOpenVINOConfig(CLIPTextWithProjectionOnnxConfig):
    pass


@register_in_tasks_manager("clip_vision_model", *["feature-extraction"], library_name="transformers")
class CLIPVisionModelOpenVINOConfig(CLIPVisionModelOnnxConfig):
    pass


@register_in_tasks_manager(
    "ibert",
    *[
        "feature-extraction",
        "fill-mask",
        "text-classification",
        "multiple-choice",
        "token-classification",
        "question-answering",
    ],
    library_name="transformers",
)
class IBertOpenVINOConfig(IBertOnnxConfig):
    _MODEL_PATCHER = IBertModelPatcher


# TODO: this is a very confusing class TBH, why not simply decompose the VLM into components, like diffusion models ?
class LMInputEmbedsConfigHelper(TextDecoderWithPositionIdsOnnxConfig):
    def __init__(self, export_config, patcher_cls=None, dummy_input_generator=None, inputs_update=None):
        self.orig_export_config = export_config
        if dummy_input_generator is not None:
            export_config.DUMMY_INPUT_GENERATOR_CLASSES = (
                dummy_input_generator,
            ) + export_config.DUMMY_INPUT_GENERATOR_CLASSES
        self.DUMMY_INPUT_GENERATOR_CLASSES = export_config.DUMMY_INPUT_GENERATOR_CLASSES
        self.DEFAULT_ONNX_OPSET = export_config.DEFAULT_ONNX_OPSET
        self.DUMMY_PKV_GENERATOR_CLASS = export_config.DUMMY_PKV_GENERATOR_CLASS
        self._config = export_config._config
        self._normalized_config = export_config._normalized_config
        self.use_past = export_config.use_past
        self.patcher_cls = patcher_cls
        self.input_info_upd = inputs_update

    def patch_model_for_export(
        self, model: PreTrainedModel, model_kwargs: Optional[Dict[str, Any]] = None
    ) -> ModelPatcher:
        model_kwargs = model_kwargs or {}
        model_kwargs["use_cache"] = True
        if self.patcher_cls is not None:
            return self.patcher_cls(self, model, model_kwargs=model_kwargs)
        # Refer to DecoderModelPatcher.
        return self.orig_export_config.patch_model_for_export(model, model_kwargs=model_kwargs)

    @property
    def outputs(self) -> Dict[str, Dict[int, str]]:
        return self.orig_export_config.outputs

    @property
    def inputs(self) -> Dict[str, Dict[int, str]]:
        orig_inputs = self.orig_export_config.inputs
        input_ids_config = orig_inputs.pop("input_ids")
        orig_inputs["inputs_embeds"] = input_ids_config
        if self.input_info_upd is not None:
            orig_inputs.update(self.input_info_upd)
        return orig_inputs

    def generate_dummy_inputs(self, framework: str = "pt", **kwargs):
        dummy_inputs = self.orig_export_config.generate_dummy_inputs(framework, **kwargs)
        input_ids = dummy_inputs.pop("input_ids")
        pask_key_values = dummy_inputs.get("past_key_values")
        inputs_embed_shape = (input_ids.shape[0], input_ids.shape[1], self._normalized_config.hidden_size)
        inputs_embeds = self.orig_export_config.DUMMY_INPUT_GENERATOR_CLASSES[0].random_float_tensor(
            inputs_embed_shape
        )
        dummy_inputs["inputs_embeds"] = inputs_embeds
        if "token_type_ids" in self.inputs:
            if is_transformers_version(">=", "4.53"):
                token_type_ids_shape = (input_ids.shape[0], input_ids.shape[1] + pask_key_values[0][0].shape[-2])
            else:
                token_type_ids_shape = (input_ids.shape[0], input_ids.shape[1])
            dummy_inputs["token_type_ids"] = self.orig_export_config.DUMMY_INPUT_GENERATOR_CLASSES[
                0
            ].random_int_tensor(token_type_ids_shape, min_value=0, max_value=2)
        return dummy_inputs


class InputEmbedOpenvVINOConfig(TextDecoderOnnxConfig):
    NORMALIZED_CONFIG_CLASS = NormalizedTextConfig
    _MODEL_PATCHER = InputEmbeddingPatcher

    @property
    def inputs(self):
        return {"input_ids": {0: "batch_size", 1: "sequence_length"}}

    @property
    def outputs(self):
        return {"inputs_embeds": {0: "batch_size", 1: "sequence_length"}}

    def rename_ambiguous_inputs(self, inputs):
        model_inputs = {}
        model_inputs["input"] = inputs["input_ids"]
        return model_inputs


def get_vlm_internal_text_generation_config(model_type, model_config, int_dtype, float_dtype):
    model_type = model_type

    if model_type not in TasksManager._SUPPORTED_MODEL_TYPE:
        raise ValueError(
            f"Unsupported language model type provided `{model_type}`. Please define custom export config"
        )

    if "text-generation-with-past" not in TasksManager._SUPPORTED_MODEL_TYPE[model_type]["openvino"]:
        raise ValueError(
            f"Export config for text generation for `{model_type}` is not available. Please define custom export config"
        )
    export_config_class = TasksManager._SUPPORTED_MODEL_TYPE[model_type]["openvino"]["text-generation-with-past"]
    export_config = export_config_class(
        model_config,
        use_past=True,
        use_past_in_inputs=True,
        int_dtype=int_dtype,
        float_dtype=float_dtype,
    )
    return export_config


def get_vlm_text_embeddings_config(model_type, model_config, int_dtype, float_dtype):
    internal_export_config = get_vlm_internal_text_generation_config(model_type, model_config, int_dtype, float_dtype)
    InputEmbedOpenvVINOConfig.NORMALIZED_CONFIG_CLASS = internal_export_config.NORMALIZED_CONFIG_CLASS
    export_config = InputEmbedOpenvVINOConfig(
        model_config,
        task="feature-extraction",
        int_dtype=int_dtype,
        float_dtype=float_dtype,
    )
    return export_config


def get_vlm_text_generation_config(
    model_type,
    model_config,
    int_dtype,
    float_dtype,
    model_patcher=None,
    dummy_input_generator=None,
    inputs_update=None,
):
    internal_export_config = get_vlm_internal_text_generation_config(model_type, model_config, int_dtype, float_dtype)
    export_config = LMInputEmbedsConfigHelper(
        internal_export_config,
        patcher_cls=model_patcher,
        dummy_input_generator=dummy_input_generator,
        inputs_update=inputs_update,
    )
    export_config._normalized_config = internal_export_config._normalized_config
    return export_config


class VLMConfigBehavior(str, enum.Enum):
    VISION_EMBEDDINGS = "vision_embeddings"
    TEXT_EMBEDDINGS = "text_embeddings"
    LANGUAGE = "language"


class BaseVLMOpenVINOConfig(OnnxConfig):
    SUPPORTED_BEHAVIORS = [model_type.value for model_type in VLMConfigBehavior]
    NORMALIZED_CONFIG_CLASS = NormalizedVisionConfig
    DUMMY_INPUT_GENERATOR_CLASSES = (DummyVisionInputGenerator,)
    SUPPORTS_PAST = True

    def __init__(
        self,
        config: "PretrainedConfig",
        task: str = "feature-extraction",
        int_dtype: str = "int64",
        float_dtype: str = "fp32",
        behavior: VLMConfigBehavior = VLMConfigBehavior.VISION_EMBEDDINGS,
        preprocessors: Optional[List[Any]] = None,
        **kwargs,
    ):
        super().__init__(
            config=config,
            task=task,
            int_dtype=int_dtype,
            float_dtype=float_dtype,
            preprocessors=preprocessors,
        )
        self._behavior = behavior

    @property
    def inputs(self) -> Dict[str, Dict[int, str]]:
        if not self._behavior == VLMConfigBehavior.VISION_EMBEDDINGS:
            return {}
        return {"pixel_values": {0: "batch_size", 2: "height", 3: "width"}}

    @property
    def outputs(self) -> Dict[str, Dict[int, str]]:
        if not self._behavior == VLMConfigBehavior.VISION_EMBEDDINGS:
            return {}
        return {"last_hidden_state": {0: "batch_size"}}

    def with_behavior(
        self,
        behavior: Union[str, VLMConfigBehavior],
    ):
        """
        Creates a config for different behaviour.

        Args:
            behavior ([`ConfigBehavior`]):
                The behavior to use for the new instance.
        """
        if isinstance(behavior, str) and not isinstance(behavior, VLMConfigBehavior):
            behavior = VLMConfigBehavior(behavior)

        if behavior == VLMConfigBehavior.TEXT_EMBEDDINGS:
            model_type = self._orig_config.text_config.model_type
            return get_vlm_text_embeddings_config(
                model_type, self._orig_config.text_config, self.int_dtype, self.float_dtype
            )

        if behavior == VLMConfigBehavior.LANGUAGE:
            model_type = self._orig_config.text_config.model_type
            return get_vlm_text_generation_config(
                model_type, self._orig_config.text_config, self.int_dtype, self.float_dtype
            )

        if behavior == VLMConfigBehavior.VISION_EMBEDDINGS:
            return self.__class__(
                self._orig_config,
                task=self.task,
                int_dtype=self.int_dtype,
                float_dtype=self.float_dtype,
                behavior=behavior,
                preprocessors=self._preprocessors,
            )

    def get_model_for_behavior(self, model, behavior: Union[str, VLMConfigBehavior]):
        if isinstance(behavior, str) and not isinstance(behavior, VLMConfigBehavior):
            behavior = VLMConfigBehavior(behavior)

        if behavior == VLMConfigBehavior.LANGUAGE:
            return model.language_model if not hasattr(model, "lm_head") else model

        if behavior == VLMConfigBehavior.VISION_EMBEDDINGS:
            return model

        if behavior == VLMConfigBehavior.TEXT_EMBEDDINGS:
            text_embedding = model.get_input_embeddings()
            text_embedding.config = model.language_model.config
            return text_embedding

    def patch_model_for_export(self, model: PreTrainedModel, model_kwargs: Optional[Dict[str, Any]] = None):
        model_kwargs = model_kwargs or {}
        if self._behavior != VLMConfigBehavior.VISION_EMBEDDINGS:
            return super().patch_model_for_export(model, model_kwargs)
        return CommonImageEmbeddingsModelPatcher(self, model, model_kwargs)


@register_in_tasks_manager("llava", *["image-text-to-text"], library_name="transformers")
class LlavaOpenVINOConfig(BaseVLMOpenVINOConfig):
    MIN_TRANSFORMERS_VERSION = "4.37.2"

    def __init__(
        self,
        config: "PretrainedConfig",
        task: str = "feature-extraction",
        int_dtype: str = "int64",
        float_dtype: str = "fp32",
        behavior: VLMConfigBehavior = VLMConfigBehavior.VISION_EMBEDDINGS,
        preprocessors: Optional[List[Any]] = None,
        **kwargs,
    ):
        super().__init__(
            config=config,
            task=task,
            int_dtype=int_dtype,
            float_dtype=float_dtype,
            preprocessors=preprocessors,
        )
        self._orig_config = config
        if self._behavior == VLMConfigBehavior.VISION_EMBEDDINGS and hasattr(config, "vision_config"):
            self._config = config.vision_config
            self._normalized_config = self.NORMALIZED_CONFIG_CLASS(self._config)

    def patch_model_for_export(self, model: PreTrainedModel, model_kwargs: Optional[Dict[str, Any]] = None):
        model_kwargs = model_kwargs or {}
        if self._behavior != VLMConfigBehavior.VISION_EMBEDDINGS:
            return super().patch_model_for_export(model, model_kwargs)
        return LlavaImageEmbeddingModelPatcher(self, model, model_kwargs)

    def generate_dummy_inputs(self, framework: str = "pt", **kwargs) -> Dict:
        if self._behavior == VLMConfigBehavior.VISION_EMBEDDINGS and self._config.model_type == "pixtral":
            kwargs["batch_size"] = 1
        return super().generate_dummy_inputs(framework, **kwargs)


@register_in_tasks_manager("llava_next", *["image-text-to-text"], library_name="transformers")
class LlavaNextOpenVINOConfig(LlavaOpenVINOConfig):
    MIN_TRANSFORMERS_VERSION = "4.40.0"


class DummyLLavaMultiModalProjectorInputGenerator(DummyInputGenerator):
    SUPPORTED_INPUT_NAMES = ["image_features"]

    def __init__(
        self,
        task: str,
        normalized_config: NormalizedTextConfig,
        batch_size: int = DEFAULT_DUMMY_SHAPES["batch_size"],
        random_batch_size_range: Optional[Tuple[int, int]] = None,
        **kwargs,
    ):
        self.task = task

        self.batch_size = batch_size
        self.hidden_size = normalized_config.hidden_size
        self.num_patches = (normalized_config.image_size // normalized_config.patch_size) ** 2
        self.normalized_config = normalized_config

    def generate(
        self,
        input_name: str,
        framework: str = "pt",
        int_dtype: str = "int64",
        float_dtype: str = "fp32",
    ):
        shape = [self.batch_size, self.num_patches, self.hidden_size]
        return self.random_float_tensor(shape, framework=framework, dtype=float_dtype)


class LLavaMultimodalProjectorOpenVINOConfig(OnnxConfig):
    DUMMY_INPUT_GENERATOR_CLASSES = (DummyLLavaMultiModalProjectorInputGenerator,)
    NORMALIZED_CONFIG_CLASS = NormalizedVisionConfig

    @property
    def inputs(self) -> Dict[str, Dict[int, str]]:
        return {"image_features": {0: "batch_size", 1: "sequence_length"}}

    @property
    def outputs(self) -> Dict[str, Dict[int, str]]:
        return {"hidden_states": {0: "batch_size", 1: "sequence_length"}}


class LlavaNextVideoConfigBehavior(str, enum.Enum):
    LANGUAGE = "language"
    VISION_EMBEDDINGS = "vision_embeddings"
    VISION_RESAMPLER = "vision_resampler"
    MULTI_MODAL_PROJECTOR = "multi_modal_projector"
    TEXT_EMBEDDINGS = "text_embeddings"


@register_in_tasks_manager("llava_next_video", *["image-text-to-text"], library_name="transformers")
class LlavaNextVideoOpenVINOConfig(LlavaOpenVINOConfig):
    MIN_TRANSFORMERS_VERSION = "4.42.0"
    SUPPORTED_BEHAVIORS = [model_type.value for model_type in LlavaNextVideoConfigBehavior]

    def with_behavior(
        self,
        behavior: Union[str, LlavaNextVideoConfigBehavior],
    ):
        """
        Creates a config for different behaviour.

        Args:
            behavior ([`ConfigBehavior`]):
                The behavior to use for the new instance.
        """
        if isinstance(behavior, str) and not isinstance(behavior, LlavaNextVideoConfigBehavior):
            behavior = LlavaNextVideoConfigBehavior(behavior)

        if behavior == LlavaNextVideoConfigBehavior.MULTI_MODAL_PROJECTOR:
            export_config = LLavaMultimodalProjectorOpenVINOConfig(
                self._orig_config.vision_config,
                task="feature-extraction",
                int_dtype=self.int_dtype,
                float_dtype=self.float_dtype,
            )
            return export_config

        if behavior == LlavaNextVideoConfigBehavior.VISION_RESAMPLER:
            export_config = LLavaMultimodalProjectorOpenVINOConfig(
                self._orig_config.vision_config,
                task="feature-extraction",
                int_dtype=self.int_dtype,
                float_dtype=self.float_dtype,
            )
            return export_config

        return super().with_behavior(behavior)

    def get_model_for_behavior(self, model, behavior: Union[str, LlavaNextVideoConfigBehavior]):
        if isinstance(behavior, str) and not isinstance(behavior, LlavaNextVideoConfigBehavior):
            behavior = LlavaNextVideoConfigBehavior(behavior)

        if behavior == LlavaNextVideoConfigBehavior.MULTI_MODAL_PROJECTOR:
            return (
                model.multi_modal_projector
                if hasattr(model, "multi_modal_projector")
                else model.model.multi_modal_projector
            )

        if behavior == LlavaNextVideoConfigBehavior.VISION_RESAMPLER:
            return model.vision_resampler if hasattr(model, "vision_resampler") else model.model.vision_resampler

        return super().get_model_for_behavior(model, behavior)

    def patch_model_for_export(self, model: PreTrainedModel, model_kwargs: Optional[Dict[str, Any]] = None):
        model_kwargs = model_kwargs or {}
        if self._behavior != LlavaNextVideoConfigBehavior.VISION_EMBEDDINGS:
            return super().patch_model_for_export(model, model_kwargs)
        return LlavaNextVideoImageEmbeddingModelPatcher(self, model, model_kwargs)


@register_in_tasks_manager(
    "maira2", *["image-text-to-text", "text-generation", "text-generation-with-past"], library_name="transformers"
)
class MairaOpenVINOConfig(LlavaOpenVINOConfig):
    MIN_TRANSFORMERS_VERSION = "4.46.0"
    SUPPORTS_PAST = True

    def patch_model_for_export(self, model: PreTrainedModel, model_kwargs: Optional[Dict[str, Any]] = None):
        model_kwargs = model_kwargs or {}
        if self._behavior != VLMConfigBehavior.VISION_EMBEDDINGS:
            return super().patch_model_for_export(model, model_kwargs)
        return MairaImageEmbeddingModelPatcher(self, model, model_kwargs)

    def get_model_for_behavior(self, model, behavior: Union[str, VLMConfigBehavior]):
        if isinstance(behavior, str) and not isinstance(behavior, VLMConfigBehavior):
            behavior = VLMConfigBehavior(behavior)

        if behavior == VLMConfigBehavior.TEXT_EMBEDDINGS:
            text_embedding = model.language_model.get_input_embeddings()
            text_embedding.config = model.language_model.config
            return text_embedding

        return super().get_model_for_behavior(model, behavior)


@register_in_tasks_manager("internvl_chat", *["image-text-to-text"], library_name="transformers")
class InternVLChatOpenVINOConfig(BaseVLMOpenVINOConfig):
    def __init__(
        self,
        config: "PretrainedConfig",
        task: str = "feature-extraction",
        int_dtype: str = "int64",
        float_dtype: str = "fp32",
        behavior: VLMConfigBehavior = VLMConfigBehavior.VISION_EMBEDDINGS,
        preprocessors: Optional[List[Any]] = None,
    ):
        super().__init__(
            config=config,
            task=task,
            int_dtype=int_dtype,
            float_dtype=float_dtype,
            preprocessors=preprocessors,
        )
        self._behavior = behavior
        self._orig_config = config
        if self._behavior == VLMConfigBehavior.VISION_EMBEDDINGS and hasattr(config, "vision_config"):
            self._config = config.vision_config
            self._normalized_config = self.NORMALIZED_CONFIG_CLASS(self._config)

    def with_behavior(
        self,
        behavior: Union[str, VLMConfigBehavior],
    ):
        """
        Creates a config for different behaviour.

        Args:
            behavior ([`ConfigBehavior`]):
                The behavior to use for the new instance.
        """
        if isinstance(behavior, str) and not isinstance(behavior, VLMConfigBehavior):
            behavior = VLMConfigBehavior(behavior)

        if behavior == VLMConfigBehavior.TEXT_EMBEDDINGS:
            model_type = self._orig_config.llm_config.model_type
            return get_vlm_text_embeddings_config(
                model_type, self._orig_config.llm_config, self.int_dtype, self.float_dtype
            )

        if behavior == VLMConfigBehavior.LANGUAGE:
            model_type = self._orig_config.llm_config.model_type
            return get_vlm_text_generation_config(
                model_type,
                self._orig_config.llm_config,
                self.int_dtype,
                self.float_dtype,
                InternVL2ChatLangModelPatcher,
            )

        if behavior == VLMConfigBehavior.VISION_EMBEDDINGS:
            return self.__class__(
                self._orig_config,
                task=self.task,
                int_dtype=self.int_dtype,
                float_dtype=self.float_dtype,
                behavior=behavior,
                preprocessors=self._preprocessors,
            )

    @staticmethod
    def get_model_for_behavior(model, behavior: Union[str, VLMConfigBehavior]):
        if isinstance(behavior, str) and not isinstance(behavior, VLMConfigBehavior):
            behavior = VLMConfigBehavior(behavior)

        if behavior == VLMConfigBehavior.LANGUAGE:
            return model.language_model

        if behavior == VLMConfigBehavior.VISION_EMBEDDINGS:
            return model

        if behavior == VLMConfigBehavior.TEXT_EMBEDDINGS:
            text_embedding = model.language_model.get_input_embeddings()
            text_embedding.config = model.language_model.config
            return text_embedding

    def patch_model_for_export(self, model: PreTrainedModel, model_kwargs: Optional[Dict[str, Any]] = None):
        model_kwargs = model_kwargs or {}
        if self._behavior != VLMConfigBehavior.VISION_EMBEDDINGS:
            return super().patch_model_for_export(model, model_kwargs)
        return InternVLChatImageEmbeddingModelPatcher(self, model, model_kwargs)


@register_in_tasks_manager(
    "llava-qwen2", *["image-text-to-text", "text-generation", "text-generation-with-past"], library_name="transformers"
)
class LlavaQwen2OpenVINOConfig(BaseVLMOpenVINOConfig):
    SUPPORTS_PAST = True
    MIN_TRANSFORMERS_VERSION = "4.40.0"
    MAX_TRANSFORMERS_VERSION = "4.53.3"

    def __init__(
        self,
        config: "PretrainedConfig",
        task: str = "feature-extraction",
        int_dtype: str = "int64",
        float_dtype: str = "fp32",
        behavior: VLMConfigBehavior = VLMConfigBehavior.VISION_EMBEDDINGS,
        preprocessors: Optional[List[Any]] = None,
        use_past: bool = False,
    ):
        self._behavior = behavior
        self._orig_config = config
        if self._behavior == VLMConfigBehavior.VISION_EMBEDDINGS:
            config = AutoConfig.from_pretrained(config.mm_vision_tower, trust_remote_code=True)
            if hasattr(config, "vision_config"):
                config = config.vision_config
        super().__init__(
            config=config,
            task=task,
            int_dtype=int_dtype,
            float_dtype=float_dtype,
            preprocessors=preprocessors,
        )

    @property
    def inputs(self) -> Dict[str, Dict[int, str]]:
        if not self._behavior == VLMConfigBehavior.VISION_EMBEDDINGS:
            return {}
        return {"pixel_values": {0: "batch_size", 2: "height", 3: "width"}}

    @property
    def outputs(self) -> Dict[str, Dict[int, str]]:
        if not self._behavior == VLMConfigBehavior.VISION_EMBEDDINGS:
            return {}
        return {"last_hidden_state": {0: "batch_size"}}

    @staticmethod
    def get_model_for_behavior(model, behavior: Union[str, VLMConfigBehavior]):
        if isinstance(behavior, str) and not isinstance(behavior, VLMConfigBehavior):
            behavior = VLMConfigBehavior(behavior)

        if behavior == VLMConfigBehavior.LANGUAGE:
            model.forward = super(type(model), model).forward
            return model

        if behavior == VLMConfigBehavior.VISION_EMBEDDINGS:
            return model

        if behavior == VLMConfigBehavior.TEXT_EMBEDDINGS:
            text_embedding = model.model.embed_tokens
            text_embedding.config = model.model.config
            return text_embedding

    def with_behavior(
        self,
        behavior: Union[str, VLMConfigBehavior],
    ):
        """
        Creates a config for different behaviour.
        Args:
            behavior ([`ConfigBehavior`]):
                The behavior to use for the new instance.
        """
        if isinstance(behavior, str) and not isinstance(behavior, VLMConfigBehavior):
            behavior = VLMConfigBehavior(behavior)

        if behavior == VLMConfigBehavior.TEXT_EMBEDDINGS:
            model_type = self._orig_config.model_type.replace("llava-", "")
            return get_vlm_text_embeddings_config(model_type, self._orig_config, self.int_dtype, self.float_dtype)

        if behavior == VLMConfigBehavior.LANGUAGE:
            model_type = self._orig_config.model_type.replace("llava-", "")
            return get_vlm_text_generation_config(model_type, self._orig_config, self.int_dtype, self.float_dtype)

        if behavior == VLMConfigBehavior.VISION_EMBEDDINGS:
            return self.__class__(
                self._orig_config,
                task=self.task,
                int_dtype=self.int_dtype,
                float_dtype=self.float_dtype,
                behavior=behavior,
                preprocessors=self._preprocessors,
            )

    def patch_model_for_export(self, model: PreTrainedModel, model_kwargs: Optional[Dict[str, Any]] = None):
        model_kwargs = model_kwargs or {}
        if self._behavior != VLMConfigBehavior.VISION_EMBEDDINGS:
            return super().patch_model_for_export(model, model_kwargs)
        return LlavaQwen2ImageEmbeddingsModelPatcher(self, model, model_kwargs)

    def rename_ambiguous_inputs(self, inputs):
        if self._behavior == VLMConfigBehavior.VISION_EMBEDDINGS:
            model_inputs = {}
            model_inputs["images"] = inputs["pixel_values"]
            return model_inputs
        return super().rename_ambiguous_inputs(inputs)


class PooledProjectionsDummyInputGenerator(DummyInputGenerator):
    SUPPORTED_INPUT_NAMES = ["pooled_projections"]

    def __init__(
        self,
        task: str,
        normalized_config: NormalizedConfig,
        batch_size: int = DEFAULT_DUMMY_SHAPES["batch_size"],
        random_batch_size_range: Optional[Tuple[int, int]] = None,
        **kwargs,
    ):
        self.task = task
        self.batch_size = batch_size
        self.pooled_projection_dim = normalized_config.config.pooled_projection_dim

    def generate(self, input_name: str, framework: str = "pt", int_dtype: str = "int64", float_dtype: str = "fp32"):
        shape = [self.batch_size, self.pooled_projection_dim]
        return self.random_float_tensor(shape, framework=framework, dtype=float_dtype)


class DummyTransformerTimestpsInputGenerator(DummyTimestepInputGenerator):
    SUPPORTED_INPUT_NAMES = ("timestep", "text_embeds", "time_ids", "timestep_cond", "guidance")

    def generate(self, input_name: str, framework: str = "pt", int_dtype: str = "int64", float_dtype: str = "fp32"):
        if input_name in ["timestep", "guidance"]:
            shape = [self.batch_size]
            return self.random_float_tensor(shape, max_value=self.vocab_size, framework=framework, dtype=float_dtype)
        return super().generate(input_name, framework, int_dtype, float_dtype)


class DummyUnetVisionInputGenerator(DummyVisionInputGenerator):
    def generate(self, input_name: str, framework: str = "pt", int_dtype: str = "int64", float_dtype: str = "fp32"):
        if input_name not in ["sample", "latent_sample"]:
            return super().generate(input_name, framework, int_dtype, float_dtype)
        # add height and width discount for enable any resolution generation
        return self.random_float_tensor(
            shape=[self.batch_size, self.num_channels, self.height - 1, self.width - 1],
            framework=framework,
            dtype=float_dtype,
        )


class DummyUnetTimestepInputGenerator(DummyTimestepInputGenerator):
    def generate(self, input_name: str, framework: str = "pt", int_dtype: str = "int64", float_dtype: str = "fp32"):
        if input_name != "timestep":
            return super().generate(input_name, framework, int_dtype, float_dtype)
        shape = [self.batch_size]
        return self.random_int_tensor(shape, max_value=self.vocab_size, framework=framework, dtype=int_dtype)


class DummySanaTimestepInputGenerator(DummyTimestepInputGenerator):
    def generate(self, input_name: str, framework: str = "pt", int_dtype: str = "int64", float_dtype: str = "fp32"):
        if input_name != "timestep":
            return super().generate(input_name, framework, int_dtype, float_dtype)
        shape = [self.batch_size]
        return self.random_int_tensor(shape, max_value=self.vocab_size, framework=framework, dtype=float_dtype)


class DummyUnetEncoderInputGenerator(DummySeq2SeqDecoderTextInputGenerator):
    def __init__(
        self,
        task: str,
        normalized_config: NormalizedTextConfig,
        batch_size: int = DEFAULT_DUMMY_SHAPES["batch_size"],
        sequence_length: int = DEFAULT_DUMMY_SHAPES["sequence_length"],
        num_choices: int = DEFAULT_DUMMY_SHAPES["num_choices"],
        random_batch_size_range: Optional[Tuple[int, int]] = None,
        random_sequence_length_range: Optional[Tuple[int, int]] = None,
        random_num_choices_range: Optional[Tuple[int, int]] = None,
        **kwargs,
    ):
        super().__init__(
            task,
            normalized_config,
            batch_size=batch_size,
            sequence_length=sequence_length,
            num_choices=num_choices,
            random_batch_size_range=random_batch_size_range,
            random_sequence_length_range=random_sequence_length_range,
            random_num_choices_range=random_num_choices_range,
            **kwargs,
        )
        if hasattr(normalized_config.config, "model_max_length"):
            self.sequence_length = normalized_config.config.model_max_length


@register_in_tasks_manager("unet", *["semantic-segmentation"], library_name="diffusers")
@register_in_tasks_manager("unet-2d-condition", *["semantic-segmentation"], library_name="diffusers")
class UNetOpenVINOConfig(UNetOnnxConfig):
    DUMMY_INPUT_GENERATOR_CLASSES = (
        DummyUnetVisionInputGenerator,
        DummyUnetTimestepInputGenerator,
        DummyUnetEncoderInputGenerator,
    )

    @property
    def inputs(self) -> Dict[str, Dict[int, str]]:
        common_inputs = super().inputs
        common_inputs["timestep"] = {0: "batch_size"}
        if hasattr(self._normalized_config.config, "model_max_length"):
            common_inputs["encoder_hidden_states"] = {0: "batch_size"}
        return common_inputs


@register_in_tasks_manager("sd3-transformer", *["semantic-segmentation"], library_name="diffusers")
@register_in_tasks_manager("sd3-transformer-2d", *["semantic-segmentation"], library_name="diffusers")
class SD3TransformerOpenVINOConfig(UNetOpenVINOConfig):
    DUMMY_INPUT_GENERATOR_CLASSES = (
        (DummyTransformerTimestpsInputGenerator,)
        + UNetOpenVINOConfig.DUMMY_INPUT_GENERATOR_CLASSES
        + (PooledProjectionsDummyInputGenerator,)
    )
    NORMALIZED_CONFIG_CLASS = NormalizedConfig.with_args(
        image_size="sample_size",
        num_channels="in_channels",
        hidden_size="joint_attention_dim",
        vocab_size="attention_head_dim",
        allow_new=True,
    )

    @property
    def inputs(self):
        common_inputs = super().inputs
        common_inputs["pooled_projections"] = {0: "batch_size"}
        return common_inputs

    def rename_ambiguous_inputs(self, inputs):
        #  The input name in the model signature is `x, hence the export input name is updated.
        hidden_states = inputs.pop("sample", None)
        if hidden_states is not None:
            inputs["hidden_states"] = hidden_states
        return inputs


@register_in_tasks_manager("t5-encoder-model", *["feature-extraction"], library_name="diffusers")
@register_in_tasks_manager("t5-encoder", *["feature-extraction"], library_name="diffusers")
class T5EncoderOpenVINOConfig(CLIPTextOpenVINOConfig):
    pass


@register_in_tasks_manager("gemma2-text-encoder", *["feature-extraction"], library_name="diffusers")
class Gemma2TextEncoderOpenVINOConfig(CLIPTextOpenVINOConfig):
    _MODEL_PATCHER = SanaTextEncoderModelPatcher

    @property
    def inputs(self) -> Dict[str, Dict[int, str]]:
        return {
            "input_ids": {0: "batch_size", 1: "sequence_length"},
            "attention_mask": {0: "batch_size", 1: "sequence_length"},
        }


class DummySanaSeq2SeqDecoderTextWithEncMaskInputGenerator(DummySeq2SeqDecoderTextInputGenerator):
    SUPPORTED_INPUT_NAMES = (
        "decoder_input_ids",
        "decoder_attention_mask",
        "encoder_outputs",
        "encoder_hidden_states",
        "encoder_attention_mask",
    )


class DummySanaTransformerVisionInputGenerator(DummyUnetVisionInputGenerator):
    SUPPORTED_INPUT_NAMES = (
        "pixel_values",
        "pixel_mask",
        "sample",
        "latent_sample",
        "guidance",
    )

    def __init__(
        self,
        task: str,
        normalized_config: NormalizedVisionConfig,
        batch_size: int = DEFAULT_DUMMY_SHAPES["batch_size"],
        num_channels: int = DEFAULT_DUMMY_SHAPES["num_channels"],
        width: int = DEFAULT_DUMMY_SHAPES["width"] // 8,
        height: int = DEFAULT_DUMMY_SHAPES["height"] // 8,
        # Reduce img shape by 4 for FLUX to reduce memory usage on conversion
        **kwargs,
    ):
        super().__init__(task, normalized_config, batch_size, num_channels, width=width, height=height, **kwargs)

    def generate(self, input_name: str, framework: str = "pt", int_dtype: str = "int64", float_dtype: str = "fp32"):
        if input_name == "guidance":
            return self.random_float_tensor([self.batch_size], framework=framework, dtype=float_dtype)
        return super().generate(input_name, framework, int_dtype, float_dtype)


@register_in_tasks_manager("sana-transformer", *["semantic-segmentation"], library_name="diffusers")
class SanaTransformerOpenVINOConfig(UNetOpenVINOConfig):
    NORMALIZED_CONFIG_CLASS = NormalizedConfig.with_args(
        image_size="sample_size",
        num_channels="in_channels",
        hidden_size="caption_channels",
        vocab_size="attention_head_dim",
        allow_new=True,
    )
    DUMMY_INPUT_GENERATOR_CLASSES = (
        DummySanaTransformerVisionInputGenerator,
        DummySanaSeq2SeqDecoderTextWithEncMaskInputGenerator,
        DummySanaTimestepInputGenerator,
    )

    @property
    def inputs(self):
        common_inputs = super().inputs
        common_inputs["encoder_attention_mask"] = {0: "batch_size", 1: "sequence_length"}
        if getattr(self._normalized_config.config, "guidance_embeds", False):
            common_inputs["guidance"] = {0: "batch_size"}
        return common_inputs

    def rename_ambiguous_inputs(self, inputs):
        #  The input name in the model signature is `x, hence the export input name is updated.
        hidden_states = inputs.pop("sample", None)
        if hidden_states is not None:
            inputs["hidden_states"] = hidden_states
        return inputs


@register_in_tasks_manager("dcae-encoder", *["semantic-segmentation"], library_name="diffusers")
class DcaeEncoderOpenVINOConfig(VaeEncoderOnnxConfig):
    @property
    def inputs(self) -> Dict[str, Dict[int, str]]:
        return {
            "sample": {0: "batch_size", 2: "height", 3: "width"},
        }

    @property
    def outputs(self) -> Dict[str, Dict[int, str]]:
        return {
            "latent_sample": {0: "batch_size", 2: "height_latent", 3: "width_latent"},
        }


@register_in_tasks_manager("dcae-decoder", *["semantic-segmentation"], library_name="diffusers")
class DcaeDecoderOpenVINOConfig(VaeDecoderOnnxConfig):
    @property
    def inputs(self) -> Dict[str, Dict[int, str]]:
        return {
            "latent_sample": {0: "batch_size", 2: "height_latent", 3: "width_latent"},
        }

    @property
    def outputs(self) -> Dict[str, Dict[int, str]]:
        return {
            "sample": {0: "batch_size", 2: "height", 3: "width"},
        }


class DummyFluxTransformerInputGenerator(DummyVisionInputGenerator):
    SUPPORTED_INPUT_NAMES = (
        "pixel_values",
        "pixel_mask",
        "sample",
        "latent_sample",
        "hidden_states",
        "img_ids",
    )

    def __init__(
        self,
        task: str,
        normalized_config: NormalizedVisionConfig,
        batch_size: int = DEFAULT_DUMMY_SHAPES["batch_size"],
        num_channels: int = DEFAULT_DUMMY_SHAPES["num_channels"],
        width: int = DEFAULT_DUMMY_SHAPES["width"] // 4,
        height: int = DEFAULT_DUMMY_SHAPES["height"] // 4,
        # Reduce img shape by 4 for FLUX to reduce memory usage on conversion
        **kwargs,
    ):
        super().__init__(task, normalized_config, batch_size, num_channels, width, height, **kwargs)
        if getattr(normalized_config, "in_channels", None):
            self.num_channels = normalized_config.in_channels // 4

    def generate(self, input_name: str, framework: str = "pt", int_dtype: str = "int64", float_dtype: str = "fp32"):
        if input_name in ["hidden_states", "sample"]:
            shape = [self.batch_size, (self.height // 2) * (self.width // 2), self.num_channels * 4]
            return self.random_float_tensor(shape, framework=framework, dtype=float_dtype)
        if input_name == "img_ids":
            img_ids_height = self.height // 2
            img_ids_width = self.width // 2
            return self.random_int_tensor(
                (
                    [self.batch_size, img_ids_height * img_ids_width, 3]
                    if is_diffusers_version("<", "0.31.0")
                    else [img_ids_height * img_ids_width, 3]
                ),
                min_value=0,
                max_value=min(img_ids_height, img_ids_width),
                framework=framework,
                dtype=float_dtype,
            )

        return super().generate(input_name, framework, int_dtype, float_dtype)


class DummyFluxTextInputGenerator(DummySeq2SeqDecoderTextInputGenerator):
    SUPPORTED_INPUT_NAMES = (
        "decoder_input_ids",
        "decoder_attention_mask",
        "encoder_outputs",
        "encoder_hidden_states",
        "txt_ids",
    )

    def generate(self, input_name: str, framework: str = "pt", int_dtype: str = "int64", float_dtype: str = "fp32"):
        if input_name == "txt_ids":
            import torch

            shape = (
                [self.batch_size, self.sequence_length, 3]
                if is_diffusers_version("<", "0.31.0")
                else [self.sequence_length, 3]
            )
            dtype = DTYPE_MAPPER.pt(float_dtype)
            return torch.full(shape, 0, dtype=dtype)
        return super().generate(input_name, framework, int_dtype, float_dtype)


@register_in_tasks_manager("flux-transformer", *["semantic-segmentation"], library_name="diffusers")
@register_in_tasks_manager("flux-transformer-2d", *["semantic-segmentation"], library_name="diffusers")
class FluxTransformerOpenVINOConfig(SD3TransformerOpenVINOConfig):
    DUMMY_INPUT_GENERATOR_CLASSES = (
        DummyTransformerTimestpsInputGenerator,
        DummyFluxTransformerInputGenerator,
        DummyFluxTextInputGenerator,
        PooledProjectionsDummyInputGenerator,
    )
    _MODEL_PATCHER = FluxTransfromerModelPatcher

    @property
    def inputs(self):
        common_inputs = super().inputs
        common_inputs.pop("sample", None)
        common_inputs["hidden_states"] = {0: "batch_size", 1: "packed_height_width"}
        common_inputs["txt_ids"] = (
            {0: "batch_size", 1: "sequence_length"} if is_diffusers_version("<", "0.31.0") else {0: "sequence_length"}
        )
        common_inputs["img_ids"] = (
            {0: "batch_size", 1: "packed_height_width"}
            if is_diffusers_version("<", "0.31.0")
            else {0: "packed_height_width"}
        )
        if getattr(self._normalized_config, "guidance_embeds", False):
            common_inputs["guidance"] = {0: "batch_size"}
        return common_inputs


class LTXVaeDummyInputGenerator(DummyVisionInputGenerator):
    SUPPORTED_INPUT_NAMES = ("pixel_values", "pixel_mask", "sample", "latent_sample", "timestep")

    def __init__(
        self,
        task: str,
        normalized_config: NormalizedVisionConfig,
        batch_size: int = DEFAULT_DUMMY_SHAPES["batch_size"],
        num_channels: int = DEFAULT_DUMMY_SHAPES["num_channels"],
        width: int = DEFAULT_DUMMY_SHAPES["width"],
        height: int = DEFAULT_DUMMY_SHAPES["height"],
        num_frames: int = 2,
        **kwargs,
    ):
        super().__init__(task, normalized_config, batch_size, num_channels, width, height, **kwargs)
        self.num_frames = num_frames

    def generate(self, input_name: str, framework: str = "pt", int_dtype: str = "int64", float_dtype: str = "fp32"):
        if input_name in ["sample", "latent_sample"]:
            return self.random_float_tensor(
                [self.batch_size, self.num_channels, self.num_frames, self.height, self.width]
            )
        if input_name == "timestep":
            return self.random_int_tensor([1], max_value=20, min_value=1, framework=framework, dtype=int_dtype)

        return super().generate(input_name, framework, int_dtype, float_dtype)


@register_in_tasks_manager("ltx-vae-encoder", *["semantic-segmentation"], library_name="diffusers")
class LTXVaeEncoderOpenVINOConfig(VaeEncoderOnnxConfig):
    DUMMY_INPUT_GENERATOR_CLASSES = (LTXVaeDummyInputGenerator,)

    @property
    def inputs(self) -> Dict[str, Dict[int, str]]:
        return {
            "sample": {0: "batch_size", 2: "num_frames", 3: "height", 4: "width"},
        }

    @property
    def outputs(self) -> Dict[str, Dict[int, str]]:
        return {
            "latent_parameters": {0: "batch_size", 2: "num_frames", 3: "height_latent", 4: "width_latent"},
        }


@register_in_tasks_manager("ltx-vae-decoder", *["semantic-segmentation"], library_name="diffusers")
class LTXVaeDecoderOpenVINOConfig(VaeDecoderOnnxConfig):
    DUMMY_INPUT_GENERATOR_CLASSES = (LTXVaeDummyInputGenerator,)

    @property
    def inputs(self) -> Dict[str, Dict[int, str]]:
        base_input = {
            "latent_sample": {0: "batch_size", 2: "num_frames", 3: "latent_height", 4: "latent_width"},
        }
        if self._normalized_config.config.timestep_conditioning:
            base_input["timestep"] = {}
        return base_input

    @property
    def outputs(self) -> Dict[str, Dict[int, str]]:
        return {
            "sample": {0: "batch_size", 2: "num_frames", 3: "height", 4: "width"},
        }


class LTXTransformerDummyInputGenerator(DummyVisionInputGenerator):
    SUPPORTED_INPUT_NAMES = ("hidden_states", "width", "height", "num_frames", "rope_interpolation_scale")

    def __init__(
        self,
        task: str,
        normalized_config: NormalizedVisionConfig,
        batch_size: int = DEFAULT_DUMMY_SHAPES["batch_size"],
        num_channels: int = DEFAULT_DUMMY_SHAPES["num_channels"],
        width: int = 16,
        height: int = 8,
        num_frames: int = 2,
        frame_rate: int = 10,
        **kwargs,
    ):
        super().__init__(task, normalized_config, batch_size, num_channels, width, height, **kwargs)
        self.num_frames = num_frames
        self.frame_rate = frame_rate
        self.vae_spatial_compression_ratio = normalized_config.config.vae_spatial_compression_ratio
        self.vae_temporal_compression_ratio = normalized_config.config.vae_temporal_compression_ratio

    def generate(self, input_name: str, framework: str = "pt", int_dtype: str = "int64", float_dtype: str = "fp32"):
        import torch

        if input_name == "hidden_states":
            return self.random_float_tensor(
                [self.batch_size, self.num_frames * self.height * self.width, self.num_channels]
            )
        if input_name == "width":
            return torch.tensor(self.width)
        if input_name == "height":
            return torch.tensor(self.height)
        if input_name == "num_frames":
            return torch.tensor(self.num_frames)
        if input_name == "rope_interpolation_scale":
            import torch

            return torch.tensor(
                [
                    self.vae_temporal_compression_ratio / self.frame_rate,
                    self.vae_spatial_compression_ratio,
                    self.vae_spatial_compression_ratio,
                ]
            )
        return super().generate(input_name, framework, int_dtype, float_dtype)


@register_in_tasks_manager("ltx-video-transformer", *["semantic-segmentation"], library_name="diffusers")
class LTXVideoTransformerOpenVINOConfig(SanaTransformerOpenVINOConfig):
    DUMMY_INPUT_GENERATOR_CLASSES = (
        LTXTransformerDummyInputGenerator,
        DummySanaSeq2SeqDecoderTextWithEncMaskInputGenerator,
        DummySanaTimestepInputGenerator,
    )

    @property
    def inputs(self):
        return {
            "hidden_states": {0: "batch_size", 1: "video_sequence_length"},
            "encoder_hidden_states": {0: "batch_size", 1: "sequence_length"},
            "encoder_attention_mask": {0: "batch_size", 1: "sequence_length"},
            "width": {},
            "height": {},
            "num_frames": {},
            "timestep": {0: "batch_size"},
            "rope_interpolation_scale": {},
        }

    @property
    def outputs(self) -> Dict[str, Dict[int, str]]:
        return {
            "out_sample": {0: "batch_size", 1: "video_sequence_length"},
        }


class DummyMiniCPMVImageInputGenerator(DummyVisionInputGenerator):
    SUPPORTED_INPUT_NAMES = ("pixel_values", "patch_attention_mask", "position_ids")

    def __init__(
        self,
        task: str,
        normalized_config: NormalizedVisionConfig,
        batch_size: int = DEFAULT_DUMMY_SHAPES["batch_size"],
        num_channels: int = DEFAULT_DUMMY_SHAPES["num_channels"],
        width: int = DEFAULT_DUMMY_SHAPES["width"],
        height: int = DEFAULT_DUMMY_SHAPES["height"],
        **kwargs,
    ):
        super().__init__(task, normalized_config, batch_size, num_channels, width, height)
        self.patch_size = normalized_config.config.patch_size

    def generate(self, input_name: str, framework: str = "pt", int_dtype: str = "int64", float_dtype: str = "fp32"):
        if input_name == "pixel_values":
            return self.random_float_tensor(
                shape=[
                    self.batch_size,
                    self.num_channels,
                    self.patch_size,
                    (self.height * self.width) // self.patch_size,
                ],
                framework=framework,
                dtype=float_dtype,
            )

        if input_name == "patch_attention_mask":
            return self.random_int_tensor(
                shape=[self.batch_size, 1, (self.height // self.patch_size) * (self.width // self.patch_size)],
                framework=framework,
                dtype=float_dtype,
                min_value=0,
                max_value=2,
            )

        if input_name == "position_ids":
            return self.random_int_tensor(
                shape=[self.batch_size, (self.height // self.patch_size) * (self.width // self.patch_size)],
                max_value=self.patch_size,
            )


class DummyMiniCPMVResampleInputGenerator(DummyVisionInputGenerator):
    SUPPORTED_INPUT_NAMES = ("image_feature", "pos_embed", "key_padding_mask")

    def __init__(
        self,
        task: str,
        normalized_config: NormalizedVisionConfig,
        batch_size: int = DEFAULT_DUMMY_SHAPES["batch_size"],
        num_channels: int = DEFAULT_DUMMY_SHAPES["num_channels"],
        width: int = DEFAULT_DUMMY_SHAPES["width"],
        height: int = DEFAULT_DUMMY_SHAPES["height"],
        **kwargs,
    ):
        super().__init__(task, normalized_config, batch_size, num_channels, width, height)
        self.patch_size = normalized_config.config.patch_size
        self.hidden_size = normalized_config.config.hidden_size
        self.img_hidden_size = normalized_config.config.vision_config.hidden_size
        self.feat_size = (normalized_config.config.vision_config.image_size // self.patch_size) * (
            normalized_config.config.vision_config.image_size // self.patch_size
        )

    def generate(self, input_name: str, framework: str = "pt", int_dtype: str = "int64", float_dtype: str = "fp32"):
        if input_name == "image_feature":
            return self.random_float_tensor(
                shape=[self.batch_size, self.feat_size, self.img_hidden_size], framework=framework, dtype=float_dtype
            )

        if input_name == "key_padding_mask":
            return self.constant_tensor(
                shape=[self.batch_size, self.feat_size],
                framework=framework,
                value=1,
                dtype=DTYPE_MAPPER.pt(float_dtype),
            )

        if input_name == "pos_embed":
            return self.random_float_tensor(shape=[self.feat_size, self.batch_size, self.hidden_size])


class MiniCPMVConfigBehavior(str, enum.Enum):
    RESAMPLER = "resampler"
    LANGUAGE = "language"
    VISION_EMBEDDINGS = "vision_embeddings"
    TEXT_EMBEDDINGS = "text_embeddings"


@register_in_tasks_manager("minicpmv", *["image-text-to-text"], library_name="transformers")
class MiniCPMVOpenVINOConfig(BaseVLMOpenVINOConfig):
    SUPPORTED_BEHAVIORS = [model_type.value for model_type in MiniCPMVConfigBehavior]
    NORMALIZED_CONFIG_CLASS = NormalizedVisionConfig
    DUMMY_INPUT_GENERATOR_CLASSES = ()

    def __init__(
        self,
        config: "PretrainedConfig",
        task: str = "feature-extraction",
        int_dtype: str = "int64",
        float_dtype: str = "fp32",
        behavior: MiniCPMVConfigBehavior = MiniCPMVConfigBehavior.VISION_EMBEDDINGS,
        preprocessors: Optional[List[Any]] = None,
    ):
        super().__init__(
            config=config,
            task=task,
            int_dtype=int_dtype,
            float_dtype=float_dtype,
            preprocessors=preprocessors,
        )
        self._behavior = behavior
        self._orig_config = config
        if self._behavior == MiniCPMVConfigBehavior.VISION_EMBEDDINGS and hasattr(config, "vision_config"):
            self._config = config.vision_config
            self.DUMMY_INPUT_GENERATOR_CLASSES = (DummyMiniCPMVImageInputGenerator,)
        if self._behavior == MiniCPMVConfigBehavior.RESAMPLER:
            self.DUMMY_INPUT_GENERATOR_CLASSES = (DummyMiniCPMVResampleInputGenerator,)
        self._normalized_config = self.NORMALIZED_CONFIG_CLASS(self._config)

    @property
    def inputs(self) -> Dict[str, Dict[int, str]]:
        if self._behavior == MiniCPMVConfigBehavior.VISION_EMBEDDINGS:
            return {
                "pixel_values": {0: "batch_size", 2: "height", 3: "width"},
                "patch_attention_mask": {0: "batch_size", 1: "num_patches", 2: "patch_size"},
                "position_ids": {0: "batch_size", 1: "patch_size"},
            }
        if self._behavior == MiniCPMVConfigBehavior.RESAMPLER:
            return {
                "image_feature": {0: "batch_size", 1: "patch_height", 2: "patch_width"},
                "pos_embed": {0: "patch_size", 1: "batch_size", 2: "num_patches"},
                "key_padding_mask": {0: "batch_size", 1: "patch_size"},
            }
        return {}

    @property
    def outputs(self) -> Dict[str, Dict[int, str]]:
        if self._behavior == MiniCPMVConfigBehavior.VISION_EMBEDDINGS:
            return {"last_hidden_state": {0: "batch_size", 1: "patch_height", 2: "patch_width"}}
        if self._behavior == MiniCPMVConfigBehavior.RESAMPLER:
            return {"last_hidden_state": {0: "batch_size"}}

        return {}

    def with_behavior(
        self,
        behavior: Union[str, MiniCPMVConfigBehavior],
    ):
        """
        Creates a config for different behaviour.
        Args:
            behavior ([`ConfigBehavior`]):
                The behavior to use for the new instance.
        """
        if isinstance(behavior, str) and not isinstance(behavior, MiniCPMVConfigBehavior):
            behavior = MiniCPMVConfigBehavior(behavior)

        if behavior == MiniCPMVConfigBehavior.TEXT_EMBEDDINGS:
            return get_vlm_text_embeddings_config("qwen2", self._orig_config, self.int_dtype, self.float_dtype)

        if behavior == MiniCPMVConfigBehavior.LANGUAGE:
            return get_vlm_text_generation_config("qwen2", self._orig_config, self.int_dtype, self.float_dtype)

        if behavior == MiniCPMVConfigBehavior.VISION_EMBEDDINGS:
            return self.__class__(
                self._orig_config,
                task=self.task,
                int_dtype=self.int_dtype,
                float_dtype=self.float_dtype,
                behavior=behavior,
                preprocessors=self._preprocessors,
            )

        if behavior == MiniCPMVConfigBehavior.RESAMPLER:
            return self.__class__(
                self._orig_config,
                task=self.task,
                int_dtype=self.int_dtype,
                float_dtype=self.float_dtype,
                behavior=behavior,
                preprocessors=self._preprocessors,
            )

    @staticmethod
    def get_model_for_behavior(model, behavior: Union[str, MiniCPMVConfigBehavior]):
        if isinstance(behavior, str) and not isinstance(behavior, MiniCPMVConfigBehavior):
            behavior = MiniCPMVConfigBehavior(behavior)

        if behavior == MiniCPMVConfigBehavior.LANGUAGE:
            return model.llm

        if behavior == MiniCPMVConfigBehavior.VISION_EMBEDDINGS:
            return model.vpm

        if behavior == MiniCPMVConfigBehavior.TEXT_EMBEDDINGS:
            text_embedding = model.get_input_embeddings()
            text_embedding.config = model.llm.config
            return text_embedding
        if behavior == MiniCPMVConfigBehavior.RESAMPLER:
            model.resampler.config = model.vpm.config
            return model.resampler

    def patch_model_for_export(self, model: PreTrainedModel, model_kwargs: Optional[Dict[str, Any]] = None):
        model_kwargs = model_kwargs or {}
        if self._behavior == MiniCPMVConfigBehavior.VISION_EMBEDDINGS:
            return MiniCPMVImageEmbeddingsModelPatcher(self, model, model_kwargs)

        if self._behavior == MiniCPMVConfigBehavior.RESAMPLER:
            return MiniCPMVResamplerModelPatcher(self, model, model_kwargs)

        return super().patch_model_for_export(model, model_kwargs)


@register_in_tasks_manager("minicpmo", *["image-text-to-text"], library_name="transformers")
class MiniCPMOOpenVINOConfig(MiniCPMVOpenVINOConfig):
    MIN_TRANSFORMERS_VERSION = "4.43.0"
    MAX_TRANSFORMERS_VERSION = "4.51.3"


class Phi3VisionConfigBehavior(str, enum.Enum):
    LANGUAGE = "language"
    VISION_PROJECTION = "vision_projection"
    VISION_EMBEDDINGS = "vision_embeddings"
    TEXT_EMBEDDINGS = "text_embeddings"


class DummyPhi3VisionProjectionInputGenerator(DummyVisionInputGenerator):
    SUPPORTED_INPUT_NAMES = ("input",)

    def __init__(
        self,
        task: str,
        normalized_config: NormalizedVisionConfig,
        batch_size: int = DEFAULT_DUMMY_SHAPES["batch_size"],
        num_channels: int = DEFAULT_DUMMY_SHAPES["num_channels"],
        width: int = 336,
        height: int = 336,
        crop_size=336,
        **kwargs,
    ):
        self.batch_size = batch_size
        self._embed_layer_realization = (
            normalized_config.config.embd_layer["embedding_cls"]
            if hasattr(normalized_config.config, "embd_layer")
            else "image_audio"
        )
        if not hasattr(normalized_config.config, "vision_config"):
            self.image_dim_out = (
                normalized_config.config.img_processor.get(
                    "image_dim_out", normalized_config.config.img_processor.get("hidden_size")
                )
                if normalized_config.config.img_processor is not None
                else 1152
            )
            if "image_embd_layer" in normalized_config.config.embd_layer:
                self.crop_size = normalized_config.config.embd_layer["image_embd_layer"].get("crop_size", crop_size)
            else:
                self.crop_size = normalized_config.config.embd_layer.get("crop_size", crop_size)
        else:
            self.image_dim_out = normalized_config.config.vision_config.hidden_size
            self.crop_size = normalized_config.config.vision_config.crop_size
        self.height = height
        self.width = width

    def generate(self, input_name: str, framework: str = "pt", int_dtype: str = "int64", float_dtype: str = "fp32"):
        h = self.height // self.crop_size
        w = self.width // self.crop_size
        feat_size = (h * w + 1) * 144 + 1 + (h + 1) * 12
        if self._embed_layer_realization in ["linear", "image_audio"]:
            shape = [self.batch_size, feat_size, self.image_dim_out]
        else:
            shape = [self.batch_size, feat_size, self.image_dim_out * 4]
        return self.random_float_tensor(shape, framework=framework, dtype=float_dtype)


@register_in_tasks_manager("phi3_v", *["image-text-to-text"], library_name="transformers")
class Phi3VisionOpenVINOConfig(BaseVLMOpenVINOConfig):
    SUPPORTED_BEHAVIORS = [model_type.value for model_type in Phi3VisionConfigBehavior]
    NORMALIZED_CONFIG_CLASS = NormalizedVisionConfig
    DUMMY_INPUT_GENERATOR_CLASSES = (DummyVisionInputGenerator,)
    MIN_TRANSFORMERS_VERSION = "4.40.0"
    MAX_TRANSFORMERS_VERSION = "4.53.3"

    def __init__(
        self,
        config: "PretrainedConfig",
        task: str = "feature-extraction",
        int_dtype: str = "int64",
        float_dtype: str = "fp32",
        behavior: Phi3VisionConfigBehavior = Phi3VisionConfigBehavior.VISION_EMBEDDINGS,
        preprocessors: Optional[List[Any]] = None,
    ):
        super().__init__(
            config=config,
            task=task,
            int_dtype=int_dtype,
            float_dtype=float_dtype,
            preprocessors=preprocessors,
        )
        self._behavior = behavior
        self._orig_config = config
        if self._behavior == Phi3VisionConfigBehavior.VISION_EMBEDDINGS and hasattr(config, "img_processor"):
            self._config = AutoConfig.from_pretrained(
                config.img_processor["model_name"], trust_remote_code=True
            ).vision_config
            self._normalized_config = self.NORMALIZED_CONFIG_CLASS(self._config)
            self.DUMMY_INPUT_GENERATOR_CLASSES = (DummyVisionInputGenerator,)
        if self._behavior == Phi3VisionConfigBehavior.VISION_PROJECTION and hasattr(config, "img_processor"):
            self._config = config
            self._normalized_config = self.NORMALIZED_CONFIG_CLASS(self._config)
            self.DUMMY_INPUT_GENERATOR_CLASSES = (DummyPhi3VisionProjectionInputGenerator,)

    @property
    def inputs(self) -> Dict[str, Dict[int, str]]:
        if self._behavior == Phi3VisionConfigBehavior.VISION_EMBEDDINGS:
            return {"pixel_values": {0: "batch_size", 2: "height", 3: "width"}}
        if self._behavior == Phi3VisionConfigBehavior.VISION_PROJECTION:
            return {"input": {0: "batch_size", 1: "img_feat_size"}}

    @property
    def outputs(self) -> Dict[str, Dict[int, str]]:
        if self._behavior in [Phi3VisionConfigBehavior.VISION_EMBEDDINGS, Phi3VisionConfigBehavior.VISION_PROJECTION]:
            return {"last_hidden_state": {0: "batch_size", 1: "height_width_projection"}}
        return {}

    def with_behavior(
        self,
        behavior: Union[str, Phi3VisionConfigBehavior],
    ):
        """
        Creates a config for different behaviour.
        Args:
            behavior ([`ConfigBehavior`]):
                The behavior to use for the new instance.
        """
        if isinstance(behavior, str) and not isinstance(behavior, Phi3VisionConfigBehavior):
            behavior = Phi3VisionConfigBehavior(behavior)

        if behavior == Phi3VisionConfigBehavior.TEXT_EMBEDDINGS:
            return get_vlm_text_embeddings_config("phi3", self._orig_config, self.int_dtype, self.float_dtype)

        if behavior == Phi3VisionConfigBehavior.LANGUAGE:
            return get_vlm_text_generation_config("phi3", self._orig_config, self.int_dtype, self.float_dtype)

        if behavior == Phi3VisionConfigBehavior.VISION_EMBEDDINGS:
            return self.__class__(
                self._orig_config,
                task=self.task,
                int_dtype=self.int_dtype,
                float_dtype=self.float_dtype,
                behavior=behavior,
                preprocessors=self._preprocessors,
            )
        if behavior == Phi3VisionConfigBehavior.VISION_PROJECTION:
            return self.__class__(
                self._orig_config,
                task=self.task,
                int_dtype=self.int_dtype,
                float_dtype=self.float_dtype,
                behavior=behavior,
                preprocessors=self._preprocessors,
            )

    @staticmethod
    def get_model_for_behavior(model, behavior: Union[str, Phi3VisionConfigBehavior]):
        if isinstance(behavior, str) and not isinstance(behavior, Phi3VisionConfigBehavior):
            behavior = Phi3VisionConfigBehavior(behavior)

        if behavior == Phi3VisionConfigBehavior.LANGUAGE:
            return model

        if behavior == Phi3VisionConfigBehavior.VISION_EMBEDDINGS:
            vision_embeddings = model.model.vision_embed_tokens
            vision_embeddings.config = model.config
            return vision_embeddings

        if behavior == Phi3VisionConfigBehavior.VISION_PROJECTION:
            projection = model.model.vision_embed_tokens.img_projection
            projection.config = model.config
            return projection

        if behavior == Phi3VisionConfigBehavior.TEXT_EMBEDDINGS:
            text_embedding = model.model.embed_tokens
            text_embedding.config = model.config
            return text_embedding

    def patch_model_for_export(self, model: PreTrainedModel, model_kwargs: Optional[Dict[str, Any]] = None):
        model_kwargs = model_kwargs or {}
        if self._behavior == Phi3VisionConfigBehavior.VISION_EMBEDDINGS:
            return Phi3VisionImageEmbeddingsPatcher(self, model, model_kwargs)
        return super().patch_model_for_export(model, model_kwargs)


class DummyAudioPhi4MMInputGenerator(DummyInputGenerator):
    SUPPORTED_INPUT_NAMES = ("audio_input", "audio_feature", "audio_mask")

    def __init__(
        self,
        task: str,
        normalized_config: NormalizedVisionConfig,
        batch_size: int = DEFAULT_DUMMY_SHAPES["batch_size"],
        signal_length=498,
        **kwargs,
    ):
        self.signal_length = signal_length
        if hasattr(normalized_config.config, "audio_processor"):
            self.audio_chunk_size = (
                signal_length // normalized_config.config.audio_processor["config"]["time_reduction"] + 1
            )
            self.input_size = normalized_config.config.audio_processor["config"]["input_size"]
            self.attention_dim = normalized_config.config.audio_processor["config"]["attention_dim"]
        else:
            self.audio_chunk_size = signal_length // normalized_config.config.audio_config.time_reduction + 1
            self.input_size = normalized_config.config.audio_config.input_size
            self.attention_dim = normalized_config.config.audio_config.hidden_size
        self.batch_size = batch_size
        self.task = task
        self.normalized_config = normalized_config

    def generate(self, input_name: str, framework: str = "pt", int_dtype: str = "int64", float_dtype: str = "fp32"):
        if input_name == "audio_input":
            return self.random_float_tensor(
                [self.batch_size, self.signal_length, self.input_size], framework=framework, dtype=float_dtype
            )

        if input_name == "audio_feature":
            return self.random_float_tensor(
                [self.batch_size, self.audio_chunk_size, self.attention_dim], framework=framework, dtype=float_dtype
            )

        if input_name == "audio_mask":
            return self.random_int_tensor(
                [self.batch_size, self.audio_chunk_size, self.audio_chunk_size],
                max_value=2,
                framework=framework,
                dtype="bool",
            )


class DummyVisionPositionIdsPhi4InputGenerator(DummyVisionInputGenerator):
    SUPPORTED_INPUT_NAMES = ("patch_position_ids", "patch_attention_mask")

    def __init__(
        self,
        task: str,
        normalized_config: NormalizedVisionConfig,
        batch_size: int = DEFAULT_DUMMY_SHAPES["batch_size"],
        num_channels: int = DEFAULT_DUMMY_SHAPES["num_channels"],
        width: int = DEFAULT_DUMMY_SHAPES["width"],
        height: int = DEFAULT_DUMMY_SHAPES["height"],
        **kwargs,
    ):
        super().__init__(task, normalized_config, batch_size, num_channels, width, height, **kwargs)
        if hasattr(normalized_config.config, "vision_conifg"):
            self.patch_size = getattr(normalized_config.config.vision_config, "patch_size", 14)
        else:
            self.patch_size = 14
        self.num_patches_per_side = self.height // self.patch_size

    def generate(self, input_name: str, framework: str = "pt", int_dtype: str = "int64", float_dtype: str = "fp32"):
        if input_name == "patch_position_ids":
            return self.get_vision_position_ids()
        if input_name == "patch_attention_mask":
            return self.random_int_tensor(
                [self.batch_size, self.height // self.patch_size, self.width // self.patch_size],
                framework=framework,
                dtype="bool",
                max_value=2,
            )
        return super().generate(input_name, framework, int_dtype, float_dtype)

    def get_vision_position_ids(self):
        # Adopted from https://github.com/huggingface/transformers/blob/v4.51.3/src/transformers/models/phi4_multimodal/modeling_phi4_multimodal.py#L494-L512
        import torch

        batch_size = self.batch_size
        max_im_h, max_im_w = self.height, self.width
        max_nb_patches_h, max_nb_patches_w = max_im_h // self.patch_size, max_im_w // self.patch_size
        boundaries = torch.arange(1 / self.num_patches_per_side, 1.0, 1 / self.num_patches_per_side)
        position_ids = torch.full(
            size=(
                batch_size,
                max_nb_patches_h * max_nb_patches_w,
            ),
            fill_value=0,
        )
        patch_attention_mask = torch.ones(
            [self.batch_size, self.height // self.patch_size, self.width // self.patch_size], dtype=torch.int64
        )
        patch_attention_mask[0, self.height - 2 :] = 0

        for batch_idx, p_attn_mask in enumerate(patch_attention_mask):
            nb_patches_h = p_attn_mask[:, 0].sum()
            nb_patches_w = p_attn_mask[0].sum()

            fractional_coords_h = torch.arange(0, 1 - 1e-6, 1 / nb_patches_h)
            fractional_coords_w = torch.arange(0, 1 - 1e-6, 1 / nb_patches_w)

            bucket_coords_h = torch.bucketize(fractional_coords_h, boundaries, right=True)
            bucket_coords_w = torch.bucketize(fractional_coords_w, boundaries, right=True)

            pos_ids = (bucket_coords_h[:, None] * self.num_patches_per_side + bucket_coords_w).flatten()
            position_ids[batch_idx][p_attn_mask.view(-1)] = pos_ids
        return position_ids


class Phi4MMConfigBehavior(str, enum.Enum):
    AUDIO_EMBEDDINGS = "audio_embeddings"
    AUDIO_ENCODER = "audio_encoder"
    AUDIO_FORWARD_EMBEDDINGS = "audio_forward_embeddings"
    AUDIO_VISION_PROJECTION = "audio_vision_projection"
    AUDIO_SPEECH_PROJECTION = "audio_speech_projection"
    LANGUAGE = "language"
    TEXT_EMBEDDINGS = "text_embeddings"
    VISION_PROJECTION = "vision_projection"
    VISION_EMBEDDINGS = "vision_embeddings"


@register_in_tasks_manager(
    "phi4mm", *["image-text-to-text", "automatic-speech-recognition"], library_name="transformers"
)
@register_in_tasks_manager(
    "phi4_multimodal", *["image-text-to-text", "automatic-speech-recognition"], library_name="transformers"
)
class Phi4MMOpenVINOConfig(BaseVLMOpenVINOConfig):
    SUPPORTED_BEHAVIORS = [model_type.value for model_type in Phi4MMConfigBehavior]
    NORMALIZED_CONFIG_CLASS = NormalizedVisionConfig
    DUMMY_INPUT_GENERATOR_CLASSES = (DummyVisionInputGenerator,)
    MIN_TRANSFORMERS_VERSION = "4.51.0"
    MAX_TRANSFORMERS_VERSION = "4.53.3"

    def __init__(
        self,
        config: "PretrainedConfig",
        task: str = "feature-extraction",
        int_dtype: str = "int64",
        float_dtype: str = "fp32",
        behavior: Phi4MMConfigBehavior = Phi4MMConfigBehavior.VISION_EMBEDDINGS,
        preprocessors: Optional[List[Any]] = None,
    ):
        super().__init__(
            config=config,
            task=task,
            int_dtype=int_dtype,
            float_dtype=float_dtype,
            preprocessors=preprocessors,
        )
        self._behavior = behavior
        self._orig_config = config

        if self._behavior == Phi4MMConfigBehavior.VISION_EMBEDDINGS:
            if hasattr(self._config, "vision_config"):
                self._config = self._config.vision_config
                self._normalized_config = self.NORMALIZED_CONFIG_CLASS(self._config)
            else:
                self._config.image_size = self._config.embd_layer.get("image_embd_layer", {}).get("crop_size", 448)
            self.DUMMY_INPUT_GENERATOR_CLASSES = (DummyVisionInputGenerator, DummyVisionPositionIdsPhi4InputGenerator)
        if self._behavior == Phi4MMConfigBehavior.VISION_PROJECTION:
            self._normalized_config = self.NORMALIZED_CONFIG_CLASS(self._config)
            self.DUMMY_INPUT_GENERATOR_CLASSES = (DummyPhi3VisionProjectionInputGenerator,)
        if self._behavior in (
            Phi4MMConfigBehavior.AUDIO_EMBEDDINGS,
            Phi4MMConfigBehavior.AUDIO_FORWARD_EMBEDDINGS,
            Phi4MMConfigBehavior.AUDIO_ENCODER,
            Phi4MMConfigBehavior.AUDIO_SPEECH_PROJECTION,
            Phi4MMConfigBehavior.AUDIO_VISION_PROJECTION,
        ):
            self.DUMMY_INPUT_GENERATOR_CLASSES = (DummyAudioPhi4MMInputGenerator,)

    @property
    def inputs(self) -> Dict[str, Dict[int, str]]:
        if self._behavior == Phi4MMConfigBehavior.VISION_EMBEDDINGS:
            return {
                "pixel_values": {0: "batch_size", 2: "height", 3: "width"},
                "patch_attention_mask": {0: "batch_size", 1: "patch_height", 2: "patch_width"},
                "patch_position_ids": {0: "batch_size", 1: "patch_size"},
            }
        if self._behavior == Phi4MMConfigBehavior.VISION_PROJECTION:
            return {"input": {0: "batch_size", 1: "img_feat_size"}}

        if self._behavior in [Phi4MMConfigBehavior.AUDIO_EMBEDDINGS, Phi4MMConfigBehavior.AUDIO_FORWARD_EMBEDDINGS]:
            return {"audio_input": {0: "batch_size", 1: "audio_length"}}

        if self._behavior == Phi4MMConfigBehavior.AUDIO_ENCODER:
            return {
                "audio_feature": {0: "batch_size", 1: "audio_length"},
                "audio_mask": {0: "batch_size", 1: "audio_length", 2: "audio_length"},
            }

        if self._behavior in [
            Phi4MMConfigBehavior.AUDIO_SPEECH_PROJECTION,
            Phi4MMConfigBehavior.AUDIO_VISION_PROJECTION,
        ]:
            return {"audio_feature": {0: "batch_size", 1: "audio_length"}}
        return {}

    @property
    def outputs(self) -> Dict[str, Dict[int, str]]:
        if self._behavior in [
            Phi4MMConfigBehavior.VISION_EMBEDDINGS,
            Phi4MMConfigBehavior.VISION_PROJECTION,
            Phi4MMConfigBehavior.AUDIO_EMBEDDINGS,
            Phi4MMConfigBehavior.AUDIO_FORWARD_EMBEDDINGS,
            Phi4MMConfigBehavior.AUDIO_ENCODER,
            Phi4MMConfigBehavior.AUDIO_SPEECH_PROJECTION,
            Phi4MMConfigBehavior.AUDIO_VISION_PROJECTION,
        ]:
            return {"last_hidden_state": {0: "batch_size", 1: "projection_size"}}
        return {}

    def with_behavior(
        self,
        behavior: Union[str, Phi4MMConfigBehavior],
    ):
        """
        Creates a config for different behaviour.
        Args:
            behavior ([`ConfigBehavior`]):
                The behavior to use for the new instance.
        """
        if isinstance(behavior, str) and not isinstance(behavior, Phi4MMConfigBehavior):
            behavior = Phi4MMConfigBehavior(behavior)

        if behavior == Phi4MMConfigBehavior.TEXT_EMBEDDINGS:
            return get_vlm_text_embeddings_config("phi3", self._orig_config, self.int_dtype, self.float_dtype)

        if behavior == Phi4MMConfigBehavior.LANGUAGE:
            return get_vlm_text_generation_config(
                "phi3", self._orig_config, self.int_dtype, self.float_dtype, model_patcher=Phi4MMLanguageModelPatcher
            )

        return self.__class__(
            self._orig_config,
            task=self.task,
            int_dtype=self.int_dtype,
            float_dtype=self.float_dtype,
            behavior=behavior,
            preprocessors=self._preprocessors,
        )

    @staticmethod
    def get_model_for_behavior(model, behavior: Union[str, Phi4MMConfigBehavior]):
        if isinstance(behavior, str) and not isinstance(behavior, Phi4MMConfigBehavior):
            behavior = Phi4MMConfigBehavior(behavior)

        if behavior == Phi4MMConfigBehavior.LANGUAGE:
            return model

        if behavior == Phi4MMConfigBehavior.VISION_EMBEDDINGS:
            vision_embeddings = model.model.embed_tokens_extend.image_embed
            vision_embeddings.config = model.model.embed_tokens_extend.image_embed.img_processor.config
            return model.model.embed_tokens_extend.image_embed

        if behavior == Phi4MMConfigBehavior.VISION_PROJECTION:
            vision_model = model.model.embed_tokens_extend.image_embed
            if hasattr(vision_model, "img_projection"):
                projection = vision_model.img_projection
            else:
                import torch

                projection = torch.nn.Sequential(
                    *[vision_model.img_projection_up, torch.nn.GELU(), vision_model.img_projection_down]
                )
            projection.config = vision_model.img_processor.config
            return projection

        if behavior == Phi4MMConfigBehavior.TEXT_EMBEDDINGS:
            if hasattr(model.model, "_require_grads_hook"):
                model.model.disable_input_require_grads()
            text_embedding = model.model.embed_tokens
            text_embedding.config = model.config
            return text_embedding

        if behavior == Phi4MMConfigBehavior.AUDIO_EMBEDDINGS:
            audio_embeddings = model.model.embed_tokens_extend.audio_embed.encoder.encoder_embedding
            audio_embeddings.config = model.config
            return audio_embeddings

        if behavior == Phi4MMConfigBehavior.AUDIO_ENCODER:
            audio_encoder = model.model.embed_tokens_extend.audio_embed.encoder
            audio_encoder.config = model.config
            return audio_encoder

        if behavior == Phi4MMConfigBehavior.AUDIO_FORWARD_EMBEDDINGS:
            audio_encoder = model.model.embed_tokens_extend.audio_embed.encoder
            audio_encoder.config = model.config
            return audio_encoder

        if behavior == Phi4MMConfigBehavior.AUDIO_SPEECH_PROJECTION:
            if hasattr(model.model.embed_tokens_extend.audio_embed, "audio_projection"):
                audio_projection = model.model.embed_tokens_extend.audio_embed.audio_projection["speech"]
                audio_projection.config = model.config
                return audio_projection
            else:
                import torch

                audio_projection = torch.nn.Sequential(
                    *[
                        model.model.embed_tokens_extend.audio_embed.up_proj_for_speech,
                        torch.nn.GELU(),
                        model.model.embed_tokens_extend.audio_embed.down_proj_for_speech,
                    ]
                )
                audio_projection.config = model.config
                return audio_projection

        if behavior == Phi4MMConfigBehavior.AUDIO_VISION_PROJECTION:
            if hasattr(model.model.embed_tokens_extend.audio_embed, "audio_projection"):
                audio_projection = model.model.embed_tokens_extend.audio_embed.audio_projection["vision"]
                audio_projection.config = model.config
                return audio_projection
            else:
                import torch

                audio_projection = torch.nn.Sequential(
                    *[
                        model.model.embed_tokens_extend.audio_embed.up_proj_for_vision_speech,
                        torch.nn.GELU(),
                        model.model.embed_tokens_extend.audio_embed.down_proj_for_vision_speech,
                    ]
                )
                audio_projection.config = model.config
                return audio_projection

    def patch_model_for_export(self, model: PreTrainedModel, model_kwargs: Optional[Dict[str, Any]] = None):
        model_kwargs = model_kwargs or {}
        if self._behavior == Phi4MMConfigBehavior.VISION_EMBEDDINGS:
            return Phi4MMVisionEmbeddingsPatcher(self, model, model_kwargs)
        if self._behavior == Phi4MMConfigBehavior.AUDIO_FORWARD_EMBEDDINGS:
            return Phi4MMAudioForwardEmbeddingsPatcher(self, model, model_kwargs)
        if self._behavior == Phi4MMConfigBehavior.AUDIO_ENCODER:
            return Phi4MMAudioEncoderPatcher(self, model, model_kwargs)
        return super().patch_model_for_export(model, model_kwargs)

    def rename_ambiguous_inputs(self, inputs):
        if self._behavior == Phi4MMConfigBehavior.AUDIO_EMBEDDINGS:
            input_info = inputs.pop("audio_input")
            inputs["input_" if hasattr(self._normalized_config.config, "audio_processor") else "x"] = input_info
        if self._behavior in [
            Phi4MMConfigBehavior.AUDIO_SPEECH_PROJECTION,
            Phi4MMConfigBehavior.AUDIO_VISION_PROJECTION,
        ]:
            input_info = inputs.pop("audio_feature")
            inputs["input"] = input_info
        return inputs


class DummyQwen2VLLMInputGenerator(DummyTextInputGenerator):
    def generate(self, input_name: str, framework: str = "pt", int_dtype: str = "int64", float_dtype: str = "fp32"):
        generated_input = super().generate(input_name, framework, int_dtype, float_dtype)
        if input_name == "position_ids":
            return generated_input.unsqueeze(0).expand(3, -1, -1)
        return generated_input




class DummyQwen2VLVisionEmbedInputGenerator(DummyVisionInputGenerator):
    SUPPORTED_INPUT_NAMES = (
        "hidden_states",
        "attention_mask",
        "window_attention_mask",
        "window_index",
        "rotary_pos_emb",
    )

    def __init__(
        self,
        task: str,
        normalized_config: NormalizedVisionConfig,
        batch_size: int = 1,
        num_channels: int = DEFAULT_DUMMY_SHAPES["num_channels"],
        width: int = 420,
        height: int = 420,
        **kwargs,
    ):
        self.batch_size = batch_size
        self.height = height
        self.width = width
        self.num_channels = num_channels
        self.temporal_patch_size = normalized_config.config.temporal_patch_size
        self.patch_size = normalized_config.config.patch_size
        if normalized_config.use_embed_dim:
            self.embed_dim = (
                normalized_config.config.embed_dim
                if hasattr(normalized_config.config, "embed_dim")
                else normalized_config.hidden_size
            )
        else:
            self.embed_dim = self.num_channels * self.temporal_patch_size * self.patch_size * self.patch_size
        self.num_heads = normalized_config.config.num_heads
        self.spatial_merge_size = None
        if hasattr(normalized_config.config, "spatial_merge_size"):
            self.spatial_merge_size = normalized_config.config.spatial_merge_size

    def generate(self, input_name: str, framework: str = "pt", int_dtype: str = "int64", float_dtype: str = "fp32"):
        grid_h, grid_w = self.height // self.patch_size, self.width // self.patch_size
        grid_t = self.batch_size

        if input_name == "hidden_states":
            return self.random_float_tensor(
                [grid_t * grid_h * grid_w, self.embed_dim], framework=framework, dtype=float_dtype
            )

        if input_name in ["attention_mask", "window_attention_mask"]:
            return self.random_mask_tensor(
                [1, grid_t * grid_h * grid_w, grid_t * grid_h * grid_w], framework=framework, dtype=float_dtype
            )

        if input_name == "rotary_pos_emb":
            dim = self.embed_dim // self.num_heads // 2
            return self.random_float_tensor([grid_h * grid_t * grid_w, dim], framework=framework, dtype=float_dtype)

        if input_name == "window_index":
            if self.spatial_merge_size is None:
                raise ValueError(
                    "`spatial_merge_size` parameter is not found in model config. Can not generate dummy input data for `window_index` input"
                )
            spatial_merge_unit = self.spatial_merge_size * self.spatial_merge_size
            hidden_size = (grid_t * grid_h * grid_w) // spatial_merge_unit
            return self.random_int_tensor([hidden_size], max_value=hidden_size)


class DummyQwen3VLVisionEmbedInputGenerator(DummyVisionInputGenerator):
    SUPPORTED_INPUT_NAMES = (
        "hidden_states",
        "attention_mask",
        "window_attention_mask",
        "window_index",
        "rotary_pos_emb",
        "input",
    )

    def __init__(
        self,
        task: str,
        normalized_config: NormalizedVisionConfig,
        batch_size: int = 1,
        num_channels: int = DEFAULT_DUMMY_SHAPES["num_channels"],
        width: int = 420,
        height: int = 420,
        **kwargs,
    ):
        self.batch_size = batch_size
        self.height = height
        self.width = width
        self.num_channels = num_channels
        self.temporal_patch_size = normalized_config.config.temporal_patch_size
        self.patch_size = normalized_config.config.patch_size
        if normalized_config.use_embed_dim:
            self.embed_dim = (
                normalized_config.config.embed_dim
                if hasattr(normalized_config.config, "embed_dim")
                else normalized_config.hidden_size
            )
        else:
            self.embed_dim = self.num_channels * self.temporal_patch_size * self.patch_size * self.patch_size
        self.num_heads = normalized_config.config.num_heads
        self.spatial_merge_size = None
        if hasattr(normalized_config.config, "spatial_merge_size"):
            self.spatial_merge_size = normalized_config.config.spatial_merge_size

    def generate(self, input_name: str, framework: str = "pt", int_dtype: str = "int64", float_dtype: str = "fp32"):
        grid_h, grid_w = self.height // self.patch_size, self.width // self.patch_size
        grid_t = self.batch_size

        if input_name == "hidden_states":
            return self.random_float_tensor(
                [grid_t * grid_h * grid_w, self.embed_dim], framework=framework, dtype=float_dtype
            )

        if input_name in ["attention_mask", "window_attention_mask"]:
            return self.random_mask_tensor(
                [1, grid_t * grid_h * grid_w, grid_t * grid_h * grid_w], framework=framework, dtype=float_dtype
            )

        if input_name == "rotary_pos_emb":
            dim = self.embed_dim // self.num_heads // 2
            return self.random_float_tensor([grid_h * grid_t * grid_w, dim], framework=framework, dtype=float_dtype)

        if input_name == "input":
            return self.constant_tensor([4, 2520], framework=framework, value=0, dtype=DTYPE_MAPPER.pt(int_dtype))
        
        if input_name == "window_index":
            if self.spatial_merge_size is None:
                raise ValueError(
                    "`spatial_merge_size` parameter is not found in model config. Can not generate dummy input data for `window_index` input"
                )
            spatial_merge_unit = self.spatial_merge_size * self.spatial_merge_size
            hidden_size = (grid_t * grid_h * grid_w) // spatial_merge_unit
            return self.random_int_tensor([hidden_size], max_value=hidden_size)

class Qwen2VLConfigBehavior(str, enum.Enum):
    LANGUAGE = "language"
    VISION_EMBEDDINGS = "vision_embeddings"
    VISION_EMBEDDINGS_MERGER = "vision_embeddings_merger"
    TEXT_EMBEDDINGS = "text_embeddings"


@register_in_tasks_manager("qwen2_vl", *["image-text-to-text"], library_name="transformers")
class Qwen2VLOpenVINOConfig(BaseVLMOpenVINOConfig):
    SUPPORTED_BEHAVIORS = [model_type.value for model_type in Qwen2VLConfigBehavior]
    NORMALIZED_CONFIG_CLASS = NormalizedVisionConfig
    DUMMY_INPUT_GENERATOR_CLASSES = (DummyQwen2VLVisionEmbedInputGenerator,)
    MIN_TRANSFORMERS_VERSION = "4.45.0"

    def __init__(
        self,
        config: "PretrainedConfig",
        task: str = "feature-extraction",
        int_dtype: str = "int64",
        float_dtype: str = "fp32",
        behavior: Qwen2VLConfigBehavior = Qwen2VLConfigBehavior.VISION_EMBEDDINGS,
        preprocessors: Optional[List[Any]] = None,
    ):
        super().__init__(
            config=config,
            task=task,
            int_dtype=int_dtype,
            float_dtype=float_dtype,
            preprocessors=preprocessors,
        )
        self._behavior = behavior
        self._orig_config = config
        if self._behavior == Qwen2VLConfigBehavior.VISION_EMBEDDINGS and hasattr(config, "vision_config"):
            self._config = config.vision_config
            self._normalized_config = self.NORMALIZED_CONFIG_CLASS(self._config)
            self._normalized_config.use_embed_dim = False
        if self._behavior == Qwen2VLConfigBehavior.VISION_EMBEDDINGS_MERGER and hasattr(config, "vision_config"):
            self._config = config.vision_config
            self._normalized_config = self.NORMALIZED_CONFIG_CLASS(self._config)
            self._normalized_config.use_embed_dim = True

    @staticmethod
    def get_model_for_behavior(model, behavior: Union[str, Qwen2VLConfigBehavior]):
        if isinstance(behavior, str) and not isinstance(behavior, Qwen2VLConfigBehavior):
            behavior = Qwen2VLConfigBehavior(behavior)

        if behavior == Qwen2VLConfigBehavior.LANGUAGE:
            return model

        if behavior == Qwen2VLConfigBehavior.VISION_EMBEDDINGS:
            vision_embeddings = model.visual.patch_embed
            vision_embeddings.config = model.config.vision_config
            return vision_embeddings

        if behavior == Qwen2VLConfigBehavior.VISION_EMBEDDINGS_MERGER:
            vision_emb_merger = model.visual
            vision_emb_merger.config = model.config.vision_config
            return vision_emb_merger

        if behavior == Qwen2VLConfigBehavior.TEXT_EMBEDDINGS:
            text_embedding = (
                model.model.embed_tokens if hasattr(model.model, "embed_tokens") else model.language_model.embed_tokens
            )
            text_embedding.config = model.config
            return text_embedding

    def with_behavior(
        self,
        behavior: Union[str, Qwen2VLConfigBehavior],
    ):
        """
        Creates a config for different behaviour.
        Args:
            behavior ([`ConfigBehavior`]):
                The behavior to use for the new instance.
        """
        if isinstance(behavior, str) and not isinstance(behavior, Qwen2VLConfigBehavior):
            behavior = Qwen2VLConfigBehavior(behavior)

        if behavior == Qwen2VLConfigBehavior.TEXT_EMBEDDINGS:
            return get_vlm_text_embeddings_config("qwen2", self._orig_config, self.int_dtype, self.float_dtype)

        if behavior == Qwen2VLConfigBehavior.LANGUAGE:
            return get_vlm_text_generation_config(
                "qwen2",
                self._orig_config,
                self.int_dtype,
                self.float_dtype,
                model_patcher=Qwen2VLLanguageModelPatcher,
                dummy_input_generator=DummyQwen2VLLMInputGenerator,
                inputs_update={"position_ids": {1: "batch_size", 2: "sequence_length"}},
            )

        if behavior == Qwen2VLConfigBehavior.VISION_EMBEDDINGS:
            return self.__class__(
                self._orig_config,
                task=self.task,
                int_dtype=self.int_dtype,
                float_dtype=self.float_dtype,
                behavior=behavior,
                preprocessors=self._preprocessors,
            )
        if behavior == Qwen2VLConfigBehavior.VISION_EMBEDDINGS_MERGER:
            return self.__class__(
                self._orig_config,
                task=self.task,
                int_dtype=self.int_dtype,
                float_dtype=self.float_dtype,
                behavior=behavior,
                preprocessors=self._preprocessors,
            )

    def patch_model_for_export(self, model: PreTrainedModel, model_kwargs: Optional[Dict[str, Any]] = None):
        model_kwargs = model_kwargs or {}
        if self._behavior == Qwen2VLConfigBehavior.VISION_EMBEDDINGS_MERGER:
            return Qwen2VLVisionEmbMergerPatcher(self, model, model_kwargs)
        if self._behavior == Qwen2VLConfigBehavior.VISION_EMBEDDINGS:
            return ModelPatcher(self, model, model_kwargs=model_kwargs)
        return super().patch_model_for_export(model, model_kwargs)

    @property
    def inputs(self) -> Dict[str, Dict[int, str]]:
        if self._behavior == Qwen2VLConfigBehavior.VISION_EMBEDDINGS:
            return {"hidden_states": {0: "patch_thw_grid", 1: "patch_temporal_channels"}}
        if self._behavior == Qwen2VLConfigBehavior.VISION_EMBEDDINGS_MERGER:
            return {
                "hidden_states": {0: "sequence_length"},
                "attention_mask": {1: "sequence_length", 2: "sequence_length"},
                "rotary_pos_emb": {0: "sequence_length"},
            }

    @property
    def outputs(self) -> Dict[str, Dict[int, str]]:
        if self._behavior in [Qwen2VLConfigBehavior.VISION_EMBEDDINGS, Qwen2VLConfigBehavior.VISION_EMBEDDINGS_MERGER]:
            return {"last_hidden_state": {0: "seq_len"}}
        return {}


@register_in_tasks_manager("qwen2_5_vl", *["image-text-to-text"], library_name="transformers")
class Qwen2_5_VLOpenVINOConfig(Qwen2VLOpenVINOConfig):
    MIN_TRANSFORMERS_VERSION = "4.49.0"

    @property
    def inputs(self) -> Dict[str, Dict[int, str]]:
        if self._behavior == Qwen2VLConfigBehavior.VISION_EMBEDDINGS_MERGER:
            return {
                "hidden_states": {0: "sequence_length"},
                "attention_mask": {1: "sequence_length", 2: "sequence_length"},
                "window_attention_mask": {1: "sequence_length", 2: "sequence_length"},
                "window_index": {0: "unit_sequence_length"},
                "rotary_pos_emb": {0: "sequence_length"},
            }
        return super().inputs

    def patch_model_for_export(self, model: PreTrainedModel, model_kwargs: Optional[Dict[str, Any]] = None):
        model_kwargs = model_kwargs or {}
        if self._behavior == Qwen2VLConfigBehavior.VISION_EMBEDDINGS_MERGER:
            return Qwen2_5_VLVisionEmbMergerPatcher(self, model, model_kwargs)
        return super().patch_model_for_export(model, model_kwargs)
    
class Qwen3VLConfigBehavior(str, enum.Enum):
    LANGUAGE = "language"
    VISION_EMBEDDINGS = "vision_embeddings"
    VISION_EMBEDDINGS_MERGER = "vision_embeddings_merger"
    TEXT_EMBEDDINGS = "text_embeddings"
    VISION_EMBEDDINGS_POS = "vision_embeddings_pos" 

@register_in_tasks_manager(
    "qwen3_vl",
    *["image-text-to-text", "video-text-to-text"],
    library_name="transformers",
)
class Qwen3_VLOpenVINOConfig(BaseVLMOpenVINOConfig):
    SUPPORTED_BEHAVIORS = [model_type.value for model_type in Qwen3VLConfigBehavior]
    NORMALIZED_CONFIG_CLASS = NormalizedVisionConfig
    DUMMY_INPUT_GENERATOR_CLASSES = (DummyQwen3VLVisionEmbedInputGenerator,)
    MIN_TRANSFORMERS_VERSION = version.parse("4.56.0")

    def __init__(
        self,
        config: "PretrainedConfig",
        task: str = "feature-extraction",
        int_dtype: str = "int64",
        float_dtype: str = "fp32",
        behavior: Qwen3VLConfigBehavior = Qwen3VLConfigBehavior.VISION_EMBEDDINGS,
        preprocessors: Optional[List[Any]] = None,
    ):
        super().__init__(
            config=config,
            task=task,
            int_dtype=int_dtype,
            float_dtype=float_dtype,
            preprocessors=preprocessors,
        )
        self._behavior = behavior
        self._orig_config = config
        if self._behavior == Qwen3VLConfigBehavior.VISION_EMBEDDINGS and hasattr(config, "vision_config"):
            self._config = config.vision_config
            self._normalized_config = self.NORMALIZED_CONFIG_CLASS(self._config)
            self._normalized_config.use_embed_dim = False
        if self._behavior == Qwen3VLConfigBehavior.VISION_EMBEDDINGS_MERGER and hasattr(config, "vision_config"):
            self._config = config.vision_config
            self._normalized_config = self.NORMALIZED_CONFIG_CLASS(self._config)
            self._normalized_config.use_embed_dim = True
        if self._behavior == Qwen3VLConfigBehavior.VISION_EMBEDDINGS_POS and hasattr(config, "vision_config"):
            self._config = config.vision_config
            self._normalized_config = self.NORMALIZED_CONFIG_CLASS(self._config)
            self._normalized_config.use_embed_dim = True




    @staticmethod
    def get_model_for_behavior(model, behavior: Union[str, Qwen3VLConfigBehavior]):
        if isinstance(behavior, str) and not isinstance(behavior, Qwen3VLConfigBehavior):
            behavior = Qwen3VLConfigBehavior(behavior)

        if behavior == Qwen3VLConfigBehavior.LANGUAGE:
            return model

        if behavior == Qwen3VLConfigBehavior.VISION_EMBEDDINGS:
            vision_embeddings = model.visual.patch_embed
            vision_embeddings.config = model.config.vision_config
            return vision_embeddings

        if behavior == Qwen3VLConfigBehavior.VISION_EMBEDDINGS_MERGER:
            vision_emb_merger = model.visual
            vision_emb_merger.config = model.config.vision_config
            return vision_emb_merger
        
        if behavior == Qwen3VLConfigBehavior.VISION_EMBEDDINGS_POS:
            vision_emb_pos = model.visual.pos_embed
            vision_emb_pos.config = model.config.vision_config
            return vision_emb_pos

        if behavior == Qwen3VLConfigBehavior.TEXT_EMBEDDINGS:
            text_embedding = (
                model.model.embed_tokens if hasattr(model.model, "embed_tokens") else model.language_model.embed_tokens
            )
            text_embedding.config = model.config
            return text_embedding
        
    def with_behavior(
        self,
        behavior: Union[str, Qwen3VLConfigBehavior],
    ):
        """
        Creates a config for different behaviour.
        Args:
            behavior ([`ConfigBehavior`]):
                The behavior to use for the new instance.
        """
        if isinstance(behavior, str) and not isinstance(behavior, Qwen3VLConfigBehavior):
            behavior = Qwen3VLConfigBehavior(behavior)

        if behavior == Qwen3VLConfigBehavior.TEXT_EMBEDDINGS:
            return get_vlm_text_embeddings_config("qwen3_vl_text", self._orig_config.text_config, self.int_dtype, self.float_dtype)

        if behavior == Qwen3VLConfigBehavior.LANGUAGE:
            return get_vlm_text_generation_config(
                "qwen3_vl_text",
                self._orig_config.text_config,
                self.int_dtype,
                self.float_dtype,
                model_patcher=Qwen3VLLanguageModelPatcher,
                dummy_input_generator=DummyQwen2VLLMInputGenerator,
                inputs_update={"position_ids": {1: "batch_size", 2: "sequence_length"}},
            )

        if behavior == Qwen3VLConfigBehavior.VISION_EMBEDDINGS:
            return self.__class__(
                self._orig_config,
                task=self.task,
                int_dtype=self.int_dtype,
                float_dtype=self.float_dtype,
                behavior=behavior,
                preprocessors=self._preprocessors,
            )
        if behavior == Qwen3VLConfigBehavior.VISION_EMBEDDINGS_MERGER:
            return self.__class__(
                self._orig_config,
                task=self.task,
                int_dtype=self.int_dtype,
                float_dtype=self.float_dtype,
                behavior=behavior,
                preprocessors=self._preprocessors,
            )
        if behavior == Qwen3VLConfigBehavior.VISION_EMBEDDINGS_POS:
            return self.__class__(
                self._orig_config,
                task=self.task,
                int_dtype=self.int_dtype,
                float_dtype=self.float_dtype,
                behavior=behavior,
                preprocessors=self._preprocessors,
            )
    def patch_model_for_export(
        self, model: Union["PreTrainedModel", "TFPreTrainedModel"], model_kwargs: Optional[Dict[str, Any]] = None
    ):
        model_kwargs = model_kwargs or {}
        if self._behavior == Qwen3VLConfigBehavior.VISION_EMBEDDINGS_MERGER:
            return Qwen3VLVisionEmbMergerPatcher(self, model, model_kwargs)
        if self._behavior == Qwen3VLConfigBehavior.VISION_EMBEDDINGS or self._behavior == Qwen3VLConfigBehavior.VISION_EMBEDDINGS_POS:
            return ModelPatcher(self, model, model_kwargs=model_kwargs)
        return super().patch_model_for_export(model, model_kwargs)
    
    
    @property
    def inputs(self) -> Dict[str, Dict[int, str]]:
        if self._behavior == Qwen3VLConfigBehavior.VISION_EMBEDDINGS:
            return {"hidden_states": {0: "patch_thw_grid", 1: "patch_temporal_channels"}}
        if self._behavior == Qwen3VLConfigBehavior.VISION_EMBEDDINGS_MERGER:
            return {
                "hidden_states": {0: "sequence_length"},
                "attention_mask": {1: "sequence_length", 2: "sequence_length"},
                "rotary_pos_emb": {0: "sequence_length"},
            }
        if self._behavior == Qwen3VLConfigBehavior.VISION_EMBEDDINGS_POS:
            return {
                "input": {1: "sequence_length"},
            }
            
            
    @property
    def outputs(self) -> Dict[str, Dict[int, str]]:
        if self._behavior == Qwen3VLConfigBehavior.VISION_EMBEDDINGS:
            return {"last_hidden_state": {0: "seq_len"}}
        if self._behavior == Qwen3VLConfigBehavior.VISION_EMBEDDINGS_MERGER:
            return {"last_hidden_state": {0: "seq_len"}, "deepstack_feature_lists": {0: "seq_len"}}
        if self._behavior == Qwen3VLConfigBehavior.VISION_EMBEDDINGS_POS:
            return {"last_hidden_state": {0: "seq_len", 1: "seq_len"}}
        return {}


@register_in_tasks_manager(
    "qwen3_vl_moe",
    *["image-text-to-text", "video-text-to-text"],
    library_name="transformers",
)
class Qwen3_VL_MOEOpenVINOConfig(Qwen3_VLOpenVINOConfig):
    def with_behavior(
        self,
        behavior: Union[str, Qwen3VLConfigBehavior],
    ):
        """
        Creates a config for different behaviour.
        Args:
            behavior ([`ConfigBehavior`]):
                The behavior to use for the new instance.
        """
        if isinstance(behavior, str) and not isinstance(behavior, Qwen3VLConfigBehavior):
            behavior = Qwen3VLConfigBehavior(behavior)

        if behavior == Qwen3VLConfigBehavior.TEXT_EMBEDDINGS:
            return get_vlm_text_embeddings_config("qwen3_vl_moe_text", self._orig_config.text_config, self.int_dtype, self.float_dtype)

        if behavior == Qwen3VLConfigBehavior.LANGUAGE:
            return get_vlm_text_generation_config(
                "qwen3_vl_moe_text",
                self._orig_config.text_config,
                self.int_dtype,
                self.float_dtype,
                model_patcher=Qwen3VLLanguageModelPatcher,
                dummy_input_generator=DummyQwen2VLLMInputGenerator,
                inputs_update={"position_ids": {1: "batch_size", 2: "sequence_length"}},
            )

        if behavior == Qwen3VLConfigBehavior.VISION_EMBEDDINGS:
            return self.__class__(
                self._orig_config,
                task=self.task,
                int_dtype=self.int_dtype,
                float_dtype=self.float_dtype,
                behavior=behavior,
                preprocessors=self._preprocessors,
            )
        if behavior == Qwen3VLConfigBehavior.VISION_EMBEDDINGS_MERGER:
            return self.__class__(
                self._orig_config,
                task=self.task,
                int_dtype=self.int_dtype,
                float_dtype=self.float_dtype,
                behavior=behavior,
                preprocessors=self._preprocessors,
            )
        if behavior == Qwen3VLConfigBehavior.VISION_EMBEDDINGS_POS:
            return self.__class__(
                self._orig_config,
                task=self.task,
                int_dtype=self.int_dtype,
                float_dtype=self.float_dtype,
                behavior=behavior,
                preprocessors=self._preprocessors,
            )


@register_in_tasks_manager(
    "glm",
    *[
        "feature-extraction",
        "feature-extraction-with-past",
        "text-generation",
        "text-generation-with-past",
        "text-classification",
    ],
    library_name="transformers",
)
class GLMOpenVINOConfig(LlamaOpenVINOConfig):
    MIN_TRANSFORMERS_VERSION = "4.46.0"


@register_in_tasks_manager(
    "glm4",
    *[
        "feature-extraction",
        "feature-extraction-with-past",
        "text-generation",
        "text-generation-with-past",
        "text-classification",
    ],
    library_name="transformers",
)
class GLM4OpenVINOConfig(LlamaOpenVINOConfig):
    MIN_TRANSFORMERS_VERSION = "4.51.3"


@register_in_tasks_manager(
    "granite",
    *[
        "feature-extraction",
        "feature-extraction-with-past",
        "text-generation",
        "text-generation-with-past",
        "text-classification",
    ],
    library_name="transformers",
)
class GraniteOpenVINOConfig(LlamaOpenVINOConfig):
    MIN_TRANSFORMERS_VERSION = "4.45.0"


@register_in_tasks_manager(
    "granitemoe", *["text-generation", "text-generation-with-past"], library_name="transformers"
)
class GraniteMoEOpenVINOConfig(LlamaOpenVINOConfig):
    MIN_TRANSFORMERS_VERSION = "4.45.0"
    _MODEL_PATCHER = GraniteMoEModelPatcher


# TODO: remove and replace with GPTBigCodeDummyPastKeyValuesGenerator when optimum >= v2
class GPTBigCodeDummyPastKeyValuesGenerator(DummyPastKeyValuesGenerator):
    def __init__(
        self,
        task: str,
        normalized_config: NormalizedTextConfig,
        batch_size: int = DEFAULT_DUMMY_SHAPES["batch_size"],
        sequence_length: int = DEFAULT_DUMMY_SHAPES["sequence_length"],
        random_batch_size_range: Optional[Tuple[int, int]] = None,
        random_sequence_length_range: Optional[Tuple[int, int]] = None,
        **kwargs,
    ):
        super().__init__(
            task=task,
            normalized_config=normalized_config,
            batch_size=batch_size,
            sequence_length=sequence_length,
            random_batch_size_range=random_batch_size_range,
            random_sequence_length_range=random_sequence_length_range,
            **kwargs,
        )
        self.multi_query = normalized_config.multi_query

    def generate(self, input_name: str, framework: str = "pt", int_dtype: str = "int64", float_dtype: str = "fp32"):
        if is_transformers_version("<", "4.54"):
            if self.multi_query:
                shape = (
                    self.batch_size,
                    self.sequence_length,
                    self.hidden_size // self.num_attention_heads * 2,
                )
            else:
                shape = (
                    self.batch_size,
                    self.num_attention_heads,
                    self.sequence_length,
                    self.hidden_size // self.num_attention_heads * 2,
                )
            pkv = [
                self.random_float_tensor(shape, framework=framework, dtype=float_dtype) for _ in range(self.num_layers)
            ]

        else:
            shape = (
                self.batch_size,
                self.num_attention_heads if not self.multi_query else 1,
                self.sequence_length,
                self.hidden_size // self.num_attention_heads,
            )
            pkv = [
                (
                    self.random_float_tensor(shape, framework=framework, dtype=float_dtype),
                    self.random_float_tensor(shape, framework=framework, dtype=float_dtype),
                )
                for _ in range(self.num_layers)
            ]

        return pkv


@register_in_tasks_manager(
    "whisper",
    *[
        "feature-extraction",
        "feature-extraction-with-past",
        "audio-classification",
        "automatic-speech-recognition",
        "automatic-speech-recognition-with-past",
    ],
    library_name="transformers",
)
class WhisperOpenVINOConfig(WhisperOnnxConfig):
    _MODEL_PATCHER = OVSeq2SeqModelPatcher


@register_in_tasks_manager(
    "t5",
    *["feature-extraction", "feature-extraction-with-past", "text2text-generation", "text2text-generation-with-past"],
    library_name="transformers",
)
class T5OpenVINOConfig(T5OnnxConfig):
    _MODEL_PATCHER = OVSeq2SeqModelPatcher


@register_in_tasks_manager(
    "mt5",
    *["feature-extraction", "feature-extraction-with-past", "text2text-generation", "text2text-generation-with-past"],
    library_name="transformers",
)
class MT5OpenVINOConfig(T5OpenVINOConfig):
    pass


@register_in_tasks_manager(
    "longt5",
    *["feature-extraction", "feature-extraction-with-past", "text2text-generation", "text2text-generation-with-past"],
    library_name="transformers",
)
class LongT5OpenVINOConfig(T5OpenVINOConfig):
    pass


@register_in_tasks_manager(
    "bart",
    *[
        "feature-extraction",
        "feature-extraction-with-past",
        "text-generation",
        "text-generation-with-past",
        "text2text-generation",
        "text2text-generation-with-past",
        "text-classification",
        "question-answering",
    ],
    library_name="transformers",
)
class BartOpenVINOConfig(BartOnnxConfig):
    _MODEL_PATCHER = OVSeq2SeqModelPatcher


@register_in_tasks_manager(
    "mbart",
    *[
        "feature-extraction",
        "feature-extraction-with-past",
        "text-generation",
        "text-generation-with-past",
        "text2text-generation",
        "text2text-generation-with-past",
        "text-classification",
        "question-answering",
    ],
    library_name="transformers",
)
class MBartOpenVINOConfig(BartOpenVINOConfig):
    pass


@register_in_tasks_manager(
    "m2m_100",
    *["feature-extraction", "feature-extraction-with-past", "text2text-generation", "text2text-generation-with-past"],
    library_name="transformers",
)
class M2M100OpenVINOConfig(BartOpenVINOConfig):
    pass


@register_in_tasks_manager(
    "deepseek_v3", *["text-generation", "text-generation-with-past"], library_name="transformers"
)
@register_in_tasks_manager(
    "deepseek_v2", *["text-generation", "text-generation-with-past"], library_name="transformers"
)
@register_in_tasks_manager("deepseek", *["text-generation", "text-generation-with-past"], library_name="transformers")
class DeepseekOpenVINOConfig(MiniCPM3OpenVINOConfig):
    MAX_TRANSFORMERS_VERSION = "4.53.3"
    _MODEL_PATCHER = DeepseekPatcher


@register_in_tasks_manager("got_ocr2", *["image-to-text", "image-text-to-text"], library_name="transformers")
class GotOCR2OpenVINOConfig(BaseVLMOpenVINOConfig):
    MIN_TRANSFORMERS_VERSION = "4.49.0"

    def __init__(
        self,
        config: "PretrainedConfig",
        task: str = "feature-extraction",
        int_dtype: str = "int64",
        float_dtype: str = "fp32",
        behavior: VLMConfigBehavior = VLMConfigBehavior.VISION_EMBEDDINGS,
        preprocessors: Optional[List[Any]] = None,
        **kwargs,
    ):
        super().__init__(
            config=config,
            task=task,
            int_dtype=int_dtype,
            float_dtype=float_dtype,
            preprocessors=preprocessors,
        )
        self._orig_config = config
        if self._behavior == VLMConfigBehavior.VISION_EMBEDDINGS and hasattr(config, "vision_config"):
            self._config = config.vision_config
            self._normalized_config = self.NORMALIZED_CONFIG_CLASS(self._config)


@register_in_tasks_manager("gemma3", *["image-text-to-text"], library_name="transformers")
class Gemma3OpenVINOConfig(BaseVLMOpenVINOConfig):
    MIN_TRANSFORMERS_VERSION = "4.50.0"

    def __init__(
        self,
        config: "PretrainedConfig",
        task: str = "feature-extraction",
        int_dtype: str = "int64",
        float_dtype: str = "fp32",
        behavior: VLMConfigBehavior = VLMConfigBehavior.VISION_EMBEDDINGS,
        preprocessors: Optional[List[Any]] = None,
        **kwargs,
    ):
        super().__init__(
            config=config,
            task=task,
            int_dtype=int_dtype,
            float_dtype=float_dtype,
            preprocessors=preprocessors,
        )
        self._orig_config = config
        if self._behavior == VLMConfigBehavior.VISION_EMBEDDINGS and hasattr(config, "vision_config"):
            self._config = config.vision_config
            self._normalized_config = self.NORMALIZED_CONFIG_CLASS(self._config)

    def with_behavior(
        self,
        behavior: Union[str, VLMConfigBehavior],
    ):
        """
        Creates a config for different behaviour.

        Args:
            behavior ([`ConfigBehavior`]):
                The behavior to use for the new instance.
        """
        if isinstance(behavior, str) and not isinstance(behavior, VLMConfigBehavior):
            behavior = VLMConfigBehavior(behavior)

        if behavior == VLMConfigBehavior.LANGUAGE:
            model_type = self._orig_config.text_config.model_type
            return get_vlm_text_generation_config(
                model_type,
                self._orig_config.text_config,
                self.int_dtype,
                self.float_dtype,
                model_patcher=Gemma3LMModelPatcher,
                inputs_update={"token_type_ids": {0: "batch_size", 1: "sequence_length"}},
            )
        return super().with_behavior(behavior)


class DummyVisionPositionIdsInputGenerator(DummyVisionInputGenerator):
    SUPPORTED_INPUT_NAMES = ("patch_attention_mask", "patch_position_ids")

    def __init__(
        self,
        task: str,
        normalized_config: NormalizedVisionConfig,
        batch_size: int = DEFAULT_DUMMY_SHAPES["batch_size"],
        num_channels: int = DEFAULT_DUMMY_SHAPES["num_channels"],
        width: int = DEFAULT_DUMMY_SHAPES["width"],
        height: int = DEFAULT_DUMMY_SHAPES["height"],
        **kwargs,
    ):
        super().__init__(task, normalized_config, batch_size, num_channels, width, height, **kwargs)
        self.patch_size = normalized_config.config.patch_size

    def generate(self, input_name: str, framework: str = "pt", int_dtype: str = "int64", float_dtype: str = "fp32"):
        if input_name == "patch_attention_mask":
            shape = [self.batch_size, self.height // self.patch_size, self.width // self.patch_size]
            return self.random_int_tensor(shape, max_value=2, framework=framework, dtype="bool")
        if input_name == "patch_position_ids":
            max_nb_patches_h, max_nb_patches_w = self.height // self.patch_size, self.width // self.patch_size
            shape = [self.batch_size, max_nb_patches_h * max_nb_patches_w]
            return self.random_int_tensor(
                shape, max_value=min(max_nb_patches_h, max_nb_patches_w), framework=framework, dtype=int_dtype
            )
        return super().generate(input_name, framework, int_dtype, float_dtype)


@register_in_tasks_manager("idefics3", *["image-text-to-text"], library_name="transformers")
class Idefics3OpenVINOConfig(BaseVLMOpenVINOConfig):
    DUMMY_INPUT_GENERATOR_CLASSES = (DummyVisionInputGenerator, DummyVisionPositionIdsInputGenerator)
    MIN_TRANSFORMERS_VERSION = "4.46.0"

    def __init__(
        self,
        config: "PretrainedConfig",
        task: str = "feature-extraction",
        int_dtype: str = "int64",
        float_dtype: str = "fp32",
        behavior: VLMConfigBehavior = VLMConfigBehavior.VISION_EMBEDDINGS,
        preprocessors: Optional[List[Any]] = None,
        **kwargs,
    ):
        super().__init__(
            config=config,
            task=task,
            int_dtype=int_dtype,
            float_dtype=float_dtype,
            preprocessors=preprocessors,
        )
        self._orig_config = config
        if self._behavior == VLMConfigBehavior.VISION_EMBEDDINGS and hasattr(config, "vision_config"):
            self._config = config.vision_config
            self._normalized_config = self.NORMALIZED_CONFIG_CLASS(self._config)

    def patch_model_for_export(self, model: PreTrainedModel, model_kwargs: Optional[Dict[str, Any]] = None):
        model_kwargs = model_kwargs or {}
        if self._behavior != VLMConfigBehavior.VISION_EMBEDDINGS:
            return super().patch_model_for_export(model, model_kwargs)
        return Idefics3ImageEmbeddingsModelPatcher(self, model, model_kwargs)

    @property
    def inputs(self) -> Dict[str, Dict[int, str]]:
        if not self._behavior == VLMConfigBehavior.VISION_EMBEDDINGS:
            return {}
        return {
            "pixel_values": {0: "batch_size", 2: "height", 3: "width"},
            "patch_attention_mask": {0: "batch_size", 1: "num_height_patches", 2: "num_width_patches"},
            "patch_position_ids": {0: "batch_size", 1: "num_patches"},
        }

    def get_model_for_behavior(self, model, behavior: Union[str, VLMConfigBehavior]):
        if isinstance(behavior, str) and not isinstance(behavior, VLMConfigBehavior):
            behavior = VLMConfigBehavior(behavior)

        if behavior == VLMConfigBehavior.LANGUAGE:
            return model

        if behavior == VLMConfigBehavior.VISION_EMBEDDINGS:
            return model.model

        if behavior == VLMConfigBehavior.TEXT_EMBEDDINGS:
            text_embedding = model.model.text_model.get_input_embeddings()
            text_embedding.config = model.model.text_model.config
            return text_embedding


@register_in_tasks_manager("smolvlm", *["image-text-to-text"], library_name="transformers")
class SmolVLMOpenVINOConfig(Idefics3OpenVINOConfig):
    MIN_TRANSFORMERS_VERSION = "4.50.0"


@register_in_tasks_manager(
    "blenderbot",
    *[
        "feature-extraction",
        "feature-extraction-with-past",
        "text-generation",
        "text-generation-with-past",
        "text2text-generation",
        "text2text-generation-with-past",
    ],
    library_name="transformers",
)
class BlenderbotOpenVINOConfig(BlenderbotOnnxConfig):
    _MODEL_PATCHER = BlenderbotModelPatcher


@register_in_tasks_manager(
    "blenderbot-small",
    *[
        "feature-extraction",
        "feature-extraction-with-past",
        "text-generation",
        "text-generation-with-past",
        "text2text-generation",
        "text2text-generation-with-past",
    ],
    library_name="transformers",
)
class BlenderbotSmallOpenVINOConfig(BlenderbotSmallOnnxConfig):
    _MODEL_PATCHER = BlenderbotSmallModelPatcher


@register_in_tasks_manager(
    "pegasus",
    *[
        "feature-extraction",
        "feature-extraction-with-past",
        "text-generation",
        "text-generation-with-past",
        "text2text-generation",
        "text2text-generation-with-past",
    ],
    library_name="transformers",
)
class PegasusOpenVINOConfig(PegasusOnnxConfig):
    _MODEL_PATCHER = PegasusModelPatcher


@register_in_tasks_manager(
    "marian",
    *[
        "feature-extraction",
        "feature-extraction-with-past",
        "text-generation",
        "text-generation-with-past",
        "text2text-generation",
        "text2text-generation-with-past",
    ],
    library_name="transformers",
)
class MarianOpenVINOConfig(MarianOnnxConfig):
    _MODEL_PATCHER = MarianModelPatcher


class DummySpeechT5OpenVINOInputGenerator(DummyInputGenerator):
    SUPPORTED_INPUT_NAMES = (
        "inputs_embeds",
        "output_sequence",
        "speaker_embeddings",
        "spectrogram",
        "raw_spectrogram",
        "encoder_hidden_states",
    )

    def __init__(
        self,
        task: str,
        normalized_config: NormalizedConfig,
        sequence_length: int = DEFAULT_DUMMY_SHAPES["sequence_length"],
        **kwargs,
    ):
        self.task = task
        self.batch_size = 1

        self.sequence_length = sequence_length
        self.speaker_embedding_dim = normalized_config.speaker_embedding_dim
        self.num_mel_bins = normalized_config.num_mel_bins
        self.reduction_factor = normalized_config.config.reduction_factor
        self.hidden_size = normalized_config.config.hidden_size

    def generate(self, input_name: str, framework: str = "pt", int_dtype: str = "int64", float_dtype: str = "fp32"):
        if input_name in ["output_sequence", "inputs_embeds"]:
            shape = [self.batch_size, self.sequence_length, self.num_mel_bins]
        elif input_name == "speaker_embeddings":
            shape = [self.batch_size, self.speaker_embedding_dim]
        elif input_name == "raw_spectrogram":
            shape = [self.sequence_length, self.batch_size, self.reduction_factor, self.num_mel_bins]
        elif input_name == "encoder_hidden_states":
            shape = [self.batch_size, self.sequence_length, self.hidden_size]
        elif input_name == "spectrogram":
            shape = [self.batch_size, self.sequence_length, self.num_mel_bins]
        else:
            raise ValueError(f"Unsupported input {input_name} for DummySpeechT5InputGenerator")

        return self.random_float_tensor(
            shape=shape,
            min_value=0,
            max_value=1,
            framework=framework,
            dtype=float_dtype,
        )


class SpeechT5ConfigBehavior(str, enum.Enum):
    ENCODER = "encoder"
    DECODER = "decoder"
    POSTNET = "postnet"
    VOCODER = "vocoder"


@register_in_tasks_manager(
    "speecht5",
    *["text-to-audio", "text-to-audio-with-past"],
    library_name="transformers",
)
class SpeechT5OpenVINOConfig(SpeechT5OnnxConfig):
    DUMMY_INPUT_GENERATOR_CLASSES = (
        DummyTextInputGenerator,
        DummySeq2SeqPastKeyValuesGenerator,
        DummySpeechT5OpenVINOInputGenerator,
    )
    _MODEL_PATCHER = OVSpeechT5ModelPatcher

    def __init__(
        self,
        config: "PretrainedConfig",
        task: str = "text-to-audio",
        int_dtype: str = "int64",
        float_dtype: str = "fp32",
        use_past: bool = True,
        use_past_in_inputs: bool = True,
        behavior: SpeechT5ConfigBehavior = SpeechT5ConfigBehavior.ENCODER,
        preprocessors: Optional[List[Any]] = None,
    ):
        super().__init__(
            config=config,
            task=task,
            int_dtype=int_dtype,
            float_dtype=float_dtype,
            use_past=use_past,
            use_past_in_inputs=use_past_in_inputs,
            behavior=behavior,
            preprocessors=preprocessors,
            is_postnet_and_vocoder=False,
        )

    def add_past_key_values(self, inputs_or_outputs: Dict[str, Dict[int, str]], direction: str):
        if direction not in ["inputs", "outputs"]:
            raise ValueError(f'direction must either be "inputs" or "outputs", but {direction} was given')

        if direction == "inputs":
            decoder_sequence_name = "past_decoder_sequence_length"
            name = "past_key_values"
        else:
            decoder_sequence_name = "past_decoder_sequence_length + 1"
            name = "present"

        for i in range(self._normalized_config.decoder_num_layers):
            inputs_or_outputs[f"{name}.{i}.decoder.key"] = {0: "batch_size", 2: decoder_sequence_name}
            inputs_or_outputs[f"{name}.{i}.decoder.value"] = {0: "batch_size", 2: decoder_sequence_name}
            inputs_or_outputs[f"{name}.{i}.encoder.key"] = {0: "batch_size", 2: "encoder_sequence_length_out"}
            inputs_or_outputs[f"{name}.{i}.encoder.value"] = {0: "batch_size", 2: "encoder_sequence_length_out"}

    @property
    def inputs(self) -> Dict[str, Dict[int, str]]:
        common_inputs = {}
        if self._behavior is SpeechT5ConfigBehavior.ENCODER:
            common_inputs["input_ids"] = {1: "encoder_sequence_length"}
        elif self._behavior is SpeechT5ConfigBehavior.DECODER:
            common_inputs["inputs_embeds"] = {0: "batch_size", 1: "decoder_sequence_length"}
            common_inputs["speaker_embeddings"] = {}  # No dynamic shape here.
            common_inputs["encoder_hidden_states"] = {0: "batch_size", 1: "encoder_sequence_length"}
            common_inputs["encoder_attention_mask"] = {0: "batch_size", 1: "encoder_sequence_length"}
            if self.variant == "with-past" and self.use_past_in_inputs:
                self.add_past_key_values(common_inputs, direction="inputs")
        elif self._behavior is SpeechT5ConfigBehavior.POSTNET:
            common_inputs["raw_spectrogram"] = {
                0: "n_spectrums",
                1: "batch_size",
            }
        elif self._behavior is SpeechT5ConfigBehavior.VOCODER:
            common_inputs["spectrogram"] = {0: "batch_size", 1: "n_spectrums"}
        else:
            raise ValueError(
                "self._behavior is neither encoder, decoder, postnet, or vocoder. This should not happen."
            )

        return common_inputs

    @property
    def outputs(self) -> Dict[str, Dict[int, str]]:
        common_outputs = {}
        if self._behavior == SpeechT5ConfigBehavior.ENCODER:
            common_outputs = {
                "last_hidden_state": {1: "encoder_sequence_length"},
                "encoder_attention_mask": {1: "encoder_sequence_length"},
            }
        elif self._behavior is SpeechT5ConfigBehavior.DECODER:
            common_outputs["output_sequence_out"] = {1: "decoder_sequence_length + 1"}
            common_outputs["spectrum"] = {}  # No dynamic shape here.
            common_outputs["prob"] = {}  # No dynamic shape here.
            if self.variant == "with-past" and self.use_past:
                self.add_past_key_values(common_outputs, direction="outputs")
        elif self._behavior is SpeechT5ConfigBehavior.POSTNET:
            common_outputs["postnet_spectrogram"] = {}
        elif self._behavior is SpeechT5ConfigBehavior.VOCODER:
            common_outputs["waveform"] = {}
        return common_outputs

    def with_behavior(
        self,
        behavior: Union[str, SpeechT5ConfigBehavior],
    ):
        """
        Creates a config for different behaviour.
        """
        if isinstance(behavior, str) and not isinstance(behavior, SpeechT5ConfigBehavior):
            behavior = SpeechT5ConfigBehavior(behavior)

        if behavior == SpeechT5ConfigBehavior.ENCODER:
            return self.__class__(
                self._config,
                use_past=False,
                use_past_in_inputs=False,
                behavior=behavior,
            )
        elif behavior == SpeechT5ConfigBehavior.DECODER:
            return self.__class__(
                self._config,
                use_past=True,
                use_past_in_inputs=True,
                behavior=behavior,
            )
        elif behavior == SpeechT5ConfigBehavior.POSTNET:
            return self.__class__(
                self._config,
                use_past=False,
                use_past_in_inputs=False,
                behavior=behavior,
            )
        elif behavior == SpeechT5ConfigBehavior.VOCODER:
            return self.__class__(
                self._config,
                use_past=False,
                use_past_in_inputs=False,
                behavior=behavior,
            )
        else:
            raise ValueError(
                "self._behavior is neither encoder, decoder, postnet, or vocoder. This should not happen."
            )


@register_in_tasks_manager(
    "llama4_text", *["text-generation", "text-generation-with-past"], library_name="transformers"
)
class Llama4TextOpenVINOConfig(LlamaOpenVINOConfig):
    MIN_TRANSFORMERS_VERSION = "4.51.0"
    DUMMY_INPUT_GENERATOR_CLASSES = (DummyTextInputGenerator, GemmaDummyPastKeyValuesGenerator)
    DUMMY_PKV_GENERATOR_CLASS = GemmaDummyPastKeyValuesGenerator
    _MODEL_PATCHER = Llama4TextModelPatcher


@register_in_tasks_manager(
    "llama4", *["image-text-to-text", "text-generation", "text-generation-with-past"], library_name="transformers"
)
class Llama4OpenVINOConfig(GotOCR2OpenVINOConfig):
    MIN_TRANSFORMERS_VERSION = "4.51.0"

    def patch_model_for_export(self, model: PreTrainedModel, model_kwargs: Optional[Dict[str, Any]] = None):
        model_kwargs = model_kwargs or {}
        if self._behavior != VLMConfigBehavior.VISION_EMBEDDINGS:
            return super().patch_model_for_export(model, model_kwargs)
        return Llama4ImageEmbeddingsModelPatcher(self, model, model_kwargs)


class MambaCacheDummyInputGenerator(DummyInputGenerator):
    """
    Generates dummy past_ssm_states, past_conv_states and cache_position inputs for Mamba architectures.
    """

    SUPPORTED_INPUT_NAMES = ("cache_params", "cache_position")

    def __init__(
        self,
        task: str,
        normalized_config,
        batch_size: int = DEFAULT_DUMMY_SHAPES["batch_size"],
        sequence_length: int = DEFAULT_DUMMY_SHAPES["sequence_length"],
        **kwargs,
    ):
        self.normalized_config = normalized_config
        self.batch_size = batch_size
        self.sequence_length = sequence_length
        self.intermediate_size = self.normalized_config.config.intermediate_size
        self.ssm_state_size = self.normalized_config.config.state_size
        self.conv_kernel_size = self.normalized_config.config.conv_kernel

    def generate(self, input_name: str, framework: str = "pt", int_dtype: str = "int64", float_dtype: str = "fp32"):
        if input_name == "cache_params":
            ssm_shape = [self.batch_size, self.intermediate_size, self.ssm_state_size]
            conv_shape = [self.batch_size, self.intermediate_size, self.conv_kernel_size]
            return [
                (
                    self.random_float_tensor(ssm_shape, framework=framework, dtype=float_dtype),
                    self.random_float_tensor(conv_shape, framework=framework, dtype=float_dtype),
                )
                for _ in range(self.normalized_config.num_layers)
            ]
        elif input_name == "cache_position":
            return self.random_int_tensor(
                shape=[self.conv_kernel_size],
                max_value=self.sequence_length,
                framework=framework,
                dtype=int_dtype,
            )

        raise ValueError(f"Unsupported input name {input_name}")


@register_in_tasks_manager(
    "falcon_mamba", *["text-generation", "text-generation-with-past"], library_name="transformers"
)
@register_in_tasks_manager("mamba", *["text-generation", "text-generation-with-past"], library_name="transformers")
class MambaOpenVINOConfig(TextDecoderOnnxConfig):
    DUMMY_INPUT_GENERATOR_CLASSES = (DummyTextInputGenerator, MambaCacheDummyInputGenerator)
    DUMMY_PKV_GENERATOR_CLASS = MambaCacheDummyInputGenerator
    NORMALIZED_CONFIG_CLASS = NormalizedTextConfig
    MIN_TRANSFORMERS_VERSION = "4.43.0"
    _MODEL_PATCHER = MambaPatcher

    @property
    def inputs(self) -> Dict[str, Dict[int, str]]:
        common_inputs = {
            "input_ids": {0: "batch_size", 1: "sequence_length"},
            "attention_mask": {0: "batch_size", 1: "sequence_length"},
            "cache_position": {0: "cache_sequence_length"},
        }
        if self.use_past_in_inputs:
            self.add_past_key_values(common_inputs, direction="inputs")
        return common_inputs

    def add_past_key_values(self, inputs_or_outputs: Dict[str, Dict[int, str]], direction: str):
        """
        Fills `input_or_outputs` mapping with past_key_values dynamic axes considering the direction.

        Args:
            inputs_or_outputs (`Dict[str, Dict[int, str]]`):
                The mapping to fill.
            direction (`str`):
                either "inputs" or "outputs", it specifies whether `input_or_outputs` is the input mapping or the
                output mapping, this is important for axes naming.
        """
        if direction not in ["inputs", "outputs"]:
            raise ValueError(f'direction must either be "inputs" or "outputs", but {direction} was given')

        if direction == "inputs":
            ssm_conv_states_name = "cache_params.past"
        else:
            ssm_conv_states_name = "cache_params.present"

        for i in range(self._normalized_config.num_layers):
            # [batch_size, d_state, d_model]
            inputs_or_outputs[f"{ssm_conv_states_name}.ssm.{i}"] = {0: "batch_size"}
            # [batch_size, conv_kernel_size - 1, d_model]
            inputs_or_outputs[f"{ssm_conv_states_name}.conv.{i}"] = {0: "batch_size"}

    def generate_dummy_inputs(self, framework: str = "pt", **kwargs):
        # need to override `generate_dummy_inputs` since mamba model has other states: ssm_states and conv_states
        # which we separate and call them as past_ssm_states and past_conv_states
        dummy_inputs_generators = self._create_dummy_input_generator_classes(**kwargs)

        dummy_inputs = {}
        input_names = [key for key in self.inputs.keys() if not key.startswith("cache_params")]
        if self.use_past_in_inputs:
            input_names.extend(["cache_params"])

        for input_name in input_names:
            input_was_inserted = False
            for dummy_input_gen in dummy_inputs_generators:
                if dummy_input_gen.supports_input(input_name):
                    dummy_inputs[input_name] = self.overwrite_shape_and_generate_input(
                        dummy_input_gen,
                        input_name,
                        framework,
                        input_shapes=kwargs,
                    )
                    input_was_inserted = True
                    break
            if not input_was_inserted:
                raise RuntimeError(
                    f'Could not generate dummy input for "{input_name}". Try adding a proper dummy input generator to the model ONNX config.'
                )

        return dummy_inputs


@register_in_tasks_manager(
    "gpt2",
    *[
        "text-generation",
        "text-generation-with-past",
        "feature-extraction",
        "feature-extraction-with-past",
        "text-classification",
        "token-classification",
    ],
    library_name="transformers",
)
class GPT2OpenVINOConfig(GPT2OnnxConfig):
    _MODEL_PATCHER = OVDecoderModelPatcher


@register_in_tasks_manager(
    "vision-encoder-decoder",
    *[
        "image-to-text",
        "image-to-text-with-past",
        "document-question-answering",
        "document-question-answering-with-past",
    ],
)
class VisionEncoderDecoderOpenVINOConfig(VisionEncoderDecoderOnnxConfig):
    _MODEL_PATCHER = OVSeq2SeqModelPatcher


class Zamba2DummyPastKeyValuesGenerator(DummyPastKeyValuesGenerator):
    """
    Generates dummy cache_params inputs for Zamba2 architectures.
    """

    SUPPORTED_INPUT_NAMES = ("cache_params",)

    def __init__(
        self,
        task: str,
        normalized_config,
        batch_size: int = DEFAULT_DUMMY_SHAPES["batch_size"],
        sequence_length: int = DEFAULT_DUMMY_SHAPES["sequence_length"],
        **kwargs,
    ):
        super().__init__(
            task=task,
            normalized_config=normalized_config,
            batch_size=batch_size,
            sequence_length=sequence_length,
            **kwargs,
        )

        config = normalized_config.config
        self.intermediate_size = int(config.mamba_expand * config.hidden_size)
        self.ssm_state_size = config.mamba_d_state
        self.conv_kernel_size = config.mamba_d_conv
        self.n_mamba_heads = config.n_mamba_heads
        self.mamba_ngroups = config.mamba_ngroups
        self.mamba_d_state = config.mamba_d_state
        self.mamba_headdim = config.mamba_headdim
        self.head_dim = config.attention_head_dim
        self.hybrid_layer_ids = config.hybrid_layer_ids
        logger.warning(
            "The current support for the 'Zamba2' model type is experimental. "
            "Performance is not optimal with high memory consumption. "
            "Optimizations and improved support will be available in a future OpenVINO release."
        )

    def generate(self, input_name: str, framework: str = "pt", int_dtype: str = "int64", float_dtype: str = "fp32"):
        past_key_values = []
        for i in range(self.num_layers):
            conv_state_shape = (
                self.batch_size,
                self.intermediate_size + 2 * self.mamba_ngroups * self.mamba_d_state,
                self.conv_kernel_size,
            )
            conv_state = self.random_float_tensor(conv_state_shape, framework=framework, dtype=float_dtype)
            past_key_values.append(conv_state)
            ssm_state_shape = (self.batch_size, self.n_mamba_heads, self.mamba_headdim, self.ssm_state_size)
            ssm_state = self.random_float_tensor(ssm_state_shape, framework=framework, dtype=float_dtype)
            past_key_values.append(ssm_state)

        for i in range(len(self.hybrid_layer_ids)):
            kv_shape = (self.batch_size, self.num_attention_heads, self.sequence_length, self.head_dim)
            k = self.random_float_tensor(kv_shape, framework=framework, dtype=float_dtype)
            v = self.random_float_tensor(kv_shape, framework=framework, dtype=float_dtype)
            past_key_values.append(k)
            past_key_values.append(v)

        return past_key_values


@register_in_tasks_manager("zamba2", *["text-generation", "text-generation-with-past"], library_name="transformers")
class Zamba2OpenVINOConfig(MambaOpenVINOConfig):
    PAD_ATTENTION_MASK_TO_PAST = False
    DUMMY_INPUT_GENERATOR_CLASSES = (DummyTextInputGenerator, Zamba2DummyPastKeyValuesGenerator)
    DUMMY_PKV_GENERATOR_CLASS = Zamba2DummyPastKeyValuesGenerator
    NORMALIZED_CONFIG_CLASS = NormalizedTextConfig
    MIN_TRANSFORMERS_VERSION = "4.49.0"
    _MODEL_PATCHER = Zamba2ModelPatcher

    def add_past_key_values(self, inputs_or_outputs: Dict[str, Dict[int, str]], direction: str):
        if direction not in ["inputs", "outputs"]:
            raise ValueError(f'direction must either be "inputs" or "outputs", but {direction} was given')

        if direction == "inputs":
            decoder_sequence_name = "past_sequence_length"
            cache_name_prefix = "cache_params.past"
        else:
            decoder_sequence_name = "past_sequence_length + sequence_length"
            cache_name_prefix = "cache_params.present"

        for i in range(self._normalized_config.num_layers):
            # [batch_size, conv_kernel_size - 1, d_model]
            inputs_or_outputs[f"{cache_name_prefix}.conv.{i}"] = {0: "batch_size"}
            # [batch_size, d_state, d_model]
            inputs_or_outputs[f"{cache_name_prefix}.ssm.{i}"] = {0: "batch_size"}

        for i in range(len(self._normalized_config.hybrid_layer_ids)):
            inputs_or_outputs[f"{cache_name_prefix}.key.{i}"] = {0: "batch_size", 2: decoder_sequence_name}
            inputs_or_outputs[f"{cache_name_prefix}.value.{i}"] = {0: "batch_size", 2: decoder_sequence_name}

    @property
    def inputs(self) -> Dict[str, Dict[int, str]]:
        common_inputs = {
            "input_ids": {0: "batch_size", 1: "sequence_length"},
            "attention_mask": {0: "batch_size", 1: "sequence_length"},
        }
        if self.use_past_in_inputs:
            self.add_past_key_values(common_inputs, direction="inputs")
        return common_inputs


class Lfm2DummyPastKeyValuesGenerator(DummyPastKeyValuesGenerator):
    """
    Generates dummy past_key_values inputs for Lfm2 architectures.
    """

    SUPPORTED_INPUT_NAMES = ("cache_params",)

    def __init__(
        self,
        task: str,
        normalized_config,
        batch_size: int = DEFAULT_DUMMY_SHAPES["batch_size"],
        sequence_length: int = DEFAULT_DUMMY_SHAPES["sequence_length"],
        **kwargs,
    ):
        super().__init__(
            task=task,
            normalized_config=normalized_config,
            batch_size=batch_size,
            sequence_length=sequence_length,
            **kwargs,
        )
        config = normalized_config.config
        self.num_conv_layers = config.layer_types.count("conv")
        self.num_atten_layers = config.layer_types.count("full_attention")
        self.batch_size = batch_size
        self.normalized_config = normalized_config
        self.hidden_size = self.normalized_config.hidden_size
        self.conv_L_cache = self.normalized_config.conv_L_cache
        self.num_key_value_heads = self.normalized_config.num_key_value_heads
        self.num_hidden_layers = self.normalized_config.num_hidden_layers

    def generate(self, input_name: str, framework: str = "pt", int_dtype: str = "int64", float_dtype: str = "fp32"):
        past_key_values = []

        for i in range(self.num_conv_layers):
            conv_state_shape = (self.batch_size, self.hidden_size, self.conv_L_cache)
            conv_state = self.random_float_tensor(conv_state_shape, framework=framework, dtype=float_dtype)
            past_key_values.append(conv_state)

        for i in range(self.num_atten_layers):
            shape = (
                self.batch_size,
                self.num_key_value_heads,
                self.sequence_length,
                self.hidden_size // self.num_attention_heads,
            )

            kv_shape = shape  # (self.batch_size, self.num_attention_heads, self.sequence_length, self.head_dim)
            k = self.random_float_tensor(kv_shape, framework=framework, dtype=float_dtype)
            v = self.random_float_tensor(kv_shape, framework=framework, dtype=float_dtype)
            past_key_values.append(k)
            past_key_values.append(v)

        return past_key_values


@register_in_tasks_manager(
    "lfm2",
    *[
        "text-generation",
        "text-generation-with-past",
    ],
    library_name="transformers",
)
class LFM2OpenVINOConfig(MambaOpenVINOConfig):
    MIN_TRANSFORMERS_VERSION = "4.54.0"
    _MODEL_PATCHER = Lfm2ModelPatcher

    DUMMY_INPUT_GENERATOR_CLASSES = (DummyTextInputGenerator, Lfm2DummyPastKeyValuesGenerator)
    DUMMY_PKV_GENERATOR_CLASS = Lfm2DummyPastKeyValuesGenerator

    def add_past_key_values(self, inputs_or_outputs: Dict[str, Dict[int, str]], direction: str):
        if direction not in ["inputs", "outputs"]:
            raise ValueError(f'direction must either be "inputs" or "outputs", but {direction} was given')

        if direction == "inputs":
            decoder_sequence_name = "past_sequence_length"
            cache_name_prefix = "cache_params.past"
        else:
            decoder_sequence_name = "past_sequence_length + sequence_length"
            cache_name_prefix = "cache_params.present"

        self.num_conv_layers = self._normalized_config.layer_types.count("conv")
        self.num_atten_layers = self._normalized_config.layer_types.count("full_attention")

        for i in range(self.num_conv_layers):
            inputs_or_outputs[f"{cache_name_prefix}.conv.{i}"] = {0: "batch_size"}

        for i in range(self.num_atten_layers):
            inputs_or_outputs[f"{cache_name_prefix}.key.{i}"] = {0: "batch_size", 2: decoder_sequence_name}
            inputs_or_outputs[f"{cache_name_prefix}.value.{i}"] = {0: "batch_size", 2: decoder_sequence_name}

    @property
    def inputs(self) -> Dict[str, Dict[int, str]]:
        common_inputs = {
            "input_ids": {0: "batch_size", 1: "sequence_length"},
            "attention_mask": {0: "batch_size", 1: "sequence_length"},
        }
        if self.use_past_in_inputs:
            self.add_past_key_values(common_inputs, direction="inputs")
        return common_inputs<|MERGE_RESOLUTION|>--- conflicted
+++ resolved
@@ -145,8 +145,6 @@
     Zamba2ModelPatcher,
 )
 
-<<<<<<< HEAD
-=======
 
 logger = logging.getLogger(__name__)
 
@@ -154,7 +152,6 @@
     from transformers.modeling_utils import PreTrainedModel  # noqa: F811
 
 
->>>>>>> 469ce49b
 def init_model_configs():
     if "open_clip" not in TasksManager._LIBRARY_TO_SUPPORTED_MODEL_TYPES:
         TasksManager._LIBRARY_TO_SUPPORTED_MODEL_TYPES["open_clip"] = {}
@@ -316,13 +313,6 @@
         else:
             common_inputs = super().inputs
         return common_inputs
-
-<<<<<<< HEAD
-    def patch_model_for_export(
-        self, model: Union["PreTrainedModel", "TFPreTrainedModel"], model_kwargs: Optional[Dict[str, Any]] = None
-    ) -> "ModelPatcher":
-        return OVDecoderModelPatcher(self, model, model_kwargs=model_kwargs)
-
 class DummyQwen3VLLMInputGenerator(DummyTextInputGenerator):
     SUPPORTED_INPUT_NAMES = (
         "input_ids",
@@ -409,8 +399,6 @@
         return OVDecoderModelPatcher(self, model, model_kwargs=model_kwargs)
 
 
-=======
->>>>>>> 469ce49b
 
 @register_in_tasks_manager(
     "qwen3_moe",
@@ -3659,14 +3647,14 @@
 
 @register_in_tasks_manager(
     "qwen3_vl",
-    *["image-text-to-text", "video-text-to-text"],
+    *["image-text-to-text"],
     library_name="transformers",
 )
 class Qwen3_VLOpenVINOConfig(BaseVLMOpenVINOConfig):
     SUPPORTED_BEHAVIORS = [model_type.value for model_type in Qwen3VLConfigBehavior]
     NORMALIZED_CONFIG_CLASS = NormalizedVisionConfig
     DUMMY_INPUT_GENERATOR_CLASSES = (DummyQwen3VLVisionEmbedInputGenerator,)
-    MIN_TRANSFORMERS_VERSION = version.parse("4.56.0")
+    MIN_TRANSFORMERS_VERSION = "4.57.0"
 
     def __init__(
         self,
@@ -3787,7 +3775,7 @@
                 preprocessors=self._preprocessors,
             )
     def patch_model_for_export(
-        self, model: Union["PreTrainedModel", "TFPreTrainedModel"], model_kwargs: Optional[Dict[str, Any]] = None
+        self, model: Union["PreTrainedModel"], model_kwargs: Optional[Dict[str, Any]] = None
     ):
         model_kwargs = model_kwargs or {}
         if self._behavior == Qwen3VLConfigBehavior.VISION_EMBEDDINGS_MERGER:
@@ -3826,7 +3814,7 @@
 
 @register_in_tasks_manager(
     "qwen3_vl_moe",
-    *["image-text-to-text", "video-text-to-text"],
+    *["image-text-to-text"],
     library_name="transformers",
 )
 class Qwen3_VL_MOEOpenVINOConfig(Qwen3_VLOpenVINOConfig):
