--- conflicted
+++ resolved
@@ -4525,8 +4525,7 @@
         return dummy_inputs
 
 
-<<<<<<< HEAD
-class HunyuanDummyPastKeyValuesGenerator(DummyPastKeyValuesGenerator):
+class HunyuanDummyPastKeyValuesGenerator(MistralDummyPastKeyValuesGenerator):
     def __init__(
         self,
         task: str,
@@ -4545,45 +4544,23 @@
             random_batch_size_range=random_batch_size_range,
             random_sequence_length_range=random_sequence_length_range,
         )
-        self.num_key_value_heads = normalized_config.num_key_value_heads
         self.head_dim = normalized_config.attention_head_dim
-
-    def generate(self, input_name: str, framework: str = "pt", int_dtype: str = "int64", float_dtype: str = "fp32"):
-        shape = (
-            self.batch_size,
-            self.num_key_value_heads,
-            self.sequence_length,
-            self.head_dim,
-        )
-        return [
-            (
-                self.random_float_tensor(shape, framework=framework, dtype=float_dtype),
-                self.random_float_tensor(shape, framework=framework, dtype=float_dtype),
-            )
-            for _ in range(self.num_layers)
-        ]
 
 @register_in_tasks_manager("hunyuan_v1_dense", *["text-generation", "text-generation-with-past"], library_name="transformers")
 class HunyuanOpenVINOConfig(TextDecoderWithPositionIdsOnnxConfig):
-    MIN_TRANSFORMERS_VERSION = "4.54.0"
+    MIN_TRANSFORMERS_VERSION = "4.56.0"
 
     DUMMY_INPUT_GENERATOR_CLASSES = (DummyTextInputGenerator, HunyuanDummyPastKeyValuesGenerator)
     DUMMY_PKV_GENERATOR_CLASS = HunyuanDummyPastKeyValuesGenerator
-=======
 @register_in_tasks_manager("ernie4_5", *["text-generation", "text-generation-with-past"], library_name="transformers")
 class ErnieOpenVINOConfig(TextDecoderWithPositionIdsOnnxConfig):
     MIN_TRANSFORMERS_VERSION = "4.54.0"
 
     DUMMY_INPUT_GENERATOR_CLASSES = (DummyTextInputGenerator, GemmaDummyPastKeyValuesGenerator)
     DUMMY_PKV_GENERATOR_CLASS = GemmaDummyPastKeyValuesGenerator
->>>>>>> b9c151fe
     NORMALIZED_CONFIG_CLASS = NormalizedTextConfig
 
     def patch_model_for_export(
         self, model: Union["PreTrainedModel", "TFPreTrainedModel"], model_kwargs: Optional[Dict[str, Any]] = None
     ) -> "ModelPatcher":
-<<<<<<< HEAD
-        return UpdateCausalMaskModelPatcher(self, model, model_kwargs=model_kwargs)
-=======
-        return OVDecoderModelPatcher(self, model, model_kwargs=model_kwargs)
->>>>>>> b9c151fe
+        return OVDecoderModelPatcher(self, model, model_kwargs=model_kwargs)