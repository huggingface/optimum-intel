#  Copyright 2024 The HuggingFace Team. All rights reserved.
#
#  Licensed under the Apache License, Version 2.0 (the "License");
#  you may not use this file except in compliance with the License.
#  You may obtain a copy of the License at
#
#      http://www.apache.org/licenses/LICENSE-2.0
#
#  Unless required by applicable law or agreed to in writing, software
#  distributed under the License is distributed on an "AS IS" BASIS,
#  WITHOUT WARRANTIES OR CONDITIONS OF ANY KIND, either express or implied.
#  See the License for the specific language governing permissions and
#  limitations under the License.

from copy import deepcopy
from typing import TYPE_CHECKING, Any, Dict, List, Optional, Tuple, Union

from packaging import version
from transformers.utils import is_tf_available

from optimum.exporters.onnx.config import TextDecoderOnnxConfig, TextDecoderWithPositionIdsOnnxConfig
from optimum.exporters.onnx.model_configs import (
    CLIPOnnxConfig,
    CLIPTextOnnxConfig,
    CodeGenOnnxConfig,
    FalconOnnxConfig,
    GemmaOnnxConfig,
    GPTNeoXOnnxConfig,
    IBertOnnxConfig,
    LlamaOnnxConfig,
    MistralOnnxConfig,
    MPTOnnxConfig,
    PhiOnnxConfig,
<<<<<<< HEAD
=======
    UNetOnnxConfig,
    VaeDecoderOnnxConfig,
    VaeEncoderOnnxConfig,
    VisionOnnxConfig,
>>>>>>> 6a8718b7
)
from optimum.exporters.tasks import TasksManager
from optimum.utils import DEFAULT_DUMMY_SHAPES
from optimum.utils.input_generators import (
    DummyInputGenerator,
    DummyPastKeyValuesGenerator,
    DummyTextInputGenerator,
    FalconDummyPastKeyValuesGenerator,
    MistralDummyPastKeyValuesGenerator,
)
from optimum.utils.normalized_config import NormalizedTextConfig, NormalizedVisionConfig

from ...intel.utils.import_utils import _transformers_version, is_transformers_version
from .model_patcher import (
    AquilaModelPatcher,
    ArcticModelPatcher,
    BaichuanModelPatcher,
    ChatGLMModelPatcher,
    CodeGenModelPatcher,
    DBRXModelPatcher,
    DeciLMModelPatcher,
    FalconModelPatcher,
    Gemma2ModelPatcher,
    GptNeoxJapaneseModelPatcher,
    GptNeoxModelPatcher,
    IBertModelPatcher,
    InternLM2Patcher,
    InternLMModelPatcher,
    JaisModelPatcher,
    LlamaModelPatcher,
    MistralModelPatcher,
    MixtralModelPatcher,
    MPTModelPatcher,
    PersimmonModelPatcher,
    Phi3ModelPatcher,
    QwenModelPatcher,
    RotaryEmbPatcher,
    UpdateCausalMaskModelPatcher,
    XverseModelPatcher,
)


def init_model_configs():
    if "open_clip" not in TasksManager._LIBRARY_TO_SUPPORTED_MODEL_TYPES:
        TasksManager._LIBRARY_TO_SUPPORTED_MODEL_TYPES["open_clip"] = {}

    supported_model_types = [
        "_SUPPORTED_MODEL_TYPE",
        "_DIFFUSERS_SUPPORTED_MODEL_TYPE",
        "_TIMM_SUPPORTED_MODEL_TYPE",
        "_SENTENCE_TRANSFORMERS_SUPPORTED_MODEL_TYPE",
    ]

    for supported_models_config in supported_model_types:
        supported_models = getattr(TasksManager, supported_models_config)
        for model, export_configs in supported_models.items():
            if "onnx" not in export_configs:
                continue
            onnx_config = export_configs["onnx"]
            supported_models[model]["openvino"] = deepcopy(onnx_config)

        setattr(TasksManager, supported_models_config, supported_models)


init_model_configs()


if TYPE_CHECKING:
    from transformers.modeling_utils import PreTrainedModel  # noqa: F811

    from optimum.exporters.onnx.model_patcher import ModelPatcher  # noqa: F811

    if is_tf_available():
        from transformers.modeling_tf_utils import TFPreTrainedModel  # noqa: F811


register_in_tasks_manager = TasksManager.create_register("openvino", overwrite_existing=True)


@register_in_tasks_manager("baichuan", *["text-generation", "text-generation-with-past"], library_name="transformers")
class BaichaunOpenVINOConfig(TextDecoderWithPositionIdsOnnxConfig):
    DEFAULT_ONNX_OPSET = 13
    NORMALIZED_CONFIG_CLASS = NormalizedTextConfig.with_args(
        num_layers="num_hidden_layers", num_attention_heads="num_attention_heads", hidden_size="hidden_size"
    )

    def patch_model_for_export(
        self, model: Union["PreTrainedModel", "TFPreTrainedModel"], model_kwargs: Optional[Dict[str, Any]] = None
    ) -> "ModelPatcher":
        return BaichuanModelPatcher(self, model, model_kwargs=model_kwargs)


@register_in_tasks_manager("qwen2", *["text-generation", "text-generation-with-past"], library_name="transformers")
class Qwen2OpenVINOConfig(TextDecoderWithPositionIdsOnnxConfig):
    DEFAULT_ONNX_OPSET = 14

    DUMMY_INPUT_GENERATOR_CLASSES = (DummyTextInputGenerator, MistralDummyPastKeyValuesGenerator)
    DUMMY_PKV_GENERATOR_CLASS = MistralDummyPastKeyValuesGenerator
    NORMALIZED_CONFIG_CLASS = NormalizedTextConfig

    def patch_model_for_export(
        self, model: Union["PreTrainedModel", "TFPreTrainedModel"], model_kwargs: Optional[Dict[str, Any]] = None
    ) -> "ModelPatcher":
        return UpdateCausalMaskModelPatcher(self, model, model_kwargs=model_kwargs)


@register_in_tasks_manager("qwen2-moe", *["text-generation", "text-generation-with-past"], library_name="transformers")
class Qwen2MoEOpenVINOConfig(TextDecoderWithPositionIdsOnnxConfig):
    DEFAULT_ONNX_OPSET = 14

    DUMMY_INPUT_GENERATOR_CLASSES = (DummyTextInputGenerator, MistralDummyPastKeyValuesGenerator)
    DUMMY_PKV_GENERATOR_CLASS = MistralDummyPastKeyValuesGenerator
    NORMALIZED_CONFIG_CLASS = NormalizedTextConfig

    def patch_model_for_export(
        self, model: Union["PreTrainedModel", "TFPreTrainedModel"], model_kwargs: Optional[Dict[str, Any]] = None
    ) -> "ModelPatcher":
        return UpdateCausalMaskModelPatcher(self, model, model_kwargs=model_kwargs)


@register_in_tasks_manager("minicpm", *["text-generation", "text-generation-with-past"], library_name="transformers")
class MiniCPMOpenVINOConfig(TextDecoderWithPositionIdsOnnxConfig):
    DEFAULT_ONNX_OPSET = 14

    DUMMY_INPUT_GENERATOR_CLASSES = (DummyTextInputGenerator, MistralDummyPastKeyValuesGenerator)
    DUMMY_PKV_GENERATOR_CLASS = MistralDummyPastKeyValuesGenerator
    NORMALIZED_CONFIG_CLASS = NormalizedTextConfig


@register_in_tasks_manager("stablelm", *["text-generation", "text-generation-with-past"], library_name="transformers")
class StableLMOpenVINOConfig(TextDecoderWithPositionIdsOnnxConfig):
    DEFAULT_ONNX_OPSET = 14

    DUMMY_INPUT_GENERATOR_CLASSES = (DummyTextInputGenerator, MistralDummyPastKeyValuesGenerator)
    DUMMY_PKV_GENERATOR_CLASS = MistralDummyPastKeyValuesGenerator
    NORMALIZED_CONFIG_CLASS = NormalizedTextConfig

    def patch_model_for_export(
        self, model: Union["PreTrainedModel", "TFPreTrainedModel"], model_kwargs: Optional[Dict[str, Any]] = None
    ) -> "ModelPatcher":
        return UpdateCausalMaskModelPatcher(self, model, model_kwargs=model_kwargs)


class ChatGLM2DummyPastKeyValuesGenerator(DummyPastKeyValuesGenerator):
    def __init__(
        self,
        task: str,
        normalized_config: NormalizedTextConfig,
        batch_size: int = DEFAULT_DUMMY_SHAPES["batch_size"],
        sequence_length: int = DEFAULT_DUMMY_SHAPES["sequence_length"],
        random_batch_size_range: Optional[Tuple[int, int]] = None,
        random_sequence_length_range: Optional[Tuple[int, int]] = None,
        **kwargs,
    ):
        super().__init__(
            task=task,
            normalized_config=normalized_config,
            batch_size=batch_size,
            sequence_length=sequence_length,
            random_batch_size_range=random_batch_size_range,
            random_sequence_length_range=random_sequence_length_range,
        )
        self.multi_query_group_num = normalized_config.multi_query_group_num
        self.head_dim = normalized_config.kv_channels
        self.standart_cache_layout = hasattr(normalized_config, "rope_ratio")

    def generate(self, input_name: str, framework: str = "pt", int_dtype: str = "int64", float_dtype: str = "fp32"):
        if not self.standart_cache_layout:
            pkv_shape = (
                self.sequence_length,
                self.batch_size,
                self.multi_query_group_num,
                self.head_dim,
            )
        else:
            pkv_shape = (
                self.batch_size,
                self.multi_query_group_num,
                self.sequence_length,
                self.head_dim,
            )
        return [
            (
                self.random_float_tensor(pkv_shape, framework=framework, dtype=float_dtype),
                self.random_float_tensor(pkv_shape, framework=framework, dtype=float_dtype),
            )
            for _ in range(self.num_layers)
        ]


@register_in_tasks_manager("chatglm", *["text-generation", "text-generation-with-past"], library_name="transformers")
class ChatGLM2OpenVINOConfig(TextDecoderWithPositionIdsOnnxConfig):
    NORMALIZED_CONFIG_CLASS = NormalizedTextConfig.with_args(vocab_size="padded_vocab_size", num_layers="num_layers")
    DUMMY_INPUT_GENERATOR_CLASSES = (DummyTextInputGenerator, ChatGLM2DummyPastKeyValuesGenerator)
    DUMMY_PKV_GENERATOR_CLASS = ChatGLM2DummyPastKeyValuesGenerator

    def generate_dummy_inputs(self, framework: str = "pt", **kwargs):
        dummy_inputs_generators = self._create_dummy_input_generator_classes(**kwargs)

        dummy_inputs = {}
        input_names = [key for key in self.inputs.keys() if not key.startswith("past_key_values")]
        if self.use_past_in_inputs and self.use_cache_branch is not False:
            input_names.append("past_key_values")

        for input_name in input_names:
            input_was_inserted = False
            for dummy_input_gen in dummy_inputs_generators:
                if dummy_input_gen.supports_input(input_name):
                    dummy_inputs[input_name] = self.overwrite_shape_and_generate_input(
                        dummy_input_gen,
                        input_name,
                        framework,
                        input_shapes=kwargs,
                    )
                    input_was_inserted = True
                    break
            if not input_was_inserted:
                raise RuntimeError(
                    f'Could not generate dummy input for "{input_name}". Try adding a proper dummy input generator to the model ONNX config.'
                )

        # refer to https://github.com/huggingface/optimum/pull/764
        if (
            self.use_past_in_inputs
            and self.PAD_ATTENTION_MASK_TO_PAST
            and self.use_cache_branch is not False
            and "attention_mask" in dummy_inputs
        ):
            # Obtain the past sequence length from the value instead of the key (Bloom). ChatGLM has seq_len in 0 dim instead of -2
            seq_len_dim = 0 if not hasattr(self._normalized_config, "rope_ratio") else -2
            past_present_length = (
                dummy_inputs["input_ids"].shape[1] + dummy_inputs["past_key_values"][0][1].shape[seq_len_dim]
            )

            dummy_inputs["attention_mask"] = DummyInputGenerator.pad_input_on_dim(
                dummy_inputs["attention_mask"],
                desired_length=past_present_length,
                dim=1,
                dtype=dummy_inputs["attention_mask"].dtype,
            )

        return dummy_inputs

    def add_past_key_values(self, inputs_or_outputs: Dict[str, Dict[int, str]], direction: str):
        """
        Fills `input_or_outputs` mapping with past_key_values dynamic axes considering the direction.

        Args:
            inputs_or_outputs (`Dict[str, Dict[int, str]]`): The mapping to fill.
            direction (`str`):
                either "inputs" or "outputs", it specifies whether `input_or_outputs` is the input mapping or the
                output mapping, this is important for axes naming.
        """
        if direction not in ["inputs", "outputs"]:
            raise ValueError(f'direction must either be "inputs" or "outputs", but {direction} was given')

        if direction == "inputs":
            decoder_sequence_name = "past_sequence_length"
            name = "past_key_values"
        else:
            decoder_sequence_name = "past_sequence_length + present_lenght"
            name = "present"

        is_v4 = hasattr(self._normalized_config, "rope_ratio")
        for i in range(self._normalized_config.num_layers):
            inputs_or_outputs[f"{name}.{i}.key"] = (
                {1: "batch_size", 0: decoder_sequence_name}
                if not is_v4
                else {0: "batch_size", 2: decoder_sequence_name}
            )
            inputs_or_outputs[f"{name}.{i}.value"] = (
                {1: "batch_size", 0: decoder_sequence_name}
                if not is_v4
                else {0: "batch_size", 2: decoder_sequence_name}
            )

    def patch_model_for_export(
        self, model: Union["PreTrainedModel", "TFPreTrainedModel"], model_kwargs: Optional[Dict[str, Any]] = None
    ) -> "ModelPatcher":
        return ChatGLMModelPatcher(self, model, model_kwargs=model_kwargs)


@register_in_tasks_manager("mixtral", *["text-generation", "text-generation-with-past"], library_name="transformers")
class MixtralOpenVINOConfig(TextDecoderWithPositionIdsOnnxConfig):
    # This is because of the patching of torch.triu in AttentionMaskConverter, that exists from transformers>=4.35
    MIN_TRANSFORMERS_VERSION = version.parse("4.34.99")

    # The ONNX export of this architecture needs the Trilu operator support, available since opset 14
    DEFAULT_ONNX_OPSET = 14
    DUMMY_INPUT_GENERATOR_CLASSES = (
        MistralDummyPastKeyValuesGenerator,
    ) + TextDecoderOnnxConfig.DUMMY_INPUT_GENERATOR_CLASSES
    DUMMY_PKV_GENERATOR_CLASS = MistralDummyPastKeyValuesGenerator
    NORMALIZED_CONFIG_CLASS = NormalizedTextConfig.with_args(num_key_value_heads="num_key_value_heads", allow_new=True)

    def patch_model_for_export(
        self, model: Union["PreTrainedModel", "TFPreTrainedModel"], model_kwargs: Optional[Dict[str, Any]] = None
    ) -> "ModelPatcher":
        return MixtralModelPatcher(self, model, model_kwargs=model_kwargs)


@register_in_tasks_manager(
    "gemma",
    *[
        "feature-extraction",
        "feature-extraction-with-past",
        "text-generation",
        "text-generation-with-past",
        "text-classification",
    ],
    library_name="transformers",
)
class GemmaOpenVINOConfig(GemmaOnnxConfig):
    def patch_model_for_export(
        self, model: Union["PreTrainedModel", "TFPreTrainedModel"], model_kwargs: Optional[Dict[str, Any]] = None
    ) -> "ModelPatcher":
        return LlamaModelPatcher(self, model, model_kwargs=model_kwargs)


@register_in_tasks_manager(
    "llama",
    *[
        "feature-extraction",
        "feature-extraction-with-past",
        "text-generation",
        "text-generation-with-past",
        "text-classification",
    ],
    library_name="transformers",
)
class LlamaOpenVINOConfig(LlamaOnnxConfig):
    def patch_model_for_export(
        self, model: Union["PreTrainedModel", "TFPreTrainedModel"], model_kwargs: Optional[Dict[str, Any]] = None
    ) -> "ModelPatcher":
        return LlamaModelPatcher(self, model, model_kwargs=model_kwargs)


@register_in_tasks_manager(
    "exaone",
    *[
        "feature-extraction",
        "feature-extraction-with-past",
        "text-generation",
        "text-generation-with-past",
        "text-classification",
    ],
    library_name="transformers",
)
class ExaoneOpenVINOConfig(LlamaOpenVINOConfig):
    pass


class QwenDummyPastKeyValuesGenerator(DummyPastKeyValuesGenerator):
    def __init__(
        self,
        task: str,
        normalized_config: NormalizedTextConfig,
        batch_size: int = DEFAULT_DUMMY_SHAPES["batch_size"],
        sequence_length: int = DEFAULT_DUMMY_SHAPES["sequence_length"],
        random_batch_size_range: Optional[Tuple[int, int]] = None,
        random_sequence_length_range: Optional[Tuple[int, int]] = None,
        **kwargs,
    ):
        super().__init__(
            task=task,
            normalized_config=normalized_config,
            batch_size=batch_size,
            sequence_length=sequence_length,
            random_batch_size_range=random_batch_size_range,
            random_sequence_length_range=random_sequence_length_range,
        )
        self.kv_channels = normalized_config.kv_channels

    def generate(self, input_name: str, framework: str = "pt", int_dtype: str = "int64", float_dtype: str = "fp32"):
        past_key_shape = (self.batch_size, self.sequence_length, self.num_attention_heads, self.kv_channels)
        past_value_shape = (self.batch_size, self.sequence_length, self.num_attention_heads, self.kv_channels)
        return [
            (
                self.random_float_tensor(past_key_shape, framework=framework, dtype=float_dtype),
                self.random_float_tensor(past_value_shape, framework=framework, dtype=float_dtype),
            )
            for _ in range(self.num_layers)
        ]


@register_in_tasks_manager("qwen", *["text-generation", "text-generation-with-past"])
class QwenOpenVINOConfig(TextDecoderWithPositionIdsOnnxConfig):
    DEFAULT_ONNX_OPSET = 14
    NORMALIZED_CONFIG_CLASS = NormalizedTextConfig.with_args(
        num_layers="num_hidden_layers", num_attention_heads="num_attention_heads", hidden_size="hidden_size"
    )
    DUMMY_INPUT_GENERATOR_CLASSES = (DummyTextInputGenerator, QwenDummyPastKeyValuesGenerator)
    DUMMY_PKV_GENERATOR_CLASS = QwenDummyPastKeyValuesGenerator
    no_position_ids = False

    def generate_dummy_inputs(self, framework: str = "pt", **kwargs):
        dummy_inputs_generators = self._create_dummy_input_generator_classes(**kwargs)

        dummy_inputs = {}
        input_names = [key for key in self.inputs.keys() if not key.startswith("past_key_values")]
        if self.use_past_in_inputs and self.use_cache_branch is not False:
            input_names.append("past_key_values")

        for input_name in input_names:
            input_was_inserted = False
            for dummy_input_gen in dummy_inputs_generators:
                if dummy_input_gen.supports_input(input_name):
                    dummy_inputs[input_name] = self.overwrite_shape_and_generate_input(
                        dummy_input_gen,
                        input_name,
                        framework,
                        input_shapes=kwargs,
                    )
                    input_was_inserted = True
                    break
            if not input_was_inserted:
                raise RuntimeError(
                    f'Could not generate dummy input for "{input_name}". Try adding a proper dummy input generator to the model ONNX config.'
                )

        # refer to https://github.com/huggingface/optimum/pull/764
        if (
            self.use_past_in_inputs
            and self.PAD_ATTENTION_MASK_TO_PAST
            and self.use_cache_branch is not False
            and "attention_mask" in dummy_inputs
        ):
            # Obtain the past sequence length from the value instead of the key (Bloom). Qwen has seq_len in 1 dim instead of -2
            past_present_length = dummy_inputs["input_ids"].shape[1] + dummy_inputs["past_key_values"][0][1].shape[1]

            dummy_inputs["attention_mask"] = DummyInputGenerator.pad_input_on_dim(
                dummy_inputs["attention_mask"],
                desired_length=past_present_length,
                dim=1,
                dtype=dummy_inputs["attention_mask"].dtype,
            )

        return dummy_inputs

    def add_past_key_values(self, inputs_or_outputs: Dict[str, Dict[int, str]], direction: str):
        """
        Fills `input_or_outputs` mapping with past_key_values dynamic axes considering the direction.

        Args:
            inputs_or_outputs (`Dict[str, Dict[int, str]]`): The mapping to fill.
            direction (`str`):
                either "inputs" or "outputs", it specifies whether `input_or_outputs` is the input mapping or the
                output mapping, this is important for axes naming.
        """
        if direction not in ["inputs", "outputs"]:
            raise ValueError(f'direction must either be "inputs" or "outputs", but {direction} was given')

        if direction == "inputs":
            decoder_sequence_name = "past_sequence_length"
            name = "past_key_values"
        else:
            decoder_sequence_name = "past_sequence_length + 1"
            name = "present"

        for i in range(self._normalized_config.num_layers):
            inputs_or_outputs[f"{name}.{i}.key"] = {0: "batch_size", 1: decoder_sequence_name}
            inputs_or_outputs[f"{name}.{i}.value"] = {0: "batch_size", 1: decoder_sequence_name}

    def patch_model_for_export(
        self, model: Union["PreTrainedModel", "TFPreTrainedModel"], model_kwargs: Optional[Dict[str, Any]] = None
    ) -> "ModelPatcher":
        return QwenModelPatcher(self, model, model_kwargs=model_kwargs)


@register_in_tasks_manager(
    "starcoder2", *["text-generation", "text-generation-with-past"], library_name="transformers"
)
class Starcoder2OpenVINOConfig(TextDecoderWithPositionIdsOnnxConfig):
    DEFAULT_ONNX_OPSET = 14

    DUMMY_INPUT_GENERATOR_CLASSES = (DummyTextInputGenerator, MistralDummyPastKeyValuesGenerator)
    DUMMY_PKV_GENERATOR_CLASS = MistralDummyPastKeyValuesGenerator
    NORMALIZED_CONFIG_CLASS = NormalizedTextConfig

    def patch_model_for_export(
        self, model: Union["PreTrainedModel", "TFPreTrainedModel"], model_kwargs: Optional[Dict[str, Any]] = None
    ) -> "ModelPatcher":
        return UpdateCausalMaskModelPatcher(self, model, model_kwargs=model_kwargs)


def patch_model_for_export(
    self, model: Union["PreTrainedModel", "TFPreTrainedModel"], model_kwargs: Optional[Dict[str, Any]] = None
) -> "ModelPatcher":
    return RotaryEmbPatcher(self, model, model_kwargs=model_kwargs)


@register_in_tasks_manager("internlm2", *["text-generation", "text-generation-with-past"], library_name="transformers")
class InternLM2OpenVINOConfig(TextDecoderWithPositionIdsOnnxConfig):
    DEFAULT_ONNX_OPSET = 14

    DUMMY_INPUT_GENERATOR_CLASSES = (DummyTextInputGenerator, MistralDummyPastKeyValuesGenerator)
    DUMMY_PKV_GENERATOR_CLASS = MistralDummyPastKeyValuesGenerator
    NORMALIZED_CONFIG_CLASS = NormalizedTextConfig

    def patch_model_for_export(
        self, model: Union["PreTrainedModel", "TFPreTrainedModel"], model_kwargs: Optional[Dict[str, Any]] = None
    ) -> "ModelPatcher":
        return InternLM2Patcher(self, model, model_kwargs=model_kwargs)


@register_in_tasks_manager("orion", *["text-generation", "text-generation-with-past"], library_name="transformers")
class OrionOpenVINOConfig(TextDecoderWithPositionIdsOnnxConfig):
    DEFAULT_ONNX_OPSET = 14

    DUMMY_INPUT_GENERATOR_CLASSES = (DummyTextInputGenerator, MistralDummyPastKeyValuesGenerator)
    DUMMY_PKV_GENERATOR_CLASS = MistralDummyPastKeyValuesGenerator
    NORMALIZED_CONFIG_CLASS = NormalizedTextConfig


@register_in_tasks_manager("olmo", *["text-generation", "text-generation-with-past"], library_name="transformers")
class OlmoOpenVINOConfig(LlamaOpenVINOConfig):
    DEFAULT_ONNX_OPSET = 14
    NORMALIZED_CONFIG_CLASS = NormalizedTextConfig


@register_in_tasks_manager(
    "mpt", *["text-generation", "text-generation-with-past", "text-classification"], library_name="transformers"
)
class MPTOpenVINOConfig(MPTOnnxConfig):
    def patch_model_for_export(
        self, model: Union["PreTrainedModel", "TFPreTrainedModel"], model_kwargs: Optional[Dict[str, Any]] = None
    ) -> "ModelPatcher":
        return MPTModelPatcher(self, model, model_kwargs=model_kwargs)


@register_in_tasks_manager(
    "phi3",
    *[
        "feature-extraction",
        "feature-extraction-with-past",
        "text-generation",
        "text-generation-with-past",
        "text-classification",
    ],
    library_name="transformers",
)
class Phi3OpenVINOConfig(PhiOnnxConfig):
    DUMMY_INPUT_GENERATOR_CLASSES = (
        MistralDummyPastKeyValuesGenerator,
    ) + TextDecoderOnnxConfig.DUMMY_INPUT_GENERATOR_CLASSES
    DUMMY_PKV_GENERATOR_CLASS = MistralDummyPastKeyValuesGenerator
    NORMALIZED_CONFIG_CLASS = NormalizedTextConfig.with_args(num_key_value_heads="num_key_value_heads", allow_new=True)

    def patch_model_for_export(
        self, model: Union["PreTrainedModel", "TFPreTrainedModel"], model_kwargs: Optional[Dict[str, Any]] = None
    ) -> "ModelPatcher":
        return Phi3ModelPatcher(self, model, model_kwargs=model_kwargs)


@register_in_tasks_manager(
    "phi",
    *[
        "feature-extraction",
        "feature-extraction-with-past",
        "text-generation",
        "text-generation-with-past",
        "text-classification",
    ],
    library_name="transformers",
)
class PhiOpenVINOConfig(PhiOnnxConfig):
    def patch_model_for_export(
        self, model: Union["PreTrainedModel", "TFPreTrainedModel"], model_kwargs: Optional[Dict[str, Any]] = None
    ) -> "ModelPatcher":
        return UpdateCausalMaskModelPatcher(self, model, model_kwargs=model_kwargs)


class OVFalconDummyPastKeyValuesGenerator(FalconDummyPastKeyValuesGenerator):
    def __init__(
        self,
        task: str,
        normalized_config: NormalizedTextConfig,
        batch_size: int = DEFAULT_DUMMY_SHAPES["batch_size"],
        sequence_length: int = DEFAULT_DUMMY_SHAPES["sequence_length"],
        random_batch_size_range: Optional[Tuple[int, int]] = None,
        random_sequence_length_range: Optional[Tuple[int, int]] = None,
        **kwargs,
    ):
        super().__init__(
            task=task,
            normalized_config=normalized_config,
            batch_size=batch_size,
            sequence_length=sequence_length,
            random_batch_size_range=random_batch_size_range,
            random_sequence_length_range=random_sequence_length_range,
            **kwargs,
        )
        if normalized_config.new_decoder_architecture:
            self.num_kv_heads = normalized_config.num_attention_heads
        else:
            self.num_kv_heads = normalized_config.num_kv_heads if not normalized_config.multi_query else 1

        self.head_dim = self.hidden_size // self.num_attention_heads


@register_in_tasks_manager(
    "falcon",
    *[
        "feature-extraction",
        "feature-extraction-with-past",
        "question-answering",
        "text-generation",
        "text-generation-with-past",
        "token-classification",
    ],
    library_name="transformers",
)
class FalconOpenVINOConfig(FalconOnnxConfig):
    DUMMY_INPUT_GENERATOR_CLASSES = (
        OVFalconDummyPastKeyValuesGenerator,
    ) + TextDecoderOnnxConfig.DUMMY_INPUT_GENERATOR_CLASSES
    DUMMY_PKV_GENERATOR_CLASS = OVFalconDummyPastKeyValuesGenerator

    def patch_model_for_export(
        self, model: Union["PreTrainedModel", "TFPreTrainedModel"], model_kwargs: Optional[Dict[str, Any]] = None
    ) -> "ModelPatcher":
        return FalconModelPatcher(self, model, model_kwargs=model_kwargs)


@register_in_tasks_manager(
    "persimmon",
    *[
        "feature-extraction",
        "feature-extraction-with-past",
        "text-generation",
        "text-generation-with-past",
        "text-classification",
    ],
    library_name="transformers",
)
class PersimmonOpenVINOConfig(TextDecoderWithPositionIdsOnnxConfig):
    DEFAULT_ONNX_OPSET = 14
    NORMALIZED_CONFIG_CLASS = NormalizedTextConfig

    def patch_model_for_export(
        self, model: Union["PreTrainedModel", "TFPreTrainedModel"], model_kwargs: Optional[Dict[str, Any]] = None
    ) -> "ModelPatcher":
        return PersimmonModelPatcher(self, model, model_kwargs=model_kwargs)


@register_in_tasks_manager("biogpt", *["text-generation", "text-generation-with-past"], library_name="transformers")
class BioGPTOpenVINOConfig(TextDecoderOnnxConfig):
    # BioGPT does not require position_ids input.
    DEFAULT_ONNX_OPSET = 13
    NORMALIZED_CONFIG_CLASS = NormalizedTextConfig


@register_in_tasks_manager(
    "gpt-neox-japanese", *["text-generation", "text-generation-with-past"], library_name="transformers"
)
class GPTNeoxJapaneseOpenVINOConfig(TextDecoderOnnxConfig):
    # GPTNeoxJapanese does not require position_ids input.
    DEFAULT_ONNX_OPSET = 13
    NORMALIZED_CONFIG_CLASS = NormalizedTextConfig

    def patch_model_for_export(
        self, model: Union["PreTrainedModel", "TFPreTrainedModel"], model_kwargs: Optional[Dict[str, Any]] = None
    ) -> "ModelPatcher":
        return GptNeoxJapaneseModelPatcher(self, model, model_kwargs=model_kwargs)


@register_in_tasks_manager(
    "cohere",
    *[
        "feature-extraction",
        "feature-extraction-with-past",
        "text-generation",
        "text-generation-with-past",
        "text-classification",
    ],
    library_name="transformers",
)
class CohereOpenVINOConfig(LlamaOpenVINOConfig):
    pass


@register_in_tasks_manager("xglm", *["text-generation", "text-generation-with-past"], library_name="transformers")
class XGLMConfig(TextDecoderWithPositionIdsOnnxConfig):
    DEFAULT_ONNX_OPSET = 13
    NORMALIZED_CONFIG_CLASS = NormalizedTextConfig.with_args(
        num_attention_heads="attention_heads", hidden_size="d_model"
    )


class AquilaDummyPastKeyValuesGenerator(DummyPastKeyValuesGenerator):
    def __init__(
        self,
        task: str,
        normalized_config: NormalizedTextConfig,
        batch_size: int = DEFAULT_DUMMY_SHAPES["batch_size"],
        sequence_length: int = DEFAULT_DUMMY_SHAPES["sequence_length"],
        random_batch_size_range: Optional[Tuple[int, int]] = None,
        random_sequence_length_range: Optional[Tuple[int, int]] = None,
        **kwargs,
    ):
        super().__init__(
            task,
            normalized_config,
            batch_size,
            sequence_length,
            random_batch_size_range,
            random_sequence_length_range,
            **kwargs,
        )
        self.num_key_value_heads = getattr(
            normalized_config, "num_key_value_heads", normalized_config.num_attention_heads
        )

    def generate(self, input_name: str, framework: str = "pt", int_dtype: str = "int64", float_dtype: str = "fp32"):
        shape = (
            self.batch_size,
            self.num_key_value_heads,
            self.sequence_length,
            self.hidden_size // self.num_attention_heads,
        )
        return [
            (
                self.random_float_tensor(shape, framework=framework, dtype=float_dtype),
                self.random_float_tensor(shape, framework=framework, dtype=float_dtype),
            )
            for _ in range(self.num_layers)
        ]


@register_in_tasks_manager("aquila", *["text-generation", "text-generation-with-past"], library_name="transformers")
class AquilaMOpenVINOConfig(TextDecoderWithPositionIdsOnnxConfig):
    DEFAULT_ONNX_OPSET = 14

    DUMMY_INPUT_GENERATOR_CLASSES = (DummyTextInputGenerator, AquilaDummyPastKeyValuesGenerator)
    DUMMY_PKV_GENERATOR_CLASS = AquilaDummyPastKeyValuesGenerator
    NORMALIZED_CONFIG_CLASS = NormalizedTextConfig.with_args(num_key_value_heads="num_key_value_heads", allow_new=True)

    def patch_model_for_export(
        self, model: Union["PreTrainedModel", "TFPreTrainedModel"], model_kwargs: Optional[Dict[str, Any]] = None
    ) -> "ModelPatcher":
        return AquilaModelPatcher(self, model, model_kwargs=model_kwargs)


@register_in_tasks_manager("xverse", *["text-generation", "text-generation-with-past"], library_name="transformers")
class XverseMOpenVINOConfig(TextDecoderWithPositionIdsOnnxConfig):
    DEFAULT_ONNX_OPSET = 14

    DUMMY_INPUT_GENERATOR_CLASSES = (DummyTextInputGenerator, DummyPastKeyValuesGenerator)
    DUMMY_PKV_GENERATOR_CLASS = DummyPastKeyValuesGenerator
    NORMALIZED_CONFIG_CLASS = NormalizedTextConfig

    def patch_model_for_export(
        self, model: Union["PreTrainedModel", "TFPreTrainedModel"], model_kwargs: Optional[Dict[str, Any]] = None
    ) -> "ModelPatcher":
        return XverseModelPatcher(self, model, model_kwargs=model_kwargs)


@register_in_tasks_manager("internlm", *["text-generation", "text-generation-with-past"], library_name="transformers")
class InternLMOpenVINOConfig(TextDecoderWithPositionIdsOnnxConfig):
    DEFAULT_ONNX_OPSET = 14

    DUMMY_INPUT_GENERATOR_CLASSES = (DummyTextInputGenerator, DummyPastKeyValuesGenerator)
    DUMMY_PKV_GENERATOR_CLASS = DummyPastKeyValuesGenerator
    NORMALIZED_CONFIG_CLASS = NormalizedTextConfig

    def patch_model_for_export(
        self, model: Union["PreTrainedModel", "TFPreTrainedModel"], model_kwargs: Optional[Dict[str, Any]] = None
    ) -> "ModelPatcher":
        return InternLMModelPatcher(self, model, model_kwargs=model_kwargs)


@register_in_tasks_manager(
    "codegen",
    *["feature-extraction", "feature-extraction-with-past", "text-generation", "text-generation-with-past"],
    library_name="transformers",
)
class CodeGenOpenVINOConfig(CodeGenOnnxConfig):
    def patch_model_for_export(
        self, model: Union["PreTrainedModel", "TFPreTrainedModel"], model_kwargs: Optional[Dict[str, Any]] = None
    ) -> "ModelPatcher":
        return CodeGenModelPatcher(self, model, model_kwargs=model_kwargs)


@register_in_tasks_manager(
    "dbrx",
    *["text-generation", "text-generation-with-past"],
    library_name="transformers",
)
class DBRXOpenVINOConfig(TextDecoderWithPositionIdsOnnxConfig):
    DEFAULT_ONNX_OPSET = 14
    NORMALIZED_CONFIG_CLASS = NormalizedTextConfig.with_args(
        num_attention_heads="n_heads",
        hidden_size="d_model",
        num_layers="n_layers",
        num_key_value_heads="attn_config.kv_n_heads",
        allow_new=True,
    )
    DUMMY_INPUT_GENERATOR_CLASSES = (DummyTextInputGenerator, MistralDummyPastKeyValuesGenerator)
    DUMMY_PKV_GENERATOR_CLASS = MistralDummyPastKeyValuesGenerator

    def patch_model_for_export(
        self, model: Union["PreTrainedModel", "TFPreTrainedModel"], model_kwargs: Optional[Dict[str, Any]] = None
    ) -> "ModelPatcher":
        return DBRXModelPatcher(self, model, model_kwargs=model_kwargs)


@register_in_tasks_manager(
    "jais",
    *["text-generation", "text-generation-with-past"],
    library_name="transformers",
)
class JaisOpenVINOConfig(TextDecoderWithPositionIdsOnnxConfig):
    DEFAULT_ONNX_OPSET = 14

    NORMALIZED_CONFIG_CLASS = NormalizedTextConfig
    DUMMY_INPUT_GENERATOR_CLASSES = (DummyTextInputGenerator, DummyPastKeyValuesGenerator)
    DUMMY_PKV_GENERATOR_CLASS = DummyPastKeyValuesGenerator

    def patch_model_for_export(
        self, model: Union["PreTrainedModel", "TFPreTrainedModel"], model_kwargs: Optional[Dict[str, Any]] = None
    ) -> "ModelPatcher":
        return JaisModelPatcher(self, model, model_kwargs=model_kwargs)


@register_in_tasks_manager("arctic", *["text-generation", "text-generation-with-past"], library_name="transformers")
class ArcticOpenVINOConfig(MixtralOpenVINOConfig):
    def patch_model_for_export(
        self, model: Union["PreTrainedModel", "TFPreTrainedModel"], model_kwargs: Optional[Dict[str, Any]] = None
    ) -> "ModelPatcher":
        if is_transformers_version("<=", "4.36.0"):
            raise ValueError(
                f"Model patching for Arctic models only available for transformers >= v4.37.0, found {_transformers_version}"
            )

        return ArcticModelPatcher(self, model, model_kwargs=model_kwargs)


class OVMistralDummyPastKeyValuesGenerator(MistralDummyPastKeyValuesGenerator):
    def __init__(
        self,
        task: str,
        normalized_config: NormalizedTextConfig,
        batch_size: int = DEFAULT_DUMMY_SHAPES["batch_size"],
        sequence_length: int = DEFAULT_DUMMY_SHAPES["sequence_length"],
        random_batch_size_range: Optional[Tuple[int, int]] = None,
        random_sequence_length_range: Optional[Tuple[int, int]] = None,
        **kwargs,
    ):
        super().__init__(
            task=task,
            normalized_config=normalized_config,
            batch_size=batch_size,
            sequence_length=sequence_length,
            random_batch_size_range=random_batch_size_range,
            random_sequence_length_range=random_sequence_length_range,
            **kwargs,
        )
        self.head_dim = getattr(normalized_config, "head_dim", self.hidden_size // self.num_attention_heads)

    def generate(self, input_name: str, framework: str = "pt", int_dtype: str = "int64", float_dtype: str = "fp32"):
        shape = (
            self.batch_size,
            self.num_key_value_heads,
            self.sequence_length,
            self.head_dim,
        )
        return [
            (
                self.random_float_tensor(shape, framework=framework, dtype=float_dtype),
                self.random_float_tensor(shape, framework=framework, dtype=float_dtype),
            )
            for _ in range(self.num_layers)
        ]


@register_in_tasks_manager(
    "mistral",
    *[
        "feature-extraction",
        "feature-extraction-with-past",
        "text-generation",
        "text-generation-with-past",
        "text-classification",
    ],
    library_name="transformers",
)
class MistralOpenVINOConfig(MistralOnnxConfig):
    DUMMY_INPUT_GENERATOR_CLASSES = (
        OVMistralDummyPastKeyValuesGenerator,
    ) + TextDecoderOnnxConfig.DUMMY_INPUT_GENERATOR_CLASSES
    DUMMY_PKV_GENERATOR_CLASS = OVMistralDummyPastKeyValuesGenerator

    def patch_model_for_export(
        self, model: Union["PreTrainedModel", "TFPreTrainedModel"], model_kwargs: Optional[Dict[str, Any]] = None
    ) -> "ModelPatcher":
        return MistralModelPatcher(self, model, model_kwargs=model_kwargs)


@register_in_tasks_manager(
    "gpt-neox",
    *[
        "feature-extraction",
        "feature-extraction-with-past",
        "text-generation",
        "text-generation-with-past",
        "text-classification",
    ],
    library_name="transformers",
)
class GPTNeoxOpenVINOConfig(GPTNeoXOnnxConfig):
    def patch_model_for_export(
        self, model: Union["PreTrainedModel", "TFPreTrainedModel"], model_kwargs: Optional[Dict[str, Any]] = None
    ) -> "ModelPatcher":
        return GptNeoxModelPatcher(self, model, model_kwargs=model_kwargs)


@register_in_tasks_manager(
    "gemma2",
    *[
        "feature-extraction",
        "feature-extraction-with-past",
        "text-generation",
        "text-generation-with-past",
        "text-classification",
    ],
    library_name="transformers",
)
class Gemma2OpenVINOConfig(GemmaOnnxConfig):
    MIN_TRANSFORMERS_VERSION = version.parse("4.43.0")

    def patch_model_for_export(
        self, model: Union["PreTrainedModel", "TFPreTrainedModel"], model_kwargs: Optional[Dict[str, Any]] = None
    ) -> "ModelPatcher":
        return Gemma2ModelPatcher(self, model, model_kwargs=model_kwargs)


class DeciDummyPastKeyValuesGenerator(DummyPastKeyValuesGenerator):
    def __init__(
        self,
        task: str,
        normalized_config: NormalizedTextConfig,
        batch_size: int = DEFAULT_DUMMY_SHAPES["batch_size"],
        sequence_length: int = DEFAULT_DUMMY_SHAPES["sequence_length"],
        random_batch_size_range: Optional[Tuple[int, int]] = None,
        random_sequence_length_range: Optional[Tuple[int, int]] = None,
        **kwargs,
    ):
        super().__init__(
            task=task,
            normalized_config=normalized_config,
            batch_size=batch_size,
            sequence_length=sequence_length,
            random_batch_size_range=random_batch_size_range,
            random_sequence_length_range=random_sequence_length_range,
        )
        self.num_key_value_heads_per_layer = normalized_config.num_key_value_heads_per_layer

    def generate(self, input_name: str, framework: str = "pt", int_dtype: str = "int64", float_dtype: str = "fp32"):
        past_key_values = []

        for layer_id in range(self.num_layers):
            shape = (
                self.batch_size,
                self.num_key_value_heads_per_layer[layer_id],
                self.sequence_length,
                self.hidden_size // self.num_attention_heads,
            )
            past_key_values.append(
                (
                    self.random_float_tensor(shape, framework=framework, dtype=float_dtype),
                    self.random_float_tensor(shape, framework=framework, dtype=float_dtype),
                )
            )
        return past_key_values


@register_in_tasks_manager("deci", *["text-generation", "text-generation-with-past"], library_name="transformers")
class DeciOpenVINOConfig(TextDecoderWithPositionIdsOnnxConfig):
    DEFAULT_ONNX_OPSET = 14

    DUMMY_INPUT_GENERATOR_CLASSES = (DummyTextInputGenerator, DeciDummyPastKeyValuesGenerator)
    DUMMY_PKV_GENERATOR_CLASS = DeciDummyPastKeyValuesGenerator
    NORMALIZED_CONFIG_CLASS = NormalizedTextConfig

    def patch_model_for_export(
        self, model: Union["PreTrainedModel", "TFPreTrainedModel"], model_kwargs: Optional[Dict[str, Any]] = None
    ) -> "ModelPatcher":
        return DeciLMModelPatcher(self, model, model_kwargs=model_kwargs)


@register_in_tasks_manager("clip", *["zero-shot-image-classification"], library_name="open_clip")
class OpenCLIPOpenVINOConfig(CLIPOnnxConfig):
    DEFAULT_ONNX_OPSET = 14

    @property
    def inputs(self) -> Dict[str, Dict[int, str]]:
        return {
            "input_ids": {0: "text_batch_size"},
            "pixel_values": {0: "image_batch_size", 1: "num_channels", 2: "height", 3: "width"},
            "attention_mask": {0: "text_batch_size"},
        }

    @property
    def outputs(self) -> Dict[str, Dict[int, str]]:
        return {
            "text_features": {0: "text_batch_size"},
            "image_features": {0: "image_batch_size"},
        }

    def rename_ambiguous_inputs(self, inputs):
        model_inputs = {}
        model_inputs["image"] = inputs["pixel_values"]
        model_inputs["text"] = inputs["input_ids"]
        return model_inputs

    def generate_dummy_inputs(self, framework: str = "pt", **kwargs):
        # override sequence_length shape here in the kwargs
        kwargs["sequence_length"] = self._config.text_config.context_length
        return super().generate_dummy_inputs(framework, **kwargs)

    def generate_dummy_inputs_for_validation(
        self, reference_model_inputs: Dict[str, Any], onnx_input_names: Optional[List[str]] = None
    ) -> Dict[str, Any]:
        if "attention_mask" in reference_model_inputs:
            reference_model_inputs.pop("attention_mask")
        if "image" in onnx_input_names and "pixel_values" in reference_model_inputs:
            reference_model_inputs["image"] = reference_model_inputs.pop("pixel_values")
        if "text" in onnx_input_names and "input_ids" in reference_model_inputs:
            reference_model_inputs["text"] = reference_model_inputs.pop("input_ids")
        return super().generate_dummy_inputs_for_validation(reference_model_inputs)


@register_in_tasks_manager("clip-text-model", *["feature-extraction"], library_name="open_clip")
class OpenCLIPTextOpenVINOConfig(CLIPTextOnnxConfig):
    DEFAULT_ONNX_OPSET = 14

    @property
    def inputs(self) -> Dict[str, Dict[int, str]]:
        return {
            "input_ids": {0: "text_batch_size"},
            "attention_mask": {0: "text_batch_size"},
        }

    @property
    def outputs(self) -> Dict[str, Dict[int, str]]:
        return {
            "text_features": {0: "text_batch_size"},
        }

    def rename_ambiguous_inputs(self, inputs):
        model_inputs = {}
        model_inputs["text"] = inputs["input_ids"]
        # model_inputs["attn_mask"] = inputs["attention_mask"]
        return model_inputs

    def generate_dummy_inputs(self, framework: str = "pt", **kwargs):
        # override sequence_length shape here in the kwargs
        kwargs["sequence_length"] = self._config.context_length
        dummy_inputs = super().generate_dummy_inputs(framework=framework, **kwargs)
        return dummy_inputs


@register_in_tasks_manager("clip-vision-model", *["feature-extraction"], library_name="open_clip")
class OpenCLIPVisualOpenVINOConfig(VisionOnnxConfig):
    DEFAULT_ONNX_OPSET = 14

    NORMALIZED_CONFIG_CLASS = NormalizedVisionConfig

    @property
    def inputs(self) -> Dict[str, Dict[int, str]]:
        return {
            "pixel_values": {0: "image_batch_size", 1: "num_channels", 2: "height", 3: "width"},
        }

    @property
    def outputs(self) -> Dict[str, Dict[int, str]]:
        return {
            "image_features": {0: "image_batch_size"},
        }

    def rename_ambiguous_inputs(self, inputs):
        model_inputs = {}
        model_inputs["x"] = inputs["pixel_values"]
        return model_inputs


@register_in_tasks_manager(
    "ibert",
    *[
        "feature-extraction",
        "fill-mask",
        "text-classification",
        "multiple-choice",
        "token-classification",
        "question-answering",
    ],
    library_name="transformers",
)
class IBertOpenVINOConfig(IBertOnnxConfig):
    def patch_model_for_export(
        self, model: Union["PreTrainedModel", "TFPreTrainedModel"], model_kwargs: Optional[Dict[str, Any]] = None
    ) -> "ModelPatcher":
        return IBertModelPatcher(self, model, model_kwargs=model_kwargs)<|MERGE_RESOLUTION|>--- conflicted
+++ resolved
@@ -31,13 +31,6 @@
     MistralOnnxConfig,
     MPTOnnxConfig,
     PhiOnnxConfig,
-<<<<<<< HEAD
-=======
-    UNetOnnxConfig,
-    VaeDecoderOnnxConfig,
-    VaeEncoderOnnxConfig,
-    VisionOnnxConfig,
->>>>>>> 6a8718b7
 )
 from optimum.exporters.tasks import TasksManager
 from optimum.utils import DEFAULT_DUMMY_SHAPES
