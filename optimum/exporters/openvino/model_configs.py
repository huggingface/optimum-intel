#  Copyright 2024 The HuggingFace Team. All rights reserved.
#
#  Licensed under the Apache License, Version 2.0 (the "License");
#  you may not use this file except in compliance with the License.
#  You may obtain a copy of the License at
#
#      http://www.apache.org/licenses/LICENSE-2.0
#
#  Unless required by applicable law or agreed to in writing, software
#  distributed under the License is distributed on an "AS IS" BASIS,
#  WITHOUT WARRANTIES OR CONDITIONS OF ANY KIND, either express or implied.
#  See the License for the specific language governing permissions and
#  limitations under the License.

import enum
import logging
from copy import deepcopy
from typing import TYPE_CHECKING, Any, Dict, List, Optional, Tuple, Union

from transformers import AutoConfig, PretrainedConfig, PreTrainedModel

from optimum.exporters.onnx.config import OnnxConfig, TextDecoderOnnxConfig, TextDecoderWithPositionIdsOnnxConfig
from optimum.exporters.onnx.model_configs import (
    BartOnnxConfig,
    BlenderbotOnnxConfig,
    BlenderbotSmallOnnxConfig,
    BloomOnnxConfig,
    CLIPOnnxConfig,
    CLIPTextOnnxConfig,
    CLIPTextWithProjectionOnnxConfig,
    CLIPVisionModelOnnxConfig,
    CodeGenOnnxConfig,
    FalconOnnxConfig,
    GemmaOnnxConfig,
    GPT2OnnxConfig,
    GPTJOnnxConfig,
    GPTNeoOnnxConfig,
    GPTNeoXOnnxConfig,
    IBertOnnxConfig,
    LlamaOnnxConfig,
    MarianOnnxConfig,
    MistralOnnxConfig,
    MPTOnnxConfig,
    PegasusOnnxConfig,
    PhiOnnxConfig,
    SpeechT5OnnxConfig,
    T5OnnxConfig,
    UNetOnnxConfig,
    VaeDecoderOnnxConfig,
    VaeEncoderOnnxConfig,
    VisionEncoderDecoderOnnxConfig,
    VisionOnnxConfig,
    WhisperOnnxConfig,
)
from optimum.exporters.onnx.model_patcher import ModelPatcher
from optimum.exporters.tasks import TasksManager
from optimum.utils import DEFAULT_DUMMY_SHAPES
from optimum.utils.input_generators import (
    DTYPE_MAPPER,
    DummyInputGenerator,
    DummyPastKeyValuesGenerator,
    DummySeq2SeqDecoderTextInputGenerator,
    DummySeq2SeqPastKeyValuesGenerator,
    DummyTextInputGenerator,
    DummyTimestepInputGenerator,
    DummyVisionInputGenerator,
    FalconDummyPastKeyValuesGenerator,
    GemmaDummyPastKeyValuesGenerator,
    MistralDummyPastKeyValuesGenerator,
)
from optimum.utils.normalized_config import (
    NormalizedConfig,
    NormalizedTextConfig,
    NormalizedVisionConfig,
)

from ...intel.utils.import_utils import is_diffusers_available, is_diffusers_version, is_transformers_version
from .model_patcher import (
    AquilaModelPatcher,
    ArcticModelPatcher,
    BaichuanModelPatcher,
    BlenderbotModelPatcher,
    BlenderbotSmallModelPatcher,
    BloomModelPatcher,
    ChatGLMModelPatcher,
    CodeGenModelPatcher,
    CommonImageEmbeddingsModelPatcher,
    DBRXModelPatcher,
    DeciLMModelPatcher,
    DeepseekPatcher,
    FalconModelPatcher,
    FluxTransfromerModelPatcher,
    Gemma2ModelPatcher,
    Gemma3LMModelPatcher,
    GptJModelPatcher,
    GptNeoModelPatcher,
    GptNeoxModelPatcher,
    GraniteMoEModelPatcher,
    IBertModelPatcher,
    Idefics3ImageEmbeddingsModelPatcher,
    InputEmbeddingPatcher,
    InternLM2Patcher,
    InternLMModelPatcher,
    InternVL2ChatLangModelPatcher,
    InternVLChatImageEmbeddingModelPatcher,
    JaisModelPatcher,
    Lfm2ModelPatcher,
    Llama4ImageEmbeddingsModelPatcher,
    Llama4TextModelPatcher,
    LlavaImageEmbeddingModelPatcher,
    LlavaNextVideoImageEmbeddingModelPatcher,
    LlavaQwen2ImageEmbeddingsModelPatcher,
    MairaImageEmbeddingModelPatcher,
    MambaPatcher,
    MarianModelPatcher,
    MiniCPM3Patcher,
    MiniCPMModelPatcher,
    MiniCPMVImageEmbeddingsModelPatcher,
    MiniCPMVResamplerModelPatcher,
    MistralModelPatcher,
    MixtralModelPatcher,
    MPTModelPatcher,
    OVDecoderModelPatcher,
    OVSeq2SeqModelPatcher,
    OVSpeechT5ModelPatcher,
    PegasusModelPatcher,
    PersimmonModelPatcher,
    Phi3ModelPatcher,
    Phi3VisionImageEmbeddingsPatcher,
    Phi4MMAudioEncoderPatcher,
    Phi4MMAudioForwardEmbeddingsPatcher,
    Phi4MMLanguageModelPatcher,
    Phi4MMVisionEmbeddingsPatcher,
    PhiMoEModelPatcher,
    Qwen2_5_VLVisionEmbMergerPatcher,
    Qwen2MoEPatcher,
    Qwen2VLLanguageModelPatcher,
    Qwen2VLVisionEmbMergerPatcher,
    Qwen3MoeModelPatcher,
    QwenModelPatcher,
<<<<<<< HEAD
    QwenTransfromerModelPatcher,
    QwenVAEPatcher,
    SAMModelPatcher,
=======
>>>>>>> a7011b5c
    SanaTextEncoderModelPatcher,
    XverseModelPatcher,
    Zamba2ModelPatcher,
)


logger = logging.getLogger(__name__)

if TYPE_CHECKING:
    from transformers.modeling_utils import PreTrainedModel  # noqa: F811


def init_model_configs():
    if "open_clip" not in TasksManager._LIBRARY_TO_SUPPORTED_MODEL_TYPES:
        TasksManager._LIBRARY_TO_SUPPORTED_MODEL_TYPES["open_clip"] = {}
    TasksManager._CUSTOM_CLASSES[("pt", "llava", "image-text-to-text")] = (
        "transformers",
        "LlavaForConditionalGeneration",
    )
    TasksManager._CUSTOM_CLASSES[("pt", "llava_next", "image-text-to-text")] = (
        "transformers",
        "LlavaNextForConditionalGeneration",
    )
    TasksManager._CUSTOM_CLASSES[("pt", "qwen2_vl", "image-text-to-text")] = (
        "transformers",
        "Qwen2VLForConditionalGeneration",
    )
    TasksManager._CUSTOM_CLASSES[("pt", "qwen2_5_vl", "image-text-to-text")] = (
        "transformers",
        "AutoModelForImageTextToText",
    )
    TasksManager._CUSTOM_CLASSES[("pt", "llava_next_video", "image-text-to-text")] = (
        "transformers",
        "AutoModelForVision2Seq",
    )
    TasksManager._CUSTOM_CLASSES[("pt", "gemma3", "image-text-to-text")] = (
        "transformers",
        "Gemma3ForConditionalGeneration",
    )
    TasksManager._CUSTOM_CLASSES[("pt", "idefics3", "image-text-to-text")] = (
        "transformers",
        "AutoModelForImageTextToText",
    )
    TasksManager._CUSTOM_CLASSES[("pt", "smolvlm", "image-text-to-text")] = (
        "transformers",
        "AutoModelForImageTextToText",
    )
    TasksManager._CUSTOM_CLASSES[("pt", "phi4mm", "image-text-to-text")] = ("transformers", "AutoModelForCausalLM")
    TasksManager._CUSTOM_CLASSES[("pt", "phi4mm", "automatic-speech-recognition")] = (
        "transformers",
        "AutoModelForCausalLM",
    )
    TasksManager._CUSTOM_CLASSES[("pt", "phi4_multimodal", "image-text-to-text")] = (
        "transformers",
        "AutoModelForCausalLM",
    )
    TasksManager._CUSTOM_CLASSES[("pt", "phi4_multimodal", "automatic-speech-recognition")] = (
        "transformers",
        "AutoModelForCausalLM",
    )
    TasksManager._CUSTOM_CLASSES[("pt", "llama4", "image-text-to-text")] = (
        "transformers",
        "AutoModelForImageTextToText",
    )

    if is_diffusers_available() and "fill" not in TasksManager._DIFFUSERS_TASKS_TO_MODEL_LOADERS:
        TasksManager._DIFFUSERS_TASKS_TO_MODEL_LOADERS["fill"] = "FluxFillPipeline"
        TasksManager._DIFFUSERS_TASKS_TO_MODEL_MAPPINGS["fill"] = {"flux": "FluxFillPipeline"}
        TasksManager._DIFFUSERS_TASKS_TO_MODEL_LOADERS["text-to-image"] = ("AutoPipelineForText2Image", "SanaPipeline")
        TasksManager._DIFFUSERS_TASKS_TO_MODEL_MAPPINGS["text-to-image"]["sana"] = "SanaPipeline"
        TasksManager._DIFFUSERS_TASKS_TO_MODEL_MAPPINGS["text-to-image"]["sana-sprint"] = "SanaSprintPipeline"
    if is_diffusers_available() and "text-to-video" not in TasksManager._DIFFUSERS_TASKS_TO_MODEL_MAPPINGS:
        TasksManager._DIFFUSERS_TASKS_TO_MODEL_MAPPINGS["text-to-video"] = {}
        TasksManager._DIFFUSERS_TASKS_TO_MODEL_MAPPINGS["text-to-video"]["ltx-video"] = "LTXPipeline"

    supported_model_types = [
        "_SUPPORTED_MODEL_TYPE",
        "_DIFFUSERS_SUPPORTED_MODEL_TYPE",
        "_TIMM_SUPPORTED_MODEL_TYPE",
        "_SENTENCE_TRANSFORMERS_SUPPORTED_MODEL_TYPE",
    ]

    for supported_models_config in supported_model_types:
        supported_models = getattr(TasksManager, supported_models_config)
        for model, export_configs in supported_models.items():
            if "onnx" not in export_configs:
                continue
            onnx_config = export_configs["onnx"]
            supported_models[model]["openvino"] = deepcopy(onnx_config)

        setattr(TasksManager, supported_models_config, supported_models)


init_model_configs()


register_in_tasks_manager = TasksManager.create_register("openvino", overwrite_existing=True)


@register_in_tasks_manager("baichuan", *["text-generation", "text-generation-with-past"], library_name="transformers")
class BaichaunOpenVINOConfig(TextDecoderWithPositionIdsOnnxConfig):
    DEFAULT_ONNX_OPSET = 13
    NORMALIZED_CONFIG_CLASS = NormalizedTextConfig.with_args(
        num_layers="num_hidden_layers", num_attention_heads="num_attention_heads", hidden_size="hidden_size"
    )
    _MODEL_PATCHER = BaichuanModelPatcher


@register_in_tasks_manager(
    "qwen2",
    *[
        "text-generation",
        "text-generation-with-past",
        "feature-extraction",
        "feature-extraction-with-past",
        "text-classification",
        "token-classification",
    ],
    library_name="transformers",
)
class Qwen2OpenVINOConfig(TextDecoderWithPositionIdsOnnxConfig):
    DEFAULT_ONNX_OPSET = 14
    DUMMY_INPUT_GENERATOR_CLASSES = (DummyTextInputGenerator, MistralDummyPastKeyValuesGenerator)
    DUMMY_PKV_GENERATOR_CLASS = MistralDummyPastKeyValuesGenerator
    NORMALIZED_CONFIG_CLASS = NormalizedTextConfig
    _MODEL_PATCHER = OVDecoderModelPatcher


@register_in_tasks_manager("qwen2_moe", *["text-generation", "text-generation-with-past"], library_name="transformers")
class Qwen2MoEOpenVINOConfig(TextDecoderWithPositionIdsOnnxConfig):
    DEFAULT_ONNX_OPSET = 14
    DUMMY_INPUT_GENERATOR_CLASSES = (DummyTextInputGenerator, MistralDummyPastKeyValuesGenerator)
    DUMMY_PKV_GENERATOR_CLASS = MistralDummyPastKeyValuesGenerator
    NORMALIZED_CONFIG_CLASS = NormalizedTextConfig
    _MODEL_PATCHER = Qwen2MoEPatcher


@register_in_tasks_manager(
    "qwen3",
    *[
        "text-generation",
        "text-generation-with-past",
        "feature-extraction",
        "feature-extraction-with-past",
        "text-classification",
    ],
    library_name="transformers",
)
class Qwen3OpenVINOConfig(TextDecoderWithPositionIdsOnnxConfig):
    MIN_TRANSFORMERS_VERSION = "4.51.0"
    DUMMY_INPUT_GENERATOR_CLASSES = (DummyTextInputGenerator, GemmaDummyPastKeyValuesGenerator)
    DUMMY_PKV_GENERATOR_CLASS = GemmaDummyPastKeyValuesGenerator
    NORMALIZED_CONFIG_CLASS = NormalizedTextConfig
    _MODEL_PATCHER = OVDecoderModelPatcher

    @property
    def inputs(self) -> Dict[str, Dict[int, str]]:
        if self.task in ["feature-extraction"]:
            common_inputs = {
                "input_ids": {0: "batch_size", 1: "sequence_length"},
                "attention_mask": {0: "batch_size", 1: "sequence_length"},
            }
        else:
            common_inputs = super().inputs
        return common_inputs


@register_in_tasks_manager(
    "qwen3_moe",
    *["text-generation", "text-generation-with-past", "feature-extraction", "feature-extraction-with-past"],
    library_name="transformers",
)
class Qwen3MoEOpenVINOConfig(Qwen3OpenVINOConfig):
    _MODEL_PATCHER = Qwen3MoeModelPatcher


@register_in_tasks_manager("minicpm", *["text-generation", "text-generation-with-past"], library_name="transformers")
class MiniCPMOpenVINOConfig(TextDecoderWithPositionIdsOnnxConfig):
    DEFAULT_ONNX_OPSET = 14
    MAX_TRANSFORMERS_VERSION = "4.53.3"
    DUMMY_INPUT_GENERATOR_CLASSES = (DummyTextInputGenerator, MistralDummyPastKeyValuesGenerator)
    DUMMY_PKV_GENERATOR_CLASS = MistralDummyPastKeyValuesGenerator
    NORMALIZED_CONFIG_CLASS = NormalizedTextConfig
    _MODEL_PATCHER = MiniCPMModelPatcher


class OVMiniCPM3DummyPastKeyValuesGenerator(MistralDummyPastKeyValuesGenerator):
    def __init__(
        self,
        task: str,
        normalized_config: NormalizedTextConfig,
        batch_size: int = DEFAULT_DUMMY_SHAPES["batch_size"],
        sequence_length: int = DEFAULT_DUMMY_SHAPES["sequence_length"],
        random_batch_size_range: Optional[Tuple[int, int]] = None,
        random_sequence_length_range: Optional[Tuple[int, int]] = None,
        **kwargs,
    ):
        super().__init__(
            task=task,
            normalized_config=normalized_config,
            batch_size=batch_size,
            sequence_length=sequence_length,
            random_batch_size_range=random_batch_size_range,
            random_sequence_length_range=random_sequence_length_range,
            **kwargs,
        )
        self.v_head_dim = getattr(normalized_config, "v_head_dim", self.hidden_size // self.num_attention_heads)
        self.k_head_dim = normalized_config.qk_nope_head_dim + normalized_config.qk_rope_head_dim

    def generate(self, input_name: str, framework: str = "pt", int_dtype: str = "int64", float_dtype: str = "fp32"):
        v_shape = (
            self.batch_size,
            self.num_key_value_heads,
            self.sequence_length,
            self.v_head_dim,
        )
        k_shape = (self.batch_size, self.num_key_value_heads, self.sequence_length, self.k_head_dim)
        return [
            (
                self.random_float_tensor(k_shape, framework=framework, dtype=float_dtype),
                self.random_float_tensor(v_shape, framework=framework, dtype=float_dtype),
            )
            for _ in range(self.num_layers)
        ]


@register_in_tasks_manager("minicpm3", *["text-generation", "text-generation-with-past"], library_name="transformers")
class MiniCPM3OpenVINOConfig(TextDecoderWithPositionIdsOnnxConfig):
    DEFAULT_ONNX_OPSET = 14
    MAX_TRANSFORMERS_VERSION = "4.53.3"
    DUMMY_INPUT_GENERATOR_CLASSES = (DummyTextInputGenerator, OVMiniCPM3DummyPastKeyValuesGenerator)
    DUMMY_PKV_GENERATOR_CLASS = OVMiniCPM3DummyPastKeyValuesGenerator
    NORMALIZED_CONFIG_CLASS = NormalizedTextConfig
    _MODEL_PATCHER = MiniCPM3Patcher


@register_in_tasks_manager("stablelm", *["text-generation", "text-generation-with-past"], library_name="transformers")
class StableLMOpenVINOConfig(TextDecoderWithPositionIdsOnnxConfig):
    DEFAULT_ONNX_OPSET = 14
    DUMMY_INPUT_GENERATOR_CLASSES = (DummyTextInputGenerator, MistralDummyPastKeyValuesGenerator)
    DUMMY_PKV_GENERATOR_CLASS = MistralDummyPastKeyValuesGenerator
    NORMALIZED_CONFIG_CLASS = NormalizedTextConfig
    _MODEL_PATCHER = OVDecoderModelPatcher


class ChatGLM2DummyPastKeyValuesGenerator(DummyPastKeyValuesGenerator):
    def __init__(
        self,
        task: str,
        normalized_config: NormalizedTextConfig,
        batch_size: int = DEFAULT_DUMMY_SHAPES["batch_size"],
        sequence_length: int = DEFAULT_DUMMY_SHAPES["sequence_length"],
        random_batch_size_range: Optional[Tuple[int, int]] = None,
        random_sequence_length_range: Optional[Tuple[int, int]] = None,
        **kwargs,
    ):
        super().__init__(
            task=task,
            normalized_config=normalized_config,
            batch_size=batch_size,
            sequence_length=sequence_length,
            random_batch_size_range=random_batch_size_range,
            random_sequence_length_range=random_sequence_length_range,
        )
        self.multi_query_group_num = normalized_config.multi_query_group_num
        self.head_dim = normalized_config.kv_channels
        self.standart_cache_layout = hasattr(normalized_config, "rope_ratio")

    def generate(self, input_name: str, framework: str = "pt", int_dtype: str = "int64", float_dtype: str = "fp32"):
        if not self.standart_cache_layout:
            pkv_shape = (
                self.sequence_length,
                self.batch_size,
                self.multi_query_group_num,
                self.head_dim,
            )
        else:
            pkv_shape = (
                self.batch_size,
                self.multi_query_group_num,
                self.sequence_length,
                self.head_dim,
            )
        return [
            (
                self.random_float_tensor(pkv_shape, framework=framework, dtype=float_dtype),
                self.random_float_tensor(pkv_shape, framework=framework, dtype=float_dtype),
            )
            for _ in range(self.num_layers)
        ]


@register_in_tasks_manager("chatglm", *["text-generation", "text-generation-with-past"], library_name="transformers")
class ChatGLM2OpenVINOConfig(TextDecoderWithPositionIdsOnnxConfig):
    NORMALIZED_CONFIG_CLASS = NormalizedTextConfig.with_args(vocab_size="padded_vocab_size", num_layers="num_layers")
    DUMMY_INPUT_GENERATOR_CLASSES = (DummyTextInputGenerator, ChatGLM2DummyPastKeyValuesGenerator)
    DUMMY_PKV_GENERATOR_CLASS = ChatGLM2DummyPastKeyValuesGenerator
    _MODEL_PATCHER = ChatGLMModelPatcher

    def generate_dummy_inputs(self, framework: str = "pt", **kwargs):
        dummy_inputs_generators = self._create_dummy_input_generator_classes(**kwargs)

        dummy_inputs = {}
        input_names = [key for key in self.inputs.keys() if not key.startswith("past_key_values")]
        if self.use_past_in_inputs and self.use_cache_branch is not False:
            input_names.append("past_key_values")

        for input_name in input_names:
            input_was_inserted = False
            for dummy_input_gen in dummy_inputs_generators:
                if dummy_input_gen.supports_input(input_name):
                    dummy_inputs[input_name] = self.overwrite_shape_and_generate_input(
                        dummy_input_gen,
                        input_name,
                        framework,
                        input_shapes=kwargs,
                    )
                    input_was_inserted = True
                    break
            if not input_was_inserted:
                raise RuntimeError(
                    f'Could not generate dummy input for "{input_name}". Try adding a proper dummy input generator to the model ONNX config.'
                )

        # refer to https://github.com/huggingface/optimum/pull/764
        if (
            self.use_past_in_inputs
            and self.PAD_ATTENTION_MASK_TO_PAST
            and self.use_cache_branch is not False
            and "attention_mask" in dummy_inputs
        ):
            # Obtain the past sequence length from the value instead of the key (Bloom). ChatGLM has seq_len in 0 dim instead of -2
            seq_len_dim = 0 if not hasattr(self._normalized_config, "rope_ratio") else -2
            past_present_length = (
                dummy_inputs["input_ids"].shape[1] + dummy_inputs["past_key_values"][0][1].shape[seq_len_dim]
            )

            dummy_inputs["attention_mask"] = DummyInputGenerator.pad_input_on_dim(
                dummy_inputs["attention_mask"],
                desired_length=past_present_length,
                dim=1,
                dtype=dummy_inputs["attention_mask"].dtype,
            )

        return dummy_inputs

    def add_past_key_values(self, inputs_or_outputs: Dict[str, Dict[int, str]], direction: str):
        """
        Fills `input_or_outputs` mapping with past_key_values dynamic axes considering the direction.

        Args:
            inputs_or_outputs (`Dict[str, Dict[int, str]]`): The mapping to fill.
            direction (`str`):
                either "inputs" or "outputs", it specifies whether `input_or_outputs` is the input mapping or the
                output mapping, this is important for axes naming.
        """
        if direction not in ["inputs", "outputs"]:
            raise ValueError(f'direction must either be "inputs" or "outputs", but {direction} was given')

        if direction == "inputs":
            decoder_sequence_name = "past_sequence_length"
            name = "past_key_values"
        else:
            decoder_sequence_name = "past_sequence_length + present_length"
            name = "present"

        is_v4 = hasattr(self._normalized_config, "rope_ratio")
        for i in range(self._normalized_config.num_layers):
            inputs_or_outputs[f"{name}.{i}.key"] = (
                {1: "batch_size", 0: decoder_sequence_name}
                if not is_v4
                else {0: "batch_size", 2: decoder_sequence_name}
            )
            inputs_or_outputs[f"{name}.{i}.value"] = (
                {1: "batch_size", 0: decoder_sequence_name}
                if not is_v4
                else {0: "batch_size", 2: decoder_sequence_name}
            )


@register_in_tasks_manager("mixtral", *["text-generation", "text-generation-with-past"], library_name="transformers")
class MixtralOpenVINOConfig(TextDecoderWithPositionIdsOnnxConfig):
    # The ONNX export of this architecture needs the Trilu operator support, available since opset 14
    DEFAULT_ONNX_OPSET = 14
    DUMMY_INPUT_GENERATOR_CLASSES = (
        MistralDummyPastKeyValuesGenerator,
    ) + TextDecoderOnnxConfig.DUMMY_INPUT_GENERATOR_CLASSES
    DUMMY_PKV_GENERATOR_CLASS = MistralDummyPastKeyValuesGenerator
    NORMALIZED_CONFIG_CLASS = NormalizedTextConfig.with_args(num_key_value_heads="num_key_value_heads", allow_new=True)
    _MODEL_PATCHER = MixtralModelPatcher


@register_in_tasks_manager(
    "gemma",
    *[
        "feature-extraction",
        "feature-extraction-with-past",
        "text-generation",
        "text-generation-with-past",
        "text-classification",
    ],
    library_name="transformers",
)
class GemmaOpenVINOConfig(GemmaOnnxConfig):
    _MODEL_PATCHER = OVDecoderModelPatcher


@register_in_tasks_manager(
    "llama",
    *[
        "feature-extraction",
        "feature-extraction-with-past",
        "text-generation",
        "text-generation-with-past",
        "text-classification",
    ],
    library_name="transformers",
)
class LlamaOpenVINOConfig(LlamaOnnxConfig):
    _MODEL_PATCHER = OVDecoderModelPatcher


@register_in_tasks_manager(
    "gpt_oss",
    *[
        "feature-extraction",
        "feature-extraction-with-past",
        "text-generation",
        "text-generation-with-past",
        "text-classification",
    ],
    library_name="transformers",
)
class GptOssOpenVINOConfig(LlamaOpenVINOConfig):
    DUMMY_INPUT_GENERATOR_CLASSES = (DummyTextInputGenerator, GemmaDummyPastKeyValuesGenerator)
    DUMMY_PKV_GENERATOR_CLASS = GemmaDummyPastKeyValuesGenerator
    MIN_TRANSFORMERS_VERSION = "4.55.1"


@register_in_tasks_manager(
    "bitnet",
    *[
        "text-generation",
        "text-generation-with-past",
    ],
    library_name="transformers",
)
class BitnetOpenVINOConfig(LlamaOnnxConfig):
    MIN_TRANSFORMERS_VERSION = "4.52.1"
    _MODEL_PATCHER = OVDecoderModelPatcher


@register_in_tasks_manager(
    "exaone",
    *[
        "feature-extraction",
        "feature-extraction-with-past",
        "text-generation",
        "text-generation-with-past",
        "text-classification",
    ],
    library_name="transformers",
)
class ExaoneOpenVINOConfig(LlamaOpenVINOConfig):
    pass


@register_in_tasks_manager(
    "arcee",
    *[
        "feature-extraction",
        "feature-extraction-with-past",
        "text-generation",
        "text-generation-with-past",
        "text-classification",
    ],
    library_name="transformers",
)
class ArceeOpenVINOConfig(LlamaOpenVINOConfig):
    MIN_TRANSFORMERS_VERSION = "4.53.0"


class QwenDummyPastKeyValuesGenerator(DummyPastKeyValuesGenerator):
    def __init__(
        self,
        task: str,
        normalized_config: NormalizedTextConfig,
        batch_size: int = DEFAULT_DUMMY_SHAPES["batch_size"],
        sequence_length: int = DEFAULT_DUMMY_SHAPES["sequence_length"],
        random_batch_size_range: Optional[Tuple[int, int]] = None,
        random_sequence_length_range: Optional[Tuple[int, int]] = None,
        **kwargs,
    ):
        super().__init__(
            task=task,
            normalized_config=normalized_config,
            batch_size=batch_size,
            sequence_length=sequence_length,
            random_batch_size_range=random_batch_size_range,
            random_sequence_length_range=random_sequence_length_range,
        )
        self.kv_channels = normalized_config.kv_channels

    def generate(self, input_name: str, framework: str = "pt", int_dtype: str = "int64", float_dtype: str = "fp32"):
        past_key_shape = (self.batch_size, self.sequence_length, self.num_attention_heads, self.kv_channels)
        past_value_shape = (self.batch_size, self.sequence_length, self.num_attention_heads, self.kv_channels)
        return [
            (
                self.random_float_tensor(past_key_shape, framework=framework, dtype=float_dtype),
                self.random_float_tensor(past_value_shape, framework=framework, dtype=float_dtype),
            )
            for _ in range(self.num_layers)
        ]


@register_in_tasks_manager("qwen", *["text-generation", "text-generation-with-past"])
class QwenOpenVINOConfig(TextDecoderWithPositionIdsOnnxConfig):
    DEFAULT_ONNX_OPSET = 14
    NORMALIZED_CONFIG_CLASS = NormalizedTextConfig.with_args(
        num_layers="num_hidden_layers", num_attention_heads="num_attention_heads", hidden_size="hidden_size"
    )
    DUMMY_INPUT_GENERATOR_CLASSES = (DummyTextInputGenerator, QwenDummyPastKeyValuesGenerator)
    DUMMY_PKV_GENERATOR_CLASS = QwenDummyPastKeyValuesGenerator
    _MODEL_PATCHER = QwenModelPatcher

    def generate_dummy_inputs(self, framework: str = "pt", **kwargs):
        dummy_inputs_generators = self._create_dummy_input_generator_classes(**kwargs)

        dummy_inputs = {}
        input_names = [key for key in self.inputs.keys() if not key.startswith("past_key_values")]
        if self.use_past_in_inputs and self.use_cache_branch is not False:
            input_names.append("past_key_values")

        for input_name in input_names:
            input_was_inserted = False
            for dummy_input_gen in dummy_inputs_generators:
                if dummy_input_gen.supports_input(input_name):
                    dummy_inputs[input_name] = self.overwrite_shape_and_generate_input(
                        dummy_input_gen,
                        input_name,
                        framework,
                        input_shapes=kwargs,
                    )
                    input_was_inserted = True
                    break
            if not input_was_inserted:
                raise RuntimeError(
                    f'Could not generate dummy input for "{input_name}". Try adding a proper dummy input generator to the model ONNX config.'
                )

        # refer to https://github.com/huggingface/optimum/pull/764
        if (
            self.use_past_in_inputs
            and self.PAD_ATTENTION_MASK_TO_PAST
            and self.use_cache_branch is not False
            and "attention_mask" in dummy_inputs
        ):
            # Obtain the past sequence length from the value instead of the key (Bloom). Qwen has seq_len in 1 dim instead of -2
            past_present_length = dummy_inputs["input_ids"].shape[1] + dummy_inputs["past_key_values"][0][1].shape[1]

            dummy_inputs["attention_mask"] = DummyInputGenerator.pad_input_on_dim(
                dummy_inputs["attention_mask"],
                desired_length=past_present_length,
                dim=1,
                dtype=dummy_inputs["attention_mask"].dtype,
            )

        return dummy_inputs

    def add_past_key_values(self, inputs_or_outputs: Dict[str, Dict[int, str]], direction: str):
        """
        Fills `input_or_outputs` mapping with past_key_values dynamic axes considering the direction.

        Args:
            inputs_or_outputs (`Dict[str, Dict[int, str]]`): The mapping to fill.
            direction (`str`):
                either "inputs" or "outputs", it specifies whether `input_or_outputs` is the input mapping or the
                output mapping, this is important for axes naming.
        """
        if direction not in ["inputs", "outputs"]:
            raise ValueError(f'direction must either be "inputs" or "outputs", but {direction} was given')

        if direction == "inputs":
            decoder_sequence_name = "past_sequence_length"
            name = "past_key_values"
        else:
            decoder_sequence_name = "past_sequence_length + sequence_length"
            name = "present"

        for i in range(self._normalized_config.num_layers):
            inputs_or_outputs[f"{name}.{i}.key"] = {0: "batch_size", 1: decoder_sequence_name}
            inputs_or_outputs[f"{name}.{i}.value"] = {0: "batch_size", 1: decoder_sequence_name}


@register_in_tasks_manager(
    "starcoder2", *["text-generation", "text-generation-with-past"], library_name="transformers"
)
class Starcoder2OpenVINOConfig(TextDecoderWithPositionIdsOnnxConfig):
    DEFAULT_ONNX_OPSET = 14
    DUMMY_INPUT_GENERATOR_CLASSES = (DummyTextInputGenerator, MistralDummyPastKeyValuesGenerator)
    DUMMY_PKV_GENERATOR_CLASS = MistralDummyPastKeyValuesGenerator
    NORMALIZED_CONFIG_CLASS = NormalizedTextConfig
    _MODEL_PATCHER = OVDecoderModelPatcher


@register_in_tasks_manager("internlm2", *["text-generation", "text-generation-with-past"], library_name="transformers")
class InternLM2OpenVINOConfig(TextDecoderWithPositionIdsOnnxConfig):
    DEFAULT_ONNX_OPSET = 14
    DUMMY_INPUT_GENERATOR_CLASSES = (DummyTextInputGenerator, MistralDummyPastKeyValuesGenerator)
    DUMMY_PKV_GENERATOR_CLASS = MistralDummyPastKeyValuesGenerator
    NORMALIZED_CONFIG_CLASS = NormalizedTextConfig
    _MODEL_PATCHER = InternLM2Patcher


@register_in_tasks_manager("orion", *["text-generation", "text-generation-with-past"], library_name="transformers")
class OrionOpenVINOConfig(TextDecoderWithPositionIdsOnnxConfig):
    DEFAULT_ONNX_OPSET = 14

    DUMMY_INPUT_GENERATOR_CLASSES = (DummyTextInputGenerator, MistralDummyPastKeyValuesGenerator)
    DUMMY_PKV_GENERATOR_CLASS = MistralDummyPastKeyValuesGenerator
    NORMALIZED_CONFIG_CLASS = NormalizedTextConfig


@register_in_tasks_manager("olmo", *["text-generation", "text-generation-with-past"], library_name="transformers")
class OlmoOpenVINOConfig(LlamaOpenVINOConfig):
    DEFAULT_ONNX_OPSET = 14
    NORMALIZED_CONFIG_CLASS = NormalizedTextConfig


@register_in_tasks_manager(
    "mpt", *["text-generation", "text-generation-with-past", "text-classification"], library_name="transformers"
)
class MPTOpenVINOConfig(MPTOnnxConfig):
    _MODEL_PATCHER = MPTModelPatcher


@register_in_tasks_manager(
    "phi3",
    *[
        "feature-extraction",
        "feature-extraction-with-past",
        "text-generation",
        "text-generation-with-past",
        "text-classification",
    ],
    library_name="transformers",
)
class Phi3OpenVINOConfig(PhiOnnxConfig):
    DUMMY_INPUT_GENERATOR_CLASSES = (
        MistralDummyPastKeyValuesGenerator,
    ) + TextDecoderOnnxConfig.DUMMY_INPUT_GENERATOR_CLASSES
    DUMMY_PKV_GENERATOR_CLASS = MistralDummyPastKeyValuesGenerator
    NORMALIZED_CONFIG_CLASS = NormalizedTextConfig.with_args(num_key_value_heads="num_key_value_heads", allow_new=True)
    _MODEL_PATCHER = Phi3ModelPatcher


@register_in_tasks_manager(
    "phimoe",
    *[
        "feature-extraction",
        "feature-extraction-with-past",
        "text-generation",
        "text-generation-with-past",
        "text-classification",
    ],
    library_name="transformers",
)
class PhiMoEOpenVINOConfig(Phi3OpenVINOConfig):
    MIN_TRANSFORMERS_VERSION = "4.46.0"
    _MODEL_PATCHER = PhiMoEModelPatcher


@register_in_tasks_manager(
    "phi",
    *[
        "feature-extraction",
        "feature-extraction-with-past",
        "text-generation",
        "text-generation-with-past",
        "text-classification",
    ],
    library_name="transformers",
)
class PhiOpenVINOConfig(PhiOnnxConfig):
    _MODEL_PATCHER = OVDecoderModelPatcher


class OVFalconDummyPastKeyValuesGenerator(FalconDummyPastKeyValuesGenerator):
    def __init__(
        self,
        task: str,
        normalized_config: NormalizedTextConfig,
        batch_size: int = DEFAULT_DUMMY_SHAPES["batch_size"],
        sequence_length: int = DEFAULT_DUMMY_SHAPES["sequence_length"],
        random_batch_size_range: Optional[Tuple[int, int]] = None,
        random_sequence_length_range: Optional[Tuple[int, int]] = None,
        **kwargs,
    ):
        super().__init__(
            task=task,
            normalized_config=normalized_config,
            batch_size=batch_size,
            sequence_length=sequence_length,
            random_batch_size_range=random_batch_size_range,
            random_sequence_length_range=random_sequence_length_range,
            **kwargs,
        )
        if normalized_config.new_decoder_architecture:
            self.num_kv_heads = normalized_config.num_attention_heads
        else:
            self.num_kv_heads = normalized_config.num_kv_heads if not normalized_config.multi_query else 1

        self.head_dim = self.hidden_size // self.num_attention_heads


@register_in_tasks_manager(
    "falcon",
    *[
        "feature-extraction",
        "feature-extraction-with-past",
        "question-answering",
        "text-generation",
        "text-generation-with-past",
        "token-classification",
    ],
    library_name="transformers",
)
class FalconOpenVINOConfig(FalconOnnxConfig):
    DUMMY_INPUT_GENERATOR_CLASSES = (
        OVFalconDummyPastKeyValuesGenerator,
    ) + TextDecoderOnnxConfig.DUMMY_INPUT_GENERATOR_CLASSES
    DUMMY_PKV_GENERATOR_CLASS = OVFalconDummyPastKeyValuesGenerator
    _MODEL_PATCHER = FalconModelPatcher


@register_in_tasks_manager(
    "persimmon",
    *[
        "feature-extraction",
        "feature-extraction-with-past",
        "text-generation",
        "text-generation-with-past",
        "text-classification",
    ],
    library_name="transformers",
)
class PersimmonOpenVINOConfig(TextDecoderWithPositionIdsOnnxConfig):
    DEFAULT_ONNX_OPSET = 14
    NORMALIZED_CONFIG_CLASS = NormalizedTextConfig
    _MODEL_PATCHER = PersimmonModelPatcher


@register_in_tasks_manager("biogpt", *["text-generation", "text-generation-with-past"], library_name="transformers")
class BioGPTOpenVINOConfig(
    TextDecoderWithPositionIdsOnnxConfig if is_transformers_version(">=", "4.52.0") else TextDecoderOnnxConfig
):
    # BioGPT does not require position_ids input.
    DEFAULT_ONNX_OPSET = 13
    NORMALIZED_CONFIG_CLASS = NormalizedTextConfig


@register_in_tasks_manager(
    "gpt_neo",
    *[
        "feature-extraction",
        "feature-extraction-with-past",
        "text-generation",
        "text-generation-with-past",
        "text-classification",
    ],
    library_name="transformers",
)
class GPTNeoOpenVINOConfig(GPTNeoOnnxConfig):
    _MODEL_PATCHER = GptNeoModelPatcher


@register_in_tasks_manager(
    "gptj",
    *[
        "feature-extraction",
        "feature-extraction-with-past",
        "text-generation",
        "text-generation-with-past",
        "text-classification",
    ],
    library_name="transformers",
)
class GPTJOpenVINOConfig(GPTJOnnxConfig):
    _MODEL_PATCHER = GptJModelPatcher


@register_in_tasks_manager(
    "bloom",
    *[
        "feature-extraction",
        "feature-extraction-with-past",
        "text-generation",
        "text-generation-with-past",
        "text-classification",
        "token-classification",
    ],
    library_name="transformers",
)
class BloomOpenVINOConfig(BloomOnnxConfig):
    _MODEL_PATCHER = BloomModelPatcher


@register_in_tasks_manager(
    "cohere",
    *[
        "feature-extraction",
        "feature-extraction-with-past",
        "text-generation",
        "text-generation-with-past",
        "text-classification",
    ],
    library_name="transformers",
)
class CohereOpenVINOConfig(LlamaOpenVINOConfig):
    pass


@register_in_tasks_manager("xglm", *["text-generation", "text-generation-with-past"], library_name="transformers")
class XGLMConfig(TextDecoderWithPositionIdsOnnxConfig):
    DEFAULT_ONNX_OPSET = 13
    NORMALIZED_CONFIG_CLASS = NormalizedTextConfig.with_args(
        num_attention_heads="attention_heads", hidden_size="d_model"
    )


class AquilaDummyPastKeyValuesGenerator(DummyPastKeyValuesGenerator):
    def __init__(
        self,
        task: str,
        normalized_config: NormalizedTextConfig,
        batch_size: int = DEFAULT_DUMMY_SHAPES["batch_size"],
        sequence_length: int = DEFAULT_DUMMY_SHAPES["sequence_length"],
        random_batch_size_range: Optional[Tuple[int, int]] = None,
        random_sequence_length_range: Optional[Tuple[int, int]] = None,
        **kwargs,
    ):
        super().__init__(
            task,
            normalized_config,
            batch_size,
            sequence_length,
            random_batch_size_range,
            random_sequence_length_range,
            **kwargs,
        )
        self.num_key_value_heads = getattr(
            normalized_config, "num_key_value_heads", normalized_config.num_attention_heads
        )

    def generate(self, input_name: str, framework: str = "pt", int_dtype: str = "int64", float_dtype: str = "fp32"):
        shape = (
            self.batch_size,
            self.num_key_value_heads,
            self.sequence_length,
            self.hidden_size // self.num_attention_heads,
        )
        return [
            (
                self.random_float_tensor(shape, framework=framework, dtype=float_dtype),
                self.random_float_tensor(shape, framework=framework, dtype=float_dtype),
            )
            for _ in range(self.num_layers)
        ]


@register_in_tasks_manager("aquila", *["text-generation", "text-generation-with-past"], library_name="transformers")
class AquilaMOpenVINOConfig(TextDecoderWithPositionIdsOnnxConfig):
    DEFAULT_ONNX_OPSET = 14
    DUMMY_INPUT_GENERATOR_CLASSES = (DummyTextInputGenerator, AquilaDummyPastKeyValuesGenerator)
    DUMMY_PKV_GENERATOR_CLASS = AquilaDummyPastKeyValuesGenerator
    NORMALIZED_CONFIG_CLASS = NormalizedTextConfig.with_args(num_key_value_heads="num_key_value_heads", allow_new=True)
    _MODEL_PATCHER = AquilaModelPatcher


@register_in_tasks_manager("xverse", *["text-generation", "text-generation-with-past"], library_name="transformers")
class XverseMOpenVINOConfig(TextDecoderWithPositionIdsOnnxConfig):
    DEFAULT_ONNX_OPSET = 14
    DUMMY_INPUT_GENERATOR_CLASSES = (DummyTextInputGenerator, DummyPastKeyValuesGenerator)
    DUMMY_PKV_GENERATOR_CLASS = DummyPastKeyValuesGenerator
    NORMALIZED_CONFIG_CLASS = NormalizedTextConfig
    _MODEL_PATCHER = XverseModelPatcher


@register_in_tasks_manager("internlm", *["text-generation", "text-generation-with-past"], library_name="transformers")
class InternLMOpenVINOConfig(TextDecoderWithPositionIdsOnnxConfig):
    DEFAULT_ONNX_OPSET = 14
    DUMMY_INPUT_GENERATOR_CLASSES = (DummyTextInputGenerator, DummyPastKeyValuesGenerator)
    DUMMY_PKV_GENERATOR_CLASS = DummyPastKeyValuesGenerator
    NORMALIZED_CONFIG_CLASS = NormalizedTextConfig
    _MODEL_PATCHER = InternLMModelPatcher


@register_in_tasks_manager(
    "codegen",
    *["feature-extraction", "feature-extraction-with-past", "text-generation", "text-generation-with-past"],
    library_name="transformers",
)
class CodeGenOpenVINOConfig(CodeGenOnnxConfig):
    _MODEL_PATCHER = CodeGenModelPatcher


@register_in_tasks_manager(
    "dbrx",
    *["text-generation", "text-generation-with-past"],
    library_name="transformers",
)
class DBRXOpenVINOConfig(TextDecoderWithPositionIdsOnnxConfig):
    DEFAULT_ONNX_OPSET = 14
    NORMALIZED_CONFIG_CLASS = NormalizedTextConfig.with_args(
        num_attention_heads="n_heads",
        hidden_size="d_model",
        num_layers="n_layers",
        num_key_value_heads="attn_config.kv_n_heads",
        allow_new=True,
    )
    DUMMY_INPUT_GENERATOR_CLASSES = (DummyTextInputGenerator, MistralDummyPastKeyValuesGenerator)
    DUMMY_PKV_GENERATOR_CLASS = MistralDummyPastKeyValuesGenerator
    _MODEL_PATCHER = DBRXModelPatcher


@register_in_tasks_manager(
    "jais",
    *["text-generation", "text-generation-with-past"],
    library_name="transformers",
)
class JaisOpenVINOConfig(TextDecoderWithPositionIdsOnnxConfig):
    DEFAULT_ONNX_OPSET = 14
    NORMALIZED_CONFIG_CLASS = NormalizedTextConfig
    DUMMY_INPUT_GENERATOR_CLASSES = (DummyTextInputGenerator, DummyPastKeyValuesGenerator)
    DUMMY_PKV_GENERATOR_CLASS = DummyPastKeyValuesGenerator
    _MODEL_PATCHER = JaisModelPatcher


@register_in_tasks_manager("arctic", *["text-generation", "text-generation-with-past"], library_name="transformers")
class ArcticOpenVINOConfig(MixtralOpenVINOConfig):
    MAX_TRANSFORMERS_VERSION = "4.53.3"
    _MODEL_PATCHER = ArcticModelPatcher


class OVMistralDummyPastKeyValuesGenerator(MistralDummyPastKeyValuesGenerator):
    def __init__(
        self,
        task: str,
        normalized_config: NormalizedTextConfig,
        batch_size: int = DEFAULT_DUMMY_SHAPES["batch_size"],
        sequence_length: int = DEFAULT_DUMMY_SHAPES["sequence_length"],
        random_batch_size_range: Optional[Tuple[int, int]] = None,
        random_sequence_length_range: Optional[Tuple[int, int]] = None,
        **kwargs,
    ):
        super().__init__(
            task=task,
            normalized_config=normalized_config,
            batch_size=batch_size,
            sequence_length=sequence_length,
            random_batch_size_range=random_batch_size_range,
            random_sequence_length_range=random_sequence_length_range,
            **kwargs,
        )
        self.head_dim = getattr(normalized_config, "head_dim", self.hidden_size // self.num_attention_heads)

    def generate(self, input_name: str, framework: str = "pt", int_dtype: str = "int64", float_dtype: str = "fp32"):
        shape = (
            self.batch_size,
            self.num_key_value_heads,
            self.sequence_length,
            self.head_dim,
        )
        return [
            (
                self.random_float_tensor(shape, framework=framework, dtype=float_dtype),
                self.random_float_tensor(shape, framework=framework, dtype=float_dtype),
            )
            for _ in range(self.num_layers)
        ]


@register_in_tasks_manager(
    "mistral",
    *[
        "feature-extraction",
        "feature-extraction-with-past",
        "text-generation",
        "text-generation-with-past",
        "text-classification",
    ],
    library_name="transformers",
)
class MistralOpenVINOConfig(MistralOnnxConfig):
    DUMMY_INPUT_GENERATOR_CLASSES = (
        OVMistralDummyPastKeyValuesGenerator,
    ) + TextDecoderOnnxConfig.DUMMY_INPUT_GENERATOR_CLASSES
    DUMMY_PKV_GENERATOR_CLASS = OVMistralDummyPastKeyValuesGenerator
    _MODEL_PATCHER = MistralModelPatcher


@register_in_tasks_manager(
    "gpt_neox",
    *[
        "feature-extraction",
        "feature-extraction-with-past",
        "text-generation",
        "text-generation-with-past",
        "text-classification",
    ],
    library_name="transformers",
)
class GPTNeoxOpenVINOConfig(GPTNeoXOnnxConfig):
    _MODEL_PATCHER = GptNeoxModelPatcher


@register_in_tasks_manager(
    "gpt_neox_japanese", *["text-generation", "text-generation-with-past"], library_name="transformers"
)
class GPTNeoxJapaneseOpenVINOConfig(TextDecoderOnnxConfig):
    # GPTNeoxJapanese does not require position_ids input.
    DEFAULT_ONNX_OPSET = 13
    NORMALIZED_CONFIG_CLASS = NormalizedTextConfig
    _MODEL_PATCHER = GptNeoxModelPatcher


@register_in_tasks_manager(
    "gemma2",
    *[
        "feature-extraction",
        "feature-extraction-with-past",
        "text-generation",
        "text-generation-with-past",
        "text-classification",
    ],
    library_name="transformers",
)
class Gemma2OpenVINOConfig(GemmaOnnxConfig):
    MIN_TRANSFORMERS_VERSION = "4.43.0"
    _MODEL_PATCHER = Gemma2ModelPatcher


@register_in_tasks_manager(
    "gemma3_text",
    *[
        "feature-extraction",
        "feature-extraction-with-past",
        "text-generation",
        "text-generation-with-past",
        "text-classification",
    ],
    library_name="transformers",
)
class Gemma3TextOpenVINOConfig(Gemma2OpenVINOConfig):
    MIN_TRANSFORMERS_VERSION = "4.50.0"


class DeciDummyPastKeyValuesGenerator(DummyPastKeyValuesGenerator):
    def __init__(
        self,
        task: str,
        normalized_config: NormalizedTextConfig,
        batch_size: int = DEFAULT_DUMMY_SHAPES["batch_size"],
        sequence_length: int = DEFAULT_DUMMY_SHAPES["sequence_length"],
        random_batch_size_range: Optional[Tuple[int, int]] = None,
        random_sequence_length_range: Optional[Tuple[int, int]] = None,
        **kwargs,
    ):
        super().__init__(
            task=task,
            normalized_config=normalized_config,
            batch_size=batch_size,
            sequence_length=sequence_length,
            random_batch_size_range=random_batch_size_range,
            random_sequence_length_range=random_sequence_length_range,
        )
        self.num_key_value_heads_per_layer = normalized_config.num_key_value_heads_per_layer

    def generate(self, input_name: str, framework: str = "pt", int_dtype: str = "int64", float_dtype: str = "fp32"):
        past_key_values = []

        for layer_id in range(self.num_layers):
            shape = (
                self.batch_size,
                self.num_key_value_heads_per_layer[layer_id],
                self.sequence_length,
                self.hidden_size // self.num_attention_heads,
            )
            past_key_values.append(
                (
                    self.random_float_tensor(shape, framework=framework, dtype=float_dtype),
                    self.random_float_tensor(shape, framework=framework, dtype=float_dtype),
                )
            )
        return past_key_values


@register_in_tasks_manager("deci", *["text-generation", "text-generation-with-past"], library_name="transformers")
class DeciOpenVINOConfig(TextDecoderWithPositionIdsOnnxConfig):
    DEFAULT_ONNX_OPSET = 14
    DUMMY_INPUT_GENERATOR_CLASSES = (DummyTextInputGenerator, DeciDummyPastKeyValuesGenerator)
    DUMMY_PKV_GENERATOR_CLASS = DeciDummyPastKeyValuesGenerator
    NORMALIZED_CONFIG_CLASS = NormalizedTextConfig
    _MODEL_PATCHER = DeciLMModelPatcher


@register_in_tasks_manager("clip", *["zero-shot-image-classification"], library_name="open_clip")
class OpenCLIPOpenVINOConfig(CLIPOnnxConfig):
    DEFAULT_ONNX_OPSET = 14

    @property
    def inputs(self) -> Dict[str, Dict[int, str]]:
        return {
            "input_ids": {0: "text_batch_size"},
            "pixel_values": {0: "image_batch_size", 1: "num_channels", 2: "height", 3: "width"},
            "attention_mask": {0: "text_batch_size"},
        }

    @property
    def outputs(self) -> Dict[str, Dict[int, str]]:
        return {
            "text_features": {0: "text_batch_size"},
            "image_features": {0: "image_batch_size"},
        }

    def rename_ambiguous_inputs(self, inputs):
        model_inputs = {}
        model_inputs["image"] = inputs["pixel_values"]
        model_inputs["text"] = inputs["input_ids"]
        return model_inputs

    def generate_dummy_inputs(self, framework: str = "pt", **kwargs):
        # override sequence_length shape here in the kwargs
        kwargs["sequence_length"] = self._config.text_config.context_length
        return super().generate_dummy_inputs(framework, **kwargs)

    def generate_dummy_inputs_for_validation(
        self, reference_model_inputs: Dict[str, Any], onnx_input_names: Optional[List[str]] = None
    ) -> Dict[str, Any]:
        if "attention_mask" in reference_model_inputs:
            reference_model_inputs.pop("attention_mask")
        if "image" in onnx_input_names and "pixel_values" in reference_model_inputs:
            reference_model_inputs["image"] = reference_model_inputs.pop("pixel_values")
        if "text" in onnx_input_names and "input_ids" in reference_model_inputs:
            reference_model_inputs["text"] = reference_model_inputs.pop("input_ids")
        return super().generate_dummy_inputs_for_validation(reference_model_inputs)


@register_in_tasks_manager("clip_text_model", *["feature-extraction"], library_name="open_clip")
class OpenCLIPTextOpenVINOConfig(CLIPTextOnnxConfig):
    DEFAULT_ONNX_OPSET = 14

    @property
    def inputs(self) -> Dict[str, Dict[int, str]]:
        return {
            "input_ids": {0: "text_batch_size"},
            "attention_mask": {0: "text_batch_size"},
        }

    @property
    def outputs(self) -> Dict[str, Dict[int, str]]:
        return {
            "text_features": {0: "text_batch_size"},
        }

    def rename_ambiguous_inputs(self, inputs):
        model_inputs = {}
        model_inputs["text"] = inputs["input_ids"]
        # model_inputs["attn_mask"] = inputs["attention_mask"]
        return model_inputs

    def generate_dummy_inputs(self, framework: str = "pt", **kwargs):
        # override sequence_length shape here in the kwargs
        kwargs["sequence_length"] = self._config.context_length
        dummy_inputs = super().generate_dummy_inputs(framework=framework, **kwargs)
        return dummy_inputs


@register_in_tasks_manager("clip_vision_model", *["feature-extraction"], library_name="open_clip")
class OpenCLIPVisualOpenVINOConfig(VisionOnnxConfig):
    DEFAULT_ONNX_OPSET = 14

    NORMALIZED_CONFIG_CLASS = NormalizedVisionConfig

    @property
    def inputs(self) -> Dict[str, Dict[int, str]]:
        return {
            "pixel_values": {0: "image_batch_size", 1: "num_channels", 2: "height", 3: "width"},
        }

    @property
    def outputs(self) -> Dict[str, Dict[int, str]]:
        return {
            "image_features": {0: "image_batch_size"},
        }

    def rename_ambiguous_inputs(self, inputs):
        model_inputs = {}
        model_inputs["x"] = inputs["pixel_values"]
        return model_inputs


@register_in_tasks_manager(
    "clip", *["feature-extraction", "zero-shot-image-classification"], library_name="transformers"
)
class CLIPOpenVINOConfig(CLIPOnnxConfig):
    pass


@register_in_tasks_manager("clip_text_model", *["feature-extraction"], library_name="transformers")
@register_in_tasks_manager("clip-text", *["feature-extraction"], library_name="diffusers")
class CLIPTextOpenVINOConfig(CLIPTextOnnxConfig):
    pass


@register_in_tasks_manager("clip-text-with-projection", *["feature-extraction"], library_name="diffusers")
class CLIPTextWithProjectionOpenVINOConfig(CLIPTextWithProjectionOnnxConfig):
    pass


@register_in_tasks_manager("clip_vision_model", *["feature-extraction"], library_name="transformers")
class CLIPVisionModelOpenVINOConfig(CLIPVisionModelOnnxConfig):
    pass


@register_in_tasks_manager(
    "ibert",
    *[
        "feature-extraction",
        "fill-mask",
        "text-classification",
        "multiple-choice",
        "token-classification",
        "question-answering",
    ],
    library_name="transformers",
)
class IBertOpenVINOConfig(IBertOnnxConfig):
    _MODEL_PATCHER = IBertModelPatcher


# TODO: this is a very confusing class TBH, why not simply decompose the VLM into components, like diffusion models ?
class LMInputEmbedsConfigHelper(TextDecoderWithPositionIdsOnnxConfig):
    def __init__(self, export_config, patcher_cls=None, dummy_input_generator=None, inputs_update=None):
        self.orig_export_config = export_config
        if dummy_input_generator is not None:
            export_config.DUMMY_INPUT_GENERATOR_CLASSES = (
                dummy_input_generator,
            ) + export_config.DUMMY_INPUT_GENERATOR_CLASSES
        self.DUMMY_INPUT_GENERATOR_CLASSES = export_config.DUMMY_INPUT_GENERATOR_CLASSES
        self.DEFAULT_ONNX_OPSET = export_config.DEFAULT_ONNX_OPSET
        self.DUMMY_PKV_GENERATOR_CLASS = export_config.DUMMY_PKV_GENERATOR_CLASS
        self._config = export_config._config
        self._normalized_config = export_config._normalized_config
        self.use_past = export_config.use_past
        self.patcher_cls = patcher_cls
        self.input_info_upd = inputs_update

    def patch_model_for_export(
        self, model: PreTrainedModel, model_kwargs: Optional[Dict[str, Any]] = None
    ) -> ModelPatcher:
        model_kwargs = model_kwargs or {}
        model_kwargs["use_cache"] = True
        if self.patcher_cls is not None:
            return self.patcher_cls(self, model, model_kwargs=model_kwargs)
        # Refer to DecoderModelPatcher.
        return self.orig_export_config.patch_model_for_export(model, model_kwargs=model_kwargs)

    @property
    def outputs(self) -> Dict[str, Dict[int, str]]:
        return self.orig_export_config.outputs

    @property
    def inputs(self) -> Dict[str, Dict[int, str]]:
        orig_inputs = self.orig_export_config.inputs
        input_ids_config = orig_inputs.pop("input_ids")
        orig_inputs["inputs_embeds"] = input_ids_config
        if self.input_info_upd is not None:
            orig_inputs.update(self.input_info_upd)
        return orig_inputs

    def generate_dummy_inputs(self, framework: str = "pt", **kwargs):
        dummy_inputs = self.orig_export_config.generate_dummy_inputs(framework, **kwargs)
        input_ids = dummy_inputs.pop("input_ids")
        pask_key_values = dummy_inputs.get("past_key_values")
        inputs_embed_shape = (input_ids.shape[0], input_ids.shape[1], self._normalized_config.hidden_size)
        inputs_embeds = self.orig_export_config.DUMMY_INPUT_GENERATOR_CLASSES[0].random_float_tensor(
            inputs_embed_shape
        )
        dummy_inputs["inputs_embeds"] = inputs_embeds
        if "token_type_ids" in self.inputs:
            if is_transformers_version(">=", "4.53"):
                token_type_ids_shape = (input_ids.shape[0], input_ids.shape[1] + pask_key_values[0][0].shape[-2])
            else:
                token_type_ids_shape = (input_ids.shape[0], input_ids.shape[1])
            dummy_inputs["token_type_ids"] = self.orig_export_config.DUMMY_INPUT_GENERATOR_CLASSES[
                0
            ].random_int_tensor(token_type_ids_shape, min_value=0, max_value=2)
        return dummy_inputs


class InputEmbedOpenvVINOConfig(TextDecoderOnnxConfig):
    NORMALIZED_CONFIG_CLASS = NormalizedTextConfig
    _MODEL_PATCHER = InputEmbeddingPatcher

    @property
    def inputs(self):
        return {"input_ids": {0: "batch_size", 1: "sequence_length"}}

    @property
    def outputs(self):
        return {"inputs_embeds": {0: "batch_size", 1: "sequence_length"}}

    def rename_ambiguous_inputs(self, inputs):
        model_inputs = {}
        model_inputs["input"] = inputs["input_ids"]
        return model_inputs


def get_vlm_internal_text_generation_config(model_type, model_config, int_dtype, float_dtype):
    model_type = model_type

    if model_type not in TasksManager._SUPPORTED_MODEL_TYPE:
        raise ValueError(
            f"Unsupported language model type provided `{model_type}`. Please define custom export config"
        )

    if "text-generation-with-past" not in TasksManager._SUPPORTED_MODEL_TYPE[model_type]["openvino"]:
        raise ValueError(
            f"Export config for text generation for `{model_type}` is not available. Please define custom export config"
        )
    export_config_class = TasksManager._SUPPORTED_MODEL_TYPE[model_type]["openvino"]["text-generation-with-past"]
    export_config = export_config_class(
        model_config,
        use_past=True,
        use_past_in_inputs=True,
        int_dtype=int_dtype,
        float_dtype=float_dtype,
    )
    return export_config


def get_vlm_text_embeddings_config(model_type, model_config, int_dtype, float_dtype):
    internal_export_config = get_vlm_internal_text_generation_config(model_type, model_config, int_dtype, float_dtype)
    InputEmbedOpenvVINOConfig.NORMALIZED_CONFIG_CLASS = internal_export_config.NORMALIZED_CONFIG_CLASS
    export_config = InputEmbedOpenvVINOConfig(
        model_config,
        task="feature-extraction",
        int_dtype=int_dtype,
        float_dtype=float_dtype,
    )
    return export_config


def get_vlm_text_generation_config(
    model_type,
    model_config,
    int_dtype,
    float_dtype,
    model_patcher=None,
    dummy_input_generator=None,
    inputs_update=None,
):
    internal_export_config = get_vlm_internal_text_generation_config(model_type, model_config, int_dtype, float_dtype)
    export_config = LMInputEmbedsConfigHelper(
        internal_export_config,
        patcher_cls=model_patcher,
        dummy_input_generator=dummy_input_generator,
        inputs_update=inputs_update,
    )
    export_config._normalized_config = internal_export_config._normalized_config
    return export_config


class VLMConfigBehavior(str, enum.Enum):
    VISION_EMBEDDINGS = "vision_embeddings"
    TEXT_EMBEDDINGS = "text_embeddings"
    LANGUAGE = "language"


class BaseVLMOpenVINOConfig(OnnxConfig):
    SUPPORTED_BEHAVIORS = [model_type.value for model_type in VLMConfigBehavior]
    NORMALIZED_CONFIG_CLASS = NormalizedVisionConfig
    DUMMY_INPUT_GENERATOR_CLASSES = (DummyVisionInputGenerator,)
    SUPPORTS_PAST = True

    def __init__(
        self,
        config: "PretrainedConfig",
        task: str = "feature-extraction",
        int_dtype: str = "int64",
        float_dtype: str = "fp32",
        behavior: VLMConfigBehavior = VLMConfigBehavior.VISION_EMBEDDINGS,
        preprocessors: Optional[List[Any]] = None,
        **kwargs,
    ):
        super().__init__(
            config=config,
            task=task,
            int_dtype=int_dtype,
            float_dtype=float_dtype,
            preprocessors=preprocessors,
        )
        self._behavior = behavior

    @property
    def inputs(self) -> Dict[str, Dict[int, str]]:
        if not self._behavior == VLMConfigBehavior.VISION_EMBEDDINGS:
            return {}
        return {"pixel_values": {0: "batch_size", 2: "height", 3: "width"}}

    @property
    def outputs(self) -> Dict[str, Dict[int, str]]:
        if not self._behavior == VLMConfigBehavior.VISION_EMBEDDINGS:
            return {}
        return {"last_hidden_state": {0: "batch_size"}}

    def with_behavior(
        self,
        behavior: Union[str, VLMConfigBehavior],
    ):
        """
        Creates a config for different behaviour.

        Args:
            behavior ([`ConfigBehavior`]):
                The behavior to use for the new instance.
        """
        if isinstance(behavior, str) and not isinstance(behavior, VLMConfigBehavior):
            behavior = VLMConfigBehavior(behavior)

        if behavior == VLMConfigBehavior.TEXT_EMBEDDINGS:
            model_type = self._orig_config.text_config.model_type
            return get_vlm_text_embeddings_config(
                model_type, self._orig_config.text_config, self.int_dtype, self.float_dtype
            )

        if behavior == VLMConfigBehavior.LANGUAGE:
            model_type = self._orig_config.text_config.model_type
            return get_vlm_text_generation_config(
                model_type, self._orig_config.text_config, self.int_dtype, self.float_dtype
            )

        if behavior == VLMConfigBehavior.VISION_EMBEDDINGS:
            return self.__class__(
                self._orig_config,
                task=self.task,
                int_dtype=self.int_dtype,
                float_dtype=self.float_dtype,
                behavior=behavior,
                preprocessors=self._preprocessors,
            )

    def get_model_for_behavior(self, model, behavior: Union[str, VLMConfigBehavior]):
        if isinstance(behavior, str) and not isinstance(behavior, VLMConfigBehavior):
            behavior = VLMConfigBehavior(behavior)

        if behavior == VLMConfigBehavior.LANGUAGE:
            return model.language_model if not hasattr(model, "lm_head") else model

        if behavior == VLMConfigBehavior.VISION_EMBEDDINGS:
            return model

        if behavior == VLMConfigBehavior.TEXT_EMBEDDINGS:
            text_embedding = model.get_input_embeddings()
            text_embedding.config = model.language_model.config
            return text_embedding

    def patch_model_for_export(self, model: PreTrainedModel, model_kwargs: Optional[Dict[str, Any]] = None):
        model_kwargs = model_kwargs or {}
        if self._behavior != VLMConfigBehavior.VISION_EMBEDDINGS:
            return super().patch_model_for_export(model, model_kwargs)
        return CommonImageEmbeddingsModelPatcher(self, model, model_kwargs)


@register_in_tasks_manager("llava", *["image-text-to-text"], library_name="transformers")
class LlavaOpenVINOConfig(BaseVLMOpenVINOConfig):
    MIN_TRANSFORMERS_VERSION = "4.37.2"

    def __init__(
        self,
        config: "PretrainedConfig",
        task: str = "feature-extraction",
        int_dtype: str = "int64",
        float_dtype: str = "fp32",
        behavior: VLMConfigBehavior = VLMConfigBehavior.VISION_EMBEDDINGS,
        preprocessors: Optional[List[Any]] = None,
        **kwargs,
    ):
        super().__init__(
            config=config,
            task=task,
            int_dtype=int_dtype,
            float_dtype=float_dtype,
            preprocessors=preprocessors,
        )
        self._orig_config = config
        if self._behavior == VLMConfigBehavior.VISION_EMBEDDINGS and hasattr(config, "vision_config"):
            self._config = config.vision_config
            self._normalized_config = self.NORMALIZED_CONFIG_CLASS(self._config)

    def patch_model_for_export(self, model: PreTrainedModel, model_kwargs: Optional[Dict[str, Any]] = None):
        model_kwargs = model_kwargs or {}
        if self._behavior != VLMConfigBehavior.VISION_EMBEDDINGS:
            return super().patch_model_for_export(model, model_kwargs)
        return LlavaImageEmbeddingModelPatcher(self, model, model_kwargs)

    def generate_dummy_inputs(self, framework: str = "pt", **kwargs) -> Dict:
        if self._behavior == VLMConfigBehavior.VISION_EMBEDDINGS and self._config.model_type == "pixtral":
            kwargs["batch_size"] = 1
        return super().generate_dummy_inputs(framework, **kwargs)


@register_in_tasks_manager("llava_next", *["image-text-to-text"], library_name="transformers")
class LlavaNextOpenVINOConfig(LlavaOpenVINOConfig):
    MIN_TRANSFORMERS_VERSION = "4.40.0"


class DummyLLavaMultiModalProjectorInputGenerator(DummyInputGenerator):
    SUPPORTED_INPUT_NAMES = ["image_features"]

    def __init__(
        self,
        task: str,
        normalized_config: NormalizedTextConfig,
        batch_size: int = DEFAULT_DUMMY_SHAPES["batch_size"],
        random_batch_size_range: Optional[Tuple[int, int]] = None,
        **kwargs,
    ):
        self.task = task

        self.batch_size = batch_size
        self.hidden_size = normalized_config.hidden_size
        self.num_patches = (normalized_config.image_size // normalized_config.patch_size) ** 2
        self.normalized_config = normalized_config

    def generate(
        self,
        input_name: str,
        framework: str = "pt",
        int_dtype: str = "int64",
        float_dtype: str = "fp32",
    ):
        shape = [self.batch_size, self.num_patches, self.hidden_size]
        return self.random_float_tensor(shape, framework=framework, dtype=float_dtype)


class LLavaMultimodalProjectorOpenVINOConfig(OnnxConfig):
    DUMMY_INPUT_GENERATOR_CLASSES = (DummyLLavaMultiModalProjectorInputGenerator,)
    NORMALIZED_CONFIG_CLASS = NormalizedVisionConfig

    @property
    def inputs(self) -> Dict[str, Dict[int, str]]:
        return {"image_features": {0: "batch_size", 1: "sequence_length"}}

    @property
    def outputs(self) -> Dict[str, Dict[int, str]]:
        return {"hidden_states": {0: "batch_size", 1: "sequence_length"}}


class LlavaNextVideoConfigBehavior(str, enum.Enum):
    LANGUAGE = "language"
    VISION_EMBEDDINGS = "vision_embeddings"
    VISION_RESAMPLER = "vision_resampler"
    MULTI_MODAL_PROJECTOR = "multi_modal_projector"
    TEXT_EMBEDDINGS = "text_embeddings"


@register_in_tasks_manager("llava_next_video", *["image-text-to-text"], library_name="transformers")
class LlavaNextVideoOpenVINOConfig(LlavaOpenVINOConfig):
    MIN_TRANSFORMERS_VERSION = "4.42.0"
    SUPPORTED_BEHAVIORS = [model_type.value for model_type in LlavaNextVideoConfigBehavior]

    def with_behavior(
        self,
        behavior: Union[str, LlavaNextVideoConfigBehavior],
    ):
        """
        Creates a config for different behaviour.

        Args:
            behavior ([`ConfigBehavior`]):
                The behavior to use for the new instance.
        """
        if isinstance(behavior, str) and not isinstance(behavior, LlavaNextVideoConfigBehavior):
            behavior = LlavaNextVideoConfigBehavior(behavior)

        if behavior == LlavaNextVideoConfigBehavior.MULTI_MODAL_PROJECTOR:
            export_config = LLavaMultimodalProjectorOpenVINOConfig(
                self._orig_config.vision_config,
                task="feature-extraction",
                int_dtype=self.int_dtype,
                float_dtype=self.float_dtype,
            )
            return export_config

        if behavior == LlavaNextVideoConfigBehavior.VISION_RESAMPLER:
            export_config = LLavaMultimodalProjectorOpenVINOConfig(
                self._orig_config.vision_config,
                task="feature-extraction",
                int_dtype=self.int_dtype,
                float_dtype=self.float_dtype,
            )
            return export_config

        return super().with_behavior(behavior)

    def get_model_for_behavior(self, model, behavior: Union[str, LlavaNextVideoConfigBehavior]):
        if isinstance(behavior, str) and not isinstance(behavior, LlavaNextVideoConfigBehavior):
            behavior = LlavaNextVideoConfigBehavior(behavior)

        if behavior == LlavaNextVideoConfigBehavior.MULTI_MODAL_PROJECTOR:
            return (
                model.multi_modal_projector
                if hasattr(model, "multi_modal_projector")
                else model.model.multi_modal_projector
            )

        if behavior == LlavaNextVideoConfigBehavior.VISION_RESAMPLER:
            return model.vision_resampler if hasattr(model, "vision_resampler") else model.model.vision_resampler

        return super().get_model_for_behavior(model, behavior)

    def patch_model_for_export(self, model: PreTrainedModel, model_kwargs: Optional[Dict[str, Any]] = None):
        model_kwargs = model_kwargs or {}
        if self._behavior != LlavaNextVideoConfigBehavior.VISION_EMBEDDINGS:
            return super().patch_model_for_export(model, model_kwargs)
        return LlavaNextVideoImageEmbeddingModelPatcher(self, model, model_kwargs)


@register_in_tasks_manager(
    "maira2", *["image-text-to-text", "text-generation", "text-generation-with-past"], library_name="transformers"
)
class MairaOpenVINOConfig(LlavaOpenVINOConfig):
    MIN_TRANSFORMERS_VERSION = "4.46.0"
    SUPPORTS_PAST = True

    def patch_model_for_export(self, model: PreTrainedModel, model_kwargs: Optional[Dict[str, Any]] = None):
        model_kwargs = model_kwargs or {}
        if self._behavior != VLMConfigBehavior.VISION_EMBEDDINGS:
            return super().patch_model_for_export(model, model_kwargs)
        return MairaImageEmbeddingModelPatcher(self, model, model_kwargs)

    def get_model_for_behavior(self, model, behavior: Union[str, VLMConfigBehavior]):
        if isinstance(behavior, str) and not isinstance(behavior, VLMConfigBehavior):
            behavior = VLMConfigBehavior(behavior)

        if behavior == VLMConfigBehavior.TEXT_EMBEDDINGS:
            text_embedding = model.language_model.get_input_embeddings()
            text_embedding.config = model.language_model.config
            return text_embedding

        return super().get_model_for_behavior(model, behavior)


@register_in_tasks_manager("internvl_chat", *["image-text-to-text"], library_name="transformers")
class InternVLChatOpenVINOConfig(BaseVLMOpenVINOConfig):
    def __init__(
        self,
        config: "PretrainedConfig",
        task: str = "feature-extraction",
        int_dtype: str = "int64",
        float_dtype: str = "fp32",
        behavior: VLMConfigBehavior = VLMConfigBehavior.VISION_EMBEDDINGS,
        preprocessors: Optional[List[Any]] = None,
    ):
        super().__init__(
            config=config,
            task=task,
            int_dtype=int_dtype,
            float_dtype=float_dtype,
            preprocessors=preprocessors,
        )
        self._behavior = behavior
        self._orig_config = config
        if self._behavior == VLMConfigBehavior.VISION_EMBEDDINGS and hasattr(config, "vision_config"):
            self._config = config.vision_config
            self._normalized_config = self.NORMALIZED_CONFIG_CLASS(self._config)

    def with_behavior(
        self,
        behavior: Union[str, VLMConfigBehavior],
    ):
        """
        Creates a config for different behaviour.

        Args:
            behavior ([`ConfigBehavior`]):
                The behavior to use for the new instance.
        """
        if isinstance(behavior, str) and not isinstance(behavior, VLMConfigBehavior):
            behavior = VLMConfigBehavior(behavior)

        if behavior == VLMConfigBehavior.TEXT_EMBEDDINGS:
            model_type = self._orig_config.llm_config.model_type
            return get_vlm_text_embeddings_config(
                model_type, self._orig_config.llm_config, self.int_dtype, self.float_dtype
            )

        if behavior == VLMConfigBehavior.LANGUAGE:
            model_type = self._orig_config.llm_config.model_type
            return get_vlm_text_generation_config(
                model_type,
                self._orig_config.llm_config,
                self.int_dtype,
                self.float_dtype,
                InternVL2ChatLangModelPatcher,
            )

        if behavior == VLMConfigBehavior.VISION_EMBEDDINGS:
            return self.__class__(
                self._orig_config,
                task=self.task,
                int_dtype=self.int_dtype,
                float_dtype=self.float_dtype,
                behavior=behavior,
                preprocessors=self._preprocessors,
            )

    @staticmethod
    def get_model_for_behavior(model, behavior: Union[str, VLMConfigBehavior]):
        if isinstance(behavior, str) and not isinstance(behavior, VLMConfigBehavior):
            behavior = VLMConfigBehavior(behavior)

        if behavior == VLMConfigBehavior.LANGUAGE:
            return model.language_model

        if behavior == VLMConfigBehavior.VISION_EMBEDDINGS:
            return model

        if behavior == VLMConfigBehavior.TEXT_EMBEDDINGS:
            text_embedding = model.language_model.get_input_embeddings()
            text_embedding.config = model.language_model.config
            return text_embedding

    def patch_model_for_export(self, model: PreTrainedModel, model_kwargs: Optional[Dict[str, Any]] = None):
        model_kwargs = model_kwargs or {}
        if self._behavior != VLMConfigBehavior.VISION_EMBEDDINGS:
            return super().patch_model_for_export(model, model_kwargs)
        return InternVLChatImageEmbeddingModelPatcher(self, model, model_kwargs)


@register_in_tasks_manager(
    "llava-qwen2", *["image-text-to-text", "text-generation", "text-generation-with-past"], library_name="transformers"
)
class LlavaQwen2OpenVINOConfig(BaseVLMOpenVINOConfig):
    SUPPORTS_PAST = True
    MIN_TRANSFORMERS_VERSION = "4.40.0"
    MAX_TRANSFORMERS_VERSION = "4.53.3"

    def __init__(
        self,
        config: "PretrainedConfig",
        task: str = "feature-extraction",
        int_dtype: str = "int64",
        float_dtype: str = "fp32",
        behavior: VLMConfigBehavior = VLMConfigBehavior.VISION_EMBEDDINGS,
        preprocessors: Optional[List[Any]] = None,
        use_past: bool = False,
    ):
        self._behavior = behavior
        self._orig_config = config
        if self._behavior == VLMConfigBehavior.VISION_EMBEDDINGS:
            config = AutoConfig.from_pretrained(config.mm_vision_tower, trust_remote_code=True)
            if hasattr(config, "vision_config"):
                config = config.vision_config
        super().__init__(
            config=config,
            task=task,
            int_dtype=int_dtype,
            float_dtype=float_dtype,
            preprocessors=preprocessors,
        )

    @property
    def inputs(self) -> Dict[str, Dict[int, str]]:
        if not self._behavior == VLMConfigBehavior.VISION_EMBEDDINGS:
            return {}
        return {"pixel_values": {0: "batch_size", 2: "height", 3: "width"}}

    @property
    def outputs(self) -> Dict[str, Dict[int, str]]:
        if not self._behavior == VLMConfigBehavior.VISION_EMBEDDINGS:
            return {}
        return {"last_hidden_state": {0: "batch_size"}}

    @staticmethod
    def get_model_for_behavior(model, behavior: Union[str, VLMConfigBehavior]):
        if isinstance(behavior, str) and not isinstance(behavior, VLMConfigBehavior):
            behavior = VLMConfigBehavior(behavior)

        if behavior == VLMConfigBehavior.LANGUAGE:
            model.forward = super(type(model), model).forward
            return model

        if behavior == VLMConfigBehavior.VISION_EMBEDDINGS:
            return model

        if behavior == VLMConfigBehavior.TEXT_EMBEDDINGS:
            text_embedding = model.model.embed_tokens
            text_embedding.config = model.model.config
            return text_embedding

    def with_behavior(
        self,
        behavior: Union[str, VLMConfigBehavior],
    ):
        """
        Creates a config for different behaviour.
        Args:
            behavior ([`ConfigBehavior`]):
                The behavior to use for the new instance.
        """
        if isinstance(behavior, str) and not isinstance(behavior, VLMConfigBehavior):
            behavior = VLMConfigBehavior(behavior)

        if behavior == VLMConfigBehavior.TEXT_EMBEDDINGS:
            model_type = self._orig_config.model_type.replace("llava-", "")
            return get_vlm_text_embeddings_config(model_type, self._orig_config, self.int_dtype, self.float_dtype)

        if behavior == VLMConfigBehavior.LANGUAGE:
            model_type = self._orig_config.model_type.replace("llava-", "")
            return get_vlm_text_generation_config(model_type, self._orig_config, self.int_dtype, self.float_dtype)

        if behavior == VLMConfigBehavior.VISION_EMBEDDINGS:
            return self.__class__(
                self._orig_config,
                task=self.task,
                int_dtype=self.int_dtype,
                float_dtype=self.float_dtype,
                behavior=behavior,
                preprocessors=self._preprocessors,
            )

    def patch_model_for_export(self, model: PreTrainedModel, model_kwargs: Optional[Dict[str, Any]] = None):
        model_kwargs = model_kwargs or {}
        if self._behavior != VLMConfigBehavior.VISION_EMBEDDINGS:
            return super().patch_model_for_export(model, model_kwargs)
        return LlavaQwen2ImageEmbeddingsModelPatcher(self, model, model_kwargs)

    def rename_ambiguous_inputs(self, inputs):
        if self._behavior == VLMConfigBehavior.VISION_EMBEDDINGS:
            model_inputs = {}
            model_inputs["images"] = inputs["pixel_values"]
            return model_inputs
        return super().rename_ambiguous_inputs(inputs)


class PooledProjectionsDummyInputGenerator(DummyInputGenerator):
    SUPPORTED_INPUT_NAMES = ["pooled_projections"]

    def __init__(
        self,
        task: str,
        normalized_config: NormalizedConfig,
        batch_size: int = DEFAULT_DUMMY_SHAPES["batch_size"],
        random_batch_size_range: Optional[Tuple[int, int]] = None,
        **kwargs,
    ):
        self.task = task
        self.batch_size = batch_size
        self.pooled_projection_dim = normalized_config.config.pooled_projection_dim

    def generate(self, input_name: str, framework: str = "pt", int_dtype: str = "int64", float_dtype: str = "fp32"):
        shape = [self.batch_size, self.pooled_projection_dim]
        return self.random_float_tensor(shape, framework=framework, dtype=float_dtype)


class DummyTransformerTimestpsInputGenerator(DummyTimestepInputGenerator):
    SUPPORTED_INPUT_NAMES = ("timestep", "text_embeds", "time_ids", "timestep_cond", "guidance")

    def generate(self, input_name: str, framework: str = "pt", int_dtype: str = "int64", float_dtype: str = "fp32"):
        if input_name in ["timestep", "guidance"]:
            shape = [self.batch_size]
            return self.random_float_tensor(shape, max_value=self.vocab_size, framework=framework, dtype=float_dtype)
        return super().generate(input_name, framework, int_dtype, float_dtype)


class DummyUnetVisionInputGenerator(DummyVisionInputGenerator):
    def generate(self, input_name: str, framework: str = "pt", int_dtype: str = "int64", float_dtype: str = "fp32"):
        if input_name not in ["sample", "latent_sample"]:
            return super().generate(input_name, framework, int_dtype, float_dtype)
        # add height and width discount for enable any resolution generation
        return self.random_float_tensor(
            shape=[self.batch_size, self.num_channels, self.height - 1, self.width - 1],
            framework=framework,
            dtype=float_dtype,
        )


class DummyUnetTimestepInputGenerator(DummyTimestepInputGenerator):
    def generate(self, input_name: str, framework: str = "pt", int_dtype: str = "int64", float_dtype: str = "fp32"):
        if input_name != "timestep":
            return super().generate(input_name, framework, int_dtype, float_dtype)
        shape = [self.batch_size]
        return self.random_int_tensor(shape, max_value=self.vocab_size, framework=framework, dtype=int_dtype)


class DummySanaTimestepInputGenerator(DummyTimestepInputGenerator):
    def generate(self, input_name: str, framework: str = "pt", int_dtype: str = "int64", float_dtype: str = "fp32"):
        if input_name != "timestep":
            return super().generate(input_name, framework, int_dtype, float_dtype)
        shape = [self.batch_size]
        return self.random_int_tensor(shape, max_value=self.vocab_size, framework=framework, dtype=float_dtype)


class DummyUnetEncoderInputGenerator(DummySeq2SeqDecoderTextInputGenerator):
    def __init__(
        self,
        task: str,
        normalized_config: NormalizedTextConfig,
        batch_size: int = DEFAULT_DUMMY_SHAPES["batch_size"],
        sequence_length: int = DEFAULT_DUMMY_SHAPES["sequence_length"],
        num_choices: int = DEFAULT_DUMMY_SHAPES["num_choices"],
        random_batch_size_range: Optional[Tuple[int, int]] = None,
        random_sequence_length_range: Optional[Tuple[int, int]] = None,
        random_num_choices_range: Optional[Tuple[int, int]] = None,
        **kwargs,
    ):
        super().__init__(
            task,
            normalized_config,
            batch_size=batch_size,
            sequence_length=sequence_length,
            num_choices=num_choices,
            random_batch_size_range=random_batch_size_range,
            random_sequence_length_range=random_sequence_length_range,
            random_num_choices_range=random_num_choices_range,
            **kwargs,
        )
        if hasattr(normalized_config.config, "model_max_length"):
            self.sequence_length = normalized_config.config.model_max_length


@register_in_tasks_manager("unet", *["semantic-segmentation"], library_name="diffusers")
@register_in_tasks_manager("unet-2d-condition", *["semantic-segmentation"], library_name="diffusers")
class UNetOpenVINOConfig(UNetOnnxConfig):
    DUMMY_INPUT_GENERATOR_CLASSES = (
        DummyUnetVisionInputGenerator,
        DummyUnetTimestepInputGenerator,
        DummyUnetEncoderInputGenerator,
    )

    @property
    def inputs(self) -> Dict[str, Dict[int, str]]:
        common_inputs = super().inputs
        common_inputs["timestep"] = {0: "batch_size"}
        if hasattr(self._normalized_config.config, "model_max_length"):
            common_inputs["encoder_hidden_states"] = {0: "batch_size"}
        return common_inputs


@register_in_tasks_manager("sd3-transformer", *["semantic-segmentation"], library_name="diffusers")
@register_in_tasks_manager("sd3-transformer-2d", *["semantic-segmentation"], library_name="diffusers")
class SD3TransformerOpenVINOConfig(UNetOpenVINOConfig):
    DUMMY_INPUT_GENERATOR_CLASSES = (
        (DummyTransformerTimestpsInputGenerator,)
        + UNetOpenVINOConfig.DUMMY_INPUT_GENERATOR_CLASSES
        + (PooledProjectionsDummyInputGenerator,)
    )
    NORMALIZED_CONFIG_CLASS = NormalizedConfig.with_args(
        image_size="sample_size",
        num_channels="in_channels",
        hidden_size="joint_attention_dim",
        vocab_size="attention_head_dim",
        allow_new=True,
    )

    @property
    def inputs(self):
        common_inputs = super().inputs
        common_inputs["pooled_projections"] = {0: "batch_size"}
        return common_inputs

    def rename_ambiguous_inputs(self, inputs):
        #  The input name in the model signature is `x, hence the export input name is updated.
        hidden_states = inputs.pop("sample", None)
        if hidden_states is not None:
            inputs["hidden_states"] = hidden_states
        return inputs


@register_in_tasks_manager("t5-encoder-model", *["feature-extraction"], library_name="diffusers")
@register_in_tasks_manager("t5-encoder", *["feature-extraction"], library_name="diffusers")
class T5EncoderOpenVINOConfig(CLIPTextOpenVINOConfig):
    pass


@register_in_tasks_manager("gemma2-text-encoder", *["feature-extraction"], library_name="diffusers")
@register_in_tasks_manager("qwen2_5_vl_text", *["feature-extraction"], library_name="diffusers")
class Gemma2TextEncoderOpenVINOConfig(CLIPTextOpenVINOConfig):
    _MODEL_PATCHER = SanaTextEncoderModelPatcher

    @property
    def inputs(self) -> Dict[str, Dict[int, str]]:
        return {
            "input_ids": {0: "batch_size", 1: "sequence_length"},
            "attention_mask": {0: "batch_size", 1: "sequence_length"},
        }


class DummySanaSeq2SeqDecoderTextWithEncMaskInputGenerator(DummySeq2SeqDecoderTextInputGenerator):
    SUPPORTED_INPUT_NAMES = (
        "decoder_input_ids",
        "decoder_attention_mask",
        "encoder_outputs",
        "encoder_hidden_states",
        "encoder_attention_mask",
    )


class DummySanaTransformerVisionInputGenerator(DummyUnetVisionInputGenerator):
    SUPPORTED_INPUT_NAMES = (
        "pixel_values",
        "pixel_mask",
        "sample",
        "latent_sample",
        "guidance",
    )

    def __init__(
        self,
        task: str,
        normalized_config: NormalizedVisionConfig,
        batch_size: int = DEFAULT_DUMMY_SHAPES["batch_size"],
        num_channels: int = DEFAULT_DUMMY_SHAPES["num_channels"],
        width: int = DEFAULT_DUMMY_SHAPES["width"] // 8,
        height: int = DEFAULT_DUMMY_SHAPES["height"] // 8,
        # Reduce img shape by 4 for FLUX to reduce memory usage on conversion
        **kwargs,
    ):
        super().__init__(task, normalized_config, batch_size, num_channels, width=width, height=height, **kwargs)

    def generate(self, input_name: str, framework: str = "pt", int_dtype: str = "int64", float_dtype: str = "fp32"):
        if input_name == "guidance":
            return self.random_float_tensor([self.batch_size], framework=framework, dtype=float_dtype)
        return super().generate(input_name, framework, int_dtype, float_dtype)


@register_in_tasks_manager("sana-transformer", *["semantic-segmentation"], library_name="diffusers")
class SanaTransformerOpenVINOConfig(UNetOpenVINOConfig):
    NORMALIZED_CONFIG_CLASS = NormalizedConfig.with_args(
        image_size="sample_size",
        num_channels="in_channels",
        hidden_size="caption_channels",
        vocab_size="attention_head_dim",
        allow_new=True,
    )
    DUMMY_INPUT_GENERATOR_CLASSES = (
        DummySanaTransformerVisionInputGenerator,
        DummySanaSeq2SeqDecoderTextWithEncMaskInputGenerator,
        DummySanaTimestepInputGenerator,
    )

    @property
    def inputs(self):
        common_inputs = super().inputs
        common_inputs["encoder_attention_mask"] = {0: "batch_size", 1: "sequence_length"}
        if getattr(self._normalized_config.config, "guidance_embeds", False):
            common_inputs["guidance"] = {0: "batch_size"}
        return common_inputs

    def rename_ambiguous_inputs(self, inputs):
        #  The input name in the model signature is `x, hence the export input name is updated.
        hidden_states = inputs.pop("sample", None)
        if hidden_states is not None:
            inputs["hidden_states"] = hidden_states
        return inputs


@register_in_tasks_manager("dcae-encoder", *["semantic-segmentation"], library_name="diffusers")
class DcaeEncoderOpenVINOConfig(VaeEncoderOnnxConfig):
    @property
    def inputs(self) -> Dict[str, Dict[int, str]]:
        return {
            "sample": {0: "batch_size", 2: "height", 3: "width"},
        }

    @property
    def outputs(self) -> Dict[str, Dict[int, str]]:
        return {
            "latent_sample": {0: "batch_size", 2: "height_latent", 3: "width_latent"},
        }


@register_in_tasks_manager("dcae-decoder", *["semantic-segmentation"], library_name="diffusers")
class DcaeDecoderOpenVINOConfig(VaeDecoderOnnxConfig):
    @property
    def inputs(self) -> Dict[str, Dict[int, str]]:
        return {
            "latent_sample": {0: "batch_size", 2: "height_latent", 3: "width_latent"},
        }

    @property
    def outputs(self) -> Dict[str, Dict[int, str]]:
        return {
            "sample": {0: "batch_size", 2: "height", 3: "width"},
        }


class DummyFluxTransformerInputGenerator(DummyVisionInputGenerator):
    SUPPORTED_INPUT_NAMES = (
        "pixel_values",
        "pixel_mask",
        "sample",
        "latent_sample",
        "hidden_states",
        "img_ids",
    )

    def __init__(
        self,
        task: str,
        normalized_config: NormalizedVisionConfig,
        batch_size: int = DEFAULT_DUMMY_SHAPES["batch_size"],
        num_channels: int = DEFAULT_DUMMY_SHAPES["num_channels"],
        width: int = DEFAULT_DUMMY_SHAPES["width"] // 4,
        height: int = DEFAULT_DUMMY_SHAPES["height"] // 4,
        # Reduce img shape by 4 for FLUX to reduce memory usage on conversion
        **kwargs,
    ):
        super().__init__(task, normalized_config, batch_size, num_channels, width, height, **kwargs)
        if getattr(normalized_config, "in_channels", None):
            self.num_channels = normalized_config.in_channels // 4

    def generate(self, input_name: str, framework: str = "pt", int_dtype: str = "int64", float_dtype: str = "fp32"):
        if input_name in ["hidden_states", "sample"]:
            shape = [self.batch_size, (self.height // 2) * (self.width // 2), self.num_channels * 4]
            return self.random_float_tensor(shape, framework=framework, dtype=float_dtype)
        if input_name == "img_ids":
            img_ids_height = self.height // 2
            img_ids_width = self.width // 2
            return self.random_int_tensor(
                (
                    [self.batch_size, img_ids_height * img_ids_width, 3]
                    if is_diffusers_version("<", "0.31.0")
                    else [img_ids_height * img_ids_width, 3]
                ),
                min_value=0,
                max_value=min(img_ids_height, img_ids_width),
                framework=framework,
                dtype=float_dtype,
            )

        return super().generate(input_name, framework, int_dtype, float_dtype)


class DummyFluxTextInputGenerator(DummySeq2SeqDecoderTextInputGenerator):
    SUPPORTED_INPUT_NAMES = (
        "decoder_input_ids",
        "decoder_attention_mask",
        "encoder_outputs",
        "encoder_hidden_states",
        "txt_ids",
    )

    def generate(self, input_name: str, framework: str = "pt", int_dtype: str = "int64", float_dtype: str = "fp32"):
        if input_name == "txt_ids":
            import torch

            shape = (
                [self.batch_size, self.sequence_length, 3]
                if is_diffusers_version("<", "0.31.0")
                else [self.sequence_length, 3]
            )
            dtype = DTYPE_MAPPER.pt(float_dtype)
            return torch.full(shape, 0, dtype=dtype)
        return super().generate(input_name, framework, int_dtype, float_dtype)


@register_in_tasks_manager("flux-transformer", *["semantic-segmentation"], library_name="diffusers")
@register_in_tasks_manager("flux-transformer-2d", *["semantic-segmentation"], library_name="diffusers")
class FluxTransformerOpenVINOConfig(SD3TransformerOpenVINOConfig):
    DUMMY_INPUT_GENERATOR_CLASSES = (
        DummyTransformerTimestpsInputGenerator,
        DummyFluxTransformerInputGenerator,
        DummyFluxTextInputGenerator,
        PooledProjectionsDummyInputGenerator,
    )
    _MODEL_PATCHER = FluxTransfromerModelPatcher

    @property
    def inputs(self):
        common_inputs = super().inputs
        common_inputs.pop("sample", None)
        common_inputs["hidden_states"] = {0: "batch_size", 1: "packed_height_width"}
        common_inputs["txt_ids"] = (
            {0: "batch_size", 1: "sequence_length"} if is_diffusers_version("<", "0.31.0") else {0: "sequence_length"}
        )
        common_inputs["img_ids"] = (
            {0: "batch_size", 1: "packed_height_width"}
            if is_diffusers_version("<", "0.31.0")
            else {0: "packed_height_width"}
        )
        if getattr(self._normalized_config, "guidance_embeds", False):
            common_inputs["guidance"] = {0: "batch_size"}
        return common_inputs


class LTXVaeDummyInputGenerator(DummyVisionInputGenerator):
    SUPPORTED_INPUT_NAMES = ("pixel_values", "pixel_mask", "sample", "latent_sample", "timestep")

    def __init__(
        self,
        task: str,
        normalized_config: NormalizedVisionConfig,
        batch_size: int = DEFAULT_DUMMY_SHAPES["batch_size"],
        num_channels: int = DEFAULT_DUMMY_SHAPES["num_channels"],
        width: int = DEFAULT_DUMMY_SHAPES["width"],
        height: int = DEFAULT_DUMMY_SHAPES["height"],
        num_frames: int = 2,
        **kwargs,
    ):
        super().__init__(task, normalized_config, batch_size, num_channels, width, height, **kwargs)
        self.num_frames = num_frames

    def generate(self, input_name: str, framework: str = "pt", int_dtype: str = "int64", float_dtype: str = "fp32"):
        if input_name in ["sample", "latent_sample"]:
            return self.random_float_tensor(
                [self.batch_size, self.num_channels, self.num_frames, self.height, self.width]
            )
        if input_name == "timestep":
            return self.random_int_tensor([1], max_value=20, min_value=1, framework=framework, dtype=int_dtype)

        return super().generate(input_name, framework, int_dtype, float_dtype)


@register_in_tasks_manager("ltx-vae-encoder", *["semantic-segmentation"], library_name="diffusers")
class LTXVaeEncoderOpenVINOConfig(VaeEncoderOnnxConfig):
    DUMMY_INPUT_GENERATOR_CLASSES = (LTXVaeDummyInputGenerator,)

    @property
    def inputs(self) -> Dict[str, Dict[int, str]]:
        return {
            "sample": {0: "batch_size", 2: "num_frames", 3: "height", 4: "width"},
        }

    @property
    def outputs(self) -> Dict[str, Dict[int, str]]:
        return {
            "latent_parameters": {0: "batch_size", 2: "num_frames", 3: "height_latent", 4: "width_latent"},
        }


@register_in_tasks_manager("ltx-vae-decoder", *["semantic-segmentation"], library_name="diffusers")
class LTXVaeDecoderOpenVINOConfig(VaeDecoderOnnxConfig):
    DUMMY_INPUT_GENERATOR_CLASSES = (LTXVaeDummyInputGenerator,)

    @property
    def inputs(self) -> Dict[str, Dict[int, str]]:
        base_input = {
            "latent_sample": {0: "batch_size", 2: "num_frames", 3: "latent_height", 4: "latent_width"},
        }
        if self._normalized_config.config.timestep_conditioning:
            base_input["timestep"] = {}
        return base_input

    @property
    def outputs(self) -> Dict[str, Dict[int, str]]:
        return {
            "sample": {0: "batch_size", 2: "num_frames", 3: "height", 4: "width"},
        }


class LTXTransformerDummyInputGenerator(DummyVisionInputGenerator):
    SUPPORTED_INPUT_NAMES = ("hidden_states", "width", "height", "num_frames", "rope_interpolation_scale")

    def __init__(
        self,
        task: str,
        normalized_config: NormalizedVisionConfig,
        batch_size: int = DEFAULT_DUMMY_SHAPES["batch_size"],
        num_channels: int = DEFAULT_DUMMY_SHAPES["num_channels"],
        width: int = 16,
        height: int = 8,
        num_frames: int = 2,
        frame_rate: int = 10,
        **kwargs,
    ):
        super().__init__(task, normalized_config, batch_size, num_channels, width, height, **kwargs)
        self.num_frames = num_frames
        self.frame_rate = frame_rate
        self.vae_spatial_compression_ratio = normalized_config.config.vae_spatial_compression_ratio
        self.vae_temporal_compression_ratio = normalized_config.config.vae_temporal_compression_ratio

    def generate(self, input_name: str, framework: str = "pt", int_dtype: str = "int64", float_dtype: str = "fp32"):
        import torch

        if input_name == "hidden_states":
            return self.random_float_tensor(
                [self.batch_size, self.num_frames * self.height * self.width, self.num_channels]
            )
        if input_name == "width":
            return torch.tensor(self.width)
        if input_name == "height":
            return torch.tensor(self.height)
        if input_name == "num_frames":
            return torch.tensor(self.num_frames)
        if input_name == "rope_interpolation_scale":
            import torch

            return torch.tensor(
                [
                    self.vae_temporal_compression_ratio / self.frame_rate,
                    self.vae_spatial_compression_ratio,
                    self.vae_spatial_compression_ratio,
                ]
            )
        return super().generate(input_name, framework, int_dtype, float_dtype)


@register_in_tasks_manager("ltx-video-transformer", *["semantic-segmentation"], library_name="diffusers")
class LTXVideoTransformerOpenVINOConfig(SanaTransformerOpenVINOConfig):
    DUMMY_INPUT_GENERATOR_CLASSES = (
        LTXTransformerDummyInputGenerator,
        DummySanaSeq2SeqDecoderTextWithEncMaskInputGenerator,
        DummySanaTimestepInputGenerator,
    )

    @property
    def inputs(self):
        return {
            "hidden_states": {0: "batch_size", 1: "video_sequence_length"},
            "encoder_hidden_states": {0: "batch_size", 1: "sequence_length"},
            "encoder_attention_mask": {0: "batch_size", 1: "sequence_length"},
            "width": {},
            "height": {},
            "num_frames": {},
            "timestep": {0: "batch_size"},
            "rope_interpolation_scale": {},
        }

    @property
    def outputs(self) -> Dict[str, Dict[int, str]]:
        return {
            "out_sample": {0: "batch_size", 1: "video_sequence_length"},
        }


class DummyMiniCPMVImageInputGenerator(DummyVisionInputGenerator):
    SUPPORTED_INPUT_NAMES = ("pixel_values", "patch_attention_mask", "position_ids")

    def __init__(
        self,
        task: str,
        normalized_config: NormalizedVisionConfig,
        batch_size: int = DEFAULT_DUMMY_SHAPES["batch_size"],
        num_channels: int = DEFAULT_DUMMY_SHAPES["num_channels"],
        width: int = DEFAULT_DUMMY_SHAPES["width"],
        height: int = DEFAULT_DUMMY_SHAPES["height"],
        **kwargs,
    ):
        super().__init__(task, normalized_config, batch_size, num_channels, width, height)
        self.patch_size = normalized_config.config.patch_size

    def generate(self, input_name: str, framework: str = "pt", int_dtype: str = "int64", float_dtype: str = "fp32"):
        if input_name == "pixel_values":
            return self.random_float_tensor(
                shape=[
                    self.batch_size,
                    self.num_channels,
                    self.patch_size,
                    (self.height * self.width) // self.patch_size,
                ],
                framework=framework,
                dtype=float_dtype,
            )

        if input_name == "patch_attention_mask":
            return self.random_int_tensor(
                shape=[self.batch_size, 1, (self.height // self.patch_size) * (self.width // self.patch_size)],
                framework=framework,
                dtype=float_dtype,
                min_value=0,
                max_value=2,
            )

        if input_name == "position_ids":
            return self.random_int_tensor(
                shape=[self.batch_size, (self.height // self.patch_size) * (self.width // self.patch_size)],
                max_value=self.patch_size,
            )


class DummyMiniCPMVResampleInputGenerator(DummyVisionInputGenerator):
    SUPPORTED_INPUT_NAMES = ("image_feature", "pos_embed", "key_padding_mask")

    def __init__(
        self,
        task: str,
        normalized_config: NormalizedVisionConfig,
        batch_size: int = DEFAULT_DUMMY_SHAPES["batch_size"],
        num_channels: int = DEFAULT_DUMMY_SHAPES["num_channels"],
        width: int = DEFAULT_DUMMY_SHAPES["width"],
        height: int = DEFAULT_DUMMY_SHAPES["height"],
        **kwargs,
    ):
        super().__init__(task, normalized_config, batch_size, num_channels, width, height)
        self.patch_size = normalized_config.config.patch_size
        self.hidden_size = normalized_config.config.hidden_size
        self.img_hidden_size = normalized_config.config.vision_config.hidden_size
        self.feat_size = (normalized_config.config.vision_config.image_size // self.patch_size) * (
            normalized_config.config.vision_config.image_size // self.patch_size
        )

    def generate(self, input_name: str, framework: str = "pt", int_dtype: str = "int64", float_dtype: str = "fp32"):
        if input_name == "image_feature":
            return self.random_float_tensor(
                shape=[self.batch_size, self.feat_size, self.img_hidden_size], framework=framework, dtype=float_dtype
            )

        if input_name == "key_padding_mask":
            return self.constant_tensor(
                shape=[self.batch_size, self.feat_size],
                framework=framework,
                value=1,
                dtype=DTYPE_MAPPER.pt(float_dtype),
            )

        if input_name == "pos_embed":
            return self.random_float_tensor(shape=[self.feat_size, self.batch_size, self.hidden_size])


class MiniCPMVConfigBehavior(str, enum.Enum):
    RESAMPLER = "resampler"
    LANGUAGE = "language"
    VISION_EMBEDDINGS = "vision_embeddings"
    TEXT_EMBEDDINGS = "text_embeddings"


@register_in_tasks_manager("minicpmv", *["image-text-to-text"], library_name="transformers")
class MiniCPMVOpenVINOConfig(BaseVLMOpenVINOConfig):
    SUPPORTED_BEHAVIORS = [model_type.value for model_type in MiniCPMVConfigBehavior]
    NORMALIZED_CONFIG_CLASS = NormalizedVisionConfig
    DUMMY_INPUT_GENERATOR_CLASSES = ()

    def __init__(
        self,
        config: "PretrainedConfig",
        task: str = "feature-extraction",
        int_dtype: str = "int64",
        float_dtype: str = "fp32",
        behavior: MiniCPMVConfigBehavior = MiniCPMVConfigBehavior.VISION_EMBEDDINGS,
        preprocessors: Optional[List[Any]] = None,
    ):
        super().__init__(
            config=config,
            task=task,
            int_dtype=int_dtype,
            float_dtype=float_dtype,
            preprocessors=preprocessors,
        )
        self._behavior = behavior
        self._orig_config = config
        if self._behavior == MiniCPMVConfigBehavior.VISION_EMBEDDINGS and hasattr(config, "vision_config"):
            self._config = config.vision_config
            self.DUMMY_INPUT_GENERATOR_CLASSES = (DummyMiniCPMVImageInputGenerator,)
        if self._behavior == MiniCPMVConfigBehavior.RESAMPLER:
            self.DUMMY_INPUT_GENERATOR_CLASSES = (DummyMiniCPMVResampleInputGenerator,)
        self._normalized_config = self.NORMALIZED_CONFIG_CLASS(self._config)

    @property
    def inputs(self) -> Dict[str, Dict[int, str]]:
        if self._behavior == MiniCPMVConfigBehavior.VISION_EMBEDDINGS:
            return {
                "pixel_values": {0: "batch_size", 2: "height", 3: "width"},
                "patch_attention_mask": {0: "batch_size", 1: "num_patches", 2: "patch_size"},
                "position_ids": {0: "batch_size", 1: "patch_size"},
            }
        if self._behavior == MiniCPMVConfigBehavior.RESAMPLER:
            return {
                "image_feature": {0: "batch_size", 1: "patch_height", 2: "patch_width"},
                "pos_embed": {0: "patch_size", 1: "batch_size", 2: "num_patches"},
                "key_padding_mask": {0: "batch_size", 1: "patch_size"},
            }
        return {}

    @property
    def outputs(self) -> Dict[str, Dict[int, str]]:
        if self._behavior == MiniCPMVConfigBehavior.VISION_EMBEDDINGS:
            return {"last_hidden_state": {0: "batch_size", 1: "patch_height", 2: "patch_width"}}
        if self._behavior == MiniCPMVConfigBehavior.RESAMPLER:
            return {"last_hidden_state": {0: "batch_size"}}

        return {}

    def with_behavior(
        self,
        behavior: Union[str, MiniCPMVConfigBehavior],
    ):
        """
        Creates a config for different behaviour.
        Args:
            behavior ([`ConfigBehavior`]):
                The behavior to use for the new instance.
        """
        if isinstance(behavior, str) and not isinstance(behavior, MiniCPMVConfigBehavior):
            behavior = MiniCPMVConfigBehavior(behavior)

        if behavior == MiniCPMVConfigBehavior.TEXT_EMBEDDINGS:
            return get_vlm_text_embeddings_config("qwen2", self._orig_config, self.int_dtype, self.float_dtype)

        if behavior == MiniCPMVConfigBehavior.LANGUAGE:
            return get_vlm_text_generation_config("qwen2", self._orig_config, self.int_dtype, self.float_dtype)

        if behavior == MiniCPMVConfigBehavior.VISION_EMBEDDINGS:
            return self.__class__(
                self._orig_config,
                task=self.task,
                int_dtype=self.int_dtype,
                float_dtype=self.float_dtype,
                behavior=behavior,
                preprocessors=self._preprocessors,
            )

        if behavior == MiniCPMVConfigBehavior.RESAMPLER:
            return self.__class__(
                self._orig_config,
                task=self.task,
                int_dtype=self.int_dtype,
                float_dtype=self.float_dtype,
                behavior=behavior,
                preprocessors=self._preprocessors,
            )

    @staticmethod
    def get_model_for_behavior(model, behavior: Union[str, MiniCPMVConfigBehavior]):
        if isinstance(behavior, str) and not isinstance(behavior, MiniCPMVConfigBehavior):
            behavior = MiniCPMVConfigBehavior(behavior)

        if behavior == MiniCPMVConfigBehavior.LANGUAGE:
            return model.llm

        if behavior == MiniCPMVConfigBehavior.VISION_EMBEDDINGS:
            return model.vpm

        if behavior == MiniCPMVConfigBehavior.TEXT_EMBEDDINGS:
            text_embedding = model.get_input_embeddings()
            text_embedding.config = model.llm.config
            return text_embedding
        if behavior == MiniCPMVConfigBehavior.RESAMPLER:
            model.resampler.config = model.vpm.config
            return model.resampler

    def patch_model_for_export(self, model: PreTrainedModel, model_kwargs: Optional[Dict[str, Any]] = None):
        model_kwargs = model_kwargs or {}
        if self._behavior == MiniCPMVConfigBehavior.VISION_EMBEDDINGS:
            return MiniCPMVImageEmbeddingsModelPatcher(self, model, model_kwargs)

        if self._behavior == MiniCPMVConfigBehavior.RESAMPLER:
            return MiniCPMVResamplerModelPatcher(self, model, model_kwargs)

        return super().patch_model_for_export(model, model_kwargs)


@register_in_tasks_manager("minicpmo", *["image-text-to-text"], library_name="transformers")
class MiniCPMOOpenVINOConfig(MiniCPMVOpenVINOConfig):
    MIN_TRANSFORMERS_VERSION = "4.43.0"
    MAX_TRANSFORMERS_VERSION = "4.51.3"


class Phi3VisionConfigBehavior(str, enum.Enum):
    LANGUAGE = "language"
    VISION_PROJECTION = "vision_projection"
    VISION_EMBEDDINGS = "vision_embeddings"
    TEXT_EMBEDDINGS = "text_embeddings"


class DummyPhi3VisionProjectionInputGenerator(DummyVisionInputGenerator):
    SUPPORTED_INPUT_NAMES = ("input",)

    def __init__(
        self,
        task: str,
        normalized_config: NormalizedVisionConfig,
        batch_size: int = DEFAULT_DUMMY_SHAPES["batch_size"],
        num_channels: int = DEFAULT_DUMMY_SHAPES["num_channels"],
        width: int = 336,
        height: int = 336,
        crop_size=336,
        **kwargs,
    ):
        self.batch_size = batch_size
        self._embed_layer_realization = (
            normalized_config.config.embd_layer["embedding_cls"]
            if hasattr(normalized_config.config, "embd_layer")
            else "image_audio"
        )
        if not hasattr(normalized_config.config, "vision_config"):
            self.image_dim_out = (
                normalized_config.config.img_processor.get(
                    "image_dim_out", normalized_config.config.img_processor.get("hidden_size")
                )
                if normalized_config.config.img_processor is not None
                else 1152
            )
            if "image_embd_layer" in normalized_config.config.embd_layer:
                self.crop_size = normalized_config.config.embd_layer["image_embd_layer"].get("crop_size", crop_size)
            else:
                self.crop_size = normalized_config.config.embd_layer.get("crop_size", crop_size)
        else:
            self.image_dim_out = normalized_config.config.vision_config.hidden_size
            self.crop_size = normalized_config.config.vision_config.crop_size
        self.height = height
        self.width = width

    def generate(self, input_name: str, framework: str = "pt", int_dtype: str = "int64", float_dtype: str = "fp32"):
        h = self.height // self.crop_size
        w = self.width // self.crop_size
        feat_size = (h * w + 1) * 144 + 1 + (h + 1) * 12
        if self._embed_layer_realization in ["linear", "image_audio"]:
            shape = [self.batch_size, feat_size, self.image_dim_out]
        else:
            shape = [self.batch_size, feat_size, self.image_dim_out * 4]
        return self.random_float_tensor(shape, framework=framework, dtype=float_dtype)


@register_in_tasks_manager("phi3_v", *["image-text-to-text"], library_name="transformers")
class Phi3VisionOpenVINOConfig(BaseVLMOpenVINOConfig):
    SUPPORTED_BEHAVIORS = [model_type.value for model_type in Phi3VisionConfigBehavior]
    NORMALIZED_CONFIG_CLASS = NormalizedVisionConfig
    DUMMY_INPUT_GENERATOR_CLASSES = (DummyVisionInputGenerator,)
    MIN_TRANSFORMERS_VERSION = "4.40.0"
    MAX_TRANSFORMERS_VERSION = "4.53.3"

    def __init__(
        self,
        config: "PretrainedConfig",
        task: str = "feature-extraction",
        int_dtype: str = "int64",
        float_dtype: str = "fp32",
        behavior: Phi3VisionConfigBehavior = Phi3VisionConfigBehavior.VISION_EMBEDDINGS,
        preprocessors: Optional[List[Any]] = None,
    ):
        super().__init__(
            config=config,
            task=task,
            int_dtype=int_dtype,
            float_dtype=float_dtype,
            preprocessors=preprocessors,
        )
        self._behavior = behavior
        self._orig_config = config
        if self._behavior == Phi3VisionConfigBehavior.VISION_EMBEDDINGS and hasattr(config, "img_processor"):
            self._config = AutoConfig.from_pretrained(
                config.img_processor["model_name"], trust_remote_code=True
            ).vision_config
            self._normalized_config = self.NORMALIZED_CONFIG_CLASS(self._config)
            self.DUMMY_INPUT_GENERATOR_CLASSES = (DummyVisionInputGenerator,)
        if self._behavior == Phi3VisionConfigBehavior.VISION_PROJECTION and hasattr(config, "img_processor"):
            self._config = config
            self._normalized_config = self.NORMALIZED_CONFIG_CLASS(self._config)
            self.DUMMY_INPUT_GENERATOR_CLASSES = (DummyPhi3VisionProjectionInputGenerator,)

    @property
    def inputs(self) -> Dict[str, Dict[int, str]]:
        if self._behavior == Phi3VisionConfigBehavior.VISION_EMBEDDINGS:
            return {"pixel_values": {0: "batch_size", 2: "height", 3: "width"}}
        if self._behavior == Phi3VisionConfigBehavior.VISION_PROJECTION:
            return {"input": {0: "batch_size", 1: "img_feat_size"}}

    @property
    def outputs(self) -> Dict[str, Dict[int, str]]:
        if self._behavior in [Phi3VisionConfigBehavior.VISION_EMBEDDINGS, Phi3VisionConfigBehavior.VISION_PROJECTION]:
            return {"last_hidden_state": {0: "batch_size", 1: "height_width_projection"}}
        return {}

    def with_behavior(
        self,
        behavior: Union[str, Phi3VisionConfigBehavior],
    ):
        """
        Creates a config for different behaviour.
        Args:
            behavior ([`ConfigBehavior`]):
                The behavior to use for the new instance.
        """
        if isinstance(behavior, str) and not isinstance(behavior, Phi3VisionConfigBehavior):
            behavior = Phi3VisionConfigBehavior(behavior)

        if behavior == Phi3VisionConfigBehavior.TEXT_EMBEDDINGS:
            return get_vlm_text_embeddings_config("phi3", self._orig_config, self.int_dtype, self.float_dtype)

        if behavior == Phi3VisionConfigBehavior.LANGUAGE:
            return get_vlm_text_generation_config("phi3", self._orig_config, self.int_dtype, self.float_dtype)

        if behavior == Phi3VisionConfigBehavior.VISION_EMBEDDINGS:
            return self.__class__(
                self._orig_config,
                task=self.task,
                int_dtype=self.int_dtype,
                float_dtype=self.float_dtype,
                behavior=behavior,
                preprocessors=self._preprocessors,
            )
        if behavior == Phi3VisionConfigBehavior.VISION_PROJECTION:
            return self.__class__(
                self._orig_config,
                task=self.task,
                int_dtype=self.int_dtype,
                float_dtype=self.float_dtype,
                behavior=behavior,
                preprocessors=self._preprocessors,
            )

    @staticmethod
    def get_model_for_behavior(model, behavior: Union[str, Phi3VisionConfigBehavior]):
        if isinstance(behavior, str) and not isinstance(behavior, Phi3VisionConfigBehavior):
            behavior = Phi3VisionConfigBehavior(behavior)

        if behavior == Phi3VisionConfigBehavior.LANGUAGE:
            return model

        if behavior == Phi3VisionConfigBehavior.VISION_EMBEDDINGS:
            vision_embeddings = model.model.vision_embed_tokens
            vision_embeddings.config = model.config
            return vision_embeddings

        if behavior == Phi3VisionConfigBehavior.VISION_PROJECTION:
            projection = model.model.vision_embed_tokens.img_projection
            projection.config = model.config
            return projection

        if behavior == Phi3VisionConfigBehavior.TEXT_EMBEDDINGS:
            text_embedding = model.model.embed_tokens
            text_embedding.config = model.config
            return text_embedding

    def patch_model_for_export(self, model: PreTrainedModel, model_kwargs: Optional[Dict[str, Any]] = None):
        model_kwargs = model_kwargs or {}
        if self._behavior == Phi3VisionConfigBehavior.VISION_EMBEDDINGS:
            return Phi3VisionImageEmbeddingsPatcher(self, model, model_kwargs)
        return super().patch_model_for_export(model, model_kwargs)


class DummyAudioPhi4MMInputGenerator(DummyInputGenerator):
    SUPPORTED_INPUT_NAMES = ("audio_input", "audio_feature", "audio_mask")

    def __init__(
        self,
        task: str,
        normalized_config: NormalizedVisionConfig,
        batch_size: int = DEFAULT_DUMMY_SHAPES["batch_size"],
        signal_length=498,
        **kwargs,
    ):
        self.signal_length = signal_length
        if hasattr(normalized_config.config, "audio_processor"):
            self.audio_chunk_size = (
                signal_length // normalized_config.config.audio_processor["config"]["time_reduction"] + 1
            )
            self.input_size = normalized_config.config.audio_processor["config"]["input_size"]
            self.attention_dim = normalized_config.config.audio_processor["config"]["attention_dim"]
        else:
            self.audio_chunk_size = signal_length // normalized_config.config.audio_config.time_reduction + 1
            self.input_size = normalized_config.config.audio_config.input_size
            self.attention_dim = normalized_config.config.audio_config.hidden_size
        self.batch_size = batch_size
        self.task = task
        self.normalized_config = normalized_config

    def generate(self, input_name: str, framework: str = "pt", int_dtype: str = "int64", float_dtype: str = "fp32"):
        if input_name == "audio_input":
            return self.random_float_tensor(
                [self.batch_size, self.signal_length, self.input_size], framework=framework, dtype=float_dtype
            )

        if input_name == "audio_feature":
            return self.random_float_tensor(
                [self.batch_size, self.audio_chunk_size, self.attention_dim], framework=framework, dtype=float_dtype
            )

        if input_name == "audio_mask":
            return self.random_int_tensor(
                [self.batch_size, self.audio_chunk_size, self.audio_chunk_size],
                max_value=2,
                framework=framework,
                dtype="bool",
            )


class DummyVisionPositionIdsPhi4InputGenerator(DummyVisionInputGenerator):
    SUPPORTED_INPUT_NAMES = ("patch_position_ids", "patch_attention_mask")

    def __init__(
        self,
        task: str,
        normalized_config: NormalizedVisionConfig,
        batch_size: int = DEFAULT_DUMMY_SHAPES["batch_size"],
        num_channels: int = DEFAULT_DUMMY_SHAPES["num_channels"],
        width: int = DEFAULT_DUMMY_SHAPES["width"],
        height: int = DEFAULT_DUMMY_SHAPES["height"],
        **kwargs,
    ):
        super().__init__(task, normalized_config, batch_size, num_channels, width, height, **kwargs)
        if hasattr(normalized_config.config, "vision_conifg"):
            self.patch_size = getattr(normalized_config.config.vision_config, "patch_size", 14)
        else:
            self.patch_size = 14
        self.num_patches_per_side = self.height // self.patch_size

    def generate(self, input_name: str, framework: str = "pt", int_dtype: str = "int64", float_dtype: str = "fp32"):
        if input_name == "patch_position_ids":
            return self.get_vision_position_ids()
        if input_name == "patch_attention_mask":
            return self.random_int_tensor(
                [self.batch_size, self.height // self.patch_size, self.width // self.patch_size],
                framework=framework,
                dtype="bool",
                max_value=2,
            )
        return super().generate(input_name, framework, int_dtype, float_dtype)

    def get_vision_position_ids(self):
        # Adopted from https://github.com/huggingface/transformers/blob/v4.51.3/src/transformers/models/phi4_multimodal/modeling_phi4_multimodal.py#L494-L512
        import torch

        batch_size = self.batch_size
        max_im_h, max_im_w = self.height, self.width
        max_nb_patches_h, max_nb_patches_w = max_im_h // self.patch_size, max_im_w // self.patch_size
        boundaries = torch.arange(1 / self.num_patches_per_side, 1.0, 1 / self.num_patches_per_side)
        position_ids = torch.full(
            size=(
                batch_size,
                max_nb_patches_h * max_nb_patches_w,
            ),
            fill_value=0,
        )
        patch_attention_mask = torch.ones(
            [self.batch_size, self.height // self.patch_size, self.width // self.patch_size], dtype=torch.int64
        )
        patch_attention_mask[0, self.height - 2 :] = 0

        for batch_idx, p_attn_mask in enumerate(patch_attention_mask):
            nb_patches_h = p_attn_mask[:, 0].sum()
            nb_patches_w = p_attn_mask[0].sum()

            fractional_coords_h = torch.arange(0, 1 - 1e-6, 1 / nb_patches_h)
            fractional_coords_w = torch.arange(0, 1 - 1e-6, 1 / nb_patches_w)

            bucket_coords_h = torch.bucketize(fractional_coords_h, boundaries, right=True)
            bucket_coords_w = torch.bucketize(fractional_coords_w, boundaries, right=True)

            pos_ids = (bucket_coords_h[:, None] * self.num_patches_per_side + bucket_coords_w).flatten()
            position_ids[batch_idx][p_attn_mask.view(-1)] = pos_ids
        return position_ids


class Phi4MMConfigBehavior(str, enum.Enum):
    AUDIO_EMBEDDINGS = "audio_embeddings"
    AUDIO_ENCODER = "audio_encoder"
    AUDIO_FORWARD_EMBEDDINGS = "audio_forward_embeddings"
    AUDIO_VISION_PROJECTION = "audio_vision_projection"
    AUDIO_SPEECH_PROJECTION = "audio_speech_projection"
    LANGUAGE = "language"
    TEXT_EMBEDDINGS = "text_embeddings"
    VISION_PROJECTION = "vision_projection"
    VISION_EMBEDDINGS = "vision_embeddings"


@register_in_tasks_manager(
    "phi4mm", *["image-text-to-text", "automatic-speech-recognition"], library_name="transformers"
)
@register_in_tasks_manager(
    "phi4_multimodal", *["image-text-to-text", "automatic-speech-recognition"], library_name="transformers"
)
class Phi4MMOpenVINOConfig(BaseVLMOpenVINOConfig):
    SUPPORTED_BEHAVIORS = [model_type.value for model_type in Phi4MMConfigBehavior]
    NORMALIZED_CONFIG_CLASS = NormalizedVisionConfig
    DUMMY_INPUT_GENERATOR_CLASSES = (DummyVisionInputGenerator,)
    MIN_TRANSFORMERS_VERSION = "4.51.0"
    MAX_TRANSFORMERS_VERSION = "4.53.3"

    def __init__(
        self,
        config: "PretrainedConfig",
        task: str = "feature-extraction",
        int_dtype: str = "int64",
        float_dtype: str = "fp32",
        behavior: Phi4MMConfigBehavior = Phi4MMConfigBehavior.VISION_EMBEDDINGS,
        preprocessors: Optional[List[Any]] = None,
    ):
        super().__init__(
            config=config,
            task=task,
            int_dtype=int_dtype,
            float_dtype=float_dtype,
            preprocessors=preprocessors,
        )
        self._behavior = behavior
        self._orig_config = config

        if self._behavior == Phi4MMConfigBehavior.VISION_EMBEDDINGS:
            if hasattr(self._config, "vision_config"):
                self._config = self._config.vision_config
                self._normalized_config = self.NORMALIZED_CONFIG_CLASS(self._config)
            else:
                self._config.image_size = self._config.embd_layer.get("image_embd_layer", {}).get("crop_size", 448)
            self.DUMMY_INPUT_GENERATOR_CLASSES = (DummyVisionInputGenerator, DummyVisionPositionIdsPhi4InputGenerator)
        if self._behavior == Phi4MMConfigBehavior.VISION_PROJECTION:
            self._normalized_config = self.NORMALIZED_CONFIG_CLASS(self._config)
            self.DUMMY_INPUT_GENERATOR_CLASSES = (DummyPhi3VisionProjectionInputGenerator,)
        if self._behavior in (
            Phi4MMConfigBehavior.AUDIO_EMBEDDINGS,
            Phi4MMConfigBehavior.AUDIO_FORWARD_EMBEDDINGS,
            Phi4MMConfigBehavior.AUDIO_ENCODER,
            Phi4MMConfigBehavior.AUDIO_SPEECH_PROJECTION,
            Phi4MMConfigBehavior.AUDIO_VISION_PROJECTION,
        ):
            self.DUMMY_INPUT_GENERATOR_CLASSES = (DummyAudioPhi4MMInputGenerator,)

    @property
    def inputs(self) -> Dict[str, Dict[int, str]]:
        if self._behavior == Phi4MMConfigBehavior.VISION_EMBEDDINGS:
            return {
                "pixel_values": {0: "batch_size", 2: "height", 3: "width"},
                "patch_attention_mask": {0: "batch_size", 1: "patch_height", 2: "patch_width"},
                "patch_position_ids": {0: "batch_size", 1: "patch_size"},
            }
        if self._behavior == Phi4MMConfigBehavior.VISION_PROJECTION:
            return {"input": {0: "batch_size", 1: "img_feat_size"}}

        if self._behavior in [Phi4MMConfigBehavior.AUDIO_EMBEDDINGS, Phi4MMConfigBehavior.AUDIO_FORWARD_EMBEDDINGS]:
            return {"audio_input": {0: "batch_size", 1: "audio_length"}}

        if self._behavior == Phi4MMConfigBehavior.AUDIO_ENCODER:
            return {
                "audio_feature": {0: "batch_size", 1: "audio_length"},
                "audio_mask": {0: "batch_size", 1: "audio_length", 2: "audio_length"},
            }

        if self._behavior in [
            Phi4MMConfigBehavior.AUDIO_SPEECH_PROJECTION,
            Phi4MMConfigBehavior.AUDIO_VISION_PROJECTION,
        ]:
            return {"audio_feature": {0: "batch_size", 1: "audio_length"}}
        return {}

    @property
    def outputs(self) -> Dict[str, Dict[int, str]]:
        if self._behavior in [
            Phi4MMConfigBehavior.VISION_EMBEDDINGS,
            Phi4MMConfigBehavior.VISION_PROJECTION,
            Phi4MMConfigBehavior.AUDIO_EMBEDDINGS,
            Phi4MMConfigBehavior.AUDIO_FORWARD_EMBEDDINGS,
            Phi4MMConfigBehavior.AUDIO_ENCODER,
            Phi4MMConfigBehavior.AUDIO_SPEECH_PROJECTION,
            Phi4MMConfigBehavior.AUDIO_VISION_PROJECTION,
        ]:
            return {"last_hidden_state": {0: "batch_size", 1: "projection_size"}}
        return {}

    def with_behavior(
        self,
        behavior: Union[str, Phi4MMConfigBehavior],
    ):
        """
        Creates a config for different behaviour.
        Args:
            behavior ([`ConfigBehavior`]):
                The behavior to use for the new instance.
        """
        if isinstance(behavior, str) and not isinstance(behavior, Phi4MMConfigBehavior):
            behavior = Phi4MMConfigBehavior(behavior)

        if behavior == Phi4MMConfigBehavior.TEXT_EMBEDDINGS:
            return get_vlm_text_embeddings_config("phi3", self._orig_config, self.int_dtype, self.float_dtype)

        if behavior == Phi4MMConfigBehavior.LANGUAGE:
            return get_vlm_text_generation_config(
                "phi3", self._orig_config, self.int_dtype, self.float_dtype, model_patcher=Phi4MMLanguageModelPatcher
            )

        return self.__class__(
            self._orig_config,
            task=self.task,
            int_dtype=self.int_dtype,
            float_dtype=self.float_dtype,
            behavior=behavior,
            preprocessors=self._preprocessors,
        )

    @staticmethod
    def get_model_for_behavior(model, behavior: Union[str, Phi4MMConfigBehavior]):
        if isinstance(behavior, str) and not isinstance(behavior, Phi4MMConfigBehavior):
            behavior = Phi4MMConfigBehavior(behavior)

        if behavior == Phi4MMConfigBehavior.LANGUAGE:
            return model

        if behavior == Phi4MMConfigBehavior.VISION_EMBEDDINGS:
            vision_embeddings = model.model.embed_tokens_extend.image_embed
            vision_embeddings.config = model.model.embed_tokens_extend.image_embed.img_processor.config
            return model.model.embed_tokens_extend.image_embed

        if behavior == Phi4MMConfigBehavior.VISION_PROJECTION:
            vision_model = model.model.embed_tokens_extend.image_embed
            if hasattr(vision_model, "img_projection"):
                projection = vision_model.img_projection
            else:
                import torch

                projection = torch.nn.Sequential(
                    *[vision_model.img_projection_up, torch.nn.GELU(), vision_model.img_projection_down]
                )
            projection.config = vision_model.img_processor.config
            return projection

        if behavior == Phi4MMConfigBehavior.TEXT_EMBEDDINGS:
            if hasattr(model.model, "_require_grads_hook"):
                model.model.disable_input_require_grads()
            text_embedding = model.model.embed_tokens
            text_embedding.config = model.config
            return text_embedding

        if behavior == Phi4MMConfigBehavior.AUDIO_EMBEDDINGS:
            audio_embeddings = model.model.embed_tokens_extend.audio_embed.encoder.encoder_embedding
            audio_embeddings.config = model.config
            return audio_embeddings

        if behavior == Phi4MMConfigBehavior.AUDIO_ENCODER:
            audio_encoder = model.model.embed_tokens_extend.audio_embed.encoder
            audio_encoder.config = model.config
            return audio_encoder

        if behavior == Phi4MMConfigBehavior.AUDIO_FORWARD_EMBEDDINGS:
            audio_encoder = model.model.embed_tokens_extend.audio_embed.encoder
            audio_encoder.config = model.config
            return audio_encoder

        if behavior == Phi4MMConfigBehavior.AUDIO_SPEECH_PROJECTION:
            if hasattr(model.model.embed_tokens_extend.audio_embed, "audio_projection"):
                audio_projection = model.model.embed_tokens_extend.audio_embed.audio_projection["speech"]
                audio_projection.config = model.config
                return audio_projection
            else:
                import torch

                audio_projection = torch.nn.Sequential(
                    *[
                        model.model.embed_tokens_extend.audio_embed.up_proj_for_speech,
                        torch.nn.GELU(),
                        model.model.embed_tokens_extend.audio_embed.down_proj_for_speech,
                    ]
                )
                audio_projection.config = model.config
                return audio_projection

        if behavior == Phi4MMConfigBehavior.AUDIO_VISION_PROJECTION:
            if hasattr(model.model.embed_tokens_extend.audio_embed, "audio_projection"):
                audio_projection = model.model.embed_tokens_extend.audio_embed.audio_projection["vision"]
                audio_projection.config = model.config
                return audio_projection
            else:
                import torch

                audio_projection = torch.nn.Sequential(
                    *[
                        model.model.embed_tokens_extend.audio_embed.up_proj_for_vision_speech,
                        torch.nn.GELU(),
                        model.model.embed_tokens_extend.audio_embed.down_proj_for_vision_speech,
                    ]
                )
                audio_projection.config = model.config
                return audio_projection

    def patch_model_for_export(self, model: PreTrainedModel, model_kwargs: Optional[Dict[str, Any]] = None):
        model_kwargs = model_kwargs or {}
        if self._behavior == Phi4MMConfigBehavior.VISION_EMBEDDINGS:
            return Phi4MMVisionEmbeddingsPatcher(self, model, model_kwargs)
        if self._behavior == Phi4MMConfigBehavior.AUDIO_FORWARD_EMBEDDINGS:
            return Phi4MMAudioForwardEmbeddingsPatcher(self, model, model_kwargs)
        if self._behavior == Phi4MMConfigBehavior.AUDIO_ENCODER:
            return Phi4MMAudioEncoderPatcher(self, model, model_kwargs)
        return super().patch_model_for_export(model, model_kwargs)

    def rename_ambiguous_inputs(self, inputs):
        if self._behavior == Phi4MMConfigBehavior.AUDIO_EMBEDDINGS:
            input_info = inputs.pop("audio_input")
            inputs["input_" if hasattr(self._normalized_config.config, "audio_processor") else "x"] = input_info
        if self._behavior in [
            Phi4MMConfigBehavior.AUDIO_SPEECH_PROJECTION,
            Phi4MMConfigBehavior.AUDIO_VISION_PROJECTION,
        ]:
            input_info = inputs.pop("audio_feature")
            inputs["input"] = input_info
        return inputs


class DummyQwen2VLLMInputGenerator(DummyTextInputGenerator):
    def generate(self, input_name: str, framework: str = "pt", int_dtype: str = "int64", float_dtype: str = "fp32"):
        generated_input = super().generate(input_name, framework, int_dtype, float_dtype)
        if input_name == "position_ids":
            return generated_input.unsqueeze(0).expand(3, -1, -1)
        return generated_input


class DummyQwen2VLVisionEmbedInputGenerator(DummyVisionInputGenerator):
    SUPPORTED_INPUT_NAMES = (
        "hidden_states",
        "attention_mask",
        "window_attention_mask",
        "window_index",
        "rotary_pos_emb",
    )

    def __init__(
        self,
        task: str,
        normalized_config: NormalizedVisionConfig,
        batch_size: int = 1,
        num_channels: int = DEFAULT_DUMMY_SHAPES["num_channels"],
        width: int = 420,
        height: int = 420,
        **kwargs,
    ):
        self.batch_size = batch_size
        self.height = height
        self.width = width
        self.num_channels = num_channels
        self.temporal_patch_size = normalized_config.config.temporal_patch_size
        self.patch_size = normalized_config.config.patch_size
        if normalized_config.use_embed_dim:
            self.embed_dim = (
                normalized_config.config.embed_dim
                if hasattr(normalized_config.config, "embed_dim")
                else normalized_config.hidden_size
            )
        else:
            self.embed_dim = self.num_channels * self.temporal_patch_size * self.patch_size * self.patch_size
        self.num_heads = normalized_config.config.num_heads
        self.spatial_merge_size = None
        if hasattr(normalized_config.config, "spatial_merge_size"):
            self.spatial_merge_size = normalized_config.config.spatial_merge_size

    def generate(self, input_name: str, framework: str = "pt", int_dtype: str = "int64", float_dtype: str = "fp32"):
        grid_h, grid_w = self.height // self.patch_size, self.width // self.patch_size
        grid_t = self.batch_size

        if input_name == "hidden_states":
            return self.random_float_tensor(
                [grid_t * grid_h * grid_w, self.embed_dim], framework=framework, dtype=float_dtype
            )

        if input_name in ["attention_mask", "window_attention_mask"]:
            return self.random_mask_tensor(
                [1, grid_t * grid_h * grid_w, grid_t * grid_h * grid_w], framework=framework, dtype=float_dtype
            )

        if input_name == "rotary_pos_emb":
            dim = self.embed_dim // self.num_heads // 2
            return self.random_float_tensor([grid_h * grid_t * grid_w, dim], framework=framework, dtype=float_dtype)

        if input_name == "window_index":
            if self.spatial_merge_size is None:
                raise ValueError(
                    "`spatial_merge_size` parameter is not found in model config. Can not generate dummy input data for `window_index` input"
                )
            spatial_merge_unit = self.spatial_merge_size * self.spatial_merge_size
            hidden_size = (grid_t * grid_h * grid_w) // spatial_merge_unit
            return self.random_int_tensor([hidden_size], max_value=hidden_size)


class Qwen2VLConfigBehavior(str, enum.Enum):
    LANGUAGE = "language"
    VISION_EMBEDDINGS = "vision_embeddings"
    VISION_EMBEDDINGS_MERGER = "vision_embeddings_merger"
    TEXT_EMBEDDINGS = "text_embeddings"


<<<<<<< HEAD
@register_in_tasks_manager(
    "qwen2_vl",
    *["image-text-to-text", "video-text-to-text", "feature-extraction", "feature-extraction-with-past"],
    library_name="transformers",
)
=======
@register_in_tasks_manager("qwen2_vl", *["image-text-to-text"], library_name="transformers")
>>>>>>> a7011b5c
class Qwen2VLOpenVINOConfig(BaseVLMOpenVINOConfig):
    SUPPORTED_BEHAVIORS = [model_type.value for model_type in Qwen2VLConfigBehavior]
    NORMALIZED_CONFIG_CLASS = NormalizedVisionConfig
    DUMMY_INPUT_GENERATOR_CLASSES = (DummyQwen2VLVisionEmbedInputGenerator,)
    MIN_TRANSFORMERS_VERSION = "4.45.0"

    def __init__(
        self,
        config: "PretrainedConfig",
        task: str = "feature-extraction",
        int_dtype: str = "int64",
        float_dtype: str = "fp32",
        behavior: Qwen2VLConfigBehavior = Qwen2VLConfigBehavior.VISION_EMBEDDINGS,
        preprocessors: Optional[List[Any]] = None,
    ):
        super().__init__(
            config=config,
            task=task,
            int_dtype=int_dtype,
            float_dtype=float_dtype,
            preprocessors=preprocessors,
        )
        self._behavior = behavior
        self._orig_config = config
        if self._behavior == Qwen2VLConfigBehavior.VISION_EMBEDDINGS and hasattr(config, "vision_config"):
            self._config = config.vision_config
            self._normalized_config = self.NORMALIZED_CONFIG_CLASS(self._config)
            self._normalized_config.use_embed_dim = False
        if self._behavior == Qwen2VLConfigBehavior.VISION_EMBEDDINGS_MERGER and hasattr(config, "vision_config"):
            self._config = config.vision_config
            self._normalized_config = self.NORMALIZED_CONFIG_CLASS(self._config)
            self._normalized_config.use_embed_dim = True

    @staticmethod
    def get_model_for_behavior(model, behavior: Union[str, Qwen2VLConfigBehavior]):
        if isinstance(behavior, str) and not isinstance(behavior, Qwen2VLConfigBehavior):
            behavior = Qwen2VLConfigBehavior(behavior)

        if behavior == Qwen2VLConfigBehavior.LANGUAGE:
            return model

        if behavior == Qwen2VLConfigBehavior.VISION_EMBEDDINGS:
            vision_embeddings = model.visual.patch_embed
            vision_embeddings.config = model.config.vision_config
            return vision_embeddings

        if behavior == Qwen2VLConfigBehavior.VISION_EMBEDDINGS_MERGER:
            vision_emb_merger = model.visual
            vision_emb_merger.config = model.config.vision_config
            return vision_emb_merger

        if behavior == Qwen2VLConfigBehavior.TEXT_EMBEDDINGS:
            if hasattr(model, "model"):
                text_embedding = (
                    model.model.embed_tokens
                    if hasattr(model.model, "embed_tokens")
                    else model.language_model.embed_tokens
                )
            else:
                text_embedding = (
                    model.embed_tokens if hasattr(model, "embed_tokens") else model.language_model.embed_tokens
                )
            return text_embedding

    def with_behavior(
        self,
        behavior: Union[str, Qwen2VLConfigBehavior],
    ):
        """
        Creates a config for different behaviour.
        Args:
            behavior ([`ConfigBehavior`]):
                The behavior to use for the new instance.
        """
        if isinstance(behavior, str) and not isinstance(behavior, Qwen2VLConfigBehavior):
            behavior = Qwen2VLConfigBehavior(behavior)

        if behavior == Qwen2VLConfigBehavior.TEXT_EMBEDDINGS:
            return get_vlm_text_embeddings_config("qwen2", self._orig_config, self.int_dtype, self.float_dtype)

        if behavior == Qwen2VLConfigBehavior.LANGUAGE:
            return get_vlm_text_generation_config(
                "qwen2",
                self._orig_config,
                self.int_dtype,
                self.float_dtype,
                model_patcher=Qwen2VLLanguageModelPatcher,
                dummy_input_generator=DummyQwen2VLLMInputGenerator,
                inputs_update={"position_ids": {1: "batch_size", 2: "sequence_length"}},
            )

        if behavior == Qwen2VLConfigBehavior.VISION_EMBEDDINGS:
            return self.__class__(
                self._orig_config,
                task=self.task,
                int_dtype=self.int_dtype,
                float_dtype=self.float_dtype,
                behavior=behavior,
                preprocessors=self._preprocessors,
            )
        if behavior == Qwen2VLConfigBehavior.VISION_EMBEDDINGS_MERGER:
            return self.__class__(
                self._orig_config,
                task=self.task,
                int_dtype=self.int_dtype,
                float_dtype=self.float_dtype,
                behavior=behavior,
                preprocessors=self._preprocessors,
            )

    def patch_model_for_export(self, model: PreTrainedModel, model_kwargs: Optional[Dict[str, Any]] = None):
        model_kwargs = model_kwargs or {}
        if self._behavior == Qwen2VLConfigBehavior.VISION_EMBEDDINGS_MERGER:
            return Qwen2VLVisionEmbMergerPatcher(self, model, model_kwargs)
        if self._behavior == Qwen2VLConfigBehavior.VISION_EMBEDDINGS:
            return ModelPatcher(self, model, model_kwargs=model_kwargs)
        return super().patch_model_for_export(model, model_kwargs)

    @property
    def inputs(self) -> Dict[str, Dict[int, str]]:
        if self._behavior == Qwen2VLConfigBehavior.VISION_EMBEDDINGS:
            return {"hidden_states": {0: "patch_thw_grid", 1: "patch_temporal_channels"}}
        if self._behavior == Qwen2VLConfigBehavior.VISION_EMBEDDINGS_MERGER:
            return {
                "hidden_states": {0: "sequence_length"},
                "attention_mask": {1: "sequence_length", 2: "sequence_length"},
                "rotary_pos_emb": {0: "sequence_length"},
            }

    @property
    def outputs(self) -> Dict[str, Dict[int, str]]:
        if self._behavior in [Qwen2VLConfigBehavior.VISION_EMBEDDINGS, Qwen2VLConfigBehavior.VISION_EMBEDDINGS_MERGER]:
            return {"last_hidden_state": {0: "seq_len"}}
        return {}


<<<<<<< HEAD
@register_in_tasks_manager(
    "qwen2_5_vl",
    *["image-text-to-text", "video-text-to-text", "feature-extraction", "feature-extraction-with-past"],
    library_name="transformers",
)
=======
@register_in_tasks_manager("qwen2_5_vl", *["image-text-to-text"], library_name="transformers")
>>>>>>> a7011b5c
class Qwen2_5_VLOpenVINOConfig(Qwen2VLOpenVINOConfig):
    MIN_TRANSFORMERS_VERSION = "4.49.0"

    @property
    def inputs(self) -> Dict[str, Dict[int, str]]:
        if self._behavior == Qwen2VLConfigBehavior.VISION_EMBEDDINGS_MERGER:
            return {
                "hidden_states": {0: "sequence_length"},
                "attention_mask": {1: "sequence_length", 2: "sequence_length"},
                "window_attention_mask": {1: "sequence_length", 2: "sequence_length"},
                "window_index": {0: "unit_sequence_length"},
                "rotary_pos_emb": {0: "sequence_length"},
            }
        return super().inputs

    def patch_model_for_export(self, model: PreTrainedModel, model_kwargs: Optional[Dict[str, Any]] = None):
        model_kwargs = model_kwargs or {}
        if self._behavior == Qwen2VLConfigBehavior.VISION_EMBEDDINGS_MERGER:
            return Qwen2_5_VLVisionEmbMergerPatcher(self, model, model_kwargs)
        return super().patch_model_for_export(model, model_kwargs)
    
# @register_in_tasks_manager("qwen2_5_vl", *["image-text-to-text", "feature-extraction"], library_name="diffusers")
# class Qwen2_5_VLTextEncoderOpenVINOConfig(Qwen2_5_VLOpenVINOConfig):
#     MIN_TRANSFORMERS_VERSION = "4.49.0"

#     def with_behavior(
#         self,
#         behavior: Union[str, Qwen2VLConfigBehavior],
#     ):
#         """
#         Creates a config for different behaviour.
#         Args:
#             behavior ([`ConfigBehavior`]):
#                 The behavior to use for the new instance.
#         """
#         if isinstance(behavior, str) and not isinstance(behavior, Qwen2VLConfigBehavior):
#             behavior = Qwen2VLConfigBehavior(behavior)

#         if behavior == Qwen2VLConfigBehavior.TEXT_EMBEDDINGS:
#             return get_vlm_text_embeddings_config("qwen2", self._orig_config, self.int_dtype, self.float_dtype)

#         if behavior == Qwen2VLConfigBehavior.LANGUAGE:
#             export_config_class = TasksManager._SUPPORTED_MODEL_TYPE["qwen2"]["openvino"]["feature-extraction"]
#             export_config = export_config_class(
#                 self._orig_config,
#                 use_past=True,
#                 use_past_in_inputs=True,
#                 int_dtype=self.int_dtype,
#                 float_dtype=self.float_dtype,
#             )
#             return export_config

#         if behavior == Qwen2VLConfigBehavior.VISION_EMBEDDINGS:
#             return self.__class__(
#                 self._orig_config,
#                 task=self.task,
#                 int_dtype=self.int_dtype,
#                 float_dtype=self.float_dtype,
#                 behavior=behavior,
#                 preprocessors=self._preprocessors,
#             )
#         if behavior == Qwen2VLConfigBehavior.VISION_EMBEDDINGS_MERGER:
#             return self.__class__(
#                 self._orig_config,
#                 task=self.task,
#                 int_dtype=self.int_dtype,
#                 float_dtype=self.float_dtype,
#                 behavior=behavior,
#                 preprocessors=self._preprocessors,
#             )


@register_in_tasks_manager(
    "glm",
    *[
        "feature-extraction",
        "feature-extraction-with-past",
        "text-generation",
        "text-generation-with-past",
        "text-classification",
    ],
    library_name="transformers",
)
class GLMOpenVINOConfig(LlamaOpenVINOConfig):
    MIN_TRANSFORMERS_VERSION = "4.46.0"


@register_in_tasks_manager(
    "glm4",
    *[
        "feature-extraction",
        "feature-extraction-with-past",
        "text-generation",
        "text-generation-with-past",
        "text-classification",
    ],
    library_name="transformers",
)
class GLM4OpenVINOConfig(LlamaOpenVINOConfig):
    MIN_TRANSFORMERS_VERSION = "4.51.3"


@register_in_tasks_manager(
    "granite",
    *[
        "feature-extraction",
        "feature-extraction-with-past",
        "text-generation",
        "text-generation-with-past",
        "text-classification",
    ],
    library_name="transformers",
)
class GraniteOpenVINOConfig(LlamaOpenVINOConfig):
    MIN_TRANSFORMERS_VERSION = "4.45.0"


@register_in_tasks_manager(
    "granitemoe", *["text-generation", "text-generation-with-past"], library_name="transformers"
)
class GraniteMoEOpenVINOConfig(LlamaOpenVINOConfig):
    MIN_TRANSFORMERS_VERSION = "4.45.0"
    _MODEL_PATCHER = GraniteMoEModelPatcher


# TODO: remove and replace with GPTBigCodeDummyPastKeyValuesGenerator when optimum >= v2
class GPTBigCodeDummyPastKeyValuesGenerator(DummyPastKeyValuesGenerator):
    def __init__(
        self,
        task: str,
        normalized_config: NormalizedTextConfig,
        batch_size: int = DEFAULT_DUMMY_SHAPES["batch_size"],
        sequence_length: int = DEFAULT_DUMMY_SHAPES["sequence_length"],
        random_batch_size_range: Optional[Tuple[int, int]] = None,
        random_sequence_length_range: Optional[Tuple[int, int]] = None,
        **kwargs,
    ):
        super().__init__(
            task=task,
            normalized_config=normalized_config,
            batch_size=batch_size,
            sequence_length=sequence_length,
            random_batch_size_range=random_batch_size_range,
            random_sequence_length_range=random_sequence_length_range,
            **kwargs,
        )
        self.multi_query = normalized_config.multi_query

    def generate(self, input_name: str, framework: str = "pt", int_dtype: str = "int64", float_dtype: str = "fp32"):
        if is_transformers_version("<", "4.54"):
            if self.multi_query:
                shape = (
                    self.batch_size,
                    self.sequence_length,
                    self.hidden_size // self.num_attention_heads * 2,
                )
            else:
                shape = (
                    self.batch_size,
                    self.num_attention_heads,
                    self.sequence_length,
                    self.hidden_size // self.num_attention_heads * 2,
                )
            pkv = [
                self.random_float_tensor(shape, framework=framework, dtype=float_dtype) for _ in range(self.num_layers)
            ]

        else:
            shape = (
                self.batch_size,
                self.num_attention_heads if not self.multi_query else 1,
                self.sequence_length,
                self.hidden_size // self.num_attention_heads,
            )
            pkv = [
                (
                    self.random_float_tensor(shape, framework=framework, dtype=float_dtype),
                    self.random_float_tensor(shape, framework=framework, dtype=float_dtype),
                )
                for _ in range(self.num_layers)
            ]

        return pkv


@register_in_tasks_manager(
    "whisper",
    *[
        "feature-extraction",
        "feature-extraction-with-past",
        "audio-classification",
        "automatic-speech-recognition",
        "automatic-speech-recognition-with-past",
    ],
    library_name="transformers",
)
class WhisperOpenVINOConfig(WhisperOnnxConfig):
    _MODEL_PATCHER = OVSeq2SeqModelPatcher


@register_in_tasks_manager(
    "t5",
    *["feature-extraction", "feature-extraction-with-past", "text2text-generation", "text2text-generation-with-past"],
    library_name="transformers",
)
class T5OpenVINOConfig(T5OnnxConfig):
    _MODEL_PATCHER = OVSeq2SeqModelPatcher


@register_in_tasks_manager(
    "mt5",
    *["feature-extraction", "feature-extraction-with-past", "text2text-generation", "text2text-generation-with-past"],
    library_name="transformers",
)
class MT5OpenVINOConfig(T5OpenVINOConfig):
    pass


@register_in_tasks_manager(
    "longt5",
    *["feature-extraction", "feature-extraction-with-past", "text2text-generation", "text2text-generation-with-past"],
    library_name="transformers",
)
class LongT5OpenVINOConfig(T5OpenVINOConfig):
    pass


@register_in_tasks_manager(
    "bart",
    *[
        "feature-extraction",
        "feature-extraction-with-past",
        "text-generation",
        "text-generation-with-past",
        "text2text-generation",
        "text2text-generation-with-past",
        "text-classification",
        "question-answering",
    ],
    library_name="transformers",
)
class BartOpenVINOConfig(BartOnnxConfig):
    _MODEL_PATCHER = OVSeq2SeqModelPatcher


@register_in_tasks_manager(
    "mbart",
    *[
        "feature-extraction",
        "feature-extraction-with-past",
        "text-generation",
        "text-generation-with-past",
        "text2text-generation",
        "text2text-generation-with-past",
        "text-classification",
        "question-answering",
    ],
    library_name="transformers",
)
class MBartOpenVINOConfig(BartOpenVINOConfig):
    pass


@register_in_tasks_manager(
    "m2m_100",
    *["feature-extraction", "feature-extraction-with-past", "text2text-generation", "text2text-generation-with-past"],
    library_name="transformers",
)
class M2M100OpenVINOConfig(BartOpenVINOConfig):
    pass


@register_in_tasks_manager(
    "deepseek_v3", *["text-generation", "text-generation-with-past"], library_name="transformers"
)
@register_in_tasks_manager(
    "deepseek_v2", *["text-generation", "text-generation-with-past"], library_name="transformers"
)
@register_in_tasks_manager("deepseek", *["text-generation", "text-generation-with-past"], library_name="transformers")
class DeepseekOpenVINOConfig(MiniCPM3OpenVINOConfig):
    MAX_TRANSFORMERS_VERSION = "4.53.3"
    _MODEL_PATCHER = DeepseekPatcher


@register_in_tasks_manager("got_ocr2", *["image-to-text", "image-text-to-text"], library_name="transformers")
class GotOCR2OpenVINOConfig(BaseVLMOpenVINOConfig):
    MIN_TRANSFORMERS_VERSION = "4.49.0"

    def __init__(
        self,
        config: "PretrainedConfig",
        task: str = "feature-extraction",
        int_dtype: str = "int64",
        float_dtype: str = "fp32",
        behavior: VLMConfigBehavior = VLMConfigBehavior.VISION_EMBEDDINGS,
        preprocessors: Optional[List[Any]] = None,
        **kwargs,
    ):
        super().__init__(
            config=config,
            task=task,
            int_dtype=int_dtype,
            float_dtype=float_dtype,
            preprocessors=preprocessors,
        )
        self._orig_config = config
        if self._behavior == VLMConfigBehavior.VISION_EMBEDDINGS and hasattr(config, "vision_config"):
            self._config = config.vision_config
            self._normalized_config = self.NORMALIZED_CONFIG_CLASS(self._config)


@register_in_tasks_manager("gemma3", *["image-text-to-text"], library_name="transformers")
class Gemma3OpenVINOConfig(BaseVLMOpenVINOConfig):
    MIN_TRANSFORMERS_VERSION = "4.50.0"

    def __init__(
        self,
        config: "PretrainedConfig",
        task: str = "feature-extraction",
        int_dtype: str = "int64",
        float_dtype: str = "fp32",
        behavior: VLMConfigBehavior = VLMConfigBehavior.VISION_EMBEDDINGS,
        preprocessors: Optional[List[Any]] = None,
        **kwargs,
    ):
        super().__init__(
            config=config,
            task=task,
            int_dtype=int_dtype,
            float_dtype=float_dtype,
            preprocessors=preprocessors,
        )
        self._orig_config = config
        if self._behavior == VLMConfigBehavior.VISION_EMBEDDINGS and hasattr(config, "vision_config"):
            self._config = config.vision_config
            self._normalized_config = self.NORMALIZED_CONFIG_CLASS(self._config)

    def with_behavior(
        self,
        behavior: Union[str, VLMConfigBehavior],
    ):
        """
        Creates a config for different behaviour.

        Args:
            behavior ([`ConfigBehavior`]):
                The behavior to use for the new instance.
        """
        if isinstance(behavior, str) and not isinstance(behavior, VLMConfigBehavior):
            behavior = VLMConfigBehavior(behavior)

        if behavior == VLMConfigBehavior.LANGUAGE:
            model_type = self._orig_config.text_config.model_type
            return get_vlm_text_generation_config(
                model_type,
                self._orig_config.text_config,
                self.int_dtype,
                self.float_dtype,
                model_patcher=Gemma3LMModelPatcher,
                inputs_update={"token_type_ids": {0: "batch_size", 1: "sequence_length"}},
            )
        return super().with_behavior(behavior)


class DummyVisionPositionIdsInputGenerator(DummyVisionInputGenerator):
    SUPPORTED_INPUT_NAMES = ("patch_attention_mask", "patch_position_ids")

    def __init__(
        self,
        task: str,
        normalized_config: NormalizedVisionConfig,
        batch_size: int = DEFAULT_DUMMY_SHAPES["batch_size"],
        num_channels: int = DEFAULT_DUMMY_SHAPES["num_channels"],
        width: int = DEFAULT_DUMMY_SHAPES["width"],
        height: int = DEFAULT_DUMMY_SHAPES["height"],
        **kwargs,
    ):
        super().__init__(task, normalized_config, batch_size, num_channels, width, height, **kwargs)
        self.patch_size = normalized_config.config.patch_size

    def generate(self, input_name: str, framework: str = "pt", int_dtype: str = "int64", float_dtype: str = "fp32"):
        if input_name == "patch_attention_mask":
            shape = [self.batch_size, self.height // self.patch_size, self.width // self.patch_size]
            return self.random_int_tensor(shape, max_value=2, framework=framework, dtype="bool")
        if input_name == "patch_position_ids":
            max_nb_patches_h, max_nb_patches_w = self.height // self.patch_size, self.width // self.patch_size
            shape = [self.batch_size, max_nb_patches_h * max_nb_patches_w]
            return self.random_int_tensor(
                shape, max_value=min(max_nb_patches_h, max_nb_patches_w), framework=framework, dtype=int_dtype
            )
        return super().generate(input_name, framework, int_dtype, float_dtype)


@register_in_tasks_manager("idefics3", *["image-text-to-text"], library_name="transformers")
class Idefics3OpenVINOConfig(BaseVLMOpenVINOConfig):
    DUMMY_INPUT_GENERATOR_CLASSES = (DummyVisionInputGenerator, DummyVisionPositionIdsInputGenerator)
    MIN_TRANSFORMERS_VERSION = "4.46.0"

    def __init__(
        self,
        config: "PretrainedConfig",
        task: str = "feature-extraction",
        int_dtype: str = "int64",
        float_dtype: str = "fp32",
        behavior: VLMConfigBehavior = VLMConfigBehavior.VISION_EMBEDDINGS,
        preprocessors: Optional[List[Any]] = None,
        **kwargs,
    ):
        super().__init__(
            config=config,
            task=task,
            int_dtype=int_dtype,
            float_dtype=float_dtype,
            preprocessors=preprocessors,
        )
        self._orig_config = config
        if self._behavior == VLMConfigBehavior.VISION_EMBEDDINGS and hasattr(config, "vision_config"):
            self._config = config.vision_config
            self._normalized_config = self.NORMALIZED_CONFIG_CLASS(self._config)

    def patch_model_for_export(self, model: PreTrainedModel, model_kwargs: Optional[Dict[str, Any]] = None):
        model_kwargs = model_kwargs or {}
        if self._behavior != VLMConfigBehavior.VISION_EMBEDDINGS:
            return super().patch_model_for_export(model, model_kwargs)
        return Idefics3ImageEmbeddingsModelPatcher(self, model, model_kwargs)

    @property
    def inputs(self) -> Dict[str, Dict[int, str]]:
        if not self._behavior == VLMConfigBehavior.VISION_EMBEDDINGS:
            return {}
        return {
            "pixel_values": {0: "batch_size", 2: "height", 3: "width"},
            "patch_attention_mask": {0: "batch_size", 1: "num_height_patches", 2: "num_width_patches"},
            "patch_position_ids": {0: "batch_size", 1: "num_patches"},
        }

    def get_model_for_behavior(self, model, behavior: Union[str, VLMConfigBehavior]):
        if isinstance(behavior, str) and not isinstance(behavior, VLMConfigBehavior):
            behavior = VLMConfigBehavior(behavior)

        if behavior == VLMConfigBehavior.LANGUAGE:
            return model

        if behavior == VLMConfigBehavior.VISION_EMBEDDINGS:
            return model.model

        if behavior == VLMConfigBehavior.TEXT_EMBEDDINGS:
            text_embedding = model.model.text_model.get_input_embeddings()
            text_embedding.config = model.model.text_model.config
            return text_embedding


@register_in_tasks_manager("smolvlm", *["image-text-to-text"], library_name="transformers")
class SmolVLMOpenVINOConfig(Idefics3OpenVINOConfig):
    MIN_TRANSFORMERS_VERSION = "4.50.0"


@register_in_tasks_manager(
    "blenderbot",
    *[
        "feature-extraction",
        "feature-extraction-with-past",
        "text-generation",
        "text-generation-with-past",
        "text2text-generation",
        "text2text-generation-with-past",
    ],
    library_name="transformers",
)
class BlenderbotOpenVINOConfig(BlenderbotOnnxConfig):
    _MODEL_PATCHER = BlenderbotModelPatcher


@register_in_tasks_manager(
    "blenderbot-small",
    *[
        "feature-extraction",
        "feature-extraction-with-past",
        "text-generation",
        "text-generation-with-past",
        "text2text-generation",
        "text2text-generation-with-past",
    ],
    library_name="transformers",
)
class BlenderbotSmallOpenVINOConfig(BlenderbotSmallOnnxConfig):
    _MODEL_PATCHER = BlenderbotSmallModelPatcher


@register_in_tasks_manager(
    "pegasus",
    *[
        "feature-extraction",
        "feature-extraction-with-past",
        "text-generation",
        "text-generation-with-past",
        "text2text-generation",
        "text2text-generation-with-past",
    ],
    library_name="transformers",
)
class PegasusOpenVINOConfig(PegasusOnnxConfig):
    _MODEL_PATCHER = PegasusModelPatcher


@register_in_tasks_manager(
    "marian",
    *[
        "feature-extraction",
        "feature-extraction-with-past",
        "text-generation",
        "text-generation-with-past",
        "text2text-generation",
        "text2text-generation-with-past",
    ],
    library_name="transformers",
)
class MarianOpenVINOConfig(MarianOnnxConfig):
    _MODEL_PATCHER = MarianModelPatcher


class DummySpeechT5OpenVINOInputGenerator(DummyInputGenerator):
    SUPPORTED_INPUT_NAMES = (
        "inputs_embeds",
        "output_sequence",
        "speaker_embeddings",
        "spectrogram",
        "raw_spectrogram",
        "encoder_hidden_states",
    )

    def __init__(
        self,
        task: str,
        normalized_config: NormalizedConfig,
        sequence_length: int = DEFAULT_DUMMY_SHAPES["sequence_length"],
        **kwargs,
    ):
        self.task = task
        self.batch_size = 1

        self.sequence_length = sequence_length
        self.speaker_embedding_dim = normalized_config.speaker_embedding_dim
        self.num_mel_bins = normalized_config.num_mel_bins
        self.reduction_factor = normalized_config.config.reduction_factor
        self.hidden_size = normalized_config.config.hidden_size

    def generate(self, input_name: str, framework: str = "pt", int_dtype: str = "int64", float_dtype: str = "fp32"):
        if input_name in ["output_sequence", "inputs_embeds"]:
            shape = [self.batch_size, self.sequence_length, self.num_mel_bins]
        elif input_name == "speaker_embeddings":
            shape = [self.batch_size, self.speaker_embedding_dim]
        elif input_name == "raw_spectrogram":
            shape = [self.sequence_length, self.batch_size, self.reduction_factor, self.num_mel_bins]
        elif input_name == "encoder_hidden_states":
            shape = [self.batch_size, self.sequence_length, self.hidden_size]
        elif input_name == "spectrogram":
            shape = [self.batch_size, self.sequence_length, self.num_mel_bins]
        else:
            raise ValueError(f"Unsupported input {input_name} for DummySpeechT5InputGenerator")

        return self.random_float_tensor(
            shape=shape,
            min_value=0,
            max_value=1,
            framework=framework,
            dtype=float_dtype,
        )


class SpeechT5ConfigBehavior(str, enum.Enum):
    ENCODER = "encoder"
    DECODER = "decoder"
    POSTNET = "postnet"
    VOCODER = "vocoder"


@register_in_tasks_manager(
    "speecht5",
    *["text-to-audio", "text-to-audio-with-past"],
    library_name="transformers",
)
class SpeechT5OpenVINOConfig(SpeechT5OnnxConfig):
    DUMMY_INPUT_GENERATOR_CLASSES = (
        DummyTextInputGenerator,
        DummySeq2SeqPastKeyValuesGenerator,
        DummySpeechT5OpenVINOInputGenerator,
    )
    _MODEL_PATCHER = OVSpeechT5ModelPatcher

    def __init__(
        self,
        config: "PretrainedConfig",
        task: str = "text-to-audio",
        int_dtype: str = "int64",
        float_dtype: str = "fp32",
        use_past: bool = True,
        use_past_in_inputs: bool = True,
        behavior: SpeechT5ConfigBehavior = SpeechT5ConfigBehavior.ENCODER,
        preprocessors: Optional[List[Any]] = None,
    ):
        super().__init__(
            config=config,
            task=task,
            int_dtype=int_dtype,
            float_dtype=float_dtype,
            use_past=use_past,
            use_past_in_inputs=use_past_in_inputs,
            behavior=behavior,
            preprocessors=preprocessors,
            is_postnet_and_vocoder=False,
        )

    def add_past_key_values(self, inputs_or_outputs: Dict[str, Dict[int, str]], direction: str):
        if direction not in ["inputs", "outputs"]:
            raise ValueError(f'direction must either be "inputs" or "outputs", but {direction} was given')

        if direction == "inputs":
            decoder_sequence_name = "past_decoder_sequence_length"
            name = "past_key_values"
        else:
            decoder_sequence_name = "past_decoder_sequence_length + 1"
            name = "present"

        for i in range(self._normalized_config.decoder_num_layers):
            inputs_or_outputs[f"{name}.{i}.decoder.key"] = {0: "batch_size", 2: decoder_sequence_name}
            inputs_or_outputs[f"{name}.{i}.decoder.value"] = {0: "batch_size", 2: decoder_sequence_name}
            inputs_or_outputs[f"{name}.{i}.encoder.key"] = {0: "batch_size", 2: "encoder_sequence_length_out"}
            inputs_or_outputs[f"{name}.{i}.encoder.value"] = {0: "batch_size", 2: "encoder_sequence_length_out"}

    @property
    def inputs(self) -> Dict[str, Dict[int, str]]:
        common_inputs = {}
        if self._behavior is SpeechT5ConfigBehavior.ENCODER:
            common_inputs["input_ids"] = {1: "encoder_sequence_length"}
        elif self._behavior is SpeechT5ConfigBehavior.DECODER:
            common_inputs["inputs_embeds"] = {0: "batch_size", 1: "decoder_sequence_length"}
            common_inputs["speaker_embeddings"] = {}  # No dynamic shape here.
            common_inputs["encoder_hidden_states"] = {0: "batch_size", 1: "encoder_sequence_length"}
            common_inputs["encoder_attention_mask"] = {0: "batch_size", 1: "encoder_sequence_length"}
            if self.variant == "with-past" and self.use_past_in_inputs:
                self.add_past_key_values(common_inputs, direction="inputs")
        elif self._behavior is SpeechT5ConfigBehavior.POSTNET:
            common_inputs["raw_spectrogram"] = {
                0: "n_spectrums",
                1: "batch_size",
            }
        elif self._behavior is SpeechT5ConfigBehavior.VOCODER:
            common_inputs["spectrogram"] = {0: "batch_size", 1: "n_spectrums"}
        else:
            raise ValueError(
                "self._behavior is neither encoder, decoder, postnet, or vocoder. This should not happen."
            )

        return common_inputs

    @property
    def outputs(self) -> Dict[str, Dict[int, str]]:
        common_outputs = {}
        if self._behavior == SpeechT5ConfigBehavior.ENCODER:
            common_outputs = {
                "last_hidden_state": {1: "encoder_sequence_length"},
                "encoder_attention_mask": {1: "encoder_sequence_length"},
            }
        elif self._behavior is SpeechT5ConfigBehavior.DECODER:
            common_outputs["output_sequence_out"] = {1: "decoder_sequence_length + 1"}
            common_outputs["spectrum"] = {}  # No dynamic shape here.
            common_outputs["prob"] = {}  # No dynamic shape here.
            if self.variant == "with-past" and self.use_past:
                self.add_past_key_values(common_outputs, direction="outputs")
        elif self._behavior is SpeechT5ConfigBehavior.POSTNET:
            common_outputs["postnet_spectrogram"] = {}
        elif self._behavior is SpeechT5ConfigBehavior.VOCODER:
            common_outputs["waveform"] = {}
        return common_outputs

    def with_behavior(
        self,
        behavior: Union[str, SpeechT5ConfigBehavior],
    ):
        """
        Creates a config for different behaviour.
        """
        if isinstance(behavior, str) and not isinstance(behavior, SpeechT5ConfigBehavior):
            behavior = SpeechT5ConfigBehavior(behavior)

        if behavior == SpeechT5ConfigBehavior.ENCODER:
            return self.__class__(
                self._config,
                use_past=False,
                use_past_in_inputs=False,
                behavior=behavior,
            )
        elif behavior == SpeechT5ConfigBehavior.DECODER:
            return self.__class__(
                self._config,
                use_past=True,
                use_past_in_inputs=True,
                behavior=behavior,
            )
        elif behavior == SpeechT5ConfigBehavior.POSTNET:
            return self.__class__(
                self._config,
                use_past=False,
                use_past_in_inputs=False,
                behavior=behavior,
            )
        elif behavior == SpeechT5ConfigBehavior.VOCODER:
            return self.__class__(
                self._config,
                use_past=False,
                use_past_in_inputs=False,
                behavior=behavior,
            )
        else:
            raise ValueError(
                "self._behavior is neither encoder, decoder, postnet, or vocoder. This should not happen."
            )


@register_in_tasks_manager(
    "llama4_text", *["text-generation", "text-generation-with-past"], library_name="transformers"
)
class Llama4TextOpenVINOConfig(LlamaOpenVINOConfig):
    MIN_TRANSFORMERS_VERSION = "4.51.0"
    DUMMY_INPUT_GENERATOR_CLASSES = (DummyTextInputGenerator, GemmaDummyPastKeyValuesGenerator)
    DUMMY_PKV_GENERATOR_CLASS = GemmaDummyPastKeyValuesGenerator
    _MODEL_PATCHER = Llama4TextModelPatcher


@register_in_tasks_manager(
    "llama4", *["image-text-to-text", "text-generation", "text-generation-with-past"], library_name="transformers"
)
class Llama4OpenVINOConfig(GotOCR2OpenVINOConfig):
    MIN_TRANSFORMERS_VERSION = "4.51.0"

    def patch_model_for_export(self, model: PreTrainedModel, model_kwargs: Optional[Dict[str, Any]] = None):
        model_kwargs = model_kwargs or {}
        if self._behavior != VLMConfigBehavior.VISION_EMBEDDINGS:
            return super().patch_model_for_export(model, model_kwargs)
        return Llama4ImageEmbeddingsModelPatcher(self, model, model_kwargs)


class MambaCacheDummyInputGenerator(DummyInputGenerator):
    """
    Generates dummy past_ssm_states, past_conv_states and cache_position inputs for Mamba architectures.
    """

    SUPPORTED_INPUT_NAMES = ("cache_params", "cache_position")

    def __init__(
        self,
        task: str,
        normalized_config,
        batch_size: int = DEFAULT_DUMMY_SHAPES["batch_size"],
        sequence_length: int = DEFAULT_DUMMY_SHAPES["sequence_length"],
        **kwargs,
    ):
        self.normalized_config = normalized_config
        self.batch_size = batch_size
        self.sequence_length = sequence_length
        self.intermediate_size = self.normalized_config.config.intermediate_size
        self.ssm_state_size = self.normalized_config.config.state_size
        self.conv_kernel_size = self.normalized_config.config.conv_kernel

    def generate(self, input_name: str, framework: str = "pt", int_dtype: str = "int64", float_dtype: str = "fp32"):
        if input_name == "cache_params":
            ssm_shape = [self.batch_size, self.intermediate_size, self.ssm_state_size]
            conv_shape = [self.batch_size, self.intermediate_size, self.conv_kernel_size]
            return [
                (
                    self.random_float_tensor(ssm_shape, framework=framework, dtype=float_dtype),
                    self.random_float_tensor(conv_shape, framework=framework, dtype=float_dtype),
                )
                for _ in range(self.normalized_config.num_layers)
            ]
        elif input_name == "cache_position":
            return self.random_int_tensor(
                shape=[self.conv_kernel_size],
                max_value=self.sequence_length,
                framework=framework,
                dtype=int_dtype,
            )

        raise ValueError(f"Unsupported input name {input_name}")


@register_in_tasks_manager(
    "falcon_mamba", *["text-generation", "text-generation-with-past"], library_name="transformers"
)
@register_in_tasks_manager("mamba", *["text-generation", "text-generation-with-past"], library_name="transformers")
class MambaOpenVINOConfig(TextDecoderOnnxConfig):
    DUMMY_INPUT_GENERATOR_CLASSES = (DummyTextInputGenerator, MambaCacheDummyInputGenerator)
    DUMMY_PKV_GENERATOR_CLASS = MambaCacheDummyInputGenerator
    NORMALIZED_CONFIG_CLASS = NormalizedTextConfig
    MIN_TRANSFORMERS_VERSION = "4.43.0"
    _MODEL_PATCHER = MambaPatcher

    @property
    def inputs(self) -> Dict[str, Dict[int, str]]:
        common_inputs = {
            "input_ids": {0: "batch_size", 1: "sequence_length"},
            "attention_mask": {0: "batch_size", 1: "sequence_length"},
            "cache_position": {0: "cache_sequence_length"},
        }
        if self.use_past_in_inputs:
            self.add_past_key_values(common_inputs, direction="inputs")
        return common_inputs

    def add_past_key_values(self, inputs_or_outputs: Dict[str, Dict[int, str]], direction: str):
        """
        Fills `input_or_outputs` mapping with past_key_values dynamic axes considering the direction.

        Args:
            inputs_or_outputs (`Dict[str, Dict[int, str]]`):
                The mapping to fill.
            direction (`str`):
                either "inputs" or "outputs", it specifies whether `input_or_outputs` is the input mapping or the
                output mapping, this is important for axes naming.
        """
        if direction not in ["inputs", "outputs"]:
            raise ValueError(f'direction must either be "inputs" or "outputs", but {direction} was given')

        if direction == "inputs":
            ssm_conv_states_name = "cache_params.past"
        else:
            ssm_conv_states_name = "cache_params.present"

        for i in range(self._normalized_config.num_layers):
            # [batch_size, d_state, d_model]
            inputs_or_outputs[f"{ssm_conv_states_name}.ssm.{i}"] = {0: "batch_size"}
            # [batch_size, conv_kernel_size - 1, d_model]
            inputs_or_outputs[f"{ssm_conv_states_name}.conv.{i}"] = {0: "batch_size"}

    def generate_dummy_inputs(self, framework: str = "pt", **kwargs):
        # need to override `generate_dummy_inputs` since mamba model has other states: ssm_states and conv_states
        # which we separate and call them as past_ssm_states and past_conv_states
        dummy_inputs_generators = self._create_dummy_input_generator_classes(**kwargs)

        dummy_inputs = {}
        input_names = [key for key in self.inputs.keys() if not key.startswith("cache_params")]
        if self.use_past_in_inputs:
            input_names.extend(["cache_params"])

        for input_name in input_names:
            input_was_inserted = False
            for dummy_input_gen in dummy_inputs_generators:
                if dummy_input_gen.supports_input(input_name):
                    dummy_inputs[input_name] = self.overwrite_shape_and_generate_input(
                        dummy_input_gen,
                        input_name,
                        framework,
                        input_shapes=kwargs,
                    )
                    input_was_inserted = True
                    break
            if not input_was_inserted:
                raise RuntimeError(
                    f'Could not generate dummy input for "{input_name}". Try adding a proper dummy input generator to the model ONNX config.'
                )

        return dummy_inputs


@register_in_tasks_manager(
    "gpt2",
    *[
        "text-generation",
        "text-generation-with-past",
        "feature-extraction",
        "feature-extraction-with-past",
        "text-classification",
        "token-classification",
    ],
    library_name="transformers",
)
class GPT2OpenVINOConfig(GPT2OnnxConfig):
    _MODEL_PATCHER = OVDecoderModelPatcher


class DummyQwenTransformerInputGenerator(DummyVisionInputGenerator):
    SUPPORTED_INPUT_NAMES = (
        "hidden_states",
        "img_shapes",
    )

    def __init__(
        self,
        task: str,
        normalized_config: NormalizedVisionConfig,
        batch_size: int = DEFAULT_DUMMY_SHAPES["batch_size"],
        num_channels: int = DEFAULT_DUMMY_SHAPES["num_channels"],
        width: int = DEFAULT_DUMMY_SHAPES["width"] // 4,
        height: int = DEFAULT_DUMMY_SHAPES["height"] // 4,
        # Reduce img shape by 4 for FLUX to reduce memory usage on conversion
        **kwargs,
    ):
        super().__init__(task, normalized_config, batch_size, num_channels, width, height, **kwargs)
        if getattr(normalized_config, "in_channels", None):
            self.num_channels = normalized_config.in_channels // 4

    def generate(self, input_name: str, framework: str = "pt", int_dtype: str = "int64", float_dtype: str = "fp32"):
        if input_name == "hidden_states":
            shape = [self.batch_size, (self.height // 2) * (self.width // 2), self.num_channels * 4]
            return self.random_float_tensor(shape, framework=framework, dtype=float_dtype)
        if input_name == "img_shapes":
            import torch
            return torch.tensor((1, self.height // 2, self.width // 2), dtype=DTYPE_MAPPER.pt(int_dtype))

        return super().generate(input_name, framework, int_dtype, float_dtype)

class DummyQwenTextInputGenerator(DummySeq2SeqDecoderTextInputGenerator):
    SUPPORTED_INPUT_NAMES = (
        "decoder_input_ids",
        "decoder_attention_mask",
        "encoder_outputs",
        "encoder_hidden_states",
        "encoder_hidden_states_mask",
        "txt_seq_lens",
    )

    def generate(self, input_name: str, framework: str = "pt", int_dtype: str = "int64", float_dtype: str = "fp32"):
        if input_name == "txt_seq_lens":
            import torch

            shape = (
                [self.batch_size]
            )
            dtype = DTYPE_MAPPER.pt(int_dtype)
            return torch.full(shape, self.sequence_length, dtype=dtype)
        if input_name == "encoder_hidden_states_mask":
            import torch

            shape = (
                [self.batch_size, self.sequence_length]
            )
            dtype = DTYPE_MAPPER.pt(float_dtype)
            return torch.full(shape, 1, dtype=dtype)
        return super().generate(input_name, framework, int_dtype, float_dtype)

@register_in_tasks_manager("qwen-image-transformer-2d", *["semantic-segmentation"], library_name="diffusers")
class QwenTransformerOpenVINOConfig(SD3TransformerOpenVINOConfig):
    DUMMY_INPUT_GENERATOR_CLASSES = (
        DummyTransformerTimestpsInputGenerator,
        DummyQwenTransformerInputGenerator,
        DummyQwenTextInputGenerator,
    )

    @property
    def inputs(self):
        common_inputs = super().inputs
        common_inputs.pop("sample", None)
        common_inputs.pop("pooled_projections", None)
        common_inputs["hidden_states"] = {0: "batch_size", 1: "image_sequence_length"}
        common_inputs["encoder_hidden_states_mask"] =  {0: "batch_size", 1: "text_sequence_length"}
        common_inputs["img_shapes"] = {0: "batch_size"}
        common_inputs["txt_seq_lens"] = {0: "batch_size"}
        if getattr(self._normalized_config, "guidance_embeds", False):
            common_inputs["guidance"] = {0: "batch_size"}
        return common_inputs
    
    def patch_model_for_export(
        self, model: Union["PreTrainedModel", "TFPreTrainedModel"], model_kwargs: Optional[Dict[str, Any]] = None
    ) -> ModelPatcher:
        # OpenVINO can not handle complex data in this model
        return QwenTransfromerModelPatcher(self, model, model_kwargs=model_kwargs)
    
class QwenVaeDummyInputGenerator(DummyVisionInputGenerator):
    SUPPORTED_INPUT_NAMES = ("sample", "latent_sample")

    def __init__(
        self,
        task: str,
        normalized_config: NormalizedVisionConfig,
        batch_size: int = DEFAULT_DUMMY_SHAPES["batch_size"],
        num_channels: int = DEFAULT_DUMMY_SHAPES["num_channels"],
        width: int = DEFAULT_DUMMY_SHAPES["width"],
        height: int = DEFAULT_DUMMY_SHAPES["height"],
        num_frames: int = 1,
        **kwargs,
    ):
        super().__init__(task, normalized_config, batch_size, num_channels, width, height, **kwargs)
        self.num_frames = num_frames
        self.num_channels = normalized_config.z_dim

    def generate(self, input_name: str, framework: str = "pt", int_dtype: str = "int64", float_dtype: str = "fp32"):
        if input_name in ["sample", "latent_sample"]:
            return self.random_float_tensor(
                [self.batch_size, self.num_channels, self.num_frames, self.height, self.width]
            )
        return super().generate(input_name, framework, int_dtype, float_dtype)
    
@register_in_tasks_manager("qwen-image-decoder", *["semantic-segmentation"], library_name="diffusers")
class QwenDecoderOpenVINOConfig(LTXVaeDecoderOpenVINOConfig):
    _MODEL_PATCHER = QwenVAEPatcher
    
    # OpenVINO can not support torch.nn.Upsample with nearest-exact interpolation
    DUMMY_INPUT_GENERATOR_CLASSES = (QwenVaeDummyInputGenerator,)
    @property
    def inputs(self) -> Dict[str, Dict[int, str]]:
        base_input = {
            "latent_sample": {0: "batch_size", 2: "num_frames", 3: "latent_height", 4: "latent_width"},
        }
        return base_input

@register_in_tasks_manager(
    "vision-encoder-decoder",
    *[
        "image-to-text",
        "image-to-text-with-past",
        "document-question-answering",
        "document-question-answering-with-past",
    ],
)
class VisionEncoderDecoderOpenVINOConfig(VisionEncoderDecoderOnnxConfig):
    _MODEL_PATCHER = OVSeq2SeqModelPatcher


class Zamba2DummyPastKeyValuesGenerator(DummyPastKeyValuesGenerator):
    """
    Generates dummy cache_params inputs for Zamba2 architectures.
    """

    SUPPORTED_INPUT_NAMES = ("cache_params",)

    def __init__(
        self,
        task: str,
        normalized_config,
        batch_size: int = DEFAULT_DUMMY_SHAPES["batch_size"],
        sequence_length: int = DEFAULT_DUMMY_SHAPES["sequence_length"],
        **kwargs,
    ):
        super().__init__(
            task=task,
            normalized_config=normalized_config,
            batch_size=batch_size,
            sequence_length=sequence_length,
            **kwargs,
        )

        config = normalized_config.config
        self.intermediate_size = int(config.mamba_expand * config.hidden_size)
        self.ssm_state_size = config.mamba_d_state
        self.conv_kernel_size = config.mamba_d_conv
        self.n_mamba_heads = config.n_mamba_heads
        self.mamba_ngroups = config.mamba_ngroups
        self.mamba_d_state = config.mamba_d_state
        self.mamba_headdim = config.mamba_headdim
        self.head_dim = config.attention_head_dim
        self.hybrid_layer_ids = config.hybrid_layer_ids
        logger.warning(
            "The current support for the 'Zamba2' model type is experimental. "
            "Performance is not optimal with high memory consumption. "
            "Optimizations and improved support will be available in a future OpenVINO release."
        )

    def generate(self, input_name: str, framework: str = "pt", int_dtype: str = "int64", float_dtype: str = "fp32"):
        past_key_values = []
        for i in range(self.num_layers):
            conv_state_shape = (
                self.batch_size,
                self.intermediate_size + 2 * self.mamba_ngroups * self.mamba_d_state,
                self.conv_kernel_size,
            )
            conv_state = self.random_float_tensor(conv_state_shape, framework=framework, dtype=float_dtype)
            past_key_values.append(conv_state)
            ssm_state_shape = (self.batch_size, self.n_mamba_heads, self.mamba_headdim, self.ssm_state_size)
            ssm_state = self.random_float_tensor(ssm_state_shape, framework=framework, dtype=float_dtype)
            past_key_values.append(ssm_state)

        for i in range(len(self.hybrid_layer_ids)):
            kv_shape = (self.batch_size, self.num_attention_heads, self.sequence_length, self.head_dim)
            k = self.random_float_tensor(kv_shape, framework=framework, dtype=float_dtype)
            v = self.random_float_tensor(kv_shape, framework=framework, dtype=float_dtype)
            past_key_values.append(k)
            past_key_values.append(v)

        return past_key_values


@register_in_tasks_manager("zamba2", *["text-generation", "text-generation-with-past"], library_name="transformers")
class Zamba2OpenVINOConfig(MambaOpenVINOConfig):
    PAD_ATTENTION_MASK_TO_PAST = False
    DUMMY_INPUT_GENERATOR_CLASSES = (DummyTextInputGenerator, Zamba2DummyPastKeyValuesGenerator)
    DUMMY_PKV_GENERATOR_CLASS = Zamba2DummyPastKeyValuesGenerator
    NORMALIZED_CONFIG_CLASS = NormalizedTextConfig
    MIN_TRANSFORMERS_VERSION = "4.49.0"
    _MODEL_PATCHER = Zamba2ModelPatcher

    def add_past_key_values(self, inputs_or_outputs: Dict[str, Dict[int, str]], direction: str):
        if direction not in ["inputs", "outputs"]:
            raise ValueError(f'direction must either be "inputs" or "outputs", but {direction} was given')

        if direction == "inputs":
            decoder_sequence_name = "past_sequence_length"
            cache_name_prefix = "cache_params.past"
        else:
            decoder_sequence_name = "past_sequence_length + sequence_length"
            cache_name_prefix = "cache_params.present"

        for i in range(self._normalized_config.num_layers):
            # [batch_size, conv_kernel_size - 1, d_model]
            inputs_or_outputs[f"{cache_name_prefix}.conv.{i}"] = {0: "batch_size"}
            # [batch_size, d_state, d_model]
            inputs_or_outputs[f"{cache_name_prefix}.ssm.{i}"] = {0: "batch_size"}

        for i in range(len(self._normalized_config.hybrid_layer_ids)):
            inputs_or_outputs[f"{cache_name_prefix}.key.{i}"] = {0: "batch_size", 2: decoder_sequence_name}
            inputs_or_outputs[f"{cache_name_prefix}.value.{i}"] = {0: "batch_size", 2: decoder_sequence_name}

    @property
    def inputs(self) -> Dict[str, Dict[int, str]]:
        common_inputs = {
            "input_ids": {0: "batch_size", 1: "sequence_length"},
            "attention_mask": {0: "batch_size", 1: "sequence_length"},
        }
        if self.use_past_in_inputs:
            self.add_past_key_values(common_inputs, direction="inputs")
        return common_inputs


class Lfm2DummyPastKeyValuesGenerator(DummyPastKeyValuesGenerator):
    """
    Generates dummy past_key_values inputs for Lfm2 architectures.
    """

    SUPPORTED_INPUT_NAMES = ("cache_params",)

    def __init__(
        self,
        task: str,
        normalized_config,
        batch_size: int = DEFAULT_DUMMY_SHAPES["batch_size"],
        sequence_length: int = DEFAULT_DUMMY_SHAPES["sequence_length"],
        **kwargs,
    ):
        super().__init__(
            task=task,
            normalized_config=normalized_config,
            batch_size=batch_size,
            sequence_length=sequence_length,
            **kwargs,
        )
        config = normalized_config.config
        self.num_conv_layers = config.layer_types.count("conv")
        self.num_atten_layers = config.layer_types.count("full_attention")
        self.batch_size = batch_size
        self.normalized_config = normalized_config
        self.hidden_size = self.normalized_config.hidden_size
        self.conv_L_cache = self.normalized_config.conv_L_cache
        self.num_key_value_heads = self.normalized_config.num_key_value_heads
        self.num_hidden_layers = self.normalized_config.num_hidden_layers

    def generate(self, input_name: str, framework: str = "pt", int_dtype: str = "int64", float_dtype: str = "fp32"):
        past_key_values = []

        for i in range(self.num_conv_layers):
            conv_state_shape = (self.batch_size, self.hidden_size, self.conv_L_cache)
            conv_state = self.random_float_tensor(conv_state_shape, framework=framework, dtype=float_dtype)
            past_key_values.append(conv_state)

        for i in range(self.num_atten_layers):
            shape = (
                self.batch_size,
                self.num_key_value_heads,
                self.sequence_length,
                self.hidden_size // self.num_attention_heads,
            )

            kv_shape = shape  # (self.batch_size, self.num_attention_heads, self.sequence_length, self.head_dim)
            k = self.random_float_tensor(kv_shape, framework=framework, dtype=float_dtype)
            v = self.random_float_tensor(kv_shape, framework=framework, dtype=float_dtype)
            past_key_values.append(k)
            past_key_values.append(v)

        return past_key_values


@register_in_tasks_manager(
    "lfm2",
    *[
        "text-generation",
        "text-generation-with-past",
    ],
    library_name="transformers",
)
class LFM2OpenVINOConfig(MambaOpenVINOConfig):
    MIN_TRANSFORMERS_VERSION = "4.54.0"
    _MODEL_PATCHER = Lfm2ModelPatcher

    DUMMY_INPUT_GENERATOR_CLASSES = (DummyTextInputGenerator, Lfm2DummyPastKeyValuesGenerator)
    DUMMY_PKV_GENERATOR_CLASS = Lfm2DummyPastKeyValuesGenerator

    def add_past_key_values(self, inputs_or_outputs: Dict[str, Dict[int, str]], direction: str):
        if direction not in ["inputs", "outputs"]:
            raise ValueError(f'direction must either be "inputs" or "outputs", but {direction} was given')

        if direction == "inputs":
            decoder_sequence_name = "past_sequence_length"
            cache_name_prefix = "cache_params.past"
        else:
            decoder_sequence_name = "past_sequence_length + sequence_length"
            cache_name_prefix = "cache_params.present"

        self.num_conv_layers = self._normalized_config.layer_types.count("conv")
        self.num_atten_layers = self._normalized_config.layer_types.count("full_attention")

        for i in range(self.num_conv_layers):
            inputs_or_outputs[f"{cache_name_prefix}.conv.{i}"] = {0: "batch_size"}

        for i in range(self.num_atten_layers):
            inputs_or_outputs[f"{cache_name_prefix}.key.{i}"] = {0: "batch_size", 2: decoder_sequence_name}
            inputs_or_outputs[f"{cache_name_prefix}.value.{i}"] = {0: "batch_size", 2: decoder_sequence_name}

    @property
    def inputs(self) -> Dict[str, Dict[int, str]]:
        common_inputs = {
            "input_ids": {0: "batch_size", 1: "sequence_length"},
            "attention_mask": {0: "batch_size", 1: "sequence_length"},
        }
        if self.use_past_in_inputs:
            self.add_past_key_values(common_inputs, direction="inputs")
        return common_inputs<|MERGE_RESOLUTION|>--- conflicted
+++ resolved
@@ -138,12 +138,8 @@
     Qwen2VLVisionEmbMergerPatcher,
     Qwen3MoeModelPatcher,
     QwenModelPatcher,
-<<<<<<< HEAD
     QwenTransfromerModelPatcher,
     QwenVAEPatcher,
-    SAMModelPatcher,
-=======
->>>>>>> a7011b5c
     SanaTextEncoderModelPatcher,
     XverseModelPatcher,
     Zamba2ModelPatcher,
@@ -3314,15 +3310,11 @@
     TEXT_EMBEDDINGS = "text_embeddings"
 
 
-<<<<<<< HEAD
 @register_in_tasks_manager(
     "qwen2_vl",
     *["image-text-to-text", "video-text-to-text", "feature-extraction", "feature-extraction-with-past"],
     library_name="transformers",
 )
-=======
-@register_in_tasks_manager("qwen2_vl", *["image-text-to-text"], library_name="transformers")
->>>>>>> a7011b5c
 class Qwen2VLOpenVINOConfig(BaseVLMOpenVINOConfig):
     SUPPORTED_BEHAVIORS = [model_type.value for model_type in Qwen2VLConfigBehavior]
     NORMALIZED_CONFIG_CLASS = NormalizedVisionConfig
@@ -3459,15 +3451,11 @@
         return {}
 
 
-<<<<<<< HEAD
 @register_in_tasks_manager(
     "qwen2_5_vl",
     *["image-text-to-text", "video-text-to-text", "feature-extraction", "feature-extraction-with-past"],
     library_name="transformers",
 )
-=======
-@register_in_tasks_manager("qwen2_5_vl", *["image-text-to-text"], library_name="transformers")
->>>>>>> a7011b5c
 class Qwen2_5_VLOpenVINOConfig(Qwen2VLOpenVINOConfig):
     MIN_TRANSFORMERS_VERSION = "4.49.0"
 
