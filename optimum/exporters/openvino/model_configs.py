#  Copyright 2024 The HuggingFace Team. All rights reserved.
#
#  Licensed under the Apache License, Version 2.0 (the "License");
#  you may not use this file except in compliance with the License.
#  You may obtain a copy of the License at
#
#      http://www.apache.org/licenses/LICENSE-2.0
#
#  Unless required by applicable law or agreed to in writing, software
#  distributed under the License is distributed on an "AS IS" BASIS,
#  WITHOUT WARRANTIES OR CONDITIONS OF ANY KIND, either express or implied.
#  See the License for the specific language governing permissions and
#  limitations under the License.

import enum
from copy import deepcopy
from typing import TYPE_CHECKING, Any, Dict, List, Optional, Tuple, Union

from packaging import version
from transformers import AutoConfig, PretrainedConfig, PreTrainedModel, TFPreTrainedModel
from transformers.utils import is_tf_available

from optimum.exporters.onnx.base import ConfigBehavior
from optimum.exporters.onnx.config import OnnxConfig, TextDecoderOnnxConfig, TextDecoderWithPositionIdsOnnxConfig
from optimum.exporters.onnx.model_configs import (
    BartOnnxConfig,
    BlenderbotOnnxConfig,
    BlenderbotSmallOnnxConfig,
    BloomOnnxConfig,
    CLIPOnnxConfig,
    CLIPTextOnnxConfig,
    CLIPTextWithProjectionOnnxConfig,
    CLIPVisionModelOnnxConfig,
    CodeGenOnnxConfig,
    FalconOnnxConfig,
    GemmaOnnxConfig,
    GPTBigCodeOnnxConfig,
    GPTJOnnxConfig,
    GPTNeoOnnxConfig,
    GPTNeoXOnnxConfig,
    IBertOnnxConfig,
    LlamaOnnxConfig,
    MarianOnnxConfig,
    MistralOnnxConfig,
    MPTOnnxConfig,
    PegasusOnnxConfig,
    PhiOnnxConfig,
    SpeechT5OnnxConfig,
    T5OnnxConfig,
    UNetOnnxConfig,
    VaeDecoderOnnxConfig,
    VaeEncoderOnnxConfig,
    VisionOnnxConfig,
    WhisperOnnxConfig,
)
from optimum.exporters.onnx.model_patcher import ModelPatcher
from optimum.exporters.tasks import TasksManager
from optimum.utils import DEFAULT_DUMMY_SHAPES
from optimum.utils.input_generators import (
    DTYPE_MAPPER,
    DummyInputGenerator,
    DummyPastKeyValuesGenerator,
    DummySeq2SeqDecoderTextInputGenerator,
    DummySeq2SeqPastKeyValuesGenerator,
    DummyTextInputGenerator,
    DummyTimestepInputGenerator,
    DummyVisionInputGenerator,
    FalconDummyPastKeyValuesGenerator,
    GemmaDummyPastKeyValuesGenerator,
    MistralDummyPastKeyValuesGenerator,
)
from optimum.utils.normalized_config import NormalizedConfig, NormalizedTextConfig, NormalizedVisionConfig

from ...intel.utils.import_utils import (
    _transformers_version,
    is_diffusers_available,
    is_diffusers_version,
    is_transformers_version,
)
from .model_patcher import (
    AquilaModelPatcher,
    ArcticModelPatcher,
    BaichuanModelPatcher,
    BlenderbotModelPatcher,
    BlenderbotSmallModelPatcher,
    BlenderbotSmallStatefulSeq2SeqDecoderPatcher,
    BlenderbotStatefulSeq2SeqDecoderPatcher,
    BloomModelPatcher,
    ChatGLMModelPatcher,
    CodeGenModelPatcher,
    CommonImageEmbeddingsModelPatcher,
    DBRXModelPatcher,
    DeciLMModelPatcher,
    DeepseekPatcher,
    FalconModelPatcher,
    FalconMambaPatcher,
    FluxTransfromerModelPatcher,
    Gemma2ModelPatcher,
    Gemma3LMModelPatcher,
    GptBigCodeModelPatcher,
    GptJModelPatcher,
    GptNeoModelPatcher,
    GptNeoxJapaneseModelPatcher,
    GptNeoxModelPatcher,
    GraniteMoEModelPatcher,
    IBertModelPatcher,
    Idefics3ImageEmbeddingsModelPatcher,
    InputEmbeddingPatcher,
    InternLM2Patcher,
    InternLMModelPatcher,
    InternVL2ChatLangModelPatcher,
    InternVLChatImageEmbeddingModelPatcher,
    JaisModelPatcher,
    Llama4ImageEmbeddingsModelPatcher,
    Llama4TextModelPatcher,
    LlamaModelPatcher,
    LlavaImageEmbeddingModelPatcher,
    LlavaNextVideoImageEmbeddingModelPatcher,
    LlavaQwen2ImageEmbeddingsModelPatcher,
<<<<<<< HEAD
    MambaPatcher,
=======
    MairaImageEmbeddingModelPatcher,
    MarianModelPatcher,
    MarianStatefulSeq2SeqDecoderPatcher,
>>>>>>> 7592fc5f
    MiniCPM3Patcher,
    MiniCPMModelPatcher,
    MiniCPMVImageEmbeddingsModelPatcher,
    MiniCPMVResamplerModelPatcher,
    MistralModelPatcher,
    MixtralModelPatcher,
    MPTModelPatcher,
    OVSpeechT5ModelPatcher,
    PegasusModelPatcher,
    PegasusStatefulSeq2SeqDecoderPatcher,
    PersimmonModelPatcher,
    Phi3ModelPatcher,
    Phi3VisionImageEmbeddingsPatcher,
    Phi4MMAudioEncoderPatcher,
    Phi4MMAudioForwardEmbeddingsPatcher,
    Phi4MMLanguageModelPatcher,
    Phi4MMVisionEmbeddingsPatcher,
    PhiMoEModelPatcher,
    Qwen2_5_VLVisionEmbMergerPatcher,
    Qwen2MoEPatcher,
    Qwen2VLLanguageModelPatcher,
    Qwen2VLVisionEmbMergerPatcher,
    QwenModelPatcher,
    RotaryEmbPatcher,
    SanaTextEncoderModelPatcher,
    StatefulSeq2SeqDecoderPatcher,
    UpdateCausalMaskModelPatcher,
    XverseModelPatcher,
)


def init_model_configs():
    if "open_clip" not in TasksManager._LIBRARY_TO_SUPPORTED_MODEL_TYPES:
        TasksManager._LIBRARY_TO_SUPPORTED_MODEL_TYPES["open_clip"] = {}
    TasksManager._CUSTOM_CLASSES[("pt", "llava", "image-text-to-text")] = (
        "transformers",
        "LlavaForConditionalGeneration",
    )
    TasksManager._CUSTOM_CLASSES[("pt", "llava-next", "image-text-to-text")] = (
        "transformers",
        "LlavaNextForConditionalGeneration",
    )
    TasksManager._CUSTOM_CLASSES[("pt", "qwen2-vl", "image-text-to-text")] = (
        "transformers",
        "Qwen2VLForConditionalGeneration",
    )
    TasksManager._CUSTOM_CLASSES[("pt", "qwen2-5-vl", "image-text-to-text")] = (
        "transformers",
        "AutoModelForImageTextToText",
    )

    TasksManager._CUSTOM_CLASSES[("pt", "llava-next-video", "image-text-to-text")] = (
        "transformers",
        "AutoModelForVision2Seq",
    )
    TasksManager._CUSTOM_CLASSES[("pt", "gemma3", "image-text-to-text")] = (
        "transformers",
        "Gemma3ForConditionalGeneration",
    )
    TasksManager._CUSTOM_CLASSES[("pt", "idefics3", "image-text-to-text")] = (
        "transformers",
        "AutoModelForImageTextToText",
    )
    TasksManager._CUSTOM_CLASSES[("pt", "smolvlm", "image-text-to-text")] = (
        "transformers",
        "AutoModelForImageTextToText",
    )
    TasksManager._CUSTOM_CLASSES[("pt", "phi4mm", "image-text-to-text")] = ("transformers", "AutoModelForCausalLM")
    TasksManager._CUSTOM_CLASSES[("pt", "phi4mm", "automatic-speech-recognition")] = (
        "transformers",
        "AutoModelForCausalLM",
    )
    TasksManager._CUSTOM_CLASSES[("pt", "phi4-multimodal", "image-text-to-text")] = (
        "transformers",
        "AutoModelForCausalLM",
    )
    TasksManager._CUSTOM_CLASSES[("pt", "phi4-multimodal", "automatic-speech-recognition")] = (
        "transformers",
        "AutoModelForCausalLM",
    )
    TasksManager._CUSTOM_CLASSES[("pt", "llama4", "image-text-to-text")] = (
        "transformers",
        "AutoModelForImageTextToText",
    )

    TasksManager._TRANSFORMERS_TASKS_TO_MODEL_LOADERS[
        "image-text-to-text"
    ] = TasksManager._TRANSFORMERS_TASKS_TO_MODEL_LOADERS["text-generation"]

    TasksManager._TRANSFORMERS_TASKS_TO_MODEL_LOADERS["video-text-to-text"] = "AutoModelForVision2Seq"

    if is_diffusers_available() and "fill" not in TasksManager._DIFFUSERS_TASKS_TO_MODEL_LOADERS:
        TasksManager._DIFFUSERS_TASKS_TO_MODEL_LOADERS["fill"] = "FluxFillPipeline"
        TasksManager._DIFFUSERS_TASKS_TO_MODEL_MAPPINGS["fill"] = {"flux": "FluxFillPipeline"}
        TasksManager._DIFFUSERS_TASKS_TO_MODEL_LOADERS["text-to-image"] = ("AutoPipelineForText2Image", "SanaPipeline")
        TasksManager._DIFFUSERS_TASKS_TO_MODEL_MAPPINGS["text-to-image"]["sana"] = "SanaPipeline"
        TasksManager._DIFFUSERS_TASKS_TO_MODEL_MAPPINGS["text-to-image"]["sana-sprint"] = "SanaSprintPipeline"
    if is_diffusers_available() and "text-to-video" not in TasksManager._DIFFUSERS_TASKS_TO_MODEL_MAPPINGS:
        TasksManager._DIFFUSERS_TASKS_TO_MODEL_MAPPINGS["text-to-video"] = {}
        TasksManager._DIFFUSERS_TASKS_TO_MODEL_MAPPINGS["text-to-video"]["ltx-video"] = "LTXPipeline"

    supported_model_types = [
        "_SUPPORTED_MODEL_TYPE",
        "_DIFFUSERS_SUPPORTED_MODEL_TYPE",
        "_TIMM_SUPPORTED_MODEL_TYPE",
        "_SENTENCE_TRANSFORMERS_SUPPORTED_MODEL_TYPE",
    ]

    for supported_models_config in supported_model_types:
        supported_models = getattr(TasksManager, supported_models_config)
        for model, export_configs in supported_models.items():
            if "onnx" not in export_configs:
                continue
            onnx_config = export_configs["onnx"]
            supported_models[model]["openvino"] = deepcopy(onnx_config)

        setattr(TasksManager, supported_models_config, supported_models)


init_model_configs()


if TYPE_CHECKING:
    from transformers.modeling_utils import PreTrainedModel  # noqa: F811

    from optimum.exporters.onnx.model_patcher import ModelPatcher  # noqa: F811

    if is_tf_available():
        from transformers.modeling_tf_utils import TFPreTrainedModel  # noqa: F811


register_in_tasks_manager = TasksManager.create_register("openvino", overwrite_existing=True)


@register_in_tasks_manager("baichuan", *["text-generation", "text-generation-with-past"], library_name="transformers")
class BaichaunOpenVINOConfig(TextDecoderWithPositionIdsOnnxConfig):
    DEFAULT_ONNX_OPSET = 13
    NORMALIZED_CONFIG_CLASS = NormalizedTextConfig.with_args(
        num_layers="num_hidden_layers", num_attention_heads="num_attention_heads", hidden_size="hidden_size"
    )

    def patch_model_for_export(
        self, model: Union["PreTrainedModel", "TFPreTrainedModel"], model_kwargs: Optional[Dict[str, Any]] = None
    ) -> "ModelPatcher":
        return BaichuanModelPatcher(self, model, model_kwargs=model_kwargs)


@register_in_tasks_manager(
    "qwen2",
    *[
        "text-generation",
        "text-generation-with-past",
        "feature-extraction",
        "feature-extraction-with-past",
        "text-classification",
        "token-classification",
    ],
    library_name="transformers",
)
class Qwen2OpenVINOConfig(TextDecoderWithPositionIdsOnnxConfig):
    DEFAULT_ONNX_OPSET = 14

    DUMMY_INPUT_GENERATOR_CLASSES = (DummyTextInputGenerator, MistralDummyPastKeyValuesGenerator)
    DUMMY_PKV_GENERATOR_CLASS = MistralDummyPastKeyValuesGenerator
    NORMALIZED_CONFIG_CLASS = NormalizedTextConfig

    def patch_model_for_export(
        self, model: Union["PreTrainedModel", "TFPreTrainedModel"], model_kwargs: Optional[Dict[str, Any]] = None
    ) -> "ModelPatcher":
        return UpdateCausalMaskModelPatcher(self, model, model_kwargs=model_kwargs)


@register_in_tasks_manager("qwen2-moe", *["text-generation", "text-generation-with-past"], library_name="transformers")
class Qwen2MoEOpenVINOConfig(TextDecoderWithPositionIdsOnnxConfig):
    DEFAULT_ONNX_OPSET = 14

    DUMMY_INPUT_GENERATOR_CLASSES = (DummyTextInputGenerator, MistralDummyPastKeyValuesGenerator)
    DUMMY_PKV_GENERATOR_CLASS = MistralDummyPastKeyValuesGenerator
    NORMALIZED_CONFIG_CLASS = NormalizedTextConfig

    def patch_model_for_export(
        self, model: Union["PreTrainedModel", "TFPreTrainedModel"], model_kwargs: Optional[Dict[str, Any]] = None
    ) -> "ModelPatcher":
        return Qwen2MoEPatcher(self, model, model_kwargs=model_kwargs)


@register_in_tasks_manager("qwen3", *["text-generation", "text-generation-with-past"], library_name="transformers")
@register_in_tasks_manager("qwen3-moe", *["text-generation", "text-generation-with-past"], library_name="transformers")
class Qwen3OpenVINOConfig(TextDecoderWithPositionIdsOnnxConfig):
    MIN_TRANSFORMERS_VERSION = "4.51.0"

    DUMMY_INPUT_GENERATOR_CLASSES = (DummyTextInputGenerator, GemmaDummyPastKeyValuesGenerator)
    DUMMY_PKV_GENERATOR_CLASS = GemmaDummyPastKeyValuesGenerator
    NORMALIZED_CONFIG_CLASS = NormalizedTextConfig

    def patch_model_for_export(
        self, model: Union["PreTrainedModel", "TFPreTrainedModel"], model_kwargs: Optional[Dict[str, Any]] = None
    ) -> "ModelPatcher":
        return UpdateCausalMaskModelPatcher(self, model, model_kwargs=model_kwargs)


@register_in_tasks_manager("minicpm", *["text-generation", "text-generation-with-past"], library_name="transformers")
class MiniCPMOpenVINOConfig(TextDecoderWithPositionIdsOnnxConfig):
    DEFAULT_ONNX_OPSET = 14

    DUMMY_INPUT_GENERATOR_CLASSES = (DummyTextInputGenerator, MistralDummyPastKeyValuesGenerator)
    DUMMY_PKV_GENERATOR_CLASS = MistralDummyPastKeyValuesGenerator
    NORMALIZED_CONFIG_CLASS = NormalizedTextConfig

    def patch_model_for_export(
        self, model: Union["PreTrainedModel", "TFPreTrainedModel"], model_kwargs: Optional[Dict[str, Any]] = None
    ) -> "ModelPatcher":
        return MiniCPMModelPatcher(self, model, model_kwargs=model_kwargs)


class OVMiniCPM3DummyPastKeyValuesGenerator(MistralDummyPastKeyValuesGenerator):
    def __init__(
        self,
        task: str,
        normalized_config: NormalizedTextConfig,
        batch_size: int = DEFAULT_DUMMY_SHAPES["batch_size"],
        sequence_length: int = DEFAULT_DUMMY_SHAPES["sequence_length"],
        random_batch_size_range: Optional[Tuple[int, int]] = None,
        random_sequence_length_range: Optional[Tuple[int, int]] = None,
        **kwargs,
    ):
        super().__init__(
            task=task,
            normalized_config=normalized_config,
            batch_size=batch_size,
            sequence_length=sequence_length,
            random_batch_size_range=random_batch_size_range,
            random_sequence_length_range=random_sequence_length_range,
            **kwargs,
        )
        self.v_head_dim = getattr(normalized_config, "v_head_dim", self.hidden_size // self.num_attention_heads)
        self.k_head_dim = normalized_config.qk_nope_head_dim + normalized_config.qk_rope_head_dim

    def generate(self, input_name: str, framework: str = "pt", int_dtype: str = "int64", float_dtype: str = "fp32"):
        v_shape = (
            self.batch_size,
            self.num_key_value_heads,
            self.sequence_length,
            self.v_head_dim,
        )
        k_shape = (self.batch_size, self.num_key_value_heads, self.sequence_length, self.k_head_dim)
        return [
            (
                self.random_float_tensor(k_shape, framework=framework, dtype=float_dtype),
                self.random_float_tensor(v_shape, framework=framework, dtype=float_dtype),
            )
            for _ in range(self.num_layers)
        ]


@register_in_tasks_manager("minicpm3", *["text-generation", "text-generation-with-past"], library_name="transformers")
class MiniCPM3OpenVINOConfig(TextDecoderWithPositionIdsOnnxConfig):
    DEFAULT_ONNX_OPSET = 14

    DUMMY_INPUT_GENERATOR_CLASSES = (DummyTextInputGenerator, OVMiniCPM3DummyPastKeyValuesGenerator)
    DUMMY_PKV_GENERATOR_CLASS = OVMiniCPM3DummyPastKeyValuesGenerator
    NORMALIZED_CONFIG_CLASS = NormalizedTextConfig

    def patch_model_for_export(
        self, model: Union["PreTrainedModel", "TFPreTrainedModel"], model_kwargs: Optional[Dict[str, Any]] = None
    ) -> ModelPatcher:
        return MiniCPM3Patcher(self, model, model_kwargs=model_kwargs)


@register_in_tasks_manager("stablelm", *["text-generation", "text-generation-with-past"], library_name="transformers")
class StableLMOpenVINOConfig(TextDecoderWithPositionIdsOnnxConfig):
    DEFAULT_ONNX_OPSET = 14

    DUMMY_INPUT_GENERATOR_CLASSES = (DummyTextInputGenerator, MistralDummyPastKeyValuesGenerator)
    DUMMY_PKV_GENERATOR_CLASS = MistralDummyPastKeyValuesGenerator
    NORMALIZED_CONFIG_CLASS = NormalizedTextConfig

    def patch_model_for_export(
        self, model: Union["PreTrainedModel", "TFPreTrainedModel"], model_kwargs: Optional[Dict[str, Any]] = None
    ) -> "ModelPatcher":
        return UpdateCausalMaskModelPatcher(self, model, model_kwargs=model_kwargs)


class ChatGLM2DummyPastKeyValuesGenerator(DummyPastKeyValuesGenerator):
    def __init__(
        self,
        task: str,
        normalized_config: NormalizedTextConfig,
        batch_size: int = DEFAULT_DUMMY_SHAPES["batch_size"],
        sequence_length: int = DEFAULT_DUMMY_SHAPES["sequence_length"],
        random_batch_size_range: Optional[Tuple[int, int]] = None,
        random_sequence_length_range: Optional[Tuple[int, int]] = None,
        **kwargs,
    ):
        super().__init__(
            task=task,
            normalized_config=normalized_config,
            batch_size=batch_size,
            sequence_length=sequence_length,
            random_batch_size_range=random_batch_size_range,
            random_sequence_length_range=random_sequence_length_range,
        )
        self.multi_query_group_num = normalized_config.multi_query_group_num
        self.head_dim = normalized_config.kv_channels
        self.standart_cache_layout = hasattr(normalized_config, "rope_ratio")

    def generate(self, input_name: str, framework: str = "pt", int_dtype: str = "int64", float_dtype: str = "fp32"):
        if not self.standart_cache_layout:
            pkv_shape = (
                self.sequence_length,
                self.batch_size,
                self.multi_query_group_num,
                self.head_dim,
            )
        else:
            pkv_shape = (
                self.batch_size,
                self.multi_query_group_num,
                self.sequence_length,
                self.head_dim,
            )
        return [
            (
                self.random_float_tensor(pkv_shape, framework=framework, dtype=float_dtype),
                self.random_float_tensor(pkv_shape, framework=framework, dtype=float_dtype),
            )
            for _ in range(self.num_layers)
        ]


@register_in_tasks_manager("chatglm", *["text-generation", "text-generation-with-past"], library_name="transformers")
class ChatGLM2OpenVINOConfig(TextDecoderWithPositionIdsOnnxConfig):
    NORMALIZED_CONFIG_CLASS = NormalizedTextConfig.with_args(vocab_size="padded_vocab_size", num_layers="num_layers")
    DUMMY_INPUT_GENERATOR_CLASSES = (DummyTextInputGenerator, ChatGLM2DummyPastKeyValuesGenerator)
    DUMMY_PKV_GENERATOR_CLASS = ChatGLM2DummyPastKeyValuesGenerator

    def generate_dummy_inputs(self, framework: str = "pt", **kwargs):
        dummy_inputs_generators = self._create_dummy_input_generator_classes(**kwargs)

        dummy_inputs = {}
        input_names = [key for key in self.inputs.keys() if not key.startswith("past_key_values")]
        if self.use_past_in_inputs and self.use_cache_branch is not False:
            input_names.append("past_key_values")

        for input_name in input_names:
            input_was_inserted = False
            for dummy_input_gen in dummy_inputs_generators:
                if dummy_input_gen.supports_input(input_name):
                    dummy_inputs[input_name] = self.overwrite_shape_and_generate_input(
                        dummy_input_gen,
                        input_name,
                        framework,
                        input_shapes=kwargs,
                    )
                    input_was_inserted = True
                    break
            if not input_was_inserted:
                raise RuntimeError(
                    f'Could not generate dummy input for "{input_name}". Try adding a proper dummy input generator to the model ONNX config.'
                )

        # refer to https://github.com/huggingface/optimum/pull/764
        if (
            self.use_past_in_inputs
            and self.PAD_ATTENTION_MASK_TO_PAST
            and self.use_cache_branch is not False
            and "attention_mask" in dummy_inputs
        ):
            # Obtain the past sequence length from the value instead of the key (Bloom). ChatGLM has seq_len in 0 dim instead of -2
            seq_len_dim = 0 if not hasattr(self._normalized_config, "rope_ratio") else -2
            past_present_length = (
                dummy_inputs["input_ids"].shape[1] + dummy_inputs["past_key_values"][0][1].shape[seq_len_dim]
            )

            dummy_inputs["attention_mask"] = DummyInputGenerator.pad_input_on_dim(
                dummy_inputs["attention_mask"],
                desired_length=past_present_length,
                dim=1,
                dtype=dummy_inputs["attention_mask"].dtype,
            )

        return dummy_inputs

    def add_past_key_values(self, inputs_or_outputs: Dict[str, Dict[int, str]], direction: str):
        """
        Fills `input_or_outputs` mapping with past_key_values dynamic axes considering the direction.

        Args:
            inputs_or_outputs (`Dict[str, Dict[int, str]]`): The mapping to fill.
            direction (`str`):
                either "inputs" or "outputs", it specifies whether `input_or_outputs` is the input mapping or the
                output mapping, this is important for axes naming.
        """
        if direction not in ["inputs", "outputs"]:
            raise ValueError(f'direction must either be "inputs" or "outputs", but {direction} was given')

        if direction == "inputs":
            decoder_sequence_name = "past_sequence_length"
            name = "past_key_values"
        else:
            decoder_sequence_name = "past_sequence_length + present_length"
            name = "present"

        is_v4 = hasattr(self._normalized_config, "rope_ratio")
        for i in range(self._normalized_config.num_layers):
            inputs_or_outputs[f"{name}.{i}.key"] = (
                {1: "batch_size", 0: decoder_sequence_name}
                if not is_v4
                else {0: "batch_size", 2: decoder_sequence_name}
            )
            inputs_or_outputs[f"{name}.{i}.value"] = (
                {1: "batch_size", 0: decoder_sequence_name}
                if not is_v4
                else {0: "batch_size", 2: decoder_sequence_name}
            )

    def patch_model_for_export(
        self, model: Union["PreTrainedModel", "TFPreTrainedModel"], model_kwargs: Optional[Dict[str, Any]] = None
    ) -> "ModelPatcher":
        return ChatGLMModelPatcher(self, model, model_kwargs=model_kwargs)


@register_in_tasks_manager("mixtral", *["text-generation", "text-generation-with-past"], library_name="transformers")
class MixtralOpenVINOConfig(TextDecoderWithPositionIdsOnnxConfig):
    # This is because of the patching of torch.triu in AttentionMaskConverter, that exists from transformers>=4.35
    MIN_TRANSFORMERS_VERSION = version.parse("4.34.99")

    # The ONNX export of this architecture needs the Trilu operator support, available since opset 14
    DEFAULT_ONNX_OPSET = 14
    DUMMY_INPUT_GENERATOR_CLASSES = (
        MistralDummyPastKeyValuesGenerator,
    ) + TextDecoderOnnxConfig.DUMMY_INPUT_GENERATOR_CLASSES
    DUMMY_PKV_GENERATOR_CLASS = MistralDummyPastKeyValuesGenerator
    NORMALIZED_CONFIG_CLASS = NormalizedTextConfig.with_args(num_key_value_heads="num_key_value_heads", allow_new=True)

    def patch_model_for_export(
        self, model: Union["PreTrainedModel", "TFPreTrainedModel"], model_kwargs: Optional[Dict[str, Any]] = None
    ) -> "ModelPatcher":
        return MixtralModelPatcher(self, model, model_kwargs=model_kwargs)


@register_in_tasks_manager(
    "gemma",
    *[
        "feature-extraction",
        "feature-extraction-with-past",
        "text-generation",
        "text-generation-with-past",
        "text-classification",
    ],
    library_name="transformers",
)
class GemmaOpenVINOConfig(GemmaOnnxConfig):
    def patch_model_for_export(
        self, model: Union["PreTrainedModel", "TFPreTrainedModel"], model_kwargs: Optional[Dict[str, Any]] = None
    ) -> "ModelPatcher":
        return LlamaModelPatcher(self, model, model_kwargs=model_kwargs)


@register_in_tasks_manager(
    "llama",
    *[
        "feature-extraction",
        "feature-extraction-with-past",
        "text-generation",
        "text-generation-with-past",
        "text-classification",
    ],
    library_name="transformers",
)
class LlamaOpenVINOConfig(LlamaOnnxConfig):
    def patch_model_for_export(
        self, model: Union["PreTrainedModel", "TFPreTrainedModel"], model_kwargs: Optional[Dict[str, Any]] = None
    ) -> "ModelPatcher":
        return LlamaModelPatcher(self, model, model_kwargs=model_kwargs)


@register_in_tasks_manager(
    "exaone",
    *[
        "feature-extraction",
        "feature-extraction-with-past",
        "text-generation",
        "text-generation-with-past",
        "text-classification",
    ],
    library_name="transformers",
)
class ExaoneOpenVINOConfig(LlamaOpenVINOConfig):
    pass


class QwenDummyPastKeyValuesGenerator(DummyPastKeyValuesGenerator):
    def __init__(
        self,
        task: str,
        normalized_config: NormalizedTextConfig,
        batch_size: int = DEFAULT_DUMMY_SHAPES["batch_size"],
        sequence_length: int = DEFAULT_DUMMY_SHAPES["sequence_length"],
        random_batch_size_range: Optional[Tuple[int, int]] = None,
        random_sequence_length_range: Optional[Tuple[int, int]] = None,
        **kwargs,
    ):
        super().__init__(
            task=task,
            normalized_config=normalized_config,
            batch_size=batch_size,
            sequence_length=sequence_length,
            random_batch_size_range=random_batch_size_range,
            random_sequence_length_range=random_sequence_length_range,
        )
        self.kv_channels = normalized_config.kv_channels

    def generate(self, input_name: str, framework: str = "pt", int_dtype: str = "int64", float_dtype: str = "fp32"):
        past_key_shape = (self.batch_size, self.sequence_length, self.num_attention_heads, self.kv_channels)
        past_value_shape = (self.batch_size, self.sequence_length, self.num_attention_heads, self.kv_channels)
        return [
            (
                self.random_float_tensor(past_key_shape, framework=framework, dtype=float_dtype),
                self.random_float_tensor(past_value_shape, framework=framework, dtype=float_dtype),
            )
            for _ in range(self.num_layers)
        ]


@register_in_tasks_manager("qwen", *["text-generation", "text-generation-with-past"])
class QwenOpenVINOConfig(TextDecoderWithPositionIdsOnnxConfig):
    DEFAULT_ONNX_OPSET = 14
    NORMALIZED_CONFIG_CLASS = NormalizedTextConfig.with_args(
        num_layers="num_hidden_layers", num_attention_heads="num_attention_heads", hidden_size="hidden_size"
    )
    DUMMY_INPUT_GENERATOR_CLASSES = (DummyTextInputGenerator, QwenDummyPastKeyValuesGenerator)
    DUMMY_PKV_GENERATOR_CLASS = QwenDummyPastKeyValuesGenerator
    no_position_ids = False

    def generate_dummy_inputs(self, framework: str = "pt", **kwargs):
        dummy_inputs_generators = self._create_dummy_input_generator_classes(**kwargs)

        dummy_inputs = {}
        input_names = [key for key in self.inputs.keys() if not key.startswith("past_key_values")]
        if self.use_past_in_inputs and self.use_cache_branch is not False:
            input_names.append("past_key_values")

        for input_name in input_names:
            input_was_inserted = False
            for dummy_input_gen in dummy_inputs_generators:
                if dummy_input_gen.supports_input(input_name):
                    dummy_inputs[input_name] = self.overwrite_shape_and_generate_input(
                        dummy_input_gen,
                        input_name,
                        framework,
                        input_shapes=kwargs,
                    )
                    input_was_inserted = True
                    break
            if not input_was_inserted:
                raise RuntimeError(
                    f'Could not generate dummy input for "{input_name}". Try adding a proper dummy input generator to the model ONNX config.'
                )

        # refer to https://github.com/huggingface/optimum/pull/764
        if (
            self.use_past_in_inputs
            and self.PAD_ATTENTION_MASK_TO_PAST
            and self.use_cache_branch is not False
            and "attention_mask" in dummy_inputs
        ):
            # Obtain the past sequence length from the value instead of the key (Bloom). Qwen has seq_len in 1 dim instead of -2
            past_present_length = dummy_inputs["input_ids"].shape[1] + dummy_inputs["past_key_values"][0][1].shape[1]

            dummy_inputs["attention_mask"] = DummyInputGenerator.pad_input_on_dim(
                dummy_inputs["attention_mask"],
                desired_length=past_present_length,
                dim=1,
                dtype=dummy_inputs["attention_mask"].dtype,
            )

        return dummy_inputs

    def add_past_key_values(self, inputs_or_outputs: Dict[str, Dict[int, str]], direction: str):
        """
        Fills `input_or_outputs` mapping with past_key_values dynamic axes considering the direction.

        Args:
            inputs_or_outputs (`Dict[str, Dict[int, str]]`): The mapping to fill.
            direction (`str`):
                either "inputs" or "outputs", it specifies whether `input_or_outputs` is the input mapping or the
                output mapping, this is important for axes naming.
        """
        if direction not in ["inputs", "outputs"]:
            raise ValueError(f'direction must either be "inputs" or "outputs", but {direction} was given')

        if direction == "inputs":
            decoder_sequence_name = "past_sequence_length"
            name = "past_key_values"
        else:
            decoder_sequence_name = "past_sequence_length + 1"
            name = "present"

        for i in range(self._normalized_config.num_layers):
            inputs_or_outputs[f"{name}.{i}.key"] = {0: "batch_size", 1: decoder_sequence_name}
            inputs_or_outputs[f"{name}.{i}.value"] = {0: "batch_size", 1: decoder_sequence_name}

    def patch_model_for_export(
        self, model: Union["PreTrainedModel", "TFPreTrainedModel"], model_kwargs: Optional[Dict[str, Any]] = None
    ) -> "ModelPatcher":
        return QwenModelPatcher(self, model, model_kwargs=model_kwargs)


@register_in_tasks_manager(
    "starcoder2", *["text-generation", "text-generation-with-past"], library_name="transformers"
)
class Starcoder2OpenVINOConfig(TextDecoderWithPositionIdsOnnxConfig):
    DEFAULT_ONNX_OPSET = 14

    DUMMY_INPUT_GENERATOR_CLASSES = (DummyTextInputGenerator, MistralDummyPastKeyValuesGenerator)
    DUMMY_PKV_GENERATOR_CLASS = MistralDummyPastKeyValuesGenerator
    NORMALIZED_CONFIG_CLASS = NormalizedTextConfig

    def patch_model_for_export(
        self, model: Union["PreTrainedModel", "TFPreTrainedModel"], model_kwargs: Optional[Dict[str, Any]] = None
    ) -> "ModelPatcher":
        return UpdateCausalMaskModelPatcher(self, model, model_kwargs=model_kwargs)


def patch_model_for_export(
    self, model: Union["PreTrainedModel", "TFPreTrainedModel"], model_kwargs: Optional[Dict[str, Any]] = None
) -> "ModelPatcher":
    return RotaryEmbPatcher(self, model, model_kwargs=model_kwargs)


@register_in_tasks_manager("internlm2", *["text-generation", "text-generation-with-past"], library_name="transformers")
class InternLM2OpenVINOConfig(TextDecoderWithPositionIdsOnnxConfig):
    DEFAULT_ONNX_OPSET = 14

    DUMMY_INPUT_GENERATOR_CLASSES = (DummyTextInputGenerator, MistralDummyPastKeyValuesGenerator)
    DUMMY_PKV_GENERATOR_CLASS = MistralDummyPastKeyValuesGenerator
    NORMALIZED_CONFIG_CLASS = NormalizedTextConfig

    def patch_model_for_export(
        self, model: Union["PreTrainedModel", "TFPreTrainedModel"], model_kwargs: Optional[Dict[str, Any]] = None
    ) -> "ModelPatcher":
        return InternLM2Patcher(self, model, model_kwargs=model_kwargs)


@register_in_tasks_manager("orion", *["text-generation", "text-generation-with-past"], library_name="transformers")
class OrionOpenVINOConfig(TextDecoderWithPositionIdsOnnxConfig):
    DEFAULT_ONNX_OPSET = 14

    DUMMY_INPUT_GENERATOR_CLASSES = (DummyTextInputGenerator, MistralDummyPastKeyValuesGenerator)
    DUMMY_PKV_GENERATOR_CLASS = MistralDummyPastKeyValuesGenerator
    NORMALIZED_CONFIG_CLASS = NormalizedTextConfig


@register_in_tasks_manager("olmo", *["text-generation", "text-generation-with-past"], library_name="transformers")
class OlmoOpenVINOConfig(LlamaOpenVINOConfig):
    DEFAULT_ONNX_OPSET = 14
    NORMALIZED_CONFIG_CLASS = NormalizedTextConfig


@register_in_tasks_manager(
    "mpt", *["text-generation", "text-generation-with-past", "text-classification"], library_name="transformers"
)
class MPTOpenVINOConfig(MPTOnnxConfig):
    def patch_model_for_export(
        self, model: Union["PreTrainedModel", "TFPreTrainedModel"], model_kwargs: Optional[Dict[str, Any]] = None
    ) -> "ModelPatcher":
        return MPTModelPatcher(self, model, model_kwargs=model_kwargs)


@register_in_tasks_manager(
    "phi3",
    *[
        "feature-extraction",
        "feature-extraction-with-past",
        "text-generation",
        "text-generation-with-past",
        "text-classification",
    ],
    library_name="transformers",
)
class Phi3OpenVINOConfig(PhiOnnxConfig):
    DUMMY_INPUT_GENERATOR_CLASSES = (
        MistralDummyPastKeyValuesGenerator,
    ) + TextDecoderOnnxConfig.DUMMY_INPUT_GENERATOR_CLASSES
    DUMMY_PKV_GENERATOR_CLASS = MistralDummyPastKeyValuesGenerator
    NORMALIZED_CONFIG_CLASS = NormalizedTextConfig.with_args(num_key_value_heads="num_key_value_heads", allow_new=True)

    def patch_model_for_export(
        self, model: Union["PreTrainedModel", "TFPreTrainedModel"], model_kwargs: Optional[Dict[str, Any]] = None
    ) -> "ModelPatcher":
        return Phi3ModelPatcher(self, model, model_kwargs=model_kwargs)


@register_in_tasks_manager(
    "phimoe",
    *[
        "feature-extraction",
        "feature-extraction-with-past",
        "text-generation",
        "text-generation-with-past",
        "text-classification",
    ],
    library_name="transformers",
)
class PhiMoEOpenVINOConfig(Phi3OpenVINOConfig):
    MIN_TRANSFORMERS_VERSION = "4.46.0"

    def patch_model_for_export(
        self, model: Union["PreTrainedModel", "TFPreTrainedModel"], model_kwargs: Optional[Dict[str, Any]] = None
    ) -> "ModelPatcher":
        return PhiMoEModelPatcher(self, model, model_kwargs=model_kwargs)


@register_in_tasks_manager(
    "phi",
    *[
        "feature-extraction",
        "feature-extraction-with-past",
        "text-generation",
        "text-generation-with-past",
        "text-classification",
    ],
    library_name="transformers",
)
class PhiOpenVINOConfig(PhiOnnxConfig):
    def patch_model_for_export(
        self, model: Union["PreTrainedModel", "TFPreTrainedModel"], model_kwargs: Optional[Dict[str, Any]] = None
    ) -> "ModelPatcher":
        return UpdateCausalMaskModelPatcher(self, model, model_kwargs=model_kwargs)


class OVFalconDummyPastKeyValuesGenerator(FalconDummyPastKeyValuesGenerator):
    def __init__(
        self,
        task: str,
        normalized_config: NormalizedTextConfig,
        batch_size: int = DEFAULT_DUMMY_SHAPES["batch_size"],
        sequence_length: int = DEFAULT_DUMMY_SHAPES["sequence_length"],
        random_batch_size_range: Optional[Tuple[int, int]] = None,
        random_sequence_length_range: Optional[Tuple[int, int]] = None,
        **kwargs,
    ):
        super().__init__(
            task=task,
            normalized_config=normalized_config,
            batch_size=batch_size,
            sequence_length=sequence_length,
            random_batch_size_range=random_batch_size_range,
            random_sequence_length_range=random_sequence_length_range,
            **kwargs,
        )
        if normalized_config.new_decoder_architecture:
            self.num_kv_heads = normalized_config.num_attention_heads
        else:
            self.num_kv_heads = normalized_config.num_kv_heads if not normalized_config.multi_query else 1

        self.head_dim = self.hidden_size // self.num_attention_heads


@register_in_tasks_manager(
    "falcon",
    *[
        "feature-extraction",
        "feature-extraction-with-past",
        "question-answering",
        "text-generation",
        "text-generation-with-past",
        "token-classification",
    ],
    library_name="transformers",
)
class FalconOpenVINOConfig(FalconOnnxConfig):
    DUMMY_INPUT_GENERATOR_CLASSES = (
        OVFalconDummyPastKeyValuesGenerator,
    ) + TextDecoderOnnxConfig.DUMMY_INPUT_GENERATOR_CLASSES
    DUMMY_PKV_GENERATOR_CLASS = OVFalconDummyPastKeyValuesGenerator

    def patch_model_for_export(
        self, model: Union["PreTrainedModel", "TFPreTrainedModel"], model_kwargs: Optional[Dict[str, Any]] = None
    ) -> "ModelPatcher":
        return FalconModelPatcher(self, model, model_kwargs=model_kwargs)


@register_in_tasks_manager(
    "persimmon",
    *[
        "feature-extraction",
        "feature-extraction-with-past",
        "text-generation",
        "text-generation-with-past",
        "text-classification",
    ],
    library_name="transformers",
)
class PersimmonOpenVINOConfig(TextDecoderWithPositionIdsOnnxConfig):
    DEFAULT_ONNX_OPSET = 14
    NORMALIZED_CONFIG_CLASS = NormalizedTextConfig

    def patch_model_for_export(
        self, model: Union["PreTrainedModel", "TFPreTrainedModel"], model_kwargs: Optional[Dict[str, Any]] = None
    ) -> "ModelPatcher":
        return PersimmonModelPatcher(self, model, model_kwargs=model_kwargs)


@register_in_tasks_manager("biogpt", *["text-generation", "text-generation-with-past"], library_name="transformers")
class BioGPTOpenVINOConfig(
    TextDecoderWithPositionIdsOnnxConfig if is_transformers_version(">=", "4.52.0") else TextDecoderOnnxConfig
):
    # BioGPT does not require position_ids input.
    DEFAULT_ONNX_OPSET = 13
    NORMALIZED_CONFIG_CLASS = NormalizedTextConfig


@register_in_tasks_manager(
    "gpt-neox-japanese", *["text-generation", "text-generation-with-past"], library_name="transformers"
)
class GPTNeoxJapaneseOpenVINOConfig(TextDecoderOnnxConfig):
    # GPTNeoxJapanese does not require position_ids input.
    DEFAULT_ONNX_OPSET = 13
    NORMALIZED_CONFIG_CLASS = NormalizedTextConfig

    def patch_model_for_export(
        self, model: Union["PreTrainedModel", "TFPreTrainedModel"], model_kwargs: Optional[Dict[str, Any]] = None
    ) -> "ModelPatcher":
        return GptNeoxJapaneseModelPatcher(self, model, model_kwargs=model_kwargs)


@register_in_tasks_manager(
    "gpt-neo",
    *[
        "feature-extraction",
        "feature-extraction-with-past",
        "text-generation",
        "text-generation-with-past",
        "text-classification",
    ],
    library_name="transformers",
)
class GPTNeoOpenVINOConfig(GPTNeoOnnxConfig):
    def patch_model_for_export(
        self, model: Union["PreTrainedModel", "TFPreTrainedModel"], model_kwargs: Optional[Dict[str, Any]] = None
    ) -> "ModelPatcher":
        return GptNeoModelPatcher(self, model, model_kwargs=model_kwargs)


@register_in_tasks_manager(
    "gptj",
    *[
        "feature-extraction",
        "feature-extraction-with-past",
        "text-generation",
        "text-generation-with-past",
        "text-classification",
    ],
    library_name="transformers",
)
class GPTJOpenVINOConfig(GPTJOnnxConfig):
    def patch_model_for_export(
        self, model: Union["PreTrainedModel", "TFPreTrainedModel"], model_kwargs: Optional[Dict[str, Any]] = None
    ) -> "ModelPatcher":
        return GptJModelPatcher(self, model, model_kwargs=model_kwargs)


@register_in_tasks_manager(
    "bloom",
    *[
        "feature-extraction",
        "feature-extraction-with-past",
        "text-generation",
        "text-generation-with-past",
        "text-classification",
        "token-classification",
    ],
    library_name="transformers",
)
class BloomOpenVINOConfig(BloomOnnxConfig):
    def patch_model_for_export(
        self, model: Union["PreTrainedModel", "TFPreTrainedModel"], model_kwargs: Optional[Dict[str, Any]] = None
    ) -> "ModelPatcher":
        return BloomModelPatcher(self, model, model_kwargs=model_kwargs)

    def add_past_key_values(self, inputs_or_outputs: Dict[str, Dict[int, str]], direction: str):
        if is_transformers_version(">=", "4.44"):
            super().add_past_key_values(inputs_or_outputs, direction)
        else:
            if direction not in ["inputs", "outputs"]:
                raise ValueError(f'direction must either be "inputs" or "outputs", but {direction} was given')

            if direction == "inputs":
                decoder_sequence_name = "past_sequence_length"
                name = "past_key_values"
            else:
                decoder_sequence_name = "past_sequence_length + 1"
                name = "present"

            for i in range(self._normalized_config.num_layers):
                inputs_or_outputs[f"{name}.{i}.key"] = {
                    0: "batch_size x num_heads",
                    2: decoder_sequence_name,
                }
                inputs_or_outputs[f"{name}.{i}.value"] = {
                    0: "batch_size x num_heads",
                    1: decoder_sequence_name,
                }


@register_in_tasks_manager(
    "cohere",
    *[
        "feature-extraction",
        "feature-extraction-with-past",
        "text-generation",
        "text-generation-with-past",
        "text-classification",
    ],
    library_name="transformers",
)
class CohereOpenVINOConfig(LlamaOpenVINOConfig):
    pass


@register_in_tasks_manager("xglm", *["text-generation", "text-generation-with-past"], library_name="transformers")
class XGLMConfig(TextDecoderWithPositionIdsOnnxConfig):
    DEFAULT_ONNX_OPSET = 13
    NORMALIZED_CONFIG_CLASS = NormalizedTextConfig.with_args(
        num_attention_heads="attention_heads", hidden_size="d_model"
    )


class AquilaDummyPastKeyValuesGenerator(DummyPastKeyValuesGenerator):
    def __init__(
        self,
        task: str,
        normalized_config: NormalizedTextConfig,
        batch_size: int = DEFAULT_DUMMY_SHAPES["batch_size"],
        sequence_length: int = DEFAULT_DUMMY_SHAPES["sequence_length"],
        random_batch_size_range: Optional[Tuple[int, int]] = None,
        random_sequence_length_range: Optional[Tuple[int, int]] = None,
        **kwargs,
    ):
        super().__init__(
            task,
            normalized_config,
            batch_size,
            sequence_length,
            random_batch_size_range,
            random_sequence_length_range,
            **kwargs,
        )
        self.num_key_value_heads = getattr(
            normalized_config, "num_key_value_heads", normalized_config.num_attention_heads
        )

    def generate(self, input_name: str, framework: str = "pt", int_dtype: str = "int64", float_dtype: str = "fp32"):
        shape = (
            self.batch_size,
            self.num_key_value_heads,
            self.sequence_length,
            self.hidden_size // self.num_attention_heads,
        )
        return [
            (
                self.random_float_tensor(shape, framework=framework, dtype=float_dtype),
                self.random_float_tensor(shape, framework=framework, dtype=float_dtype),
            )
            for _ in range(self.num_layers)
        ]


@register_in_tasks_manager("aquila", *["text-generation", "text-generation-with-past"], library_name="transformers")
class AquilaMOpenVINOConfig(TextDecoderWithPositionIdsOnnxConfig):
    DEFAULT_ONNX_OPSET = 14

    DUMMY_INPUT_GENERATOR_CLASSES = (DummyTextInputGenerator, AquilaDummyPastKeyValuesGenerator)
    DUMMY_PKV_GENERATOR_CLASS = AquilaDummyPastKeyValuesGenerator
    NORMALIZED_CONFIG_CLASS = NormalizedTextConfig.with_args(num_key_value_heads="num_key_value_heads", allow_new=True)

    def patch_model_for_export(
        self, model: Union["PreTrainedModel", "TFPreTrainedModel"], model_kwargs: Optional[Dict[str, Any]] = None
    ) -> "ModelPatcher":
        return AquilaModelPatcher(self, model, model_kwargs=model_kwargs)


@register_in_tasks_manager("xverse", *["text-generation", "text-generation-with-past"], library_name="transformers")
class XverseMOpenVINOConfig(TextDecoderWithPositionIdsOnnxConfig):
    DEFAULT_ONNX_OPSET = 14

    DUMMY_INPUT_GENERATOR_CLASSES = (DummyTextInputGenerator, DummyPastKeyValuesGenerator)
    DUMMY_PKV_GENERATOR_CLASS = DummyPastKeyValuesGenerator
    NORMALIZED_CONFIG_CLASS = NormalizedTextConfig

    def patch_model_for_export(
        self, model: Union["PreTrainedModel", "TFPreTrainedModel"], model_kwargs: Optional[Dict[str, Any]] = None
    ) -> "ModelPatcher":
        return XverseModelPatcher(self, model, model_kwargs=model_kwargs)


@register_in_tasks_manager("internlm", *["text-generation", "text-generation-with-past"], library_name="transformers")
class InternLMOpenVINOConfig(TextDecoderWithPositionIdsOnnxConfig):
    DEFAULT_ONNX_OPSET = 14

    DUMMY_INPUT_GENERATOR_CLASSES = (DummyTextInputGenerator, DummyPastKeyValuesGenerator)
    DUMMY_PKV_GENERATOR_CLASS = DummyPastKeyValuesGenerator
    NORMALIZED_CONFIG_CLASS = NormalizedTextConfig

    def patch_model_for_export(
        self, model: Union["PreTrainedModel", "TFPreTrainedModel"], model_kwargs: Optional[Dict[str, Any]] = None
    ) -> "ModelPatcher":
        return InternLMModelPatcher(self, model, model_kwargs=model_kwargs)


@register_in_tasks_manager(
    "codegen",
    *["feature-extraction", "feature-extraction-with-past", "text-generation", "text-generation-with-past"],
    library_name="transformers",
)
class CodeGenOpenVINOConfig(CodeGenOnnxConfig):
    def patch_model_for_export(
        self, model: Union["PreTrainedModel", "TFPreTrainedModel"], model_kwargs: Optional[Dict[str, Any]] = None
    ) -> "ModelPatcher":
        return CodeGenModelPatcher(self, model, model_kwargs=model_kwargs)


@register_in_tasks_manager(
    "dbrx",
    *["text-generation", "text-generation-with-past"],
    library_name="transformers",
)
class DBRXOpenVINOConfig(TextDecoderWithPositionIdsOnnxConfig):
    DEFAULT_ONNX_OPSET = 14
    NORMALIZED_CONFIG_CLASS = NormalizedTextConfig.with_args(
        num_attention_heads="n_heads",
        hidden_size="d_model",
        num_layers="n_layers",
        num_key_value_heads="attn_config.kv_n_heads",
        allow_new=True,
    )
    DUMMY_INPUT_GENERATOR_CLASSES = (DummyTextInputGenerator, MistralDummyPastKeyValuesGenerator)
    DUMMY_PKV_GENERATOR_CLASS = MistralDummyPastKeyValuesGenerator

    def patch_model_for_export(
        self, model: Union["PreTrainedModel", "TFPreTrainedModel"], model_kwargs: Optional[Dict[str, Any]] = None
    ) -> "ModelPatcher":
        return DBRXModelPatcher(self, model, model_kwargs=model_kwargs)


@register_in_tasks_manager(
    "jais",
    *["text-generation", "text-generation-with-past"],
    library_name="transformers",
)
class JaisOpenVINOConfig(TextDecoderWithPositionIdsOnnxConfig):
    DEFAULT_ONNX_OPSET = 14

    NORMALIZED_CONFIG_CLASS = NormalizedTextConfig
    DUMMY_INPUT_GENERATOR_CLASSES = (DummyTextInputGenerator, DummyPastKeyValuesGenerator)
    DUMMY_PKV_GENERATOR_CLASS = DummyPastKeyValuesGenerator

    def patch_model_for_export(
        self, model: Union["PreTrainedModel", "TFPreTrainedModel"], model_kwargs: Optional[Dict[str, Any]] = None
    ) -> "ModelPatcher":
        return JaisModelPatcher(self, model, model_kwargs=model_kwargs)


@register_in_tasks_manager("arctic", *["text-generation", "text-generation-with-past"], library_name="transformers")
class ArcticOpenVINOConfig(MixtralOpenVINOConfig):
    def patch_model_for_export(
        self, model: Union["PreTrainedModel", "TFPreTrainedModel"], model_kwargs: Optional[Dict[str, Any]] = None
    ) -> "ModelPatcher":
        if is_transformers_version("<=", "4.36.0"):
            raise ValueError(
                f"Model patching for Arctic models only available for transformers >= v4.37.0, found {_transformers_version}"
            )

        return ArcticModelPatcher(self, model, model_kwargs=model_kwargs)


class OVMistralDummyPastKeyValuesGenerator(MistralDummyPastKeyValuesGenerator):
    def __init__(
        self,
        task: str,
        normalized_config: NormalizedTextConfig,
        batch_size: int = DEFAULT_DUMMY_SHAPES["batch_size"],
        sequence_length: int = DEFAULT_DUMMY_SHAPES["sequence_length"],
        random_batch_size_range: Optional[Tuple[int, int]] = None,
        random_sequence_length_range: Optional[Tuple[int, int]] = None,
        **kwargs,
    ):
        super().__init__(
            task=task,
            normalized_config=normalized_config,
            batch_size=batch_size,
            sequence_length=sequence_length,
            random_batch_size_range=random_batch_size_range,
            random_sequence_length_range=random_sequence_length_range,
            **kwargs,
        )
        self.head_dim = getattr(normalized_config, "head_dim", self.hidden_size // self.num_attention_heads)

    def generate(self, input_name: str, framework: str = "pt", int_dtype: str = "int64", float_dtype: str = "fp32"):
        shape = (
            self.batch_size,
            self.num_key_value_heads,
            self.sequence_length,
            self.head_dim,
        )
        return [
            (
                self.random_float_tensor(shape, framework=framework, dtype=float_dtype),
                self.random_float_tensor(shape, framework=framework, dtype=float_dtype),
            )
            for _ in range(self.num_layers)
        ]


@register_in_tasks_manager(
    "mistral",
    *[
        "feature-extraction",
        "feature-extraction-with-past",
        "text-generation",
        "text-generation-with-past",
        "text-classification",
    ],
    library_name="transformers",
)
class MistralOpenVINOConfig(MistralOnnxConfig):
    DUMMY_INPUT_GENERATOR_CLASSES = (
        OVMistralDummyPastKeyValuesGenerator,
    ) + TextDecoderOnnxConfig.DUMMY_INPUT_GENERATOR_CLASSES
    DUMMY_PKV_GENERATOR_CLASS = OVMistralDummyPastKeyValuesGenerator

    def patch_model_for_export(
        self, model: Union["PreTrainedModel", "TFPreTrainedModel"], model_kwargs: Optional[Dict[str, Any]] = None
    ) -> "ModelPatcher":
        return MistralModelPatcher(self, model, model_kwargs=model_kwargs)


@register_in_tasks_manager(
    "gpt-neox",
    *[
        "feature-extraction",
        "feature-extraction-with-past",
        "text-generation",
        "text-generation-with-past",
        "text-classification",
    ],
    library_name="transformers",
)
class GPTNeoxOpenVINOConfig(GPTNeoXOnnxConfig):
    def patch_model_for_export(
        self, model: Union["PreTrainedModel", "TFPreTrainedModel"], model_kwargs: Optional[Dict[str, Any]] = None
    ) -> "ModelPatcher":
        return GptNeoxModelPatcher(self, model, model_kwargs=model_kwargs)


@register_in_tasks_manager(
    "gemma2",
    *[
        "feature-extraction",
        "feature-extraction-with-past",
        "text-generation",
        "text-generation-with-past",
        "text-classification",
    ],
    library_name="transformers",
)
class Gemma2OpenVINOConfig(GemmaOnnxConfig):
    MIN_TRANSFORMERS_VERSION = version.parse("4.43.0")

    def patch_model_for_export(
        self, model: Union["PreTrainedModel", "TFPreTrainedModel"], model_kwargs: Optional[Dict[str, Any]] = None
    ) -> "ModelPatcher":
        return Gemma2ModelPatcher(self, model, model_kwargs=model_kwargs)


@register_in_tasks_manager(
    "gemma3-text",
    *[
        "feature-extraction",
        "feature-extraction-with-past",
        "text-generation",
        "text-generation-with-past",
        "text-classification",
    ],
    library_name="transformers",
)
class Gemma3TextOpenVINOConfig(Gemma2OpenVINOConfig):
    MIN_TRANSFORMERS_VERSION = version.parse("4.50.0")


class DeciDummyPastKeyValuesGenerator(DummyPastKeyValuesGenerator):
    def __init__(
        self,
        task: str,
        normalized_config: NormalizedTextConfig,
        batch_size: int = DEFAULT_DUMMY_SHAPES["batch_size"],
        sequence_length: int = DEFAULT_DUMMY_SHAPES["sequence_length"],
        random_batch_size_range: Optional[Tuple[int, int]] = None,
        random_sequence_length_range: Optional[Tuple[int, int]] = None,
        **kwargs,
    ):
        super().__init__(
            task=task,
            normalized_config=normalized_config,
            batch_size=batch_size,
            sequence_length=sequence_length,
            random_batch_size_range=random_batch_size_range,
            random_sequence_length_range=random_sequence_length_range,
        )
        self.num_key_value_heads_per_layer = normalized_config.num_key_value_heads_per_layer

    def generate(self, input_name: str, framework: str = "pt", int_dtype: str = "int64", float_dtype: str = "fp32"):
        past_key_values = []

        for layer_id in range(self.num_layers):
            shape = (
                self.batch_size,
                self.num_key_value_heads_per_layer[layer_id],
                self.sequence_length,
                self.hidden_size // self.num_attention_heads,
            )
            past_key_values.append(
                (
                    self.random_float_tensor(shape, framework=framework, dtype=float_dtype),
                    self.random_float_tensor(shape, framework=framework, dtype=float_dtype),
                )
            )
        return past_key_values


@register_in_tasks_manager("deci", *["text-generation", "text-generation-with-past"], library_name="transformers")
class DeciOpenVINOConfig(TextDecoderWithPositionIdsOnnxConfig):
    DEFAULT_ONNX_OPSET = 14

    DUMMY_INPUT_GENERATOR_CLASSES = (DummyTextInputGenerator, DeciDummyPastKeyValuesGenerator)
    DUMMY_PKV_GENERATOR_CLASS = DeciDummyPastKeyValuesGenerator
    NORMALIZED_CONFIG_CLASS = NormalizedTextConfig

    def patch_model_for_export(
        self, model: Union["PreTrainedModel", "TFPreTrainedModel"], model_kwargs: Optional[Dict[str, Any]] = None
    ) -> "ModelPatcher":
        return DeciLMModelPatcher(self, model, model_kwargs=model_kwargs)


@register_in_tasks_manager("clip", *["zero-shot-image-classification"], library_name="open_clip")
class OpenCLIPOpenVINOConfig(CLIPOnnxConfig):
    DEFAULT_ONNX_OPSET = 14

    @property
    def inputs(self) -> Dict[str, Dict[int, str]]:
        return {
            "input_ids": {0: "text_batch_size"},
            "pixel_values": {0: "image_batch_size", 1: "num_channels", 2: "height", 3: "width"},
            "attention_mask": {0: "text_batch_size"},
        }

    @property
    def outputs(self) -> Dict[str, Dict[int, str]]:
        return {
            "text_features": {0: "text_batch_size"},
            "image_features": {0: "image_batch_size"},
        }

    def rename_ambiguous_inputs(self, inputs):
        model_inputs = {}
        model_inputs["image"] = inputs["pixel_values"]
        model_inputs["text"] = inputs["input_ids"]
        return model_inputs

    def generate_dummy_inputs(self, framework: str = "pt", **kwargs):
        # override sequence_length shape here in the kwargs
        kwargs["sequence_length"] = self._config.text_config.context_length
        return super().generate_dummy_inputs(framework, **kwargs)

    def generate_dummy_inputs_for_validation(
        self, reference_model_inputs: Dict[str, Any], onnx_input_names: Optional[List[str]] = None
    ) -> Dict[str, Any]:
        if "attention_mask" in reference_model_inputs:
            reference_model_inputs.pop("attention_mask")
        if "image" in onnx_input_names and "pixel_values" in reference_model_inputs:
            reference_model_inputs["image"] = reference_model_inputs.pop("pixel_values")
        if "text" in onnx_input_names and "input_ids" in reference_model_inputs:
            reference_model_inputs["text"] = reference_model_inputs.pop("input_ids")
        return super().generate_dummy_inputs_for_validation(reference_model_inputs)

    def patch_model_for_export(
        self, model: Union["PreTrainedModel", "TFPreTrainedModel"], model_kwargs: Optional[Dict[str, Any]] = None
    ) -> ModelPatcher:
        return ModelPatcher(self, model, model_kwargs=model_kwargs)


@register_in_tasks_manager("clip-text-model", *["feature-extraction"], library_name="open_clip")
class OpenCLIPTextOpenVINOConfig(CLIPTextOnnxConfig):
    DEFAULT_ONNX_OPSET = 14

    @property
    def inputs(self) -> Dict[str, Dict[int, str]]:
        return {
            "input_ids": {0: "text_batch_size"},
            "attention_mask": {0: "text_batch_size"},
        }

    @property
    def outputs(self) -> Dict[str, Dict[int, str]]:
        return {
            "text_features": {0: "text_batch_size"},
        }

    def rename_ambiguous_inputs(self, inputs):
        model_inputs = {}
        model_inputs["text"] = inputs["input_ids"]
        # model_inputs["attn_mask"] = inputs["attention_mask"]
        return model_inputs

    def generate_dummy_inputs(self, framework: str = "pt", **kwargs):
        # override sequence_length shape here in the kwargs
        kwargs["sequence_length"] = self._config.context_length
        dummy_inputs = super().generate_dummy_inputs(framework=framework, **kwargs)
        return dummy_inputs

    def patch_model_for_export(
        self, model: Union["PreTrainedModel", "TFPreTrainedModel"], model_kwargs: Optional[Dict[str, Any]] = None
    ) -> ModelPatcher:
        return ModelPatcher(self, model, model_kwargs=model_kwargs)


@register_in_tasks_manager("clip-vision-model", *["feature-extraction"], library_name="open_clip")
class OpenCLIPVisualOpenVINOConfig(VisionOnnxConfig):
    DEFAULT_ONNX_OPSET = 14

    NORMALIZED_CONFIG_CLASS = NormalizedVisionConfig

    @property
    def inputs(self) -> Dict[str, Dict[int, str]]:
        return {
            "pixel_values": {0: "image_batch_size", 1: "num_channels", 2: "height", 3: "width"},
        }

    @property
    def outputs(self) -> Dict[str, Dict[int, str]]:
        return {
            "image_features": {0: "image_batch_size"},
        }

    def rename_ambiguous_inputs(self, inputs):
        model_inputs = {}
        model_inputs["x"] = inputs["pixel_values"]
        return model_inputs


@register_in_tasks_manager(
    "clip", *["feature-extraction", "zero-shot-image-classification"], library_name="transformers"
)
class CLIPOpenVINOConfig(CLIPOnnxConfig):
    def patch_model_for_export(
        self, model: Union["PreTrainedModel", "TFPreTrainedModel"], model_kwargs: Optional[Dict[str, Any]] = None
    ) -> ModelPatcher:
        return ModelPatcher(self, model, model_kwargs=model_kwargs)


@register_in_tasks_manager("clip-text-model", *["feature-extraction"], library_name="transformers")
@register_in_tasks_manager("clip-text-model", *["feature-extraction"], library_name="diffusers")
@register_in_tasks_manager("clip-text", *["feature-extraction"], library_name="diffusers")
class CLIPTextOpenVINOConfig(CLIPTextOnnxConfig):
    def patch_model_for_export(
        self, model: Union["PreTrainedModel", "TFPreTrainedModel"], model_kwargs: Optional[Dict[str, Any]] = None
    ) -> ModelPatcher:
        return ModelPatcher(self, model, model_kwargs=model_kwargs)


@register_in_tasks_manager("clip-text-with-projection", *["feature-extraction"], library_name="transformers")
@register_in_tasks_manager("clip-text-with-projection", *["feature-extraction"], library_name="diffusers")
class CLIPTextWithProjectionOpenVINOConfig(CLIPTextWithProjectionOnnxConfig):
    def patch_model_for_export(
        self, model: Union["PreTrainedModel", "TFPreTrainedModel"], model_kwargs: Optional[Dict[str, Any]] = None
    ) -> ModelPatcher:
        return ModelPatcher(self, model, model_kwargs=model_kwargs)


@register_in_tasks_manager("clip-vision-model", *["feature-extraction"], library_name="transformers")
class CLIPVisionModelOpenVINOConfig(CLIPVisionModelOnnxConfig):
    def patch_model_for_export(
        self, model: Union["PreTrainedModel", "TFPreTrainedModel"], model_kwargs: Optional[Dict[str, Any]] = None
    ) -> ModelPatcher:
        return ModelPatcher(self, model, model_kwargs=model_kwargs)


@register_in_tasks_manager(
    "ibert",
    *[
        "feature-extraction",
        "fill-mask",
        "text-classification",
        "multiple-choice",
        "token-classification",
        "question-answering",
    ],
    library_name="transformers",
)
class IBertOpenVINOConfig(IBertOnnxConfig):
    def patch_model_for_export(
        self, model: Union["PreTrainedModel", "TFPreTrainedModel"], model_kwargs: Optional[Dict[str, Any]] = None
    ) -> "ModelPatcher":
        return IBertModelPatcher(self, model, model_kwargs=model_kwargs)


class LMInputEmbedsConfigHelper(TextDecoderWithPositionIdsOnnxConfig):
    def __init__(self, export_config, patcher_cls=None, dummy_input_generator=None, inputs_update=None):
        self.orig_export_config = export_config
        if dummy_input_generator is not None:
            export_config.DUMMY_INPUT_GENERATOR_CLASSES = (
                dummy_input_generator,
            ) + export_config.DUMMY_INPUT_GENERATOR_CLASSES
        self.DUMMY_INPUT_GENERATOR_CLASSES = export_config.DUMMY_INPUT_GENERATOR_CLASSES
        self.DEFAULT_ONNX_OPSET = export_config.DEFAULT_ONNX_OPSET
        self.DUMMY_PKV_GENERATOR_CLASS = export_config.DUMMY_PKV_GENERATOR_CLASS
        self._config = export_config._config
        self._normalized_config = export_config._normalized_config
        self.use_past = export_config.use_past
        self.patcher_cls = patcher_cls
        self.input_info_upd = inputs_update

    def patch_model_for_export(
        self, model: Union["PreTrainedModel", "TFPreTrainedModel"], model_kwargs: Optional[Dict[str, Any]] = None
    ) -> "ModelPatcher":
        model_kwargs = model_kwargs or {}
        model_kwargs["use_cache"] = True
        if self.patcher_cls is not None:
            return self.patcher_cls(self, model, model_kwargs=model_kwargs)
        # Refer to DecoderModelPatcher.
        return self.orig_export_config.patch_model_for_export(model, model_kwargs=model_kwargs)

    @property
    def outputs(self) -> Dict[str, Dict[int, str]]:
        return self.orig_export_config.outputs

    @property
    def inputs(self) -> Dict[str, Dict[int, str]]:
        orig_inputs = self.orig_export_config.inputs
        input_ids_config = orig_inputs.pop("input_ids")
        orig_inputs["inputs_embeds"] = input_ids_config
        if self.input_info_upd is not None:
            orig_inputs.update(self.input_info_upd)
        return orig_inputs

    def generate_dummy_inputs(self, framework: str = "pt", **kwargs):
        dummy_inputs = self.orig_export_config.generate_dummy_inputs(framework, **kwargs)
        input_ids = dummy_inputs.pop("input_ids")
        inputs_embed_shape = (input_ids.shape[0], input_ids.shape[1], self._normalized_config.hidden_size)
        inputs_embeds = self.orig_export_config.DUMMY_INPUT_GENERATOR_CLASSES[0].random_float_tensor(
            inputs_embed_shape
        )
        dummy_inputs["inputs_embeds"] = inputs_embeds
        if "token_type_ids" in self.inputs:
            dummy_inputs["token_type_ids"] = self.orig_export_config.DUMMY_INPUT_GENERATOR_CLASSES[
                0
            ].random_int_tensor(input_ids.shape, min_value=0, max_value=2)
        return dummy_inputs


class InputEmbedOpenvVINOConfig(TextDecoderOnnxConfig):
    NORMALIZED_CONFIG_CLASS = NormalizedTextConfig

    @property
    def inputs(self):
        return {"input_ids": {0: "batch_size", 1: "sequence_length"}}

    @property
    def outputs(self):
        return {"inputs_embeds": {0: "batch_size", 1: "sequence_length"}}

    def rename_ambiguous_inputs(self, inputs):
        model_inputs = {}
        model_inputs["input"] = inputs["input_ids"]
        return model_inputs

    def patch_model_for_export(
        self, model: Union["PreTrainedModel", "TFPreTrainedModel"], model_kwargs: Optional[Dict[str, Any]] = None
    ) -> "ModelPatcher":
        # making 16bit tracable overrides embeedings input signature these changes required to prevent this issue
        return InputEmbeddingPatcher(self, model, model_kwargs)


def get_vlm_internal_text_generation_config(model_type, model_config, int_dtype, float_dtype):
    model_type = model_type.replace("_", "-")

    if model_type not in TasksManager._SUPPORTED_MODEL_TYPE:
        raise ValueError(
            f"Unsupported language model type provided `{model_type}`. Please define custom export config"
        )

    if "text-generation-with-past" not in TasksManager._SUPPORTED_MODEL_TYPE[model_type]["openvino"]:
        raise ValueError(
            f"Export config for text generation for `{model_type}` is not available. Please define custom export config"
        )
    export_config_class = TasksManager._SUPPORTED_MODEL_TYPE[model_type]["openvino"]["text-generation-with-past"]
    export_config = export_config_class(
        model_config,
        use_past=True,
        use_past_in_inputs=True,
        int_dtype=int_dtype,
        float_dtype=float_dtype,
    )
    return export_config


def get_vlm_text_embeddings_config(model_type, model_config, int_dtype, float_dtype):
    internal_export_config = get_vlm_internal_text_generation_config(model_type, model_config, int_dtype, float_dtype)
    InputEmbedOpenvVINOConfig.NORMALIZED_CONFIG_CLASS = internal_export_config.NORMALIZED_CONFIG_CLASS
    export_config = InputEmbedOpenvVINOConfig(
        model_config,
        task="feature-extraction",
        int_dtype=int_dtype,
        float_dtype=float_dtype,
    )
    return export_config


def get_vlm_text_generation_config(
    model_type,
    model_config,
    int_dtype,
    float_dtype,
    model_patcher=None,
    dummy_input_generator=None,
    inputs_update=None,
):
    internal_export_config = get_vlm_internal_text_generation_config(model_type, model_config, int_dtype, float_dtype)
    export_config = LMInputEmbedsConfigHelper(
        internal_export_config,
        patcher_cls=model_patcher,
        dummy_input_generator=dummy_input_generator,
        inputs_update=inputs_update,
    )
    export_config._normalized_config = internal_export_config._normalized_config
    return export_config


class VLMConfigBehavior(str, enum.Enum):
    VISION_EMBEDDINGS = "vision_embeddings"
    TEXT_EMBEDDINGS = "text_embeddings"
    LANGUAGE = "language"


class BaseVLMOpenVINOConfig(OnnxConfig):
    SUPPORTED_BEHAVIORS = [model_type.value for model_type in VLMConfigBehavior]
    NORMALIZED_CONFIG_CLASS = NormalizedVisionConfig
    DUMMY_INPUT_GENERATOR_CLASSES = (DummyVisionInputGenerator,)
    SUPPORTS_PAST = True

    def __init__(
        self,
        config: "PretrainedConfig",
        task: str = "feature-extraction",
        int_dtype: str = "int64",
        float_dtype: str = "fp32",
        behavior: VLMConfigBehavior = VLMConfigBehavior.VISION_EMBEDDINGS,
        preprocessors: Optional[List[Any]] = None,
        **kwargs,
    ):
        super().__init__(
            config=config,
            task=task,
            int_dtype=int_dtype,
            float_dtype=float_dtype,
            preprocessors=preprocessors,
        )
        self._behavior = behavior

    @property
    def inputs(self) -> Dict[str, Dict[int, str]]:
        if not self._behavior == VLMConfigBehavior.VISION_EMBEDDINGS:
            return {}
        return {"pixel_values": {0: "batch_size", 2: "height", 3: "width"}}

    @property
    def outputs(self) -> Dict[str, Dict[int, str]]:
        if not self._behavior == VLMConfigBehavior.VISION_EMBEDDINGS:
            return {}
        return {"last_hidden_state": {0: "batch_size"}}

    def with_behavior(
        self,
        behavior: Union[str, VLMConfigBehavior],
    ):
        """
        Creates a config for different behaviour.

        Args:
            behavior ([`ConfigBehavior`]):
                The behavior to use for the new instance.
        """
        if isinstance(behavior, str) and not isinstance(behavior, VLMConfigBehavior):
            behavior = VLMConfigBehavior(behavior)

        if behavior == VLMConfigBehavior.TEXT_EMBEDDINGS:
            model_type = self._orig_config.text_config.model_type
            return get_vlm_text_embeddings_config(
                model_type, self._orig_config.text_config, self.int_dtype, self.float_dtype
            )

        if behavior == VLMConfigBehavior.LANGUAGE:
            model_type = self._orig_config.text_config.model_type
            return get_vlm_text_generation_config(
                model_type, self._orig_config.text_config, self.int_dtype, self.float_dtype
            )

        if behavior == VLMConfigBehavior.VISION_EMBEDDINGS:
            return self.__class__(
                self._orig_config,
                task=self.task,
                int_dtype=self.int_dtype,
                float_dtype=self.float_dtype,
                behavior=behavior,
                preprocessors=self._preprocessors,
            )

    def get_model_for_behavior(self, model, behavior: Union[str, VLMConfigBehavior]):
        if isinstance(behavior, str) and not isinstance(behavior, VLMConfigBehavior):
            behavior = VLMConfigBehavior(behavior)

        if behavior == VLMConfigBehavior.LANGUAGE:
            return model.language_model if not hasattr(model, "lm_head") else model

        if behavior == VLMConfigBehavior.VISION_EMBEDDINGS:
            return model

        if behavior == VLMConfigBehavior.TEXT_EMBEDDINGS:
            text_embedding = model.get_input_embeddings()
            text_embedding.config = model.language_model.config
            return text_embedding

    def patch_model_for_export(
        self, model: Union["PreTrainedModel", "TFPreTrainedModel"], model_kwargs: Optional[Dict[str, Any]] = None
    ):
        model_kwargs = model_kwargs or {}
        if self._behavior != VLMConfigBehavior.VISION_EMBEDDINGS:
            return super().patch_model_for_export(model, model_kwargs)
        return CommonImageEmbeddingsModelPatcher(self, model, model_kwargs)


@register_in_tasks_manager("llava", *["image-text-to-text"], library_name="transformers")
class LlavaOpenVINOConfig(BaseVLMOpenVINOConfig):
    MIN_TRANSFORMERS_VERSION = version.parse("4.37.2")

    def __init__(
        self,
        config: "PretrainedConfig",
        task: str = "feature-extraction",
        int_dtype: str = "int64",
        float_dtype: str = "fp32",
        behavior: VLMConfigBehavior = VLMConfigBehavior.VISION_EMBEDDINGS,
        preprocessors: Optional[List[Any]] = None,
        **kwargs,
    ):
        super().__init__(
            config=config,
            task=task,
            int_dtype=int_dtype,
            float_dtype=float_dtype,
            preprocessors=preprocessors,
        )
        self._orig_config = config
        if self._behavior == VLMConfigBehavior.VISION_EMBEDDINGS and hasattr(config, "vision_config"):
            self._config = config.vision_config
            self._normalized_config = self.NORMALIZED_CONFIG_CLASS(self._config)

    def patch_model_for_export(
        self, model: Union["PreTrainedModel", "TFPreTrainedModel"], model_kwargs: Optional[Dict[str, Any]] = None
    ):
        model_kwargs = model_kwargs or {}
        if self._behavior != VLMConfigBehavior.VISION_EMBEDDINGS:
            return super().patch_model_for_export(model, model_kwargs)
        return LlavaImageEmbeddingModelPatcher(self, model, model_kwargs)

    def generate_dummy_inputs(self, framework: str = "pt", **kwargs) -> Dict:
        if self._behavior == VLMConfigBehavior.VISION_EMBEDDINGS and self._config.model_type == "pixtral":
            kwargs["batch_size"] = 1
        return super().generate_dummy_inputs(framework, **kwargs)


@register_in_tasks_manager("llava-next", *["image-text-to-text"], library_name="transformers")
class LlavaNextOpenVINOConfig(LlavaOpenVINOConfig):
    MIN_TRANSFORMERS_VERSION = version.parse("4.40.0")


class DummyLLavaMultiModalProjectorInputGenerator(DummyInputGenerator):
    SUPPORTED_INPUT_NAMES = ["image_features"]

    def __init__(
        self,
        task: str,
        normalized_config: NormalizedTextConfig,
        batch_size: int = DEFAULT_DUMMY_SHAPES["batch_size"],
        random_batch_size_range: Optional[Tuple[int, int]] = None,
        **kwargs,
    ):
        self.task = task

        self.batch_size = batch_size
        self.hidden_size = normalized_config.hidden_size
        self.num_patches = (normalized_config.image_size // normalized_config.patch_size) ** 2
        self.normalized_config = normalized_config

    def generate(
        self,
        input_name: str,
        framework: str = "pt",
        int_dtype: str = "int64",
        float_dtype: str = "fp32",
    ):
        shape = [self.batch_size, self.num_patches, self.hidden_size]
        return self.random_float_tensor(shape, framework=framework, dtype=float_dtype)


class LLavaMultimodalProjectorOpenVINOConfig(OnnxConfig):
    DUMMY_INPUT_GENERATOR_CLASSES = (DummyLLavaMultiModalProjectorInputGenerator,)
    NORMALIZED_CONFIG_CLASS = NormalizedVisionConfig

    @property
    def inputs(self) -> Dict[str, Dict[int, str]]:
        return {"image_features": {0: "batch_size", 1: "sequence_length"}}

    @property
    def outputs(self) -> Dict[str, Dict[int, str]]:
        return {"hidden_states": {0: "batch_size", 1: "sequence_length"}}


class LlavaNextVideoConfigBehavior(str, enum.Enum):
    LANGUAGE = "language"
    VISION_EMBEDDINGS = "vision_embeddings"
    VISION_RESAMPLER = "vision_resampler"
    MULTI_MODAL_PROJECTOR = "multi_modal_projector"
    TEXT_EMBEDDINGS = "text_embeddings"


@register_in_tasks_manager(
    "llava-next-video", *["image-text-to-text", "video-text-to-text"], library_name="transformers"
)
class LlavaNextVideoOpenVINOConfig(LlavaOpenVINOConfig):
    MIN_TRANSFORMERS_VERSION = version.parse("4.42.0")
    SUPPORTED_BEHAVIORS = [model_type.value for model_type in LlavaNextVideoConfigBehavior]

    def with_behavior(
        self,
        behavior: Union[str, LlavaNextVideoConfigBehavior],
    ):
        """
        Creates a config for different behaviour.

        Args:
            behavior ([`ConfigBehavior`]):
                The behavior to use for the new instance.
        """
        if isinstance(behavior, str) and not isinstance(behavior, LlavaNextVideoConfigBehavior):
            behavior = LlavaNextVideoConfigBehavior(behavior)

        if behavior == LlavaNextVideoConfigBehavior.MULTI_MODAL_PROJECTOR:
            export_config = LLavaMultimodalProjectorOpenVINOConfig(
                self._orig_config.vision_config,
                task="feature-extraction",
                int_dtype=self.int_dtype,
                float_dtype=self.float_dtype,
            )
            return export_config

        if behavior == LlavaNextVideoConfigBehavior.VISION_RESAMPLER:
            export_config = LLavaMultimodalProjectorOpenVINOConfig(
                self._orig_config.vision_config,
                task="feature-extraction",
                int_dtype=self.int_dtype,
                float_dtype=self.float_dtype,
            )
            return export_config

        return super().with_behavior(behavior)

    def get_model_for_behavior(self, model, behavior: Union[str, LlavaNextVideoConfigBehavior]):
        if isinstance(behavior, str) and not isinstance(behavior, LlavaNextVideoConfigBehavior):
            behavior = LlavaNextVideoConfigBehavior(behavior)

        if behavior == LlavaNextVideoConfigBehavior.MULTI_MODAL_PROJECTOR:
            return (
                model.multi_modal_projector
                if hasattr(model, "multi_model_projector")
                else model.model.multi_modal_projector
            )

        if behavior == LlavaNextVideoConfigBehavior.VISION_RESAMPLER:
            return model.vision_resampler if hasattr(model, "vision_resampler") else model.model.vision_resampler

        return super().get_model_for_behavior(model, behavior)

    def patch_model_for_export(
        self, model: Union["PreTrainedModel", "TFPreTrainedModel"], model_kwargs: Optional[Dict[str, Any]] = None
    ):
        model_kwargs = model_kwargs or {}
        if self._behavior != LlavaNextVideoConfigBehavior.VISION_EMBEDDINGS:
            return super().patch_model_for_export(model, model_kwargs)
        return LlavaNextVideoImageEmbeddingModelPatcher(self, model, model_kwargs)


@register_in_tasks_manager(
    "maira2", *["image-text-to-text", "text-generation", "text-generation-with-past"], library_name="transformers"
)
class MairaOpenVINOConfig(LlavaOpenVINOConfig):
    MIN_TRANSFORMERS_VERSION = version.parse("4.46.0")
    SUPPORTS_PAST = True

    def patch_model_for_export(
        self, model: Union["PreTrainedModel", "TFPreTrainedModel"], model_kwargs: Optional[Dict[str, Any]] = None
    ):
        model_kwargs = model_kwargs or {}
        if self._behavior != VLMConfigBehavior.VISION_EMBEDDINGS:
            return super().patch_model_for_export(model, model_kwargs)
        return MairaImageEmbeddingModelPatcher(self, model, model_kwargs)

    def get_model_for_behavior(self, model, behavior: Union[str, VLMConfigBehavior]):
        if isinstance(behavior, str) and not isinstance(behavior, VLMConfigBehavior):
            behavior = VLMConfigBehavior(behavior)

        if behavior == VLMConfigBehavior.TEXT_EMBEDDINGS:
            text_embedding = model.language_model.get_input_embeddings()
            text_embedding.config = model.language_model.config
            return text_embedding

        return super().get_model_for_behavior(model, behavior)


@register_in_tasks_manager("internvl-chat", *["image-text-to-text"], library_name="transformers")
class InternVLChatOpenVINOConfig(BaseVLMOpenVINOConfig):
    def __init__(
        self,
        config: "PretrainedConfig",
        task: str = "feature-extraction",
        int_dtype: str = "int64",
        float_dtype: str = "fp32",
        behavior: VLMConfigBehavior = VLMConfigBehavior.VISION_EMBEDDINGS,
        preprocessors: Optional[List[Any]] = None,
    ):
        super().__init__(
            config=config,
            task=task,
            int_dtype=int_dtype,
            float_dtype=float_dtype,
            preprocessors=preprocessors,
        )
        self._behavior = behavior
        self._orig_config = config
        if self._behavior == VLMConfigBehavior.VISION_EMBEDDINGS and hasattr(config, "vision_config"):
            self._config = config.vision_config
            self._normalized_config = self.NORMALIZED_CONFIG_CLASS(self._config)

    def with_behavior(
        self,
        behavior: Union[str, VLMConfigBehavior],
    ):
        """
        Creates a config for different behaviour.

        Args:
            behavior ([`ConfigBehavior`]):
                The behavior to use for the new instance.
        """
        if isinstance(behavior, str) and not isinstance(behavior, VLMConfigBehavior):
            behavior = VLMConfigBehavior(behavior)

        if behavior == VLMConfigBehavior.TEXT_EMBEDDINGS:
            model_type = self._orig_config.llm_config.model_type
            return get_vlm_text_embeddings_config(
                model_type, self._orig_config.llm_config, self.int_dtype, self.float_dtype
            )

        if behavior == VLMConfigBehavior.LANGUAGE:
            model_type = self._orig_config.llm_config.model_type
            return get_vlm_text_generation_config(
                model_type,
                self._orig_config.llm_config,
                self.int_dtype,
                self.float_dtype,
                InternVL2ChatLangModelPatcher,
            )

        if behavior == VLMConfigBehavior.VISION_EMBEDDINGS:
            return self.__class__(
                self._orig_config,
                task=self.task,
                int_dtype=self.int_dtype,
                float_dtype=self.float_dtype,
                behavior=behavior,
                preprocessors=self._preprocessors,
            )

    @staticmethod
    def get_model_for_behavior(model, behavior: Union[str, VLMConfigBehavior]):
        if isinstance(behavior, str) and not isinstance(behavior, VLMConfigBehavior):
            behavior = VLMConfigBehavior(behavior)

        if behavior == VLMConfigBehavior.LANGUAGE:
            return model.language_model

        if behavior == VLMConfigBehavior.VISION_EMBEDDINGS:
            return model

        if behavior == VLMConfigBehavior.TEXT_EMBEDDINGS:
            text_embedding = model.language_model.get_input_embeddings()
            text_embedding.config = model.language_model.config
            return text_embedding

    def patch_model_for_export(
        self, model: Union["PreTrainedModel", "TFPreTrainedModel"], model_kwargs: Optional[Dict[str, Any]] = None
    ):
        model_kwargs = model_kwargs or {}
        if self._behavior != VLMConfigBehavior.VISION_EMBEDDINGS:
            return super().patch_model_for_export(model, model_kwargs)
        return InternVLChatImageEmbeddingModelPatcher(self, model, model_kwargs)


@register_in_tasks_manager(
    "llava-qwen2", *["image-text-to-text", "text-generation", "text-generation-with-past"], library_name="transformers"
)
class LlavaQwen2OpenVINOConfig(BaseVLMOpenVINOConfig):
    SUPPORTS_PAST = True
    MIN_TRANSFORMERS_VERSION = version.parse("4.40.0")

    def __init__(
        self,
        config: "PretrainedConfig",
        task: str = "feature-extraction",
        int_dtype: str = "int64",
        float_dtype: str = "fp32",
        behavior: VLMConfigBehavior = VLMConfigBehavior.VISION_EMBEDDINGS,
        preprocessors: Optional[List[Any]] = None,
        use_past: bool = False,
    ):
        self._behavior = behavior
        self._orig_config = config
        if self._behavior == VLMConfigBehavior.VISION_EMBEDDINGS:
            config = AutoConfig.from_pretrained(config.mm_vision_tower, trust_remote_code=True)
            if hasattr(config, "vision_config"):
                config = config.vision_config
        super().__init__(
            config=config,
            task=task,
            int_dtype=int_dtype,
            float_dtype=float_dtype,
            preprocessors=preprocessors,
        )

    @property
    def inputs(self) -> Dict[str, Dict[int, str]]:
        if not self._behavior == VLMConfigBehavior.VISION_EMBEDDINGS:
            return {}
        return {"pixel_values": {0: "batch_size", 2: "height", 3: "width"}}

    @property
    def outputs(self) -> Dict[str, Dict[int, str]]:
        if not self._behavior == VLMConfigBehavior.VISION_EMBEDDINGS:
            return {}
        return {"last_hidden_state": {0: "batch_size"}}

    @staticmethod
    def get_model_for_behavior(model, behavior: Union[str, VLMConfigBehavior]):
        if isinstance(behavior, str) and not isinstance(behavior, VLMConfigBehavior):
            behavior = VLMConfigBehavior(behavior)

        if behavior == VLMConfigBehavior.LANGUAGE:
            model.forward = super(type(model), model).forward
            return model

        if behavior == VLMConfigBehavior.VISION_EMBEDDINGS:
            return model

        if behavior == VLMConfigBehavior.TEXT_EMBEDDINGS:
            text_embedding = model.model.embed_tokens
            text_embedding.config = model.model.config
            return text_embedding

    def with_behavior(
        self,
        behavior: Union[str, VLMConfigBehavior],
    ):
        """
        Creates a config for different behaviour.
        Args:
            behavior ([`ConfigBehavior`]):
                The behavior to use for the new instance.
        """
        if isinstance(behavior, str) and not isinstance(behavior, VLMConfigBehavior):
            behavior = VLMConfigBehavior(behavior)

        if behavior == VLMConfigBehavior.TEXT_EMBEDDINGS:
            model_type = self._orig_config.model_type.replace("llava-", "")
            return get_vlm_text_embeddings_config(model_type, self._orig_config, self.int_dtype, self.float_dtype)

        if behavior == VLMConfigBehavior.LANGUAGE:
            model_type = self._orig_config.model_type.replace("llava-", "")
            return get_vlm_text_generation_config(model_type, self._orig_config, self.int_dtype, self.float_dtype)

        if behavior == VLMConfigBehavior.VISION_EMBEDDINGS:
            return self.__class__(
                self._orig_config,
                task=self.task,
                int_dtype=self.int_dtype,
                float_dtype=self.float_dtype,
                behavior=behavior,
                preprocessors=self._preprocessors,
            )

    def patch_model_for_export(
        self, model: Union["PreTrainedModel", "TFPreTrainedModel"], model_kwargs: Optional[Dict[str, Any]] = None
    ):
        model_kwargs = model_kwargs or {}
        if self._behavior != VLMConfigBehavior.VISION_EMBEDDINGS:
            return super().patch_model_for_export(model, model_kwargs)
        return LlavaQwen2ImageEmbeddingsModelPatcher(self, model, model_kwargs)

    def rename_ambiguous_inputs(self, inputs):
        if self._behavior == VLMConfigBehavior.VISION_EMBEDDINGS:
            model_inputs = {}
            model_inputs["images"] = inputs["pixel_values"]
            return model_inputs
        return super().rename_ambiguous_inputs(inputs)


class PooledProjectionsDummyInputGenerator(DummyInputGenerator):
    SUPPORTED_INPUT_NAMES = ["pooled_projections"]

    def __init__(
        self,
        task: str,
        normalized_config: NormalizedConfig,
        batch_size: int = DEFAULT_DUMMY_SHAPES["batch_size"],
        random_batch_size_range: Optional[Tuple[int, int]] = None,
        **kwargs,
    ):
        self.task = task
        self.batch_size = batch_size
        self.pooled_projection_dim = normalized_config.config.pooled_projection_dim

    def generate(self, input_name: str, framework: str = "pt", int_dtype: str = "int64", float_dtype: str = "fp32"):
        shape = [self.batch_size, self.pooled_projection_dim]
        return self.random_float_tensor(shape, framework=framework, dtype=float_dtype)


class DummyTransformerTimestpsInputGenerator(DummyTimestepInputGenerator):
    SUPPORTED_INPUT_NAMES = ("timestep", "text_embeds", "time_ids", "timestep_cond", "guidance")

    def generate(self, input_name: str, framework: str = "pt", int_dtype: str = "int64", float_dtype: str = "fp32"):
        if input_name in ["timestep", "guidance"]:
            shape = [self.batch_size]
            return self.random_float_tensor(shape, max_value=self.vocab_size, framework=framework, dtype=float_dtype)
        return super().generate(input_name, framework, int_dtype, float_dtype)


class DummyUnetVisionInputGenerator(DummyVisionInputGenerator):
    def generate(self, input_name: str, framework: str = "pt", int_dtype: str = "int64", float_dtype: str = "fp32"):
        if input_name not in ["sample", "latent_sample"]:
            return super().generate(input_name, framework, int_dtype, float_dtype)
        # add height and width discount for enable any resolution generation
        return self.random_float_tensor(
            shape=[self.batch_size, self.num_channels, self.height - 1, self.width - 1],
            framework=framework,
            dtype=float_dtype,
        )


class DummyUnetTimestepInputGenerator(DummyTimestepInputGenerator):
    def generate(self, input_name: str, framework: str = "pt", int_dtype: str = "int64", float_dtype: str = "fp32"):
        if input_name != "timestep":
            return super().generate(input_name, framework, int_dtype, float_dtype)
        shape = [self.batch_size]
        return self.random_int_tensor(shape, max_value=self.vocab_size, framework=framework, dtype=int_dtype)


class DummySanaTimestepInputGenerator(DummyTimestepInputGenerator):
    def generate(self, input_name: str, framework: str = "pt", int_dtype: str = "int64", float_dtype: str = "fp32"):
        if input_name != "timestep":
            return super().generate(input_name, framework, int_dtype, float_dtype)
        shape = [self.batch_size]
        return self.random_int_tensor(shape, max_value=self.vocab_size, framework=framework, dtype=float_dtype)


class DummyUnetEncoderInputGenerator(DummySeq2SeqDecoderTextInputGenerator):
    def __init__(
        self,
        task: str,
        normalized_config: NormalizedTextConfig,
        batch_size: int = DEFAULT_DUMMY_SHAPES["batch_size"],
        sequence_length: int = DEFAULT_DUMMY_SHAPES["sequence_length"],
        num_choices: int = DEFAULT_DUMMY_SHAPES["num_choices"],
        random_batch_size_range: Optional[Tuple[int, int]] = None,
        random_sequence_length_range: Optional[Tuple[int, int]] = None,
        random_num_choices_range: Optional[Tuple[int, int]] = None,
        **kwargs,
    ):
        super().__init__(
            task,
            normalized_config,
            batch_size=batch_size,
            sequence_length=sequence_length,
            num_choices=num_choices,
            random_batch_size_range=random_batch_size_range,
            random_sequence_length_range=random_sequence_length_range,
            random_num_choices_range=random_num_choices_range,
            **kwargs,
        )
        if hasattr(normalized_config.config, "model_max_length"):
            self.sequence_length = normalized_config.config.model_max_length


@register_in_tasks_manager("unet", *["semantic-segmentation"], library_name="diffusers")
@register_in_tasks_manager("unet-2d-condition", *["semantic-segmentation"], library_name="diffusers")
class UNetOpenVINOConfig(UNetOnnxConfig):
    DUMMY_INPUT_GENERATOR_CLASSES = (
        DummyUnetVisionInputGenerator,
        DummyUnetTimestepInputGenerator,
        DummyUnetEncoderInputGenerator,
    )

    @property
    def inputs(self) -> Dict[str, Dict[int, str]]:
        common_inputs = super().inputs
        common_inputs["timestep"] = {0: "batch_size"}
        if hasattr(self._normalized_config.config, "model_max_length"):
            common_inputs["encoder_hidden_states"] = {0: "batch_size"}
        return common_inputs


@register_in_tasks_manager("sd3-transformer", *["semantic-segmentation"], library_name="diffusers")
@register_in_tasks_manager("sd3-transformer-2d", *["semantic-segmentation"], library_name="diffusers")
class SD3TransformerOpenVINOConfig(UNetOpenVINOConfig):
    DUMMY_INPUT_GENERATOR_CLASSES = (
        (DummyTransformerTimestpsInputGenerator,)
        + UNetOpenVINOConfig.DUMMY_INPUT_GENERATOR_CLASSES
        + (PooledProjectionsDummyInputGenerator,)
    )
    NORMALIZED_CONFIG_CLASS = NormalizedConfig.with_args(
        image_size="sample_size",
        num_channels="in_channels",
        hidden_size="joint_attention_dim",
        vocab_size="attention_head_dim",
        allow_new=True,
    )

    @property
    def inputs(self):
        common_inputs = super().inputs
        common_inputs["pooled_projections"] = {0: "batch_size"}
        return common_inputs

    def rename_ambiguous_inputs(self, inputs):
        #  The input name in the model signature is `x, hence the export input name is updated.
        hidden_states = inputs.pop("sample", None)
        if hidden_states is not None:
            inputs["hidden_states"] = hidden_states
        return inputs


@register_in_tasks_manager("t5-encoder-model", *["feature-extraction"], library_name="diffusers")
@register_in_tasks_manager("t5-encoder", *["feature-extraction"], library_name="diffusers")
class T5EncoderOpenVINOConfig(CLIPTextOpenVINOConfig):
    pass


@register_in_tasks_manager("gemma2-text-encoder", *["feature-extraction"], library_name="diffusers")
class Gemma2TextEncoderOpenVINOConfig(CLIPTextOpenVINOConfig):
    @property
    def inputs(self) -> Dict[str, Dict[int, str]]:
        return {
            "input_ids": {0: "batch_size", 1: "sequence_length"},
            "attention_mask": {0: "batch_size", 1: "sequence_length"},
        }

    def patch_model_for_export(
        self, model: Union["PreTrainedModel", "TFPreTrainedModel"], model_kwargs: Optional[Dict[str, Any]] = None
    ) -> ModelPatcher:
        return SanaTextEncoderModelPatcher(self, model, model_kwargs)


class DummySanaSeq2SeqDecoderTextWithEncMaskInputGenerator(DummySeq2SeqDecoderTextInputGenerator):
    SUPPORTED_INPUT_NAMES = (
        "decoder_input_ids",
        "decoder_attention_mask",
        "encoder_outputs",
        "encoder_hidden_states",
        "encoder_attention_mask",
    )


class DummySanaTransformerVisionInputGenerator(DummyUnetVisionInputGenerator):
    SUPPORTED_INPUT_NAMES = (
        "pixel_values",
        "pixel_mask",
        "sample",
        "latent_sample",
        "guidance",
    )

    def __init__(
        self,
        task: str,
        normalized_config: NormalizedVisionConfig,
        batch_size: int = DEFAULT_DUMMY_SHAPES["batch_size"],
        num_channels: int = DEFAULT_DUMMY_SHAPES["num_channels"],
        width: int = DEFAULT_DUMMY_SHAPES["width"] // 8,
        height: int = DEFAULT_DUMMY_SHAPES["height"] // 8,
        # Reduce img shape by 4 for FLUX to reduce memory usage on conversion
        **kwargs,
    ):
        super().__init__(task, normalized_config, batch_size, num_channels, width=width, height=height, **kwargs)

    def generate(self, input_name: str, framework: str = "pt", int_dtype: str = "int64", float_dtype: str = "fp32"):
        if input_name == "guidance":
            return self.random_float_tensor([self.batch_size], framework=framework, dtype=float_dtype)
        return super().generate(input_name, framework, int_dtype, float_dtype)


@register_in_tasks_manager("sana-transformer", *["semantic-segmentation"], library_name="diffusers")
class SanaTransformerOpenVINOConfig(UNetOpenVINOConfig):
    NORMALIZED_CONFIG_CLASS = NormalizedConfig.with_args(
        image_size="sample_size",
        num_channels="in_channels",
        hidden_size="caption_channels",
        vocab_size="attention_head_dim",
        allow_new=True,
    )
    DUMMY_INPUT_GENERATOR_CLASSES = (
        DummySanaTransformerVisionInputGenerator,
        DummySanaSeq2SeqDecoderTextWithEncMaskInputGenerator,
        DummySanaTimestepInputGenerator,
    )

    @property
    def inputs(self):
        common_inputs = super().inputs
        common_inputs["encoder_attention_mask"] = {0: "batch_size", 1: "sequence_length"}
        if getattr(self._normalized_config.config, "guidance_embeds", False):
            common_inputs["guidance"] = {0: "batch_size"}
        return common_inputs

    def rename_ambiguous_inputs(self, inputs):
        #  The input name in the model signature is `x, hence the export input name is updated.
        hidden_states = inputs.pop("sample", None)
        if hidden_states is not None:
            inputs["hidden_states"] = hidden_states
        return inputs


@register_in_tasks_manager("dcae-encoder", *["semantic-segmentation"], library_name="diffusers")
class DcaeEncoderOpenVINOConfig(VaeEncoderOnnxConfig):
    @property
    def inputs(self) -> Dict[str, Dict[int, str]]:
        return {
            "sample": {0: "batch_size", 2: "height", 3: "width"},
        }

    @property
    def outputs(self) -> Dict[str, Dict[int, str]]:
        return {
            "latent_sample": {0: "batch_size", 2: "height_latent", 3: "width_latent"},
        }


@register_in_tasks_manager("dcae-decoder", *["semantic-segmentation"], library_name="diffusers")
class DcaeDecoderOpenVINOConfig(VaeDecoderOnnxConfig):
    @property
    def inputs(self) -> Dict[str, Dict[int, str]]:
        return {
            "latent_sample": {0: "batch_size", 2: "height_latent", 3: "width_latent"},
        }

    @property
    def outputs(self) -> Dict[str, Dict[int, str]]:
        return {
            "sample": {0: "batch_size", 2: "height", 3: "width"},
        }


class DummyFluxTransformerInputGenerator(DummyVisionInputGenerator):
    SUPPORTED_INPUT_NAMES = (
        "pixel_values",
        "pixel_mask",
        "sample",
        "latent_sample",
        "hidden_states",
        "img_ids",
    )

    def __init__(
        self,
        task: str,
        normalized_config: NormalizedVisionConfig,
        batch_size: int = DEFAULT_DUMMY_SHAPES["batch_size"],
        num_channels: int = DEFAULT_DUMMY_SHAPES["num_channels"],
        width: int = DEFAULT_DUMMY_SHAPES["width"] // 4,
        height: int = DEFAULT_DUMMY_SHAPES["height"] // 4,
        # Reduce img shape by 4 for FLUX to reduce memory usage on conversion
        **kwargs,
    ):
        super().__init__(task, normalized_config, batch_size, num_channels, width, height, **kwargs)
        if getattr(normalized_config, "in_channels", None):
            self.num_channels = normalized_config.in_channels // 4

    def generate(self, input_name: str, framework: str = "pt", int_dtype: str = "int64", float_dtype: str = "fp32"):
        if input_name in ["hidden_states", "sample"]:
            shape = [self.batch_size, (self.height // 2) * (self.width // 2), self.num_channels * 4]
            return self.random_float_tensor(shape, framework=framework, dtype=float_dtype)
        if input_name == "img_ids":
            img_ids_height = self.height // 2
            img_ids_width = self.width // 2
            return self.random_int_tensor(
                (
                    [self.batch_size, img_ids_height * img_ids_width, 3]
                    if is_diffusers_version("<", "0.31.0")
                    else [img_ids_height * img_ids_width, 3]
                ),
                min_value=0,
                max_value=min(img_ids_height, img_ids_width),
                framework=framework,
                dtype=float_dtype,
            )

        return super().generate(input_name, framework, int_dtype, float_dtype)


class DummyFluxTextInputGenerator(DummySeq2SeqDecoderTextInputGenerator):
    SUPPORTED_INPUT_NAMES = (
        "decoder_input_ids",
        "decoder_attention_mask",
        "encoder_outputs",
        "encoder_hidden_states",
        "txt_ids",
    )

    def generate(self, input_name: str, framework: str = "pt", int_dtype: str = "int64", float_dtype: str = "fp32"):
        if input_name == "txt_ids":
            import torch

            shape = (
                [self.batch_size, self.sequence_length, 3]
                if is_diffusers_version("<", "0.31.0")
                else [self.sequence_length, 3]
            )
            dtype = DTYPE_MAPPER.pt(float_dtype)
            return torch.full(shape, 0, dtype=dtype)
        return super().generate(input_name, framework, int_dtype, float_dtype)


@register_in_tasks_manager("flux-transformer", *["semantic-segmentation"], library_name="diffusers")
@register_in_tasks_manager("flux-transformer-2d", *["semantic-segmentation"], library_name="diffusers")
class FluxTransformerOpenVINOConfig(SD3TransformerOpenVINOConfig):
    DUMMY_INPUT_GENERATOR_CLASSES = (
        DummyTransformerTimestpsInputGenerator,
        DummyFluxTransformerInputGenerator,
        DummyFluxTextInputGenerator,
        PooledProjectionsDummyInputGenerator,
    )

    @property
    def inputs(self):
        common_inputs = super().inputs
        common_inputs.pop("sample", None)
        common_inputs["hidden_states"] = {0: "batch_size", 1: "packed_height_width"}
        common_inputs["txt_ids"] = (
            {0: "batch_size", 1: "sequence_length"} if is_diffusers_version("<", "0.31.0") else {0: "sequence_length"}
        )
        common_inputs["img_ids"] = (
            {0: "batch_size", 1: "packed_height_width"}
            if is_diffusers_version("<", "0.31.0")
            else {0: "packed_height_width"}
        )
        if getattr(self._normalized_config, "guidance_embeds", False):
            common_inputs["guidance"] = {0: "batch_size"}
        return common_inputs

    def patch_model_for_export(
        self, model: Union["PreTrainedModel", "TFPreTrainedModel"], model_kwargs: Optional[Dict[str, Any]] = None
    ) -> ModelPatcher:
        return FluxTransfromerModelPatcher(self, model, model_kwargs=model_kwargs)


class LTXVaeDummyInputGenerator(DummyVisionInputGenerator):
    SUPPORTED_INPUT_NAMES = ("pixel_values", "pixel_mask", "sample", "latent_sample", "timestep")

    def __init__(
        self,
        task: str,
        normalized_config: NormalizedVisionConfig,
        batch_size: int = DEFAULT_DUMMY_SHAPES["batch_size"],
        num_channels: int = DEFAULT_DUMMY_SHAPES["num_channels"],
        width: int = DEFAULT_DUMMY_SHAPES["width"],
        height: int = DEFAULT_DUMMY_SHAPES["height"],
        num_frames: int = 2,
        **kwargs,
    ):
        super().__init__(task, normalized_config, batch_size, num_channels, width, height, **kwargs)
        self.num_frames = num_frames

    def generate(self, input_name: str, framework: str = "pt", int_dtype: str = "int64", float_dtype: str = "fp32"):
        if input_name in ["sample", "latent_sample"]:
            return self.random_float_tensor(
                [self.batch_size, self.num_channels, self.num_frames, self.height, self.width]
            )
        if input_name == "timestep":
            return self.random_int_tensor([1], max_value=20, min_value=1, framework=framework, dtype=int_dtype)

        return super().generate(input_name, framework, int_dtype, float_dtype)


@register_in_tasks_manager("ltx-vae-encoder", *["semantic-segmentation"], library_name="diffusers")
class LTXVaeEncoderOpenVINOConfig(VaeEncoderOnnxConfig):
    DUMMY_INPUT_GENERATOR_CLASSES = (LTXVaeDummyInputGenerator,)

    @property
    def inputs(self) -> Dict[str, Dict[int, str]]:
        return {
            "sample": {0: "batch_size", 2: "num_frames", 3: "height", 4: "width"},
        }

    @property
    def outputs(self) -> Dict[str, Dict[int, str]]:
        return {
            "latent_parameters": {0: "batch_size", 2: "num_frames", 3: "height_latent", 4: "width_latent"},
        }


@register_in_tasks_manager("ltx-vae-decoder", *["semantic-segmentation"], library_name="diffusers")
class LTXVaeDecoderOpenVINOConfig(VaeDecoderOnnxConfig):
    DUMMY_INPUT_GENERATOR_CLASSES = (LTXVaeDummyInputGenerator,)

    @property
    def inputs(self) -> Dict[str, Dict[int, str]]:
        base_input = {
            "latent_sample": {0: "batch_size", 2: "num_frames", 3: "latent_height", 4: "latent_width"},
        }
        if self._normalized_config.config.timestep_conditioning:
            base_input["timestep"] = {}
        return base_input

    @property
    def outputs(self) -> Dict[str, Dict[int, str]]:
        return {
            "sample": {0: "batch_size", 2: "num_frames", 3: "height", 4: "width"},
        }


class LTXTransformerDummyInputGenerator(DummyVisionInputGenerator):
    SUPPORTED_INPUT_NAMES = ("hidden_states", "width", "height", "num_frames", "rope_interpolation_scale")

    def __init__(
        self,
        task: str,
        normalized_config: NormalizedVisionConfig,
        batch_size: int = DEFAULT_DUMMY_SHAPES["batch_size"],
        num_channels: int = DEFAULT_DUMMY_SHAPES["num_channels"],
        width: int = 16,
        height: int = 8,
        num_frames: int = 2,
        frame_rate: int = 10,
        **kwargs,
    ):
        super().__init__(task, normalized_config, batch_size, num_channels, width, height, **kwargs)
        self.num_frames = num_frames
        self.frame_rate = frame_rate
        self.vae_spatial_compression_ratio = normalized_config.config.vae_spatial_compression_ratio
        self.vae_temporal_compression_ratio = normalized_config.config.vae_temporal_compression_ratio

    def generate(self, input_name: str, framework: str = "pt", int_dtype: str = "int64", float_dtype: str = "fp32"):
        import torch

        if input_name == "hidden_states":
            return self.random_float_tensor(
                [self.batch_size, self.num_frames * self.height * self.width, self.num_channels]
            )
        if input_name == "width":
            return torch.tensor(self.width)
        if input_name == "height":
            return torch.tensor(self.height)
        if input_name == "num_frames":
            return torch.tensor(self.num_frames)
        if input_name == "rope_interpolation_scale":
            import torch

            return torch.tensor(
                [
                    self.vae_temporal_compression_ratio / self.frame_rate,
                    self.vae_spatial_compression_ratio,
                    self.vae_spatial_compression_ratio,
                ]
            )
        return super().generate(input_name, framework, int_dtype, float_dtype)


@register_in_tasks_manager("ltx-video-transformer", *["semantic-segmentation"], library_name="diffusers")
class LTXVideoTransformerOpenVINOConfig(SanaTransformerOpenVINOConfig):
    DUMMY_INPUT_GENERATOR_CLASSES = (
        LTXTransformerDummyInputGenerator,
        DummySanaSeq2SeqDecoderTextWithEncMaskInputGenerator,
        DummySanaTimestepInputGenerator,
    )

    @property
    def inputs(self):
        return {
            "hidden_states": {0: "batch_size", 1: "video_sequence_length"},
            "encoder_hidden_states": {0: "batch_size", 1: "sequence_length"},
            "encoder_attention_mask": {0: "batch_size", 1: "sequence_length"},
            "width": {},
            "height": {},
            "num_frames": {},
            "timestep": {0: "batch_size"},
            "rope_interpolation_scale": {},
        }

    @property
    def outputs(self) -> Dict[str, Dict[int, str]]:
        return {
            "out_sample": {0: "batch_size", 1: "video_sequence_length"},
        }


class DummyMiniCPMVImageInputGenerator(DummyVisionInputGenerator):
    SUPPORTED_INPUT_NAMES = ("pixel_values", "patch_attention_mask", "position_ids")

    def __init__(
        self,
        task: str,
        normalized_config: NormalizedVisionConfig,
        batch_size: int = DEFAULT_DUMMY_SHAPES["batch_size"],
        num_channels: int = DEFAULT_DUMMY_SHAPES["num_channels"],
        width: int = DEFAULT_DUMMY_SHAPES["width"],
        height: int = DEFAULT_DUMMY_SHAPES["height"],
        **kwargs,
    ):
        super().__init__(task, normalized_config, batch_size, num_channels, width, height)
        self.patch_size = normalized_config.config.patch_size

    def generate(self, input_name: str, framework: str = "pt", int_dtype: str = "int64", float_dtype: str = "fp32"):
        if input_name == "pixel_values":
            return self.random_float_tensor(
                shape=[
                    self.batch_size,
                    self.num_channels,
                    self.patch_size,
                    (self.height * self.width) // self.patch_size,
                ],
                framework=framework,
                dtype=float_dtype,
            )

        if input_name == "patch_attention_mask":
            return self.random_int_tensor(
                shape=[self.batch_size, 1, (self.height // self.patch_size) * (self.width // self.patch_size)],
                framework=framework,
                dtype=float_dtype,
                min_value=0,
                max_value=2,
            )

        if input_name == "position_ids":
            return self.random_int_tensor(
                shape=[self.batch_size, (self.height // self.patch_size) * (self.width // self.patch_size)],
                max_value=self.patch_size,
            )


class DummyMiniCPMVResampleInputGenerator(DummyVisionInputGenerator):
    SUPPORTED_INPUT_NAMES = ("image_feature", "pos_embed", "key_padding_mask")

    def __init__(
        self,
        task: str,
        normalized_config: NormalizedVisionConfig,
        batch_size: int = DEFAULT_DUMMY_SHAPES["batch_size"],
        num_channels: int = DEFAULT_DUMMY_SHAPES["num_channels"],
        width: int = DEFAULT_DUMMY_SHAPES["width"],
        height: int = DEFAULT_DUMMY_SHAPES["height"],
        **kwargs,
    ):
        super().__init__(task, normalized_config, batch_size, num_channels, width, height)
        self.patch_size = normalized_config.config.patch_size
        self.hidden_size = normalized_config.config.hidden_size
        self.img_hidden_size = normalized_config.config.vision_config.hidden_size
        self.feat_size = (normalized_config.config.vision_config.image_size // self.patch_size) * (
            normalized_config.config.vision_config.image_size // self.patch_size
        )

    def generate(self, input_name: str, framework: str = "pt", int_dtype: str = "int64", float_dtype: str = "fp32"):
        if input_name == "image_feature":
            return self.random_float_tensor(
                shape=[self.batch_size, self.feat_size, self.img_hidden_size], framework=framework, dtype=float_dtype
            )

        if input_name == "key_padding_mask":
            return self.constant_tensor(
                shape=[self.batch_size, self.feat_size],
                framework=framework,
                value=1,
                dtype=DTYPE_MAPPER.pt(float_dtype),
            )

        if input_name == "pos_embed":
            return self.random_float_tensor(shape=[self.feat_size, self.batch_size, self.hidden_size])


class MiniCPMVConfigBehavior(str, enum.Enum):
    RESAMPLER = "resampler"
    LANGUAGE = "language"
    VISION_EMBEDDINGS = "vision_embeddings"
    TEXT_EMBEDDINGS = "text_embeddings"


@register_in_tasks_manager("minicpmv", *["image-text-to-text"], library_name="transformers")
class MiniCPMVOpenVINOConfig(BaseVLMOpenVINOConfig):
    SUPPORTED_BEHAVIORS = [model_type.value for model_type in MiniCPMVConfigBehavior]
    NORMALIZED_CONFIG_CLASS = NormalizedVisionConfig
    DUMMY_INPUT_GENERATOR_CLASSES = ()

    def __init__(
        self,
        config: "PretrainedConfig",
        task: str = "feature-extraction",
        int_dtype: str = "int64",
        float_dtype: str = "fp32",
        behavior: MiniCPMVConfigBehavior = MiniCPMVConfigBehavior.VISION_EMBEDDINGS,
        preprocessors: Optional[List[Any]] = None,
    ):
        super().__init__(
            config=config,
            task=task,
            int_dtype=int_dtype,
            float_dtype=float_dtype,
            preprocessors=preprocessors,
        )
        self._behavior = behavior
        self._orig_config = config
        if self._behavior == MiniCPMVConfigBehavior.VISION_EMBEDDINGS and hasattr(config, "vision_config"):
            self._config = config.vision_config
            self.DUMMY_INPUT_GENERATOR_CLASSES = (DummyMiniCPMVImageInputGenerator,)
        if self._behavior == MiniCPMVConfigBehavior.RESAMPLER:
            self.DUMMY_INPUT_GENERATOR_CLASSES = (DummyMiniCPMVResampleInputGenerator,)
        self._normalized_config = self.NORMALIZED_CONFIG_CLASS(self._config)

    @property
    def inputs(self) -> Dict[str, Dict[int, str]]:
        if self._behavior == MiniCPMVConfigBehavior.VISION_EMBEDDINGS:
            return {
                "pixel_values": {0: "batch_size", 2: "height", 3: "width"},
                "patch_attention_mask": {0: "batch_size", 1: "num_patches", 2: "patch_size"},
                "position_ids": {0: "batch_size", 1: "patch_size"},
            }
        if self._behavior == MiniCPMVConfigBehavior.RESAMPLER:
            return {
                "image_feature": {0: "batch_size", 1: "patch_height", 2: "patch_width"},
                "pos_embed": {0: "patch_size", 1: "batch_size", 2: "num_patches"},
                "key_padding_mask": {0: "batch_size", 1: "patch_size"},
            }
        return {}

    @property
    def outputs(self) -> Dict[str, Dict[int, str]]:
        if self._behavior == MiniCPMVConfigBehavior.VISION_EMBEDDINGS:
            return {"last_hidden_state": {0: "batch_size", 1: "patch_height", 2: "patch_width"}}
        if self._behavior == MiniCPMVConfigBehavior.RESAMPLER:
            return {"last_hidden_state": {0: "batch_size"}}

        return {}

    def with_behavior(
        self,
        behavior: Union[str, MiniCPMVConfigBehavior],
    ):
        """
        Creates a config for different behaviour.
        Args:
            behavior ([`ConfigBehavior`]):
                The behavior to use for the new instance.
        """
        if isinstance(behavior, str) and not isinstance(behavior, MiniCPMVConfigBehavior):
            behavior = MiniCPMVConfigBehavior(behavior)

        if behavior == MiniCPMVConfigBehavior.TEXT_EMBEDDINGS:
            return get_vlm_text_embeddings_config("qwen2", self._orig_config, self.int_dtype, self.float_dtype)

        if behavior == MiniCPMVConfigBehavior.LANGUAGE:
            return get_vlm_text_generation_config("qwen2", self._orig_config, self.int_dtype, self.float_dtype)

        if behavior == MiniCPMVConfigBehavior.VISION_EMBEDDINGS:
            return self.__class__(
                self._orig_config,
                task=self.task,
                int_dtype=self.int_dtype,
                float_dtype=self.float_dtype,
                behavior=behavior,
                preprocessors=self._preprocessors,
            )

        if behavior == MiniCPMVConfigBehavior.RESAMPLER:
            return self.__class__(
                self._orig_config,
                task=self.task,
                int_dtype=self.int_dtype,
                float_dtype=self.float_dtype,
                behavior=behavior,
                preprocessors=self._preprocessors,
            )

    @staticmethod
    def get_model_for_behavior(model, behavior: Union[str, MiniCPMVConfigBehavior]):
        if isinstance(behavior, str) and not isinstance(behavior, MiniCPMVConfigBehavior):
            behavior = MiniCPMVConfigBehavior(behavior)

        if behavior == MiniCPMVConfigBehavior.LANGUAGE:
            return model.llm

        if behavior == MiniCPMVConfigBehavior.VISION_EMBEDDINGS:
            return model.vpm

        if behavior == MiniCPMVConfigBehavior.TEXT_EMBEDDINGS:
            text_embedding = model.get_input_embeddings()
            text_embedding.config = model.llm.config
            return text_embedding
        if behavior == MiniCPMVConfigBehavior.RESAMPLER:
            model.resampler.config = model.vpm.config
            return model.resampler

    def patch_model_for_export(
        self, model: Union["PreTrainedModel", "TFPreTrainedModel"], model_kwargs: Optional[Dict[str, Any]] = None
    ):
        model_kwargs = model_kwargs or {}
        if self._behavior == MiniCPMVConfigBehavior.VISION_EMBEDDINGS:
            return MiniCPMVImageEmbeddingsModelPatcher(self, model, model_kwargs)

        if self._behavior == MiniCPMVConfigBehavior.RESAMPLER:
            return MiniCPMVResamplerModelPatcher(self, model, model_kwargs)

        return super().patch_model_for_export(model, model_kwargs)


class Phi3VisionConfigBehavior(str, enum.Enum):
    LANGUAGE = "language"
    VISION_PROJECTION = "vision_projection"
    VISION_EMBEDDINGS = "vision_embeddings"
    TEXT_EMBEDDINGS = "text_embeddings"


class DummyPhi3VisionProjectionInputGenerator(DummyVisionInputGenerator):
    SUPPORTED_INPUT_NAMES = ("input",)

    def __init__(
        self,
        task: str,
        normalized_config: NormalizedVisionConfig,
        batch_size: int = DEFAULT_DUMMY_SHAPES["batch_size"],
        num_channels: int = DEFAULT_DUMMY_SHAPES["num_channels"],
        width: int = 336,
        height: int = 336,
        crop_size=336,
        **kwargs,
    ):
        self.batch_size = batch_size
        self._embed_layer_realization = (
            normalized_config.config.embd_layer["embedding_cls"]
            if hasattr(normalized_config.config, "embd_layer")
            else "image_audio"
        )
        if not hasattr(normalized_config.config, "vision_config"):
            self.image_dim_out = (
                normalized_config.config.img_processor.get(
                    "image_dim_out", normalized_config.config.img_processor.get("hidden_size")
                )
                if normalized_config.config.img_processor is not None
                else 1152
            )
            if "image_embd_layer" in normalized_config.config.embd_layer:
                self.crop_size = normalized_config.config.embd_layer["image_embd_layer"].get("crop_size", crop_size)
            else:
                self.crop_size = normalized_config.config.embd_layer.get("crop_size", crop_size)
        else:
            self.image_dim_out = normalized_config.config.vision_config.hidden_size
            self.crop_size = normalized_config.config.vision_config.crop_size
        self.height = height
        self.width = width

    def generate(self, input_name: str, framework: str = "pt", int_dtype: str = "int64", float_dtype: str = "fp32"):
        h = self.height // self.crop_size
        w = self.width // self.crop_size
        feat_size = (h * w + 1) * 144 + 1 + (h + 1) * 12
        if self._embed_layer_realization in ["linear", "image_audio"]:
            shape = [self.batch_size, feat_size, self.image_dim_out]
        else:
            shape = [self.batch_size, feat_size, self.image_dim_out * 4]
        return self.random_float_tensor(shape, framework=framework, dtype=float_dtype)


@register_in_tasks_manager("phi3-v", *["image-text-to-text"], library_name="transformers")
class Phi3VisionOpenVINOConfig(BaseVLMOpenVINOConfig):
    SUPPORTED_BEHAVIORS = [model_type.value for model_type in Phi3VisionConfigBehavior]
    NORMALIZED_CONFIG_CLASS = NormalizedVisionConfig
    DUMMY_INPUT_GENERATOR_CLASSES = (DummyVisionInputGenerator,)
    MIN_TRANSFORMERS_VERSION = version.parse("4.40.0")

    def __init__(
        self,
        config: "PretrainedConfig",
        task: str = "feature-extraction",
        int_dtype: str = "int64",
        float_dtype: str = "fp32",
        behavior: Phi3VisionConfigBehavior = Phi3VisionConfigBehavior.VISION_EMBEDDINGS,
        preprocessors: Optional[List[Any]] = None,
    ):
        super().__init__(
            config=config,
            task=task,
            int_dtype=int_dtype,
            float_dtype=float_dtype,
            preprocessors=preprocessors,
        )
        self._behavior = behavior
        self._orig_config = config
        if self._behavior == Phi3VisionConfigBehavior.VISION_EMBEDDINGS and hasattr(config, "img_processor"):
            self._config = AutoConfig.from_pretrained(
                config.img_processor["model_name"], trust_remote_code=True
            ).vision_config
            self._normalized_config = self.NORMALIZED_CONFIG_CLASS(self._config)
            self.DUMMY_INPUT_GENERATOR_CLASSES = (DummyVisionInputGenerator,)
        if self._behavior == Phi3VisionConfigBehavior.VISION_PROJECTION and hasattr(config, "img_processor"):
            self._config = config
            self._normalized_config = self.NORMALIZED_CONFIG_CLASS(self._config)
            self.DUMMY_INPUT_GENERATOR_CLASSES = (DummyPhi3VisionProjectionInputGenerator,)

    @property
    def inputs(self) -> Dict[str, Dict[int, str]]:
        if self._behavior == Phi3VisionConfigBehavior.VISION_EMBEDDINGS:
            return {"pixel_values": {0: "batch_size", 2: "height", 3: "width"}}
        if self._behavior == Phi3VisionConfigBehavior.VISION_PROJECTION:
            return {"input": {0: "batch_size", 1: "img_feat_size"}}

    @property
    def outputs(self) -> Dict[str, Dict[int, str]]:
        if self._behavior in [Phi3VisionConfigBehavior.VISION_EMBEDDINGS, Phi3VisionConfigBehavior.VISION_PROJECTION]:
            return {"last_hidden_state": {0: "batch_size", 1: "height_width_projection"}}
        return {}

    def with_behavior(
        self,
        behavior: Union[str, Phi3VisionConfigBehavior],
    ):
        """
        Creates a config for different behaviour.
        Args:
            behavior ([`ConfigBehavior`]):
                The behavior to use for the new instance.
        """
        if isinstance(behavior, str) and not isinstance(behavior, Phi3VisionConfigBehavior):
            behavior = Phi3VisionConfigBehavior(behavior)

        if behavior == Phi3VisionConfigBehavior.TEXT_EMBEDDINGS:
            return get_vlm_text_embeddings_config("phi3", self._orig_config, self.int_dtype, self.float_dtype)

        if behavior == Phi3VisionConfigBehavior.LANGUAGE:
            return get_vlm_text_generation_config("phi3", self._orig_config, self.int_dtype, self.float_dtype)

        if behavior == Phi3VisionConfigBehavior.VISION_EMBEDDINGS:
            return self.__class__(
                self._orig_config,
                task=self.task,
                int_dtype=self.int_dtype,
                float_dtype=self.float_dtype,
                behavior=behavior,
                preprocessors=self._preprocessors,
            )
        if behavior == Phi3VisionConfigBehavior.VISION_PROJECTION:
            return self.__class__(
                self._orig_config,
                task=self.task,
                int_dtype=self.int_dtype,
                float_dtype=self.float_dtype,
                behavior=behavior,
                preprocessors=self._preprocessors,
            )

    @staticmethod
    def get_model_for_behavior(model, behavior: Union[str, Phi3VisionConfigBehavior]):
        if isinstance(behavior, str) and not isinstance(behavior, Phi3VisionConfigBehavior):
            behavior = Phi3VisionConfigBehavior(behavior)

        if behavior == Phi3VisionConfigBehavior.LANGUAGE:
            return model

        if behavior == Phi3VisionConfigBehavior.VISION_EMBEDDINGS:
            vision_embeddings = model.model.vision_embed_tokens
            vision_embeddings.config = model.config
            return vision_embeddings

        if behavior == Phi3VisionConfigBehavior.VISION_PROJECTION:
            projection = model.model.vision_embed_tokens.img_projection
            projection.config = model.config
            return projection

        if behavior == Phi3VisionConfigBehavior.TEXT_EMBEDDINGS:
            text_embedding = model.model.embed_tokens
            text_embedding.config = model.config
            return text_embedding

    def patch_model_for_export(
        self, model: Union["PreTrainedModel", "TFPreTrainedModel"], model_kwargs: Optional[Dict[str, Any]] = None
    ):
        model_kwargs = model_kwargs or {}
        if self._behavior == Phi3VisionConfigBehavior.VISION_EMBEDDINGS:
            return Phi3VisionImageEmbeddingsPatcher(self, model, model_kwargs)
        return super().patch_model_for_export(model, model_kwargs)


class DummyAudioPhi4MMInputGenerator(DummyInputGenerator):
    SUPPORTED_INPUT_NAMES = ("audio_input", "audio_feature", "audio_mask")

    def __init__(
        self,
        task: str,
        normalized_config: NormalizedVisionConfig,
        batch_size: int = DEFAULT_DUMMY_SHAPES["batch_size"],
        signal_length=498,
        **kwargs,
    ):
        self.signal_length = signal_length
        if hasattr(normalized_config.config, "audio_processor"):
            self.audio_chunk_size = (
                signal_length // normalized_config.config.audio_processor["config"]["time_reduction"] + 1
            )
            self.input_size = normalized_config.config.audio_processor["config"]["input_size"]
            self.attention_dim = normalized_config.config.audio_processor["config"]["attention_dim"]
        else:
            self.audio_chunk_size = signal_length // normalized_config.config.audio_config.time_reduction + 1
            self.input_size = normalized_config.config.audio_config.input_size
            self.attention_dim = normalized_config.config.audio_config.hidden_size
        self.batch_size = batch_size
        self.task = task
        self.normalized_config = normalized_config

    def generate(self, input_name: str, framework: str = "pt", int_dtype: str = "int64", float_dtype: str = "fp32"):
        if input_name == "audio_input":
            return self.random_float_tensor(
                [self.batch_size, self.signal_length, self.input_size], framework=framework, dtype=float_dtype
            )

        if input_name == "audio_feature":
            return self.random_float_tensor(
                [self.batch_size, self.audio_chunk_size, self.attention_dim], framework=framework, dtype=float_dtype
            )

        if input_name == "audio_mask":
            return self.random_int_tensor(
                [self.batch_size, self.audio_chunk_size, self.audio_chunk_size],
                max_value=2,
                framework=framework,
                dtype="bool",
            )


class DummyVisionPositionIdsPhi4InputGenerator(DummyVisionInputGenerator):
    SUPPORTED_INPUT_NAMES = ("patch_position_ids", "patch_attention_mask")

    def __init__(
        self,
        task: str,
        normalized_config: NormalizedVisionConfig,
        batch_size: int = DEFAULT_DUMMY_SHAPES["batch_size"],
        num_channels: int = DEFAULT_DUMMY_SHAPES["num_channels"],
        width: int = DEFAULT_DUMMY_SHAPES["width"],
        height: int = DEFAULT_DUMMY_SHAPES["height"],
        **kwargs,
    ):
        super().__init__(task, normalized_config, batch_size, num_channels, width, height, **kwargs)
        if hasattr(normalized_config.config, "vision_conifg"):
            self.patch_size = getattr(normalized_config.config.vision_config, "patch_size", 14)
        else:
            self.patch_size = 14
        self.num_patches_per_side = self.height // self.patch_size

    def generate(self, input_name: str, framework: str = "pt", int_dtype: str = "int64", float_dtype: str = "fp32"):
        if input_name == "patch_position_ids":
            return self.get_vision_position_ids()
        if input_name == "patch_attention_mask":
            return self.random_int_tensor(
                [self.batch_size, self.height // self.patch_size, self.width // self.patch_size],
                framework=framework,
                dtype="bool",
                max_value=2,
            )
        return super().generate(input_name, framework, int_dtype, float_dtype)

    def get_vision_position_ids(self):
        # Adopted from https://github.com/huggingface/transformers/blob/v4.51.3/src/transformers/models/phi4_multimodal/modeling_phi4_multimodal.py#L494-L512
        import torch

        batch_size = self.batch_size
        max_im_h, max_im_w = self.height, self.width
        max_nb_patches_h, max_nb_patches_w = max_im_h // self.patch_size, max_im_w // self.patch_size
        boundaries = torch.arange(1 / self.num_patches_per_side, 1.0, 1 / self.num_patches_per_side)
        position_ids = torch.full(
            size=(
                batch_size,
                max_nb_patches_h * max_nb_patches_w,
            ),
            fill_value=0,
        )
        patch_attention_mask = torch.ones(
            [self.batch_size, self.height // self.patch_size, self.width // self.patch_size], dtype=torch.int64
        )
        patch_attention_mask[0, self.height - 2 :] = 0

        for batch_idx, p_attn_mask in enumerate(patch_attention_mask):
            nb_patches_h = p_attn_mask[:, 0].sum()
            nb_patches_w = p_attn_mask[0].sum()

            fractional_coords_h = torch.arange(0, 1 - 1e-6, 1 / nb_patches_h)
            fractional_coords_w = torch.arange(0, 1 - 1e-6, 1 / nb_patches_w)

            bucket_coords_h = torch.bucketize(fractional_coords_h, boundaries, right=True)
            bucket_coords_w = torch.bucketize(fractional_coords_w, boundaries, right=True)

            pos_ids = (bucket_coords_h[:, None] * self.num_patches_per_side + bucket_coords_w).flatten()
            position_ids[batch_idx][p_attn_mask.view(-1)] = pos_ids
        return position_ids


class Phi4MMConfigBehavior(str, enum.Enum):
    AUDIO_EMBEDDINGS = "audio_embeddings"
    AUDIO_ENCODER = "audio_encoder"
    AUDIO_FORWARD_EMBEDDINGS = "audio_forward_embeddings"
    AUDIO_VISION_PROJECTION = "audio_vision_projection"
    AUDIO_SPEECH_PROJECTION = "audio_speech_projection"
    LANGUAGE = "language"
    TEXT_EMBEDDINGS = "text_embeddings"
    VISION_PROJECTION = "vision_projection"
    VISION_EMBEDDINGS = "vision_embeddings"


@register_in_tasks_manager(
    "phi4mm", *["image-text-to-text", "automatic-speech-recognition"], library_name="transformers"
)
@register_in_tasks_manager(
    "phi4-multimodal", *["image-text-to-text", "automatic-speech-recognition"], library_name="transformers"
)
class Phi4MMOpenVINOConfig(BaseVLMOpenVINOConfig):
    SUPPORTED_BEHAVIORS = [model_type.value for model_type in Phi4MMConfigBehavior]
    NORMALIZED_CONFIG_CLASS = NormalizedVisionConfig
    DUMMY_INPUT_GENERATOR_CLASSES = (DummyVisionInputGenerator,)
    MIN_TRANSFORMERS_VERSION = version.parse("4.51.0")

    def __init__(
        self,
        config: "PretrainedConfig",
        task: str = "feature-extraction",
        int_dtype: str = "int64",
        float_dtype: str = "fp32",
        behavior: Phi4MMConfigBehavior = Phi4MMConfigBehavior.VISION_EMBEDDINGS,
        preprocessors: Optional[List[Any]] = None,
    ):
        super().__init__(
            config=config,
            task=task,
            int_dtype=int_dtype,
            float_dtype=float_dtype,
            preprocessors=preprocessors,
        )
        self._behavior = behavior
        self._orig_config = config

        if self._behavior == Phi4MMConfigBehavior.VISION_EMBEDDINGS:
            if hasattr(self._config, "vision_config"):
                self._config = self._config.vision_config
                self._normalized_config = self.NORMALIZED_CONFIG_CLASS(self._config)
            else:
                self._config.image_size = self._config.embd_layer.get("image_embd_layer", {}).get("crop_size", 448)
            self.DUMMY_INPUT_GENERATOR_CLASSES = (DummyVisionInputGenerator, DummyVisionPositionIdsPhi4InputGenerator)
        if self._behavior == Phi4MMConfigBehavior.VISION_PROJECTION:
            self._normalized_config = self.NORMALIZED_CONFIG_CLASS(self._config)
            self.DUMMY_INPUT_GENERATOR_CLASSES = (DummyPhi3VisionProjectionInputGenerator,)
        if self._behavior in (
            Phi4MMConfigBehavior.AUDIO_EMBEDDINGS,
            Phi4MMConfigBehavior.AUDIO_FORWARD_EMBEDDINGS,
            Phi4MMConfigBehavior.AUDIO_ENCODER,
            Phi4MMConfigBehavior.AUDIO_SPEECH_PROJECTION,
            Phi4MMConfigBehavior.AUDIO_VISION_PROJECTION,
        ):
            self.DUMMY_INPUT_GENERATOR_CLASSES = (DummyAudioPhi4MMInputGenerator,)

    @property
    def inputs(self) -> Dict[str, Dict[int, str]]:
        if self._behavior == Phi4MMConfigBehavior.VISION_EMBEDDINGS:
            return {
                "pixel_values": {0: "batch_size", 2: "height", 3: "width"},
                "patch_attention_mask": {0: "batch_size", 1: "patch_height", 2: "patch_width"},
                "patch_position_ids": {0: "batch_size", 1: "patch_size"},
            }
        if self._behavior == Phi4MMConfigBehavior.VISION_PROJECTION:
            return {"input": {0: "batch_size", 1: "img_feat_size"}}

        if self._behavior in [Phi4MMConfigBehavior.AUDIO_EMBEDDINGS, Phi4MMConfigBehavior.AUDIO_FORWARD_EMBEDDINGS]:
            return {"audio_input": {0: "batch_size", 1: "audio_length"}}

        if self._behavior == Phi4MMConfigBehavior.AUDIO_ENCODER:
            return {
                "audio_feature": {0: "batch_size", 1: "audio_length"},
                "audio_mask": {0: "batch_size", 1: "audio_length", 2: "audio_length"},
            }

        if self._behavior in [
            Phi4MMConfigBehavior.AUDIO_SPEECH_PROJECTION,
            Phi4MMConfigBehavior.AUDIO_VISION_PROJECTION,
        ]:
            return {"audio_feature": {0: "batch_size", 1: "audio_length"}}
        return {}

    @property
    def outputs(self) -> Dict[str, Dict[int, str]]:
        if self._behavior in [
            Phi4MMConfigBehavior.VISION_EMBEDDINGS,
            Phi4MMConfigBehavior.VISION_PROJECTION,
            Phi4MMConfigBehavior.AUDIO_EMBEDDINGS,
            Phi4MMConfigBehavior.AUDIO_FORWARD_EMBEDDINGS,
            Phi4MMConfigBehavior.AUDIO_ENCODER,
            Phi4MMConfigBehavior.AUDIO_SPEECH_PROJECTION,
            Phi4MMConfigBehavior.AUDIO_VISION_PROJECTION,
        ]:
            return {"last_hidden_state": {0: "batch_size", 1: "projection_size"}}
        return {}

    def with_behavior(
        self,
        behavior: Union[str, Phi4MMConfigBehavior],
    ):
        """
        Creates a config for different behaviour.
        Args:
            behavior ([`ConfigBehavior`]):
                The behavior to use for the new instance.
        """
        if isinstance(behavior, str) and not isinstance(behavior, Phi4MMConfigBehavior):
            behavior = Phi4MMConfigBehavior(behavior)

        if behavior == Phi4MMConfigBehavior.TEXT_EMBEDDINGS:
            return get_vlm_text_embeddings_config("phi3", self._orig_config, self.int_dtype, self.float_dtype)

        if behavior == Phi4MMConfigBehavior.LANGUAGE:
            return get_vlm_text_generation_config(
                "phi3", self._orig_config, self.int_dtype, self.float_dtype, model_patcher=Phi4MMLanguageModelPatcher
            )

        return self.__class__(
            self._orig_config,
            task=self.task,
            int_dtype=self.int_dtype,
            float_dtype=self.float_dtype,
            behavior=behavior,
            preprocessors=self._preprocessors,
        )

    @staticmethod
    def get_model_for_behavior(model, behavior: Union[str, Phi4MMConfigBehavior]):
        if isinstance(behavior, str) and not isinstance(behavior, Phi4MMConfigBehavior):
            behavior = Phi4MMConfigBehavior(behavior)

        if behavior == Phi4MMConfigBehavior.LANGUAGE:
            return model

        if behavior == Phi4MMConfigBehavior.VISION_EMBEDDINGS:
            vision_embeddings = model.model.embed_tokens_extend.image_embed
            vision_embeddings.config = model.model.embed_tokens_extend.image_embed.img_processor.config
            return model.model.embed_tokens_extend.image_embed

        if behavior == Phi4MMConfigBehavior.VISION_PROJECTION:
            vision_model = model.model.embed_tokens_extend.image_embed
            if hasattr(vision_model, "img_projection"):
                projection = vision_model.img_projection
            else:
                import torch

                projection = torch.nn.Sequential(
                    *[vision_model.img_projection_up, torch.nn.GELU(), vision_model.img_projection_down]
                )
            projection.config = vision_model.img_processor.config
            return projection

        if behavior == Phi4MMConfigBehavior.TEXT_EMBEDDINGS:
            if hasattr(model.model, "_require_grads_hook"):
                model.model.disable_input_require_grads()
            text_embedding = model.model.embed_tokens
            text_embedding.config = model.config
            return text_embedding

        if behavior == Phi4MMConfigBehavior.AUDIO_EMBEDDINGS:
            audio_embeddings = model.model.embed_tokens_extend.audio_embed.encoder.encoder_embedding
            audio_embeddings.config = model.config
            return audio_embeddings

        if behavior == Phi4MMConfigBehavior.AUDIO_ENCODER:
            audio_encoder = model.model.embed_tokens_extend.audio_embed.encoder
            audio_encoder.config = model.config
            return audio_encoder

        if behavior == Phi4MMConfigBehavior.AUDIO_FORWARD_EMBEDDINGS:
            audio_encoder = model.model.embed_tokens_extend.audio_embed.encoder
            audio_encoder.config = model.config
            return audio_encoder

        if behavior == Phi4MMConfigBehavior.AUDIO_SPEECH_PROJECTION:
            if hasattr(model.model.embed_tokens_extend.audio_embed, "audio_projection"):
                audio_projection = model.model.embed_tokens_extend.audio_embed.audio_projection["speech"]
                audio_projection.config = model.config
                return audio_projection
            else:
                import torch

                audio_projection = torch.nn.Sequential(
                    *[
                        model.model.embed_tokens_extend.audio_embed.up_proj_for_speech,
                        torch.nn.GELU(),
                        model.model.embed_tokens_extend.audio_embed.down_proj_for_speech,
                    ]
                )
                audio_projection.config = model.config
                return audio_projection

        if behavior == Phi4MMConfigBehavior.AUDIO_VISION_PROJECTION:
            if hasattr(model.model.embed_tokens_extend.audio_embed, "audio_projection"):
                audio_projection = model.model.embed_tokens_extend.audio_embed.audio_projection["vision"]
                audio_projection.config = model.config
                return audio_projection
            else:
                import torch

                audio_projection = torch.nn.Sequential(
                    *[
                        model.model.embed_tokens_extend.audio_embed.up_proj_for_vision_speech,
                        torch.nn.GELU(),
                        model.model.embed_tokens_extend.audio_embed.down_proj_for_vision_speech,
                    ]
                )
                audio_projection.config = model.config
                return audio_projection

    def patch_model_for_export(
        self, model: Union["PreTrainedModel", "TFPreTrainedModel"], model_kwargs: Optional[Dict[str, Any]] = None
    ):
        model_kwargs = model_kwargs or {}
        if self._behavior == Phi4MMConfigBehavior.VISION_EMBEDDINGS:
            return Phi4MMVisionEmbeddingsPatcher(self, model, model_kwargs)
        if self._behavior == Phi4MMConfigBehavior.AUDIO_FORWARD_EMBEDDINGS:
            return Phi4MMAudioForwardEmbeddingsPatcher(self, model, model_kwargs)
        if self._behavior == Phi4MMConfigBehavior.AUDIO_ENCODER:
            return Phi4MMAudioEncoderPatcher(self, model, model_kwargs)
        return super().patch_model_for_export(model, model_kwargs)

    def rename_ambiguous_inputs(self, inputs):
        if self._behavior == Phi4MMConfigBehavior.AUDIO_EMBEDDINGS:
            input_info = inputs.pop("audio_input")
            inputs["input_" if hasattr(self._normalized_config.config, "audio_processor") else "x"] = input_info
        if self._behavior in [
            Phi4MMConfigBehavior.AUDIO_SPEECH_PROJECTION,
            Phi4MMConfigBehavior.AUDIO_VISION_PROJECTION,
        ]:
            input_info = inputs.pop("audio_feature")
            inputs["input"] = input_info
        return inputs


class DummyQwen2VLLMInputGenerator(DummyTextInputGenerator):
    def generate(self, input_name: str, framework: str = "pt", int_dtype: str = "int64", float_dtype: str = "fp32"):
        generated_input = super().generate(input_name, framework, int_dtype, float_dtype)
        if input_name == "position_ids":
            return generated_input.unsqueeze(0).expand(3, -1, -1)
        return generated_input


class DummyQwen2VLVisionEmbedInputGenerator(DummyVisionInputGenerator):
    SUPPORTED_INPUT_NAMES = (
        "hidden_states",
        "attention_mask",
        "window_attention_mask",
        "window_index",
        "rotary_pos_emb",
    )

    def __init__(
        self,
        task: str,
        normalized_config: NormalizedVisionConfig,
        batch_size: int = 1,
        num_channels: int = DEFAULT_DUMMY_SHAPES["num_channels"],
        width: int = 420,
        height: int = 420,
        **kwargs,
    ):
        self.batch_size = batch_size
        self.height = height
        self.width = width
        self.num_channels = num_channels
        self.temporal_patch_size = normalized_config.config.temporal_patch_size
        self.patch_size = normalized_config.config.patch_size
        if normalized_config.use_embed_dim:
            self.embed_dim = (
                normalized_config.config.embed_dim
                if hasattr(normalized_config.config, "embed_dim")
                else normalized_config.hidden_size
            )
        else:
            self.embed_dim = self.num_channels * self.temporal_patch_size * self.patch_size * self.patch_size
        self.num_heads = normalized_config.config.num_heads
        self.spatial_merge_size = None
        if hasattr(normalized_config.config, "spatial_merge_size"):
            self.spatial_merge_size = normalized_config.config.spatial_merge_size

    def generate(self, input_name: str, framework: str = "pt", int_dtype: str = "int64", float_dtype: str = "fp32"):
        grid_h, grid_w = self.height // self.patch_size, self.width // self.patch_size
        grid_t = self.batch_size

        if input_name == "hidden_states":
            return self.random_float_tensor(
                [grid_t * grid_h * grid_w, self.embed_dim], framework=framework, dtype=float_dtype
            )

        if input_name in ["attention_mask", "window_attention_mask"]:
            return self.random_mask_tensor(
                [1, grid_t * grid_h * grid_w, grid_t * grid_h * grid_w], framework=framework, dtype=float_dtype
            )

        if input_name == "rotary_pos_emb":
            dim = self.embed_dim // self.num_heads // 2
            return self.random_float_tensor([grid_h * grid_t * grid_w, dim], framework=framework, dtype=float_dtype)

        if input_name == "window_index":
            if self.spatial_merge_size is None:
                raise ValueError(
                    "`spatial_merge_size` parameter is not found in model config. Can not generate dummy input data for `window_index` input"
                )
            spatial_merge_unit = self.spatial_merge_size * self.spatial_merge_size
            hidden_size = (grid_t * grid_h * grid_w) // spatial_merge_unit
            return self.random_int_tensor([hidden_size], max_value=hidden_size)


class Qwen2VLConfigBehavior(str, enum.Enum):
    LANGUAGE = "language"
    VISION_EMBEDDINGS = "vision_embeddings"
    VISION_EMBEDDINGS_MERGER = "vision_embeddings_merger"
    TEXT_EMBEDDINGS = "text_embeddings"


@register_in_tasks_manager("qwen2-vl", *["image-text-to-text", "video-text-to-text"], library_name="transformers")
class Qwen2VLOpenVINOConfig(BaseVLMOpenVINOConfig):
    SUPPORTED_BEHAVIORS = [model_type.value for model_type in Qwen2VLConfigBehavior]
    NORMALIZED_CONFIG_CLASS = NormalizedVisionConfig
    DUMMY_INPUT_GENERATOR_CLASSES = (DummyQwen2VLVisionEmbedInputGenerator,)
    MIN_TRANSFORMERS_VERSION = version.parse("4.45.0")

    def __init__(
        self,
        config: "PretrainedConfig",
        task: str = "feature-extraction",
        int_dtype: str = "int64",
        float_dtype: str = "fp32",
        behavior: Qwen2VLConfigBehavior = Qwen2VLConfigBehavior.VISION_EMBEDDINGS,
        preprocessors: Optional[List[Any]] = None,
    ):
        super().__init__(
            config=config,
            task=task,
            int_dtype=int_dtype,
            float_dtype=float_dtype,
            preprocessors=preprocessors,
        )
        self._behavior = behavior
        self._orig_config = config
        if self._behavior == Qwen2VLConfigBehavior.VISION_EMBEDDINGS and hasattr(config, "vision_config"):
            self._config = config.vision_config
            self._normalized_config = self.NORMALIZED_CONFIG_CLASS(self._config)
            self._normalized_config.use_embed_dim = False
        if self._behavior == Qwen2VLConfigBehavior.VISION_EMBEDDINGS_MERGER and hasattr(config, "vision_config"):
            self._config = config.vision_config
            self._normalized_config = self.NORMALIZED_CONFIG_CLASS(self._config)
            self._normalized_config.use_embed_dim = True

    @staticmethod
    def get_model_for_behavior(model, behavior: Union[str, Qwen2VLConfigBehavior]):
        if isinstance(behavior, str) and not isinstance(behavior, Qwen2VLConfigBehavior):
            behavior = Qwen2VLConfigBehavior(behavior)

        if behavior == Qwen2VLConfigBehavior.LANGUAGE:
            return model

        if behavior == Qwen2VLConfigBehavior.VISION_EMBEDDINGS:
            vision_embeddings = model.visual.patch_embed
            vision_embeddings.config = model.config.vision_config
            return vision_embeddings

        if behavior == Qwen2VLConfigBehavior.VISION_EMBEDDINGS_MERGER:
            vision_emb_merger = model.visual
            vision_emb_merger.config = model.config.vision_config
            return vision_emb_merger

        if behavior == Qwen2VLConfigBehavior.TEXT_EMBEDDINGS:
            text_embedding = (
                model.model.embed_tokens if hasattr(model.model, "embed_tokens") else model.language_model.embed_tokens
            )
            text_embedding.config = model.config
            return text_embedding

    def with_behavior(
        self,
        behavior: Union[str, Qwen2VLConfigBehavior],
    ):
        """
        Creates a config for different behaviour.
        Args:
            behavior ([`ConfigBehavior`]):
                The behavior to use for the new instance.
        """
        if isinstance(behavior, str) and not isinstance(behavior, Qwen2VLConfigBehavior):
            behavior = Qwen2VLConfigBehavior(behavior)

        if behavior == Qwen2VLConfigBehavior.TEXT_EMBEDDINGS:
            return get_vlm_text_embeddings_config("qwen2", self._orig_config, self.int_dtype, self.float_dtype)

        if behavior == Qwen2VLConfigBehavior.LANGUAGE:
            return get_vlm_text_generation_config(
                "qwen2",
                self._orig_config,
                self.int_dtype,
                self.float_dtype,
                model_patcher=Qwen2VLLanguageModelPatcher,
                dummy_input_generator=DummyQwen2VLLMInputGenerator,
                inputs_update={"position_ids": {1: "batch_size", 2: "sequence_length"}},
            )

        if behavior == Qwen2VLConfigBehavior.VISION_EMBEDDINGS:
            return self.__class__(
                self._orig_config,
                task=self.task,
                int_dtype=self.int_dtype,
                float_dtype=self.float_dtype,
                behavior=behavior,
                preprocessors=self._preprocessors,
            )
        if behavior == Qwen2VLConfigBehavior.VISION_EMBEDDINGS_MERGER:
            return self.__class__(
                self._orig_config,
                task=self.task,
                int_dtype=self.int_dtype,
                float_dtype=self.float_dtype,
                behavior=behavior,
                preprocessors=self._preprocessors,
            )

    def patch_model_for_export(
        self, model: Union["PreTrainedModel", "TFPreTrainedModel"], model_kwargs: Optional[Dict[str, Any]] = None
    ):
        model_kwargs = model_kwargs or {}
        if self._behavior == Qwen2VLConfigBehavior.VISION_EMBEDDINGS_MERGER:
            return Qwen2VLVisionEmbMergerPatcher(self, model, model_kwargs)
        if self._behavior == Qwen2VLConfigBehavior.VISION_EMBEDDINGS:
            return ModelPatcher(self, model, model_kwargs=model_kwargs)
        return super().patch_model_for_export(model, model_kwargs)

    @property
    def inputs(self) -> Dict[str, Dict[int, str]]:
        if self._behavior == Qwen2VLConfigBehavior.VISION_EMBEDDINGS:
            return {"hidden_states": {0: "patch_thw_grid", 1: "patch_temporal_channels"}}
        if self._behavior == Qwen2VLConfigBehavior.VISION_EMBEDDINGS_MERGER:
            return {
                "hidden_states": {0: "sequence_length"},
                "attention_mask": {1: "sequence_length", 2: "sequence_length"},
                "rotary_pos_emb": {0: "sequence_length"},
            }

    @property
    def outputs(self) -> Dict[str, Dict[int, str]]:
        if self._behavior in [Qwen2VLConfigBehavior.VISION_EMBEDDINGS, Qwen2VLConfigBehavior.VISION_EMBEDDINGS_MERGER]:
            return {"last_hidden_state": {0: "seq_len"}}
        return {}


@register_in_tasks_manager("qwen2-5-vl", *["image-text-to-text", "video-text-to-text"], library_name="transformers")
class Qwen2_5_VLOpenVINOConfig(Qwen2VLOpenVINOConfig):
    MIN_TRANSFORMERS_VERSION = version.parse("4.49.0")

    @property
    def inputs(self) -> Dict[str, Dict[int, str]]:
        if self._behavior == Qwen2VLConfigBehavior.VISION_EMBEDDINGS_MERGER:
            return {
                "hidden_states": {0: "sequence_length"},
                "attention_mask": {1: "sequence_length", 2: "sequence_length"},
                "window_attention_mask": {1: "sequence_length", 2: "sequence_length"},
                "window_index": {0: "unit_sequence_length"},
                "rotary_pos_emb": {0: "sequence_length"},
            }
        return super().inputs

    def patch_model_for_export(
        self, model: Union["PreTrainedModel", "TFPreTrainedModel"], model_kwargs: Optional[Dict[str, Any]] = None
    ):
        model_kwargs = model_kwargs or {}
        if self._behavior == Qwen2VLConfigBehavior.VISION_EMBEDDINGS_MERGER:
            return Qwen2_5_VLVisionEmbMergerPatcher(self, model, model_kwargs)
        return super().patch_model_for_export(model, model_kwargs)


@register_in_tasks_manager(
    "glm",
    *[
        "feature-extraction",
        "feature-extraction-with-past",
        "text-generation",
        "text-generation-with-past",
        "text-classification",
    ],
    library_name="transformers",
)
class GLMOpenVINOConfig(LlamaOpenVINOConfig):
    MIN_TRANSFORMERS_VERSION = "4.46.0"


@register_in_tasks_manager(
    "glm4",
    *[
        "feature-extraction",
        "feature-extraction-with-past",
        "text-generation",
        "text-generation-with-past",
        "text-classification",
    ],
    library_name="transformers",
)
class GLM4OpenVINOConfig(LlamaOpenVINOConfig):
    MIN_TRANSFORMERS_VERSION = "4.51.3"


@register_in_tasks_manager(
    "granite",
    *[
        "feature-extraction",
        "feature-extraction-with-past",
        "text-generation",
        "text-generation-with-past",
        "text-classification",
    ],
    library_name="transformers",
)
class GraniteOpenVINOConfig(LlamaOpenVINOConfig):
    MIN_TRANSFORMERS_VERSION = "4.45.0"


@register_in_tasks_manager(
    "granitemoe", *["text-generation", "text-generation-with-past"], library_name="transformers"
)
class GraniteMoEOpenVINOConfig(LlamaOpenVINOConfig):
    MIN_TRANSFORMERS_VERSION = "4.45.0"

    def patch_model_for_export(
        self, model: Union["PreTrainedModel", "TFPreTrainedModel"], model_kwargs: Optional[Dict[str, Any]] = None
    ) -> ModelPatcher:
        return GraniteMoEModelPatcher(self, model, model_kwargs=model_kwargs)


@register_in_tasks_manager(
    "gpt-bigcode",
    *[
        "feature-extraction",
        "feature-extraction-with-past",
        "text-generation",
        "text-generation-with-past",
        "text-classification",
    ],
    library_name="transformers",
)
class GPTBigCodeOpenVINOConfig(GPTBigCodeOnnxConfig):
    def patch_model_for_export(
        self, model: Union["PreTrainedModel", "TFPreTrainedModel"], model_kwargs: Optional[Dict[str, Any]] = None
    ) -> "ModelPatcher":
        return GptBigCodeModelPatcher(self, model, model_kwargs=model_kwargs)


@register_in_tasks_manager(
    "whisper",
    *[
        "feature-extraction",
        "feature-extraction-with-past",
        "audio-classification",
        "automatic-speech-recognition",
        "automatic-speech-recognition-with-past",
    ],
    library_name="transformers",
)
class WhisperOpenVINOConfig(WhisperOnnxConfig):
    def patch_model_for_export(
        self, model: Union["PreTrainedModel", "TFPreTrainedModel"], model_kwargs: Optional[Dict[str, Any]] = None
    ) -> ModelPatcher:
        if getattr(self, "stateful", False) and self._behavior == ConfigBehavior.DECODER:
            return StatefulSeq2SeqDecoderPatcher(self, model, model_kwargs)
        return super().patch_model_for_export(model, model_kwargs)

    @property
    def inputs(self):
        common_inputs = super().inputs
        if getattr(self, "stateful", False) and self._behavior == ConfigBehavior.DECODER:
            common_inputs["decoder_input_ids"] = {0: "batch_size", 1: "decoder_sequence_length"}

        if self._behavior is not ConfigBehavior.ENCODER and self.use_past_in_inputs:
            if is_transformers_version(">=", "4.43.0"):
                # since https://github.com/huggingface/transformers/pull/31166
                common_inputs["cache_position"] = {0: "decoder_sequence_length"}
        return common_inputs


@register_in_tasks_manager(
    "t5",
    *["feature-extraction", "feature-extraction-with-past", "text2text-generation", "text2text-generation-with-past"],
    library_name="transformers",
)
class T5OpenVINOConfig(T5OnnxConfig):
    def patch_model_for_export(
        self, model: Union["PreTrainedModel", "TFPreTrainedModel"], model_kwargs: Optional[Dict[str, Any]] = None
    ) -> ModelPatcher:
        if getattr(self, "stateful", False) and self._behavior == ConfigBehavior.DECODER:
            return StatefulSeq2SeqDecoderPatcher(self, model, model_kwargs)
        return super().patch_model_for_export(model, model_kwargs)

    @property
    def inputs(self):
        common_inputs = super().inputs
        if getattr(self, "stateful", False) and self._behavior == ConfigBehavior.DECODER:
            common_inputs["decoder_input_ids"] = {0: "batch_size", 1: "decoder_sequence_length"}
        return common_inputs


@register_in_tasks_manager(
    "mt5",
    *["feature-extraction", "feature-extraction-with-past", "text2text-generation", "text2text-generation-with-past"],
    library_name="transformers",
)
class MT5OpenVINOConfig(T5OpenVINOConfig):
    pass


@register_in_tasks_manager(
    "longt5",
    *["feature-extraction", "feature-extraction-with-past", "text2text-generation", "text2text-generation-with-past"],
    library_name="transformers",
)
class LongT5OpenVINOConfig(T5OpenVINOConfig):
    pass


@register_in_tasks_manager(
    "bart",
    *[
        "feature-extraction",
        "feature-extraction-with-past",
        "text-generation",
        "text-generation-with-past",
        "text2text-generation",
        "text2text-generation-with-past",
        "text-classification",
        "question-answering",
    ],
    library_name="transformers",
)
class BartOpenVINOConfig(BartOnnxConfig):
    def patch_model_for_export(
        self, model: Union["PreTrainedModel", "TFPreTrainedModel"], model_kwargs: Optional[Dict[str, Any]] = None
    ) -> ModelPatcher:
        if getattr(self, "stateful", False) and self._behavior == ConfigBehavior.DECODER:
            return StatefulSeq2SeqDecoderPatcher(self, model, model_kwargs)
        return super().patch_model_for_export(model, model_kwargs)

    @property
    def inputs(self):
        common_inputs = super().inputs
        if getattr(self, "stateful", False) and self._behavior == ConfigBehavior.DECODER:
            common_inputs["decoder_input_ids"] = {0: "batch_size", 1: "decoder_sequence_length"}
        return common_inputs


@register_in_tasks_manager(
    "mbart",
    *[
        "feature-extraction",
        "feature-extraction-with-past",
        "text-generation",
        "text-generation-with-past",
        "text2text-generation",
        "text2text-generation-with-past",
        "text-classification",
        "question-answering",
    ],
    library_name="transformers",
)
class MBartOpenVINOConfig(BartOpenVINOConfig):
    pass


@register_in_tasks_manager(
    "m2m-100",
    *["feature-extraction", "feature-extraction-with-past", "text2text-generation", "text2text-generation-with-past"],
    library_name="transformers",
)
class M2M100OpenVINOConfig(BartOpenVINOConfig):
    pass


@register_in_tasks_manager(
    "deepseek-v3", *["text-generation", "text-generation-with-past"], library_name="transformers"
)
@register_in_tasks_manager(
    "deepseek-v2", *["text-generation", "text-generation-with-past"], library_name="transformers"
)
@register_in_tasks_manager("deepseek", *["text-generation", "text-generation-with-past"], library_name="transformers")
class DeepseekOpenVINOConfig(MiniCPM3OpenVINOConfig):
    def patch_model_for_export(
        self, model: Union["PreTrainedModel", "TFPreTrainedModel"], model_kwargs: Optional[Dict[str, Any]] = None
    ) -> "ModelPatcher":
        return DeepseekPatcher(self, model, model_kwargs=model_kwargs)


<<<<<<< HEAD
class MambaCacheDummyInputGenerator(DummyInputGenerator):
    """
    Generates dummy past_key_values inputs for seq2seq architectures.
    """

    SUPPORTED_INPUT_NAMES = ("past_ssm_states", "past_conv_states", "cache_position")
=======
@register_in_tasks_manager("got-ocr2", *["image-to-text", "image-text-to-text"], library_name="transformers")
class GotOCR2OpenVINOConfig(BaseVLMOpenVINOConfig):
    MIN_TRANSFORMERS_VERSION = "4.49.0"

    def __init__(
        self,
        config: "PretrainedConfig",
        task: str = "feature-extraction",
        int_dtype: str = "int64",
        float_dtype: str = "fp32",
        behavior: VLMConfigBehavior = VLMConfigBehavior.VISION_EMBEDDINGS,
        preprocessors: Optional[List[Any]] = None,
        **kwargs,
    ):
        super().__init__(
            config=config,
            task=task,
            int_dtype=int_dtype,
            float_dtype=float_dtype,
            preprocessors=preprocessors,
        )
        self._orig_config = config
        if self._behavior == VLMConfigBehavior.VISION_EMBEDDINGS and hasattr(config, "vision_config"):
            self._config = config.vision_config
            self._normalized_config = self.NORMALIZED_CONFIG_CLASS(self._config)


@register_in_tasks_manager("gemma3", *["image-text-to-text"], library_name="transformers")
class Gemma3OpenVINOConfig(BaseVLMOpenVINOConfig):
    MIN_TRANSFORMERS_VERSION = "4.50.0"

    def __init__(
        self,
        config: "PretrainedConfig",
        task: str = "feature-extraction",
        int_dtype: str = "int64",
        float_dtype: str = "fp32",
        behavior: VLMConfigBehavior = VLMConfigBehavior.VISION_EMBEDDINGS,
        preprocessors: Optional[List[Any]] = None,
        **kwargs,
    ):
        super().__init__(
            config=config,
            task=task,
            int_dtype=int_dtype,
            float_dtype=float_dtype,
            preprocessors=preprocessors,
        )
        self._orig_config = config
        if self._behavior == VLMConfigBehavior.VISION_EMBEDDINGS and hasattr(config, "vision_config"):
            self._config = config.vision_config
            self._normalized_config = self.NORMALIZED_CONFIG_CLASS(self._config)

    def with_behavior(
        self,
        behavior: Union[str, VLMConfigBehavior],
    ):
        """
        Creates a config for different behaviour.

        Args:
            behavior ([`ConfigBehavior`]):
                The behavior to use for the new instance.
        """
        if isinstance(behavior, str) and not isinstance(behavior, VLMConfigBehavior):
            behavior = VLMConfigBehavior(behavior)

        if behavior == VLMConfigBehavior.LANGUAGE:
            model_type = self._orig_config.text_config.model_type
            return get_vlm_text_generation_config(
                model_type,
                self._orig_config.text_config,
                self.int_dtype,
                self.float_dtype,
                model_patcher=Gemma3LMModelPatcher,
                inputs_update={"token_type_ids": {0: "batch_size", 1: "sequence_length"}},
            )
        return super().with_behavior(behavior)


class DummyVisionPositionIdsInputGenerator(DummyVisionInputGenerator):
    SUPPORTED_INPUT_NAMES = ("patch_attention_mask", "patch_position_ids")
>>>>>>> 7592fc5f

    def __init__(
        self,
        task: str,
<<<<<<< HEAD
        normalized_config,
        batch_size: int = DEFAULT_DUMMY_SHAPES["batch_size"],
        sequence_length: int = DEFAULT_DUMMY_SHAPES["sequence_length"],
        **kwargs,
    ):
        self.normalized_config = normalized_config
        self.batch_size = batch_size
        self.sequence_length = sequence_length
        self.intermediate_size = self.normalized_config.config.intermediate_size
        self.ssm_state_size = self.normalized_config.config.state_size
        self.conv_kernel_size = self.normalized_config.config.conv_kernel

    def generate(self, input_name: str, framework: str = "pt", int_dtype: str = "int64", float_dtype: str = "fp32"):
        if input_name == "past_ssm_states":
            ssm_shape = [self.batch_size, self.intermediate_size, self.ssm_state_size]
            return [
                self.random_float_tensor(ssm_shape, framework=framework, dtype=float_dtype)
                for _ in range(self.normalized_config.num_layers)
            ]

        elif input_name == "past_conv_states":
            conv_shape = [self.batch_size, self.intermediate_size, self.conv_kernel_size]
            return [
                self.random_float_tensor(conv_shape, framework=framework, dtype=float_dtype)
                for _ in range(self.normalized_config.num_layers)
            ]

        elif input_name == "cache_position":
            return self.random_int_tensor(
                shape=[self.conv_kernel_size],
                max_value=self.sequence_length,
                framework=framework,
                dtype=int_dtype,
            )

        raise ValueError(f"Unsupported input name {input_name}")


@register_in_tasks_manager("mamba", *["text-generation", "text-generation-with-past"], library_name="transformers")
class MambaOpenVINOConfig(TextDecoderOnnxConfig):
    DUMMY_INPUT_GENERATOR_CLASSES = (DummyTextInputGenerator, MambaCacheDummyInputGenerator)
    DUMMY_PKV_GENERATOR_CLASS = MambaCacheDummyInputGenerator
    NORMALIZED_CONFIG_CLASS = NormalizedTextConfig

    @property
    def inputs(self) -> Dict[str, Dict[int, str]]:
        if self.use_past_in_inputs:
            common_inputs = {"input_ids": {0: "batch_size", 1: "sequence_length"}}
            self.add_past_key_values(common_inputs, direction="inputs")
            # common_inputs["attention_mask"] = {0: "batch_size", 1: "past_sequence_length + 1"}
            common_inputs["cache_position"] = {0: "cache_sequence_length"}
        else:
            common_inputs = {
                "input_ids": {0: "batch_size", 1: "sequence_length"},
                # "attention_mask": {0: "batch_size", 1: "sequence_length"},
                "cache_position": {0: "cache_sequence_length"},
            }
        return common_inputs

    def add_past_key_values(self, inputs_or_outputs: Dict[str, Dict[int, str]], direction: str):
        """
        Fills `input_or_outputs` mapping with past_key_values dynamic axes considering the direction.

        Args:
            inputs_or_outputs (`Dict[str, Dict[int, str]]`):
                The mapping to fill.
            direction (`str`):
                either "inputs" or "outputs", it specifies whether `input_or_outputs` is the input mapping or the
                output mapping, this is important for axes naming.
        """
=======
        normalized_config: NormalizedVisionConfig,
        batch_size: int = DEFAULT_DUMMY_SHAPES["batch_size"],
        num_channels: int = DEFAULT_DUMMY_SHAPES["num_channels"],
        width: int = DEFAULT_DUMMY_SHAPES["width"],
        height: int = DEFAULT_DUMMY_SHAPES["height"],
        **kwargs,
    ):
        super().__init__(task, normalized_config, batch_size, num_channels, width, height, **kwargs)
        self.patch_size = normalized_config.config.patch_size

    def generate(self, input_name: str, framework: str = "pt", int_dtype: str = "int64", float_dtype: str = "fp32"):
        if input_name == "patch_attention_mask":
            shape = [self.batch_size, self.height // self.patch_size, self.width // self.patch_size]
            return self.random_int_tensor(shape, max_value=2, framework=framework, dtype="bool")
        if input_name == "patch_position_ids":
            max_nb_patches_h, max_nb_patches_w = self.height // self.patch_size, self.width // self.patch_size
            shape = [self.batch_size, max_nb_patches_h * max_nb_patches_w]
            return self.random_int_tensor(
                shape, max_value=min(max_nb_patches_h, max_nb_patches_w), framework=framework, dtype=int_dtype
            )
        return super().generate(input_name, framework, int_dtype, float_dtype)


@register_in_tasks_manager("idefics3", *["image-text-to-text", "video-text-to-text"], library_name="transformers")
class Idefics3OpenVINOConfig(BaseVLMOpenVINOConfig):
    DUMMY_INPUT_GENERATOR_CLASSES = (DummyVisionInputGenerator, DummyVisionPositionIdsInputGenerator)
    MIN_TRANSFORMERS_VERSION = "4.46.0"

    def __init__(
        self,
        config: "PretrainedConfig",
        task: str = "feature-extraction",
        int_dtype: str = "int64",
        float_dtype: str = "fp32",
        behavior: VLMConfigBehavior = VLMConfigBehavior.VISION_EMBEDDINGS,
        preprocessors: Optional[List[Any]] = None,
        **kwargs,
    ):
        super().__init__(
            config=config,
            task=task,
            int_dtype=int_dtype,
            float_dtype=float_dtype,
            preprocessors=preprocessors,
        )
        self._orig_config = config
        if self._behavior == VLMConfigBehavior.VISION_EMBEDDINGS and hasattr(config, "vision_config"):
            self._config = config.vision_config
            self._normalized_config = self.NORMALIZED_CONFIG_CLASS(self._config)

    def patch_model_for_export(
        self, model: Union["PreTrainedModel", "TFPreTrainedModel"], model_kwargs: Optional[Dict[str, Any]] = None
    ):
        model_kwargs = model_kwargs or {}
        if self._behavior != VLMConfigBehavior.VISION_EMBEDDINGS:
            return super().patch_model_for_export(model, model_kwargs)
        return Idefics3ImageEmbeddingsModelPatcher(self, model, model_kwargs)

    @property
    def inputs(self) -> Dict[str, Dict[int, str]]:
        if not self._behavior == VLMConfigBehavior.VISION_EMBEDDINGS:
            return {}
        return {
            "pixel_values": {0: "batch_size", 2: "height", 3: "width"},
            "patch_attention_mask": {0: "batch_size", 1: "num_height_patches", 2: "num_width_patches"},
            "patch_position_ids": {0: "batch_size", 1: "num_patches"},
        }

    def get_model_for_behavior(self, model, behavior: Union[str, VLMConfigBehavior]):
        if isinstance(behavior, str) and not isinstance(behavior, VLMConfigBehavior):
            behavior = VLMConfigBehavior(behavior)

        if behavior == VLMConfigBehavior.LANGUAGE:
            return model

        if behavior == VLMConfigBehavior.VISION_EMBEDDINGS:
            return model.model

        if behavior == VLMConfigBehavior.TEXT_EMBEDDINGS:
            text_embedding = model.model.text_model.get_input_embeddings()
            text_embedding.config = model.model.text_model.config
            return text_embedding


@register_in_tasks_manager("smolvlm", *["image-text-to-text", "video-text-to-text"], library_name="transformers")
class SmolVLMOpenVINOConfig(Idefics3OpenVINOConfig):
    MIN_TRANSFORMERS_VERSION = "4.50.0"


@register_in_tasks_manager(
    "blenderbot",
    *[
        "feature-extraction",
        "feature-extraction-with-past",
        "text-generation",
        "text-generation-with-past",
        "text2text-generation",
        "text2text-generation-with-past",
    ],
    library_name="transformers",
)
class BlenderbotOpenVINOConfig(BlenderbotOnnxConfig):
    def patch_model_for_export(
        self, model: Union["PreTrainedModel", "TFPreTrainedModel"], model_kwargs: Optional[Dict[str, Any]] = None
    ) -> "ModelPatcher":
        if getattr(self, "stateful", False) and self._behavior == ConfigBehavior.DECODER:
            return BlenderbotStatefulSeq2SeqDecoderPatcher(self, model, model_kwargs)
        return BlenderbotModelPatcher(self, model, model_kwargs=model_kwargs)

    @property
    def inputs(self):
        common_inputs = super().inputs
        if getattr(self, "stateful", False) and self._behavior == ConfigBehavior.DECODER:
            common_inputs["decoder_input_ids"] = {0: "batch_size", 1: "decoder_sequence_length"}
        return common_inputs


@register_in_tasks_manager(
    "blenderbot-small",
    *[
        "feature-extraction",
        "feature-extraction-with-past",
        "text-generation",
        "text-generation-with-past",
        "text2text-generation",
        "text2text-generation-with-past",
    ],
    library_name="transformers",
)
class BlenderbotSmallOpenVINOConfig(BlenderbotSmallOnnxConfig):
    def patch_model_for_export(
        self, model: Union["PreTrainedModel", "TFPreTrainedModel"], model_kwargs: Optional[Dict[str, Any]] = None
    ) -> "ModelPatcher":
        if getattr(self, "stateful", False) and self._behavior == ConfigBehavior.DECODER:
            return BlenderbotSmallStatefulSeq2SeqDecoderPatcher(self, model, model_kwargs)
        return BlenderbotSmallModelPatcher(self, model, model_kwargs=model_kwargs)

    @property
    def inputs(self):
        common_inputs = super().inputs
        if getattr(self, "stateful", False) and self._behavior == ConfigBehavior.DECODER:
            common_inputs["decoder_input_ids"] = {0: "batch_size", 1: "decoder_sequence_length"}
        return common_inputs


@register_in_tasks_manager(
    "pegasus",
    *[
        "feature-extraction",
        "feature-extraction-with-past",
        "text-generation",
        "text-generation-with-past",
        "text2text-generation",
        "text2text-generation-with-past",
    ],
    library_name="transformers",
)
class PegasusOpenVINOConfig(PegasusOnnxConfig):
    def patch_model_for_export(
        self, model: Union["PreTrainedModel", "TFPreTrainedModel"], model_kwargs: Optional[Dict[str, Any]] = None
    ) -> "ModelPatcher":
        if getattr(self, "stateful", False) and self._behavior == ConfigBehavior.DECODER:
            return PegasusStatefulSeq2SeqDecoderPatcher(self, model, model_kwargs)
        return PegasusModelPatcher(self, model, model_kwargs=model_kwargs)

    @property
    def inputs(self):
        common_inputs = super().inputs
        if getattr(self, "stateful", False) and self._behavior == ConfigBehavior.DECODER:
            common_inputs["decoder_input_ids"] = {0: "batch_size", 1: "decoder_sequence_length"}
        return common_inputs


@register_in_tasks_manager(
    "marian",
    *[
        "feature-extraction",
        "feature-extraction-with-past",
        "text-generation",
        "text-generation-with-past",
        "text2text-generation",
        "text2text-generation-with-past",
    ],
    library_name="transformers",
)
class MarianOpenVINOConfig(MarianOnnxConfig):
    def patch_model_for_export(
        self, model: Union["PreTrainedModel", "TFPreTrainedModel"], model_kwargs: Optional[Dict[str, Any]] = None
    ) -> "ModelPatcher":
        if getattr(self, "stateful", False) and self._behavior == ConfigBehavior.DECODER:
            return MarianStatefulSeq2SeqDecoderPatcher(self, model, model_kwargs)
        return MarianModelPatcher(self, model, model_kwargs=model_kwargs)

    @property
    def inputs(self):
        common_inputs = super().inputs
        if getattr(self, "stateful", False) and self._behavior == ConfigBehavior.DECODER:
            common_inputs["decoder_input_ids"] = {0: "batch_size", 1: "decoder_sequence_length"}
        return common_inputs


class DummySpeechT5OpenVINOInputGenerator(DummyInputGenerator):
    SUPPORTED_INPUT_NAMES = (
        "inputs_embeds",
        "output_sequence",
        "speaker_embeddings",
        "spectrogram",
        "raw_spectrogram",
        "encoder_hidden_states",
    )

    def __init__(
        self,
        task: str,
        normalized_config: NormalizedConfig,
        sequence_length: int = DEFAULT_DUMMY_SHAPES["sequence_length"],
        **kwargs,
    ):
        self.task = task
        self.batch_size = 1

        self.sequence_length = sequence_length
        self.speaker_embedding_dim = normalized_config.speaker_embedding_dim
        self.num_mel_bins = normalized_config.num_mel_bins
        self.reduction_factor = normalized_config.config.reduction_factor
        self.hidden_size = normalized_config.config.hidden_size

    def generate(self, input_name: str, framework: str = "pt", int_dtype: str = "int64", float_dtype: str = "fp32"):
        if input_name in ["output_sequence", "inputs_embeds"]:
            shape = [self.batch_size, self.sequence_length, self.num_mel_bins]
        elif input_name == "speaker_embeddings":
            shape = [self.batch_size, self.speaker_embedding_dim]
        elif input_name == "raw_spectrogram":
            shape = [self.sequence_length, self.batch_size, self.reduction_factor, self.num_mel_bins]
        elif input_name == "encoder_hidden_states":
            shape = [self.batch_size, self.sequence_length, self.hidden_size]
        elif input_name == "spectrogram":
            shape = [self.batch_size, self.sequence_length, self.num_mel_bins]
        else:
            raise ValueError(f"Unsupported input {input_name} for DummySpeechT5InputGenerator")

        return self.random_float_tensor(
            shape=shape,
            min_value=0,
            max_value=1,
            framework=framework,
            dtype=float_dtype,
        )


class SpeechT5ConfigBehavior(str, enum.Enum):
    ENCODER = "encoder"
    DECODER = "decoder"
    POSTNET = "postnet"
    VOCODER = "vocoder"


@register_in_tasks_manager(
    "speecht5",
    *["text-to-audio", "text-to-audio-with-past"],
    library_name="transformers",
)
class SpeechT5OpenVINOConfig(SpeechT5OnnxConfig):
    DUMMY_INPUT_GENERATOR_CLASSES = (
        DummyTextInputGenerator,
        DummySeq2SeqPastKeyValuesGenerator,
        DummySpeechT5OpenVINOInputGenerator,
    )

    def __init__(
        self,
        config: "PretrainedConfig",
        task: str = "text-to-audio",
        int_dtype: str = "int64",
        float_dtype: str = "fp32",
        use_past: bool = True,
        use_past_in_inputs: bool = True,
        behavior: SpeechT5ConfigBehavior = SpeechT5ConfigBehavior.ENCODER,
        preprocessors: Optional[List[Any]] = None,
        legacy: bool = False,
    ):
        super().__init__(
            config=config,
            task=task,
            int_dtype=int_dtype,
            float_dtype=float_dtype,
            use_past=use_past,
            use_past_in_inputs=use_past_in_inputs,
            behavior=behavior,
            preprocessors=preprocessors,
            is_postnet_and_vocoder=False,
            legacy=legacy,
        )

    def patch_model_for_export(
        self, model: Union["PreTrainedModel", "TFPreTrainedModel"], model_kwargs: Optional[Dict[str, Any]] = None
    ) -> "ModelPatcher":
        return OVSpeechT5ModelPatcher(self, model, model_kwargs=model_kwargs)

    def add_past_key_values(self, inputs_or_outputs: Dict[str, Dict[int, str]], direction: str):
>>>>>>> 7592fc5f
        if direction not in ["inputs", "outputs"]:
            raise ValueError(f'direction must either be "inputs" or "outputs", but {direction} was given')

        if direction == "inputs":
<<<<<<< HEAD
            ssm_name = "past_ssm_states"
            conv_name = "past_conv_states"
        else:
            ssm_name = "present_ssm_states"
            conv_name = "present_conv_states"

        for i in range(self._normalized_config.num_layers):
            inputs_or_outputs[f"{ssm_name}.{i}"] = {0: "batch_size"}

        for i in range(self._normalized_config.num_layers):
            inputs_or_outputs[f"{conv_name}.{i}"] = {0: "batch_size"}
=======
            decoder_sequence_name = "past_decoder_sequence_length"
            name = "past_key_values"
        else:
            decoder_sequence_name = "past_decoder_sequence_length + 1"
            name = "present"

        for i in range(self._normalized_config.decoder_num_layers):
            inputs_or_outputs[f"{name}.{i}.decoder.key"] = {0: "batch_size", 2: decoder_sequence_name}
            inputs_or_outputs[f"{name}.{i}.decoder.value"] = {0: "batch_size", 2: decoder_sequence_name}
            inputs_or_outputs[f"{name}.{i}.encoder.key"] = {0: "batch_size", 2: "encoder_sequence_length_out"}
            inputs_or_outputs[f"{name}.{i}.encoder.value"] = {0: "batch_size", 2: "encoder_sequence_length_out"}

    @property
    def inputs(self) -> Dict[str, Dict[int, str]]:
        common_inputs = {}
        if self._behavior is SpeechT5ConfigBehavior.ENCODER:
            common_inputs["input_ids"] = {1: "encoder_sequence_length"}
        elif self._behavior is SpeechT5ConfigBehavior.DECODER:
            common_inputs["inputs_embeds"] = {0: "batch_size", 1: "decoder_sequence_length"}
            common_inputs["speaker_embeddings"] = {}  # No dynamic shape here.
            common_inputs["encoder_hidden_states"] = {0: "batch_size", 1: "encoder_sequence_length"}
            common_inputs["encoder_attention_mask"] = {0: "batch_size", 1: "encoder_sequence_length"}
            if self.variant == "with-past" and self.use_past_in_inputs:
                self.add_past_key_values(common_inputs, direction="inputs")
        elif self._behavior is SpeechT5ConfigBehavior.POSTNET:
            common_inputs["raw_spectrogram"] = {
                0: "n_spectrums",
                1: "batch_size",
            }
        elif self._behavior is SpeechT5ConfigBehavior.VOCODER:
            common_inputs["spectrogram"] = {0: "batch_size", 1: "n_spectrums"}
        else:
            raise ValueError(
                "self._behavior is neither encoder, decoder, postnet, or vocoder. This should not happen."
            )

        return common_inputs

    @property
    def outputs(self) -> Dict[str, Dict[int, str]]:
        common_outputs = {}
        if self._behavior == SpeechT5ConfigBehavior.ENCODER:
            common_outputs = {
                "last_hidden_state": {1: "encoder_sequence_length"},
                "encoder_attention_mask": {1: "encoder_sequence_length"},
            }
        elif self._behavior is SpeechT5ConfigBehavior.DECODER:
            common_outputs["output_sequence_out"] = {1: "decoder_sequence_length + 1"}
            common_outputs["spectrum"] = {}  # No dynamic shape here.
            common_outputs["prob"] = {}  # No dynamic shape here.
            if self.variant == "with-past" and self.use_past:
                self.add_past_key_values(common_outputs, direction="outputs")
        elif self._behavior is SpeechT5ConfigBehavior.POSTNET:
            common_outputs["postnet_spectrogram"] = {}
        elif self._behavior is SpeechT5ConfigBehavior.VOCODER:
            common_outputs["waveform"] = {}
        return common_outputs

    def with_behavior(
        self,
        behavior: Union[str, SpeechT5ConfigBehavior],
    ):
        """
        Creates a config for different behaviour.
        """
        if isinstance(behavior, str) and not isinstance(behavior, SpeechT5ConfigBehavior):
            behavior = SpeechT5ConfigBehavior(behavior)

        if behavior == SpeechT5ConfigBehavior.ENCODER:
            return self.__class__(
                self._config,
                use_past=False,
                use_past_in_inputs=False,
                behavior=behavior,
            )
        elif behavior == SpeechT5ConfigBehavior.DECODER:
            return self.__class__(
                self._config,
                use_past=True,
                use_past_in_inputs=True,
                behavior=behavior,
            )
        elif behavior == SpeechT5ConfigBehavior.POSTNET:
            return self.__class__(
                self._config,
                use_past=False,
                use_past_in_inputs=False,
                behavior=behavior,
            )
        elif behavior == SpeechT5ConfigBehavior.VOCODER:
            return self.__class__(
                self._config,
                use_past=False,
                use_past_in_inputs=False,
                behavior=behavior,
            )
        else:
            raise ValueError(
                "self._behavior is neither encoder, decoder, postnet, or vocoder. This should not happen."
            )


@register_in_tasks_manager(
    "llama4-text", *["text-generation", "text-generation-with-past"], library_name="transformers"
)
class Llama4TextOpenVINOConfig(LlamaOpenVINOConfig):
    MIN_TRANSFORMERS_VERSION = "4.51.0"
    DUMMY_INPUT_GENERATOR_CLASSES = (DummyTextInputGenerator, GemmaDummyPastKeyValuesGenerator)
    DUMMY_PKV_GENERATOR_CLASS = GemmaDummyPastKeyValuesGenerator
>>>>>>> 7592fc5f

    def patch_model_for_export(
        self, model: Union["PreTrainedModel", "TFPreTrainedModel"], model_kwargs: Optional[Dict[str, Any]] = None
    ):
<<<<<<< HEAD
        return MambaPatcher(self, model, model_kwargs)

    def generate_dummy_inputs(self, framework: str = "pt", **kwargs):
        dummy_inputs_generators = self._create_dummy_input_generator_classes(**kwargs)

        dummy_inputs = {}
        input_names = [key for key in self.inputs.keys() if not key.startswith("past_")]
        if self.use_past_in_inputs and self.use_cache_branch is not False:
            input_names.extend(["past_ssm_states", "past_conv_states"])

        for input_name in input_names:
            input_was_inserted = False
            for dummy_input_gen in dummy_inputs_generators:
                if dummy_input_gen.supports_input(input_name):
                    dummy_inputs[input_name] = self.overwrite_shape_and_generate_input(
                        dummy_input_gen,
                        input_name,
                        framework,
                        input_shapes=kwargs,
                    )
                    input_was_inserted = True
                    break
            if not input_was_inserted:
                raise RuntimeError(
                    f'Could not generate dummy input for "{input_name}". Try adding a proper dummy input generator to the model ONNX config.'
                )

        return dummy_inputs


@register_in_tasks_manager(
    "falcon-mamba", *["text-generation", "text-generation-with-past"], library_name="transformers"
)
class FalconMambaOpenVINOConfig(MambaOpenVINOConfig):
    def patch_model_for_export(
        self, model: Union["PreTrainedModel", "TFPreTrainedModel"], model_kwargs: Optional[Dict[str, Any]] = None
    ):
        return FalconMambaPatcher(self, model, model_kwargs)
=======
        return Llama4TextModelPatcher(self, model, model_kwargs)


@register_in_tasks_manager(
    "llama4", *["image-text-to-text", "text-generation", "text-generation-with-past"], library_name="transformers"
)
class Llama4OpenVINOConfig(GotOCR2OpenVINOConfig):
    MIN_TRANSFORMERS_VERSION = "4.51.0"

    def patch_model_for_export(
        self, model: Union["PreTrainedModel", "TFPreTrainedModel"], model_kwargs: Optional[Dict[str, Any]] = None
    ):
        model_kwargs = model_kwargs or {}
        if self._behavior != VLMConfigBehavior.VISION_EMBEDDINGS:
            return super().patch_model_for_export(model, model_kwargs)
        return Llama4ImageEmbeddingsModelPatcher(self, model, model_kwargs)
>>>>>>> 7592fc5f
<|MERGE_RESOLUTION|>--- conflicted
+++ resolved
@@ -117,13 +117,10 @@
     LlavaImageEmbeddingModelPatcher,
     LlavaNextVideoImageEmbeddingModelPatcher,
     LlavaQwen2ImageEmbeddingsModelPatcher,
-<<<<<<< HEAD
+    MairaImageEmbeddingModelPatcher,
     MambaPatcher,
-=======
-    MairaImageEmbeddingModelPatcher,
     MarianModelPatcher,
     MarianStatefulSeq2SeqDecoderPatcher,
->>>>>>> 7592fc5f
     MiniCPM3Patcher,
     MiniCPMModelPatcher,
     MiniCPMVImageEmbeddingsModelPatcher,
@@ -3852,14 +3849,6 @@
         return DeepseekPatcher(self, model, model_kwargs=model_kwargs)
 
 
-<<<<<<< HEAD
-class MambaCacheDummyInputGenerator(DummyInputGenerator):
-    """
-    Generates dummy past_key_values inputs for seq2seq architectures.
-    """
-
-    SUPPORTED_INPUT_NAMES = ("past_ssm_states", "past_conv_states", "cache_position")
-=======
 @register_in_tasks_manager("got-ocr2", *["image-to-text", "image-text-to-text"], library_name="transformers")
 class GotOCR2OpenVINOConfig(BaseVLMOpenVINOConfig):
     MIN_TRANSFORMERS_VERSION = "4.49.0"
@@ -3942,83 +3931,10 @@
 
 class DummyVisionPositionIdsInputGenerator(DummyVisionInputGenerator):
     SUPPORTED_INPUT_NAMES = ("patch_attention_mask", "patch_position_ids")
->>>>>>> 7592fc5f
 
     def __init__(
         self,
         task: str,
-<<<<<<< HEAD
-        normalized_config,
-        batch_size: int = DEFAULT_DUMMY_SHAPES["batch_size"],
-        sequence_length: int = DEFAULT_DUMMY_SHAPES["sequence_length"],
-        **kwargs,
-    ):
-        self.normalized_config = normalized_config
-        self.batch_size = batch_size
-        self.sequence_length = sequence_length
-        self.intermediate_size = self.normalized_config.config.intermediate_size
-        self.ssm_state_size = self.normalized_config.config.state_size
-        self.conv_kernel_size = self.normalized_config.config.conv_kernel
-
-    def generate(self, input_name: str, framework: str = "pt", int_dtype: str = "int64", float_dtype: str = "fp32"):
-        if input_name == "past_ssm_states":
-            ssm_shape = [self.batch_size, self.intermediate_size, self.ssm_state_size]
-            return [
-                self.random_float_tensor(ssm_shape, framework=framework, dtype=float_dtype)
-                for _ in range(self.normalized_config.num_layers)
-            ]
-
-        elif input_name == "past_conv_states":
-            conv_shape = [self.batch_size, self.intermediate_size, self.conv_kernel_size]
-            return [
-                self.random_float_tensor(conv_shape, framework=framework, dtype=float_dtype)
-                for _ in range(self.normalized_config.num_layers)
-            ]
-
-        elif input_name == "cache_position":
-            return self.random_int_tensor(
-                shape=[self.conv_kernel_size],
-                max_value=self.sequence_length,
-                framework=framework,
-                dtype=int_dtype,
-            )
-
-        raise ValueError(f"Unsupported input name {input_name}")
-
-
-@register_in_tasks_manager("mamba", *["text-generation", "text-generation-with-past"], library_name="transformers")
-class MambaOpenVINOConfig(TextDecoderOnnxConfig):
-    DUMMY_INPUT_GENERATOR_CLASSES = (DummyTextInputGenerator, MambaCacheDummyInputGenerator)
-    DUMMY_PKV_GENERATOR_CLASS = MambaCacheDummyInputGenerator
-    NORMALIZED_CONFIG_CLASS = NormalizedTextConfig
-
-    @property
-    def inputs(self) -> Dict[str, Dict[int, str]]:
-        if self.use_past_in_inputs:
-            common_inputs = {"input_ids": {0: "batch_size", 1: "sequence_length"}}
-            self.add_past_key_values(common_inputs, direction="inputs")
-            # common_inputs["attention_mask"] = {0: "batch_size", 1: "past_sequence_length + 1"}
-            common_inputs["cache_position"] = {0: "cache_sequence_length"}
-        else:
-            common_inputs = {
-                "input_ids": {0: "batch_size", 1: "sequence_length"},
-                # "attention_mask": {0: "batch_size", 1: "sequence_length"},
-                "cache_position": {0: "cache_sequence_length"},
-            }
-        return common_inputs
-
-    def add_past_key_values(self, inputs_or_outputs: Dict[str, Dict[int, str]], direction: str):
-        """
-        Fills `input_or_outputs` mapping with past_key_values dynamic axes considering the direction.
-
-        Args:
-            inputs_or_outputs (`Dict[str, Dict[int, str]]`):
-                The mapping to fill.
-            direction (`str`):
-                either "inputs" or "outputs", it specifies whether `input_or_outputs` is the input mapping or the
-                output mapping, this is important for axes naming.
-        """
-=======
         normalized_config: NormalizedVisionConfig,
         batch_size: int = DEFAULT_DUMMY_SHAPES["batch_size"],
         num_channels: int = DEFAULT_DUMMY_SHAPES["num_channels"],
@@ -4319,24 +4235,10 @@
         return OVSpeechT5ModelPatcher(self, model, model_kwargs=model_kwargs)
 
     def add_past_key_values(self, inputs_or_outputs: Dict[str, Dict[int, str]], direction: str):
->>>>>>> 7592fc5f
         if direction not in ["inputs", "outputs"]:
             raise ValueError(f'direction must either be "inputs" or "outputs", but {direction} was given')
 
         if direction == "inputs":
-<<<<<<< HEAD
-            ssm_name = "past_ssm_states"
-            conv_name = "past_conv_states"
-        else:
-            ssm_name = "present_ssm_states"
-            conv_name = "present_conv_states"
-
-        for i in range(self._normalized_config.num_layers):
-            inputs_or_outputs[f"{ssm_name}.{i}"] = {0: "batch_size"}
-
-        for i in range(self._normalized_config.num_layers):
-            inputs_or_outputs[f"{conv_name}.{i}"] = {0: "batch_size"}
-=======
             decoder_sequence_name = "past_decoder_sequence_length"
             name = "past_key_values"
         else:
@@ -4446,12 +4348,129 @@
     MIN_TRANSFORMERS_VERSION = "4.51.0"
     DUMMY_INPUT_GENERATOR_CLASSES = (DummyTextInputGenerator, GemmaDummyPastKeyValuesGenerator)
     DUMMY_PKV_GENERATOR_CLASS = GemmaDummyPastKeyValuesGenerator
->>>>>>> 7592fc5f
-
-    def patch_model_for_export(
-        self, model: Union["PreTrainedModel", "TFPreTrainedModel"], model_kwargs: Optional[Dict[str, Any]] = None
-    ):
-<<<<<<< HEAD
+
+    def patch_model_for_export(
+        self, model: Union["PreTrainedModel", "TFPreTrainedModel"], model_kwargs: Optional[Dict[str, Any]] = None
+    ):
+        return Llama4TextModelPatcher(self, model, model_kwargs)
+
+
+@register_in_tasks_manager(
+    "llama4", *["image-text-to-text", "text-generation", "text-generation-with-past"], library_name="transformers"
+)
+class Llama4OpenVINOConfig(GotOCR2OpenVINOConfig):
+    MIN_TRANSFORMERS_VERSION = "4.51.0"
+
+    def patch_model_for_export(
+        self, model: Union["PreTrainedModel", "TFPreTrainedModel"], model_kwargs: Optional[Dict[str, Any]] = None
+    ):
+        model_kwargs = model_kwargs or {}
+        if self._behavior != VLMConfigBehavior.VISION_EMBEDDINGS:
+            return super().patch_model_for_export(model, model_kwargs)
+        return Llama4ImageEmbeddingsModelPatcher(self, model, model_kwargs)
+
+
+
+
+class MambaCacheDummyInputGenerator(DummyInputGenerator):
+    """
+    Generates dummy past_key_values inputs for seq2seq architectures.
+    """
+
+    SUPPORTED_INPUT_NAMES = ("past_ssm_states", "past_conv_states", "cache_position")
+
+    def __init__(
+        self,
+        task: str,
+        normalized_config,
+        batch_size: int = DEFAULT_DUMMY_SHAPES["batch_size"],
+        sequence_length: int = DEFAULT_DUMMY_SHAPES["sequence_length"],
+        **kwargs,
+    ):
+        self.normalized_config = normalized_config
+        self.batch_size = batch_size
+        self.sequence_length = sequence_length
+        self.intermediate_size = self.normalized_config.config.intermediate_size
+        self.ssm_state_size = self.normalized_config.config.state_size
+        self.conv_kernel_size = self.normalized_config.config.conv_kernel
+
+    def generate(self, input_name: str, framework: str = "pt", int_dtype: str = "int64", float_dtype: str = "fp32"):
+        if input_name == "past_ssm_states":
+            ssm_shape = [self.batch_size, self.intermediate_size, self.ssm_state_size]
+            return [
+                self.random_float_tensor(ssm_shape, framework=framework, dtype=float_dtype)
+                for _ in range(self.normalized_config.num_layers)
+            ]
+
+        elif input_name == "past_conv_states":
+            conv_shape = [self.batch_size, self.intermediate_size, self.conv_kernel_size]
+            return [
+                self.random_float_tensor(conv_shape, framework=framework, dtype=float_dtype)
+                for _ in range(self.normalized_config.num_layers)
+            ]
+
+        elif input_name == "cache_position":
+            return self.random_int_tensor(
+                shape=[self.conv_kernel_size],
+                max_value=self.sequence_length,
+                framework=framework,
+                dtype=int_dtype,
+            )
+
+        raise ValueError(f"Unsupported input name {input_name}")
+
+
+@register_in_tasks_manager("mamba", *["text-generation", "text-generation-with-past"], library_name="transformers")
+class MambaOpenVINOConfig(TextDecoderOnnxConfig):
+    DUMMY_INPUT_GENERATOR_CLASSES = (DummyTextInputGenerator, MambaCacheDummyInputGenerator)
+    DUMMY_PKV_GENERATOR_CLASS = MambaCacheDummyInputGenerator
+    NORMALIZED_CONFIG_CLASS = NormalizedTextConfig
+
+    @property
+    def inputs(self) -> Dict[str, Dict[int, str]]:
+        if self.use_past_in_inputs:
+            common_inputs = {"input_ids": {0: "batch_size", 1: "sequence_length"}}
+            self.add_past_key_values(common_inputs, direction="inputs")
+            # common_inputs["attention_mask"] = {0: "batch_size", 1: "past_sequence_length + 1"}
+            common_inputs["cache_position"] = {0: "cache_sequence_length"}
+        else:
+            common_inputs = {
+                "input_ids": {0: "batch_size", 1: "sequence_length"},
+                # "attention_mask": {0: "batch_size", 1: "sequence_length"},
+                "cache_position": {0: "cache_sequence_length"},
+            }
+        return common_inputs
+
+    def add_past_key_values(self, inputs_or_outputs: Dict[str, Dict[int, str]], direction: str):
+        """
+        Fills `input_or_outputs` mapping with past_key_values dynamic axes considering the direction.
+
+        Args:
+            inputs_or_outputs (`Dict[str, Dict[int, str]]`):
+                The mapping to fill.
+            direction (`str`):
+                either "inputs" or "outputs", it specifies whether `input_or_outputs` is the input mapping or the
+                output mapping, this is important for axes naming.
+        """
+        if direction not in ["inputs", "outputs"]:
+            raise ValueError(f'direction must either be "inputs" or "outputs", but {direction} was given')
+
+        if direction == "inputs":
+            ssm_name = "past_ssm_states"
+            conv_name = "past_conv_states"
+        else:
+            ssm_name = "present_ssm_states"
+            conv_name = "present_conv_states"
+
+        for i in range(self._normalized_config.num_layers):
+            inputs_or_outputs[f"{ssm_name}.{i}"] = {0: "batch_size"}
+
+        for i in range(self._normalized_config.num_layers):
+            inputs_or_outputs[f"{conv_name}.{i}"] = {0: "batch_size"}
+
+    def patch_model_for_export(
+        self, model: Union["PreTrainedModel", "TFPreTrainedModel"], model_kwargs: Optional[Dict[str, Any]] = None
+    ):
         return MambaPatcher(self, model, model_kwargs)
 
     def generate_dummy_inputs(self, framework: str = "pt", **kwargs):
@@ -4489,22 +4508,3 @@
     def patch_model_for_export(
         self, model: Union["PreTrainedModel", "TFPreTrainedModel"], model_kwargs: Optional[Dict[str, Any]] = None
     ):
-        return FalconMambaPatcher(self, model, model_kwargs)
-=======
-        return Llama4TextModelPatcher(self, model, model_kwargs)
-
-
-@register_in_tasks_manager(
-    "llama4", *["image-text-to-text", "text-generation", "text-generation-with-past"], library_name="transformers"
-)
-class Llama4OpenVINOConfig(GotOCR2OpenVINOConfig):
-    MIN_TRANSFORMERS_VERSION = "4.51.0"
-
-    def patch_model_for_export(
-        self, model: Union["PreTrainedModel", "TFPreTrainedModel"], model_kwargs: Optional[Dict[str, Any]] = None
-    ):
-        model_kwargs = model_kwargs or {}
-        if self._behavior != VLMConfigBehavior.VISION_EMBEDDINGS:
-            return super().patch_model_for_export(model, model_kwargs)
-        return Llama4ImageEmbeddingsModelPatcher(self, model, model_kwargs)
->>>>>>> 7592fc5f
