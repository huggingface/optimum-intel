--- conflicted
+++ resolved
@@ -23,15 +23,11 @@
     FalconOnnxConfig,
     GemmaOnnxConfig,
     LlamaOnnxConfig,
-<<<<<<< HEAD
     MPTOnnxConfig,
-    PhiOnnxConfig,
-=======
     PhiOnnxConfig,
     UNetOnnxConfig,
     VaeDecoderOnnxConfig,
     VaeEncoderOnnxConfig,
->>>>>>> 805335c8
 )
 from optimum.exporters.tasks import TasksManager
 from optimum.utils import DEFAULT_DUMMY_SHAPES
