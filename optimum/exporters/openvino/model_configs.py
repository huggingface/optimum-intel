--- conflicted
+++ resolved
@@ -4411,17 +4411,6 @@
         return common_inputs
 
 
-<<<<<<< HEAD
-@register_in_tasks_manager(
-    "granitemoehybrid", *["text-generation", "text-generation-with-past"], library_name="transformers"
-)
-class GraniteMoeHybridOpenVINOConfig(MambaOpenVINOConfig):
-    DUMMY_INPUT_GENERATOR_CLASSES = (DummyTextInputGenerator, Zamba2DummyPastKeyValuesGenerator)
-    DUMMY_PKV_GENERATOR_CLASS = Zamba2DummyPastKeyValuesGenerator
-    NORMALIZED_CONFIG_CLASS = NormalizedTextConfig
-    MIN_TRANSFORMERS_VERSION = "4.51.3"
-    _MODEL_PATCHER = GraniteMoeHybridModelPatcher
-=======
 class Lfm2DummyPastKeyValuesGenerator(DummyPastKeyValuesGenerator):
     """
     Generates dummy past_key_values inputs for Lfm2 architectures.
@@ -4493,7 +4482,6 @@
 
     DUMMY_INPUT_GENERATOR_CLASSES = (DummyTextInputGenerator, Lfm2DummyPastKeyValuesGenerator)
     DUMMY_PKV_GENERATOR_CLASS = Lfm2DummyPastKeyValuesGenerator
->>>>>>> bbae98d2
 
     def add_past_key_values(self, inputs_or_outputs: Dict[str, Dict[int, str]], direction: str):
         if direction not in ["inputs", "outputs"]:
@@ -4506,7 +4494,48 @@
             decoder_sequence_name = "past_sequence_length + sequence_length"
             cache_name_prefix = "cache_params.present"
 
-<<<<<<< HEAD
+        self.num_conv_layers = self._normalized_config.layer_types.count("conv")
+        self.num_atten_layers = self._normalized_config.layer_types.count("full_attention")
+
+        for i in range(self.num_conv_layers):
+            inputs_or_outputs[f"{cache_name_prefix}.conv.{i}"] = {0: "batch_size"}
+
+        for i in range(self.num_atten_layers):
+            inputs_or_outputs[f"{cache_name_prefix}.key.{i}"] = {0: "batch_size", 2: decoder_sequence_name}
+            inputs_or_outputs[f"{cache_name_prefix}.value.{i}"] = {0: "batch_size", 2: decoder_sequence_name}
+
+    @property
+    def inputs(self) -> Dict[str, Dict[int, str]]:
+        common_inputs = {
+            "input_ids": {0: "batch_size", 1: "sequence_length"},
+            "attention_mask": {0: "batch_size", 1: "sequence_length"},
+        }
+        if self.use_past_in_inputs:
+            self.add_past_key_values(common_inputs, direction="inputs")
+        return common_inputs
+
+
+@register_in_tasks_manager(
+    "granitemoehybrid", *["text-generation", "text-generation-with-past"], library_name="transformers"
+)
+class GraniteMoeHybridOpenVINOConfig(MambaOpenVINOConfig):
+    DUMMY_INPUT_GENERATOR_CLASSES = (DummyTextInputGenerator, Zamba2DummyPastKeyValuesGenerator)
+    DUMMY_PKV_GENERATOR_CLASS = Zamba2DummyPastKeyValuesGenerator
+    NORMALIZED_CONFIG_CLASS = NormalizedTextConfig
+    MIN_TRANSFORMERS_VERSION = "4.51.3"
+    _MODEL_PATCHER = GraniteMoeHybridModelPatcher
+
+    def add_past_key_values(self, inputs_or_outputs: Dict[str, Dict[int, str]], direction: str):
+        if direction not in ["inputs", "outputs"]:
+            raise ValueError(f'direction must either be "inputs" or "outputs", but {direction} was given')
+
+        if direction == "inputs":
+            decoder_sequence_name = "past_sequence_length"
+            cache_name_prefix = "cache_params.past"
+        else:
+            decoder_sequence_name = "past_sequence_length + sequence_length"
+            cache_name_prefix = "cache_params.present"
+
         self.num_mamba_layers = self._normalized_config.layer_types.count("mamba")
         self.num_attention_layers = self._normalized_config.layer_types.count("attention")
         for i in range(self.num_mamba_layers):
@@ -4516,15 +4545,6 @@
             inputs_or_outputs[f"{cache_name_prefix}.ssm.{i}"] = {0: "batch_size"}
 
         for i in range(self.num_attention_layers):
-=======
-        self.num_conv_layers = self._normalized_config.layer_types.count("conv")
-        self.num_atten_layers = self._normalized_config.layer_types.count("full_attention")
-
-        for i in range(self.num_conv_layers):
-            inputs_or_outputs[f"{cache_name_prefix}.conv.{i}"] = {0: "batch_size"}
-
-        for i in range(self.num_atten_layers):
->>>>>>> bbae98d2
             inputs_or_outputs[f"{cache_name_prefix}.key.{i}"] = {0: "batch_size", 2: decoder_sequence_name}
             inputs_or_outputs[f"{cache_name_prefix}.value.{i}"] = {0: "batch_size", 2: decoder_sequence_name}
 
@@ -4536,4 +4556,4 @@
         }
         if self.use_past_in_inputs:
             self.add_past_key_values(common_inputs, direction="inputs")
-        return common_inputs+        return common_inputs
