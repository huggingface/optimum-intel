--- conflicted
+++ resolved
@@ -19,11 +19,7 @@
 from transformers.utils import is_tf_available
 
 from optimum.exporters.onnx.config import TextDecoderOnnxConfig, TextDecoderWithPositionIdsOnnxConfig
-<<<<<<< HEAD
-from optimum.exporters.onnx.model_configs import FalconOnnxConfig, GemmaOnnxConfig, LlamaOnnxConfig, MPTOnnxConfig
-=======
-from optimum.exporters.onnx.model_configs import FalconOnnxConfig, GemmaOnnxConfig, LlamaOnnxConfig, PhiOnnxConfig
->>>>>>> 41876fb0
+from optimum.exporters.onnx.model_configs import FalconOnnxConfig, GemmaOnnxConfig, LlamaOnnxConfig, MPTOnnxConfig, PhiOnnxConfig
 from optimum.exporters.tasks import TasksManager
 from optimum.utils import DEFAULT_DUMMY_SHAPES
 from optimum.utils.input_generators import (
@@ -42,11 +38,8 @@
     InternLMPatcher,
     LlamaModelPatcher,
     MixtralModelPatcher,
-<<<<<<< HEAD
     MPTModelPatcher,
-=======
     Phi3ModelPatcher,
->>>>>>> 41876fb0
     QwenModelPatcher,
 )
 
@@ -456,7 +449,6 @@
 
 
 @register_in_tasks_manager(
-<<<<<<< HEAD
     "mpt", *["text-generation", "text-generation-with-past", "text-classification"], library_name="transformers"
 )
 class MPTOpenVINOConfig(MPTOnnxConfig):
@@ -464,7 +456,9 @@
         self, model: Union["PreTrainedModel", "TFPreTrainedModel"], model_kwargs: Optional[Dict[str, Any]] = None
     ) -> "ModelPatcher":
         return MPTModelPatcher(self, model, model_kwargs=model_kwargs)
-=======
+
+
+@register_in_tasks_manager( 
     "phi3",
     *[
         "feature-extraction",
@@ -480,7 +474,6 @@
         self, model: Union["PreTrainedModel", "TFPreTrainedModel"], model_kwargs: Optional[Dict[str, Any]] = None
     ) -> "ModelPatcher":
         return Phi3ModelPatcher(self, model, model_kwargs=model_kwargs)
->>>>>>> 41876fb0
 
 
 class OVFalconDummyPastKeyValuesGenerator(FalconDummyPastKeyValuesGenerator):
