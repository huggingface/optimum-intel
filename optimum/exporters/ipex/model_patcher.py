--- conflicted
+++ resolved
@@ -22,10 +22,7 @@
 from optimum.intel.utils.import_utils import is_ipex_version, is_transformers_version
 
 from .modeling_utils import (
-<<<<<<< HEAD
-=======
     _IPEX_MINIMUM_VERSION_FOR_PATCHING,
->>>>>>> 36e5b237
     _IPEXLlamaDecoderLayer,
     _llama_layer_norm_forward,
     _llama_model_forward,
@@ -68,12 +65,6 @@
 
 
 def _patch_llama_model(model):
-<<<<<<< HEAD
-    ipex_version = "2.2.0" if "xpu" in str(model.device) else "2.3.0"
-    if is_ipex_version("<", ipex_version):
-        raise ImportError(f"Only ipex version >= {ipex_version} supports llama model patching")
-
-=======
     if is_ipex_version("<", _IPEX_MINIMUM_VERSION_FOR_PATCHING):
         raise ImportError(f"Only ipex version >= {_IPEX_MINIMUM_VERSION_FOR_PATCHING} supports llama model patching")
     if is_transformers_version("<", _TRANSFORMERS_MIN_VERSION) or is_transformers_version(
@@ -82,7 +73,6 @@
         raise ImportError(
             f"Only transformers versions {_TRANSFORMERS_MIN_VERSION} ~ {_TRANSFORMERS_MAX_VERSION} are verified."
         )
->>>>>>> 36e5b237
     convert_functions(model, LlamaModel, "forward", _llama_model_forward)
     convert_functions(model, LlamaRMSNorm, "forward", _llama_layer_norm_forward)
     convert_class(model, LlamaDecoderLayer, _IPEXLlamaDecoderLayer, model.config)
