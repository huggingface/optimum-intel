--- conflicted
+++ resolved
@@ -44,16 +44,11 @@
         super().__init__()
         self.max_batch_size = max_batch_size
         # Used in `generate` to keep tally of how many tokens the cache has seen
-<<<<<<< HEAD
+
         self._seen_tokens = torch.zeros([max_batch_size], dtype=torch.int32, device=device)
-        self.block_size = 16
-        self.num_blocks = (max_cache_len // self.block_size + (max_cache_len % self.block_size != 0)) * max_batch_size
-=======
-        self._seen_tokens = torch.zeros([batch_size], dtype=torch.int32, device=device)
         default_block_size = 16 if device.type == "cpu" else 64
         self.block_size = int(os.environ.get("OI_PAGED_ATTN_BLOCK_SIZE", str(default_block_size)))
-        self.num_blocks = (max_cache_len // self.block_size + (max_cache_len % self.block_size != 0)) * batch_size
->>>>>>> 7b4044d5
+        self.num_blocks = (max_cache_len // self.block_size + (max_cache_len % self.block_size != 0)) * max_batch_size
         self.block_tables = -1 * torch.ones([self.num_blocks], dtype=torch.int32, device=device).reshape(
             max_batch_size, -1
         )
