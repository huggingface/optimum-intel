--- conflicted
+++ resolved
@@ -769,31 +769,17 @@
                 is_causal=True,
             )
             self.use_sdpa = True
-<<<<<<< HEAD
-        elif self.has_flash_attn(query):
-            attn_output = torch.empty_like(query)
-            seq_len_tensor = torch.cat((input_lens.new_tensor([0]), input_lens.cumsum(-1).int()))
-            query_len_tensor = seq_len_tensor if past_len == 0 else torch.arange(seq_len_tensor.shape[0]).int()
-            query_max_len = input_lens.max() if past_len == 0 else 1
-=======
         elif self.has_flash_attn(query) and past_len == 0:
             attn_output = torch.empty_like(query)
             seq_len_tensor = torch.cat((input_lens.new_tensor([0]), input_lens.cumsum(-1).int()))
->>>>>>> c6d2d0f9
             PagedAttention.flash_attn_varlen_func(
                 attn_output,
                 query.contiguous() if query.device.type == "xpu" else query,
                 key_cache.contiguous() if key_cache.device.type == "xpu" else key_cache,
                 value_cache.contiguous() if value_cache.device.type == "xpu" else value_cache,
-<<<<<<< HEAD
-                query_len_tensor,
-                seq_len_tensor,
-                query_max_len,
-=======
                 seq_len_tensor,
                 seq_len_tensor,
                 input_lens.max(),
->>>>>>> c6d2d0f9
                 input_lens.max(),
                 1.0 / math.sqrt(self.head_dim),
                 True,
