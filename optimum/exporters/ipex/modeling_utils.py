--- conflicted
+++ resolved
@@ -226,11 +226,6 @@
 
 # Adapted from https://github.com/huggingface/transformers/blob/v4.38.2/src/transformers/models/llama/modeling_llama.py#L694
 class _IPEXLlamaDecoderLayerRef(nn.Module):
-<<<<<<< HEAD
-    def __init__(self, module, config):
-        if is_ipex_version("<", "2.3.0"):
-            raise ImportError("Only ipex version > 2.3.0 supports Linear2SiluMul and LinearAdd")
-=======
     def __init__(self, module, config, distributed=False):
         if is_ipex_version("<", _IPEX_MINIMUM_VERSION_FOR_PATCHING):
             raise ImportError(
@@ -242,7 +237,6 @@
             raise ImportError(
                 f"Only transformers versions {_TRANSFORMERS_MIN_VERSION} ~ {_TRANSFORMERS_MAX_VERSION} are verified."
             )
->>>>>>> 1ab78d5e
 
         from intel_extension_for_pytorch.llm.modules import Linear2SiluMul, LinearAdd
 
