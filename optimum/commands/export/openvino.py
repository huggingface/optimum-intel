--- conflicted
+++ resolved
@@ -214,26 +214,6 @@
             quantization_config["dataset"] = self.args.dataset
             ov_config = OVConfig(quantization_config=quantization_config)
 
-<<<<<<< HEAD
-        if self.args.convert_tokenizer:
-            logger.warning("`--convert-tokenizer` option is deprecated. Tokenizer will be converted by default.")
-
-        # TODO : add input shapes
-        main_export(
-            model_name_or_path=self.args.model,
-            output=self.args.output,
-            task=self.args.task,
-            framework=self.args.framework,
-            cache_dir=self.args.cache_dir,
-            trust_remote_code=self.args.trust_remote_code,
-            pad_token_id=self.args.pad_token_id,
-            ov_config=ov_config,
-            stateful=not self.args.disable_stateful,
-            convert_tokenizer=not self.args.disable_convert_tokenizer,
-            library_name=self.args.library
-            # **input_shapes,
-        )
-=======
         library_name = TasksManager.infer_library_from_model(self.args.model)
 
         if (
@@ -272,6 +252,9 @@
             model.save_pretrained(self.args.output)
 
         else:
+            if self.args.convert_tokenizer:
+                logger.warning("`--convert-tokenizer` option is deprecated. Tokenizer will be converted by default.")
+
             # TODO : add input shapes
             main_export(
                 model_name_or_path=self.args.model,
@@ -283,8 +266,8 @@
                 pad_token_id=self.args.pad_token_id,
                 ov_config=ov_config,
                 stateful=not self.args.disable_stateful,
-                convert_tokenizer=self.args.convert_tokenizer,
+                convert_tokenizer=not self.args.disable_convert_tokenizer,
                 library_name=library_name,
                 # **input_shapes,
             )
->>>>>>> 4651ac2c
+            
