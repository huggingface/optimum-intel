--- conflicted
+++ resolved
@@ -352,75 +352,35 @@
                 if no_compression_parameter_provided(self.args) and self.args.weight_format == "int4":
                     quantization_config = get_default_int4_config(self.args.model)
                 else:
-                    is_int8 = self.args.weight_format == "int8"
-                    quantization_config = {
-                        "bits": 8 if is_int8 else 4,
-                        "ratio": 1.0 if is_int8 else (self.args.ratio or _DEFAULT_4BIT_CONFIG["ratio"]),
-                        "sym": self.args.sym or False,
-                        "group_size": -1 if is_int8 else self.args.group_size,
-                        "all_layers": None if is_int8 else self.args.all_layers,
-                        "dataset": self.args.dataset,
-                        "num_samples": self.args.num_samples,
-                        "quant_method": "awq" if self.args.awq else "default",
-                        "sensitivity_metric": self.args.sensitivity_metric,
-                        "scale_estimation": self.args.scale_estimation,
-                        "gptq": self.args.gptq,
-                        "lora_correction": self.args.lora_correction,
-                        "weight_format": self.args.weight_format,
-                        "backup_precision": self.args.backup_precision,
-                    }
+                    quantization_config = prepare_wc_config(self.args, _DEFAULT_4BIT_CONFIG)
 
                 if quantization_config.get("dataset", None) is not None:
                     quantization_config["trust_remote_code"] = self.args.trust_remote_code
                 ov_config = OVConfig(quantization_config=quantization_config)
             else:
-<<<<<<< HEAD
-                quantization_config = prepare_wc_config(self.args, _DEFAULT_4BIT_CONFIG)
-
-            if quantization_config.get("dataset", None) is not None:
-                quantization_config["trust_remote_code"] = self.args.trust_remote_code
-            ov_config = OVConfig(quantization_config=quantization_config)
-        else:
-            if self.args.dataset is None:
-                raise ValueError(
-                    "Dataset is required for full quantization. Please provide it with --dataset argument."
-                )
-
-            if self.args.quant_mode in ["nf4_f8e4m3", "int4_f8e4m3"]:
-                wc_config = prepare_wc_config(self.args, _DEFAULT_4BIT_CONFIG)
-                weight_dtype_map = {"nf4_f8e4m3": "nf4", "int4_f8e4m3": "int4"}
-                wc_config["dtype"] = weight_dtype_map[self.args.quant_mode]
-
-                q_config = prepare_q_config(self.args)
-                q_config["dtype"] = "f8e4m3"
-
-                quantization_config = {
-                    "weight_quantization_config": wc_config,
-                    "full_quantization_config": q_config,
-                    "num_samples": self.args.num_samples,
-                    "dataset": self.args.dataset,
-                    "trust_remote_code": self.args.trust_remote_code,
-                }
-            else:
-                quantization_config = prepare_q_config(self.args)
-            ov_config = OVConfig(quantization_config=quantization_config)
-=======
                 if self.args.dataset is None:
                     raise ValueError(
                         "Dataset is required for full quantization. Please provide it with --dataset argument."
                     )
-                quantization_config = {
-                    "weight_format": self.args.quant_mode,
-                    "activation_format": self.args.quant_mode,
-                    "bits": 8,
-                    "sym": self.args.sym or False,
-                    "dataset": self.args.dataset,
-                    "num_samples": self.args.num_samples,
-                    "smooth_quant_alpha": self.args.smooth_quant_alpha,
-                    "trust_remote_code": self.args.trust_remote_code,
-                }
+
+                if self.args.quant_mode in ["nf4_f8e4m3", "int4_f8e4m3"]:
+                    wc_config = prepare_wc_config(self.args, _DEFAULT_4BIT_CONFIG)
+                    weight_dtype_map = {"nf4_f8e4m3": "nf4", "int4_f8e4m3": "int4"}
+                    wc_config["dtype"] = weight_dtype_map[self.args.quant_mode]
+
+                    q_config = prepare_q_config(self.args)
+                    q_config["dtype"] = "f8e4m3"
+
+                    quantization_config = {
+                        "weight_quantization_config": wc_config,
+                        "full_quantization_config": q_config,
+                        "num_samples": self.args.num_samples,
+                        "dataset": self.args.dataset,
+                        "trust_remote_code": self.args.trust_remote_code,
+                    }
+                else:
+                    quantization_config = prepare_q_config(self.args)
                 ov_config = OVConfig(quantization_config=quantization_config)
->>>>>>> 3befef79
 
         quantization_config = ov_config.quantization_config if ov_config else None
         quantize_with_dataset = quantization_config and getattr(quantization_config, "dataset", None) is not None
