#  Copyright 2022 The HuggingFace Team. All rights reserved.
#
#  Licensed under the Apache License, Version 2.0 (the "License");
#  you may not use this file except in compliance with the License.
#  You may obtain a copy of the License at
#
#      http://www.apache.org/licenses/LICENSE-2.0
#
#  Unless required by applicable law or agreed to in writing, software
#  distributed under the License is distributed on an "AS IS" BASIS,
#  WITHOUT WARRANTIES OR CONDITIONS OF ANY KIND, either express or implied.
#  See the License for the specific language governing permissions and
#  limitations under the License.

import logging
import math
import os
import platform
import re
from pathlib import Path
from typing import List, Optional, Union

import psutil
import torch
from huggingface_hub import HfApi, HfFolder

from .import_utils import is_numa_available


MULTI_QUERY_ATTN_MODELS = {"gpt_bigcode"}

logger = logging.getLogger(__name__)


def get_model_device(model: torch.nn.Module) -> torch.device:
    """
    Determines the device on which a PyTorch model is currently residing.

    Args:
        model: The PyTorch model to query.

    Returns:
        torch.device: The device where the model's parameters are located.

    Raises:
        StopIteration: If the model has no parameters.
    """
    try:
        device = next(model.parameters()).device
    except StopIteration:
        # The model had no parameters at all, doesn't matter which device to choose
        device = torch.device("cpu")
    return device


def recursive_to_device(value, device):
    """
    Recursivley move the tensor element in `value` to `device`
    """
    if isinstance(value, (tuple, list)):
        return type(value)(recursive_to_device(v, device) for v in value)
    elif isinstance(value, dict):
        return {k: recursive_to_device(v, device) for k, v in value.items()}
    elif isinstance(value, torch.Tensor):
        return value.to(device)
    return value


def _setattr_from_module(new_module, module):
    for k, v in module.__dict__.items():
        setattr(new_module, k, v)
    for k, v in module.__class__.__dict__.items():
        if k.startswith("__") or k.startswith("forward"):
            continue
        setattr(new_module.__class__, k, getattr(module.__class__, k))


def _find_files_matching_pattern(
    model_name_or_path: Union[str, Path],
    pattern: str,
    subfolder: str = "",
    use_auth_token: Optional[Union[bool, str]] = None,
    revision: Optional[str] = None,
) -> List[Path]:
    """
    Scans either a model repo or a local directory to find filenames matching the pattern.

    Args:
        model_name_or_path (`Union[str, Path]`):
            The name of the model repo on the Hugging Face Hub or the path to a local directory.
        pattern (`str`):
            The pattern to use to look for files.
        subfolder (`str`, defaults to `""`):
            In case the model files are located inside a subfolder of the model directory / repo on the Hugging
            Face Hub, you can specify the subfolder name here.
        use_auth_token (`Optional[bool, str]`, *optional*):
            The token to use as HTTP bearer authorization for remote files. If `True`, will use the token generated
            when running `transformers-cli login` (stored in `~/.huggingface`).
        revision (`Optional[str]`, defaults to `None`):
            Revision is the specific model version to use. It can be a branch name, a tag name, or a commit id.

    Returns:
        `List[Path]`
    """
    model_path = Path(model_name_or_path) if isinstance(model_name_or_path, str) else model_name_or_path
    pattern = re.compile(f"{subfolder}/{pattern}" if subfolder != "" else pattern)
    subfolder = subfolder or "."

    if model_path.is_dir():
        glob_pattern = subfolder + "/*"
        files = model_path.glob(glob_pattern)
        files = [p for p in files if re.search(pattern, str(p))]
    else:
        if isinstance(use_auth_token, bool):
            token = HfFolder().get_token()
        else:
            token = use_auth_token
        repo_files = map(Path, HfApi().list_repo_files(model_name_or_path, revision=revision, token=token))
        files = [Path(p) for p in repo_files if re.match(pattern, str(p)) and str(p.parent) == subfolder]

    return files


<<<<<<< HEAD
def get_int_from_env(env_keys, default):
    """Returns the first positive env value found in the `env_keys` list or the default."""
    for e in env_keys:
        val = int(os.environ.get(e, -1))
        if val >= 0:
            return val
    return default


def bind_cores_for_best_perf():
    """
    Set number of threads per rank, numa cpu affinity and numa memory binding if not already set for better OOB performance.
    Works for wold_size >= 1 and rank >= 1

    Example:
    .. code-block:: python

        from optimum.intel.ipex import IPEXModelForCausalLM
        from optimum.intel.utils.modeling_utils import bind_cores_for_best_perf

        bind_cores_for_best_perf()
        model = IPEXModelForCausalLM.from_pretrained("gpt2", torch_dtype=torch.bfloat16, export=True)
        tokenizer = AutoTokenizer.from_pretrained("gpt2")
        input_sentence = ["tell me a story about a trip to the moon"]
        model_inputs = tokenizer(input_sentence, return_tensors="pt")
        generation_kwargs = dict(max_new_tokens=500)
        generated_ids = model.generate(**model_inputs, **generation_kwargs)

    Returns:
        None

    """
    if platform.system() != "Linux":
        logger.error("bind_cores_for_best_perf: OS not supported, this function can only be run on Linux systems.")
        raise OSError("bind_cores_for_best_perf: OS not supported, this function can only be run on Linux systems.")
    if not is_numa_available():
        logger.error("'numa' module not found")
        raise ImportError("'numa' module not found, install with 'pip install numa'")
    import numa

    local_size = get_int_from_env(["LOCAL_WORLD_SIZE", "MPI_LOCALNRANKS", "OMPI_COMM_WORLD_LOCAL_SIZE", "MV2_COMM_WORLD_LOCAL_SIZE"], 1)
    rank_id = get_int_from_env(
        ["LOCAL_RANK", "MPI_LOCALRANKID", "OMPI_COMM_WORLD_LOCAL_RANK", "MV2_COMM_WORLD_LOCAL_RANK"], 0
    )
    nodes = numa.get_max_node() + 1
    rank_per_node = math.ceil(local_size / nodes)
    num_cpus_per_nodes = int(psutil.cpu_count(logical=False) / nodes)
    node_id = int(rank_id / rank_per_node)
    rank_offset_per_node = rank_id % rank_per_node
    if os.getenv("OMP_NUM_THREADS") is None:
        num_cpus_per_rank = max(int(num_cpus_per_nodes / rank_per_node), 1)
        logger.info(f"Setting OMP_NUM_THREADS to {num_cpus_per_rank} for better performance")
    else:
        num_cpus_per_rank = int(os.getenv("OMP_NUM_THREADS"))
        logger.info(f"OMP_NUM_THREADS already set to  {num_cpus_per_rank}")
    if len(numa.get_membind()) == nodes:
        # if numa memory binding is not set, set it to the node where the rank is running
        numa.set_membind([node_id])

    torch.set_num_threads(num_cpus_per_rank)

    if len(numa.get_affinity(0)) == psutil.cpu_count(logical=True):
        # if numa affinity is unset (default value is set to all logical cores) set it to the physical cores assigned to the rank
        cpu_start = num_cpus_per_rank * rank_offset_per_node
        numa.set_affinity(
            0,
            list(numa.node_to_cpus(node_id))[cpu_start : cpu_start + num_cpus_per_rank],
        )
    logger.info(f"affinity={numa.get_affinity(0)}, membind = {numa.get_membind()}")
=======
def replace_customized_linear_with_linear(model):
    """
    Replace custom linear to torch linear so ipex could recognize and replace them to ipex linear.
    """
    if isinstance(model, torch.jit.ScriptModule):
        return
    if not model.training:
        for child_name, child in model.named_children():
            if isinstance(child, torch.nn.Linear) and child.__class__.__name__ in [
                "FalconLinear",
                "Linear",
            ]:
                new_m = torch.nn.Linear(
                    child.in_features,
                    child.out_features,
                    bias=False if child.bias is None else True,
                )
                new_m.weight = child.weight
                if child.bias is not None:
                    new_m.bias = child.bias
                setattr(model, child_name, new_m)
            else:
                replace_customized_linear_with_linear(child)
>>>>>>> 1f3d0c2f
<|MERGE_RESOLUTION|>--- conflicted
+++ resolved
@@ -121,77 +121,6 @@
     return files
 
 
-<<<<<<< HEAD
-def get_int_from_env(env_keys, default):
-    """Returns the first positive env value found in the `env_keys` list or the default."""
-    for e in env_keys:
-        val = int(os.environ.get(e, -1))
-        if val >= 0:
-            return val
-    return default
-
-
-def bind_cores_for_best_perf():
-    """
-    Set number of threads per rank, numa cpu affinity and numa memory binding if not already set for better OOB performance.
-    Works for wold_size >= 1 and rank >= 1
-
-    Example:
-    .. code-block:: python
-
-        from optimum.intel.ipex import IPEXModelForCausalLM
-        from optimum.intel.utils.modeling_utils import bind_cores_for_best_perf
-
-        bind_cores_for_best_perf()
-        model = IPEXModelForCausalLM.from_pretrained("gpt2", torch_dtype=torch.bfloat16, export=True)
-        tokenizer = AutoTokenizer.from_pretrained("gpt2")
-        input_sentence = ["tell me a story about a trip to the moon"]
-        model_inputs = tokenizer(input_sentence, return_tensors="pt")
-        generation_kwargs = dict(max_new_tokens=500)
-        generated_ids = model.generate(**model_inputs, **generation_kwargs)
-
-    Returns:
-        None
-
-    """
-    if platform.system() != "Linux":
-        logger.error("bind_cores_for_best_perf: OS not supported, this function can only be run on Linux systems.")
-        raise OSError("bind_cores_for_best_perf: OS not supported, this function can only be run on Linux systems.")
-    if not is_numa_available():
-        logger.error("'numa' module not found")
-        raise ImportError("'numa' module not found, install with 'pip install numa'")
-    import numa
-
-    local_size = get_int_from_env(["LOCAL_WORLD_SIZE", "MPI_LOCALNRANKS", "OMPI_COMM_WORLD_LOCAL_SIZE", "MV2_COMM_WORLD_LOCAL_SIZE"], 1)
-    rank_id = get_int_from_env(
-        ["LOCAL_RANK", "MPI_LOCALRANKID", "OMPI_COMM_WORLD_LOCAL_RANK", "MV2_COMM_WORLD_LOCAL_RANK"], 0
-    )
-    nodes = numa.get_max_node() + 1
-    rank_per_node = math.ceil(local_size / nodes)
-    num_cpus_per_nodes = int(psutil.cpu_count(logical=False) / nodes)
-    node_id = int(rank_id / rank_per_node)
-    rank_offset_per_node = rank_id % rank_per_node
-    if os.getenv("OMP_NUM_THREADS") is None:
-        num_cpus_per_rank = max(int(num_cpus_per_nodes / rank_per_node), 1)
-        logger.info(f"Setting OMP_NUM_THREADS to {num_cpus_per_rank} for better performance")
-    else:
-        num_cpus_per_rank = int(os.getenv("OMP_NUM_THREADS"))
-        logger.info(f"OMP_NUM_THREADS already set to  {num_cpus_per_rank}")
-    if len(numa.get_membind()) == nodes:
-        # if numa memory binding is not set, set it to the node where the rank is running
-        numa.set_membind([node_id])
-
-    torch.set_num_threads(num_cpus_per_rank)
-
-    if len(numa.get_affinity(0)) == psutil.cpu_count(logical=True):
-        # if numa affinity is unset (default value is set to all logical cores) set it to the physical cores assigned to the rank
-        cpu_start = num_cpus_per_rank * rank_offset_per_node
-        numa.set_affinity(
-            0,
-            list(numa.node_to_cpus(node_id))[cpu_start : cpu_start + num_cpus_per_rank],
-        )
-    logger.info(f"affinity={numa.get_affinity(0)}, membind = {numa.get_membind()}")
-=======
 def replace_customized_linear_with_linear(model):
     """
     Replace custom linear to torch linear so ipex could recognize and replace them to ipex linear.
@@ -215,4 +144,74 @@
                 setattr(model, child_name, new_m)
             else:
                 replace_customized_linear_with_linear(child)
->>>>>>> 1f3d0c2f
+
+
+def get_int_from_env(env_keys, default):
+    """Returns the first positive env value found in the `env_keys` list or the default."""
+    for e in env_keys:
+        val = int(os.environ.get(e, -1))
+        if val >= 0:
+            return val
+    return default
+
+
+def bind_cores_for_best_perf():
+    """
+    Set number of threads per rank, numa cpu affinity and numa memory binding if not already set for better OOB performance.
+    Works for wold_size >= 1 and rank >= 1
+
+    Example:
+    .. code-block:: python
+
+        from optimum.intel.ipex import IPEXModelForCausalLM
+        from optimum.intel.utils.modeling_utils import bind_cores_for_best_perf
+
+        bind_cores_for_best_perf()
+        model = IPEXModelForCausalLM.from_pretrained("gpt2", torch_dtype=torch.bfloat16, export=True)
+        tokenizer = AutoTokenizer.from_pretrained("gpt2")
+        input_sentence = ["tell me a story about a trip to the moon"]
+        model_inputs = tokenizer(input_sentence, return_tensors="pt")
+        generation_kwargs = dict(max_new_tokens=500)
+        generated_ids = model.generate(**model_inputs, **generation_kwargs)
+
+    Returns:
+        None
+
+    """
+    if platform.system() != "Linux":
+        logger.error("bind_cores_for_best_perf: OS not supported, this function can only be run on Linux systems.")
+        raise OSError("bind_cores_for_best_perf: OS not supported, this function can only be run on Linux systems.")
+    if not is_numa_available():
+        logger.error("'numa' module not found")
+        raise ImportError("'numa' module not found, install with 'pip install numa'")
+    import numa
+
+    local_size = get_int_from_env(["LOCAL_WORLD_SIZE", "MPI_LOCALNRANKS", "OMPI_COMM_WORLD_LOCAL_SIZE", "MV2_COMM_WORLD_LOCAL_SIZE"], 1)
+    rank_id = get_int_from_env(
+        ["LOCAL_RANK", "MPI_LOCALRANKID", "OMPI_COMM_WORLD_LOCAL_RANK", "MV2_COMM_WORLD_LOCAL_RANK"], 0
+    )
+    nodes = numa.get_max_node() + 1
+    rank_per_node = math.ceil(local_size / nodes)
+    num_cpus_per_nodes = int(psutil.cpu_count(logical=False) / nodes)
+    node_id = int(rank_id / rank_per_node)
+    rank_offset_per_node = rank_id % rank_per_node
+    if os.getenv("OMP_NUM_THREADS") is None:
+        num_cpus_per_rank = max(int(num_cpus_per_nodes / rank_per_node), 1)
+        logger.info(f"Setting OMP_NUM_THREADS to {num_cpus_per_rank} for better performance")
+    else:
+        num_cpus_per_rank = int(os.getenv("OMP_NUM_THREADS"))
+        logger.info(f"OMP_NUM_THREADS already set to  {num_cpus_per_rank}")
+    if len(numa.get_membind()) == nodes:
+        # if numa memory binding is not set, set it to the node where the rank is running
+        numa.set_membind([node_id])
+
+    torch.set_num_threads(num_cpus_per_rank)
+
+    if len(numa.get_affinity(0)) == psutil.cpu_count(logical=True):
+        # if numa affinity is unset (default value is set to all logical cores) set it to the physical cores assigned to the rank
+        cpu_start = num_cpus_per_rank * rank_offset_per_node
+        numa.set_affinity(
+            0,
+            list(numa.node_to_cpus(node_id))[cpu_start : cpu_start + num_cpus_per_rank],
+        )
+    logger.info(f"affinity={numa.get_affinity(0)}, membind = {numa.get_membind()}")