#  Copyright 2022 The HuggingFace Team. All rights reserved.
#
#  Licensed under the Apache License, Version 2.0 (the "License");
#  you may not use this file except in compliance with the License.
#  You may obtain a copy of the License at
#
#      http://www.apache.org/licenses/LICENSE-2.0
#
#  Unless required by applicable law or agreed to in writing, software
#  distributed under the License is distributed on an "AS IS" BASIS,
#  WITHOUT WARRANTIES OR CONDITIONS OF ANY KIND, either express or implied.
#  See the License for the specific language governing permissions and
#  limitations under the License.

<<<<<<< HEAD
import os
=======
import logging
import math
import os
import platform
>>>>>>> af8c28d4
import re
from pathlib import Path
from typing import List, Optional, Union

import psutil
import torch
from huggingface_hub import HfApi, HfFolder

<<<<<<< HEAD
from optimum.exporters import TasksManager

=======
from .import_utils import is_numa_available
>>>>>>> af8c28d4


MULTI_QUERY_ATTN_MODELS = {"gpt_bigcode"}

logger = logging.getLogger(__name__)


def get_model_device(model: torch.nn.Module) -> torch.device:
    """
    Determines the device on which a PyTorch model is currently residing.

    Args:
        model: The PyTorch model to query.

    Returns:
        torch.device: The device where the model's parameters are located.

    Raises:
        StopIteration: If the model has no parameters.
    """
    try:
        device = next(model.parameters()).device
    except StopIteration:
        # The model had no parameters at all, doesn't matter which device to choose
        device = torch.device("cpu")
    return device


def recursive_to_device(value, device):
    """
    Recursivley move the tensor element in `value` to `device`
    """
    if isinstance(value, (tuple, list)):
        return type(value)(recursive_to_device(v, device) for v in value)
    elif isinstance(value, dict):
        return {k: recursive_to_device(v, device) for k, v in value.items()}
    elif isinstance(value, torch.Tensor):
        return value.to(device)
    return value


def _setattr_from_module(new_module, module):
    for k, v in module.__dict__.items():
        setattr(new_module, k, v)
    for k, v in module.__class__.__dict__.items():
        if k.startswith("__") or k.startswith("forward"):
            continue
        setattr(new_module.__class__, k, getattr(module.__class__, k))


def _find_files_matching_pattern(
    model_name_or_path: Union[str, Path],
    pattern: str,
    subfolder: str = "",
    use_auth_token: Optional[Union[bool, str]] = None,
    revision: Optional[str] = None,
) -> List[Path]:
    """
    Scans either a model repo or a local directory to find filenames matching the pattern.

    Args:
        model_name_or_path (`Union[str, Path]`):
            The name of the model repo on the Hugging Face Hub or the path to a local directory.
        pattern (`str`):
            The pattern to use to look for files.
        subfolder (`str`, defaults to `""`):
            In case the model files are located inside a subfolder of the model directory / repo on the Hugging
            Face Hub, you can specify the subfolder name here.
        use_auth_token (`Optional[bool, str]`, *optional*):
            The token to use as HTTP bearer authorization for remote files. If `True`, will use the token generated
            when running `transformers-cli login` (stored in `~/.huggingface`).
        revision (`Optional[str]`, defaults to `None`):
            Revision is the specific model version to use. It can be a branch name, a tag name, or a commit id.

    Returns:
        `List[Path]`
    """
    model_path = Path(model_name_or_path) if not isinstance(model_name_or_path, Path) else model_name_or_path

    if isinstance(use_auth_token, bool):
        token = HfFolder().get_token()
    else:
        token = use_auth_token

    library_name = TasksManager.infer_library_from_model(
        str(model_name_or_path), subfolder=subfolder, revision=revision, token=token
    )
    if library_name == "diffusers":
        subfolder = os.path.join(subfolder, "unet")
    else:
        subfolder = subfolder or "."

    if model_path.is_dir():
        glob_pattern = subfolder + "/*"
        files = model_path.glob(glob_pattern)
        files = [p for p in files if re.search(pattern, str(p))]
    else:
        repo_files = map(Path, HfApi().list_repo_files(model_name_or_path, revision=revision, token=token))
        files = [Path(p) for p in repo_files if re.match(pattern, str(p)) and str(p.parent) == subfolder]

    return files


def replace_customized_linear_with_linear(model):
    """
    Replace custom linear to torch linear so ipex could recognize and replace them to ipex linear.
    """
    if isinstance(model, torch.jit.ScriptModule):
        return
    if not model.training:
        for child_name, child in model.named_children():
            if isinstance(child, torch.nn.Linear) and child.__class__.__name__ in [
                "FalconLinear",
                "Linear",
            ]:
                new_m = torch.nn.Linear(
                    child.in_features,
                    child.out_features,
                    bias=False if child.bias is None else True,
                )
                new_m.weight = child.weight
                if child.bias is not None:
                    new_m.bias = child.bias
                setattr(model, child_name, new_m)
            else:
                replace_customized_linear_with_linear(child)


def get_int_from_env(env_keys, default):
    """Returns the first positive env value found in the `env_keys` list or the default."""
    for e in env_keys:
        val = int(os.environ.get(e, -1))
        if val >= 0:
            return val
    return default


def bind_cores_for_best_perf():
    """
    Set number of threads per rank, numa cpu affinity and numa memory binding if not already set for better OOB performance.
    Works for wold_size >= 1 and rank >= 1

    Example:
    .. code-block:: python

        from optimum.intel.ipex import IPEXModelForCausalLM
        from optimum.intel.utils.modeling_utils import bind_cores_for_best_perf

        bind_cores_for_best_perf()
        model = IPEXModelForCausalLM.from_pretrained("gpt2", torch_dtype=torch.bfloat16, export=True)
        tokenizer = AutoTokenizer.from_pretrained("gpt2")
        input_sentence = ["tell me a story about a trip to the moon"]
        model_inputs = tokenizer(input_sentence, return_tensors="pt")
        generation_kwargs = dict(max_new_tokens=500)
        generated_ids = model.generate(**model_inputs, **generation_kwargs)

    Returns:
        None

    """
    if platform.system() != "Linux":
        logger.error("bind_cores_for_best_perf: OS not supported, this function can only be run on Linux systems.")
        raise OSError("bind_cores_for_best_perf: OS not supported, this function can only be run on Linux systems.")
    if not is_numa_available():
        logger.error("'numa' module not found")
        raise ImportError("'numa' module not found, install with 'pip install numa'")
    import numa

    local_size = get_int_from_env(
        ["LOCAL_WORLD_SIZE", "MPI_LOCALNRANKS", "OMPI_COMM_WORLD_LOCAL_SIZE", "MV2_COMM_WORLD_LOCAL_SIZE"], 1
    )
    rank_id = get_int_from_env(
        ["LOCAL_RANK", "MPI_LOCALRANKID", "OMPI_COMM_WORLD_LOCAL_RANK", "MV2_COMM_WORLD_LOCAL_RANK"], 0
    )
    nodes = numa.get_max_node() + 1
    rank_per_node = math.ceil(local_size / nodes)
    num_cpus_per_nodes = int(psutil.cpu_count(logical=False) / nodes)
    node_id = int(rank_id / rank_per_node)
    rank_offset_per_node = rank_id % rank_per_node
    if os.getenv("OMP_NUM_THREADS") is None:
        num_cpus_per_rank = max(int(num_cpus_per_nodes / rank_per_node), 1)
        logger.info(f"Setting OMP_NUM_THREADS to {num_cpus_per_rank} for better performance")
    else:
        num_cpus_per_rank = int(os.getenv("OMP_NUM_THREADS"))
        logger.info(f"OMP_NUM_THREADS already set to  {num_cpus_per_rank}")
    if len(numa.get_membind()) == nodes:
        # if numa memory binding is not set, set it to the node where the rank is running
        numa.set_membind([node_id])

    torch.set_num_threads(num_cpus_per_rank)

    if len(numa.get_affinity(0)) == psutil.cpu_count(logical=True):
        # if numa affinity is unset (default value is set to all logical cores) set it to the physical cores assigned to the rank
        cpu_start = num_cpus_per_rank * rank_offset_per_node
        numa.set_affinity(
            0,
            list(numa.node_to_cpus(node_id))[cpu_start : cpu_start + num_cpus_per_rank],
        )
    logger.info(f"affinity={numa.get_affinity(0)}, membind = {numa.get_membind()}")<|MERGE_RESOLUTION|>--- conflicted
+++ resolved
@@ -12,14 +12,10 @@
 #  See the License for the specific language governing permissions and
 #  limitations under the License.
 
-<<<<<<< HEAD
-import os
-=======
 import logging
 import math
 import os
 import platform
->>>>>>> af8c28d4
 import re
 from pathlib import Path
 from typing import List, Optional, Union
@@ -28,12 +24,9 @@
 import torch
 from huggingface_hub import HfApi, HfFolder
 
-<<<<<<< HEAD
 from optimum.exporters import TasksManager
 
-=======
 from .import_utils import is_numa_available
->>>>>>> af8c28d4
 
 
 MULTI_QUERY_ATTN_MODELS = {"gpt_bigcode"}
