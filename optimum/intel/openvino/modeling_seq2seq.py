#  Copyright 2022 The HuggingFace Team. All rights reserved.
#
#  Licensed under the Apache License, Version 2.0 (the "License");
#  you may not use this file except in compliance with the License.
#  You may obtain a copy of the License at
#
#      http://www.apache.org/licenses/LICENSE-2.0
#
#  Unless required by applicable law or agreed to in writing, software
#  distributed under the License is distributed on an "AS IS" BASIS,
#  WITHOUT WARRANTIES OR CONDITIONS OF ANY KIND, either express or implied.
#  See the License for the specific language governing permissions and
#  limitations under the License.
import copy
import logging
import os
from pathlib import Path
from tempfile import gettempdir
from typing import Dict, List, Optional, Tuple, Union

import numpy as np
import openvino
import torch
<<<<<<< HEAD
from huggingface_hub import hf_hub_download
from huggingface_hub.constants import HUGGINGFACE_HUB_CACHE
from openvino._offline_transformations import apply_moc_transformations, compress_model_transformation
from openvino.runtime import Core
=======
import transformers
from openvino import Core
>>>>>>> 6b993b85
from transformers import (
    AutoConfig,
    AutoModelForSeq2SeqLM,
    AutoModelForSpeechSeq2Seq,
    AutoModelForVision2Seq,
    GenerationConfig,
    Pix2StructForConditionalGeneration,
    PretrainedConfig,
    WhisperForConditionalGeneration,
)
from transformers.file_utils import add_start_docstrings, add_start_docstrings_to_model_forward
from transformers.generation import GenerationMixin
from transformers.modeling_outputs import BaseModelOutput, Seq2SeqLMOutput

from ...exporters.openvino import main_export
from ...exporters.openvino.stateful import model_has_state
from .. import OVConfig, OVQuantizer
from ..utils import is_transformers_version
from ..utils.import_utils import is_transformers_version
from .configuration import OVConfig, OVQuantizationConfig, OVQuantizationConfigBase, OVWeightQuantizationConfig
from .modeling_base import OVBaseModel
from .utils import (
    ONNX_DECODER_NAME,
    ONNX_DECODER_WITH_PAST_NAME,
    ONNX_ENCODER_NAME,
    OV_DECODER_NAME,
    OV_DECODER_WITH_PAST_NAME,
    OV_ENCODER_NAME,
    OV_TO_PT_TYPE,
    TemporaryDirectory,
    _print_compiled_model_properties,
)


core = Core()

logger = logging.getLogger(__name__)

_TOKENIZER_FOR_DOC = "AutoTokenizer"

INPUTS_DOCSTRING = r"""
    Arguments:
        encoder (`openvino.Model`):
            The OpenVINO Runtime model associated to the encoder.
        decoder (`openvino.Model`):
            The OpenVINO Runtime model associated to the decoder.
        decoder_with_past (`openvino.Model`):
            The OpenVINO Runtime model associated  to the decoder with past key values.
        config (`transformers.PretrainedConfig`):
            [PretrainedConfig](https://huggingface.co/docs/transformers/main_classes/configuration#transformers.PretrainedConfig)
            is an instance of the configuration associated to the model. Initializing with a config file does
            not load the weights associated with the model, only the configuration.
"""

ENCODER_INPUTS_DOCSTRING = r"""
    Arguments:
        input_ids (`torch.LongTensor`):
            Indices of input sequence tokens in the vocabulary of shape `(batch_size, encoder_sequence_length)`.
        attention_mask (`torch.LongTensor`):
            Mask to avoid performing attention on padding token indices, of shape
            `(batch_size, encoder_sequence_length)`. Mask values selected in `[0, 1]`.
"""


DECODER_INPUTS_DOCSTRING = r"""
    Arguments:
        input_ids (`torch.LongTensor`):
            Indices of decoder input sequence tokens in the vocabulary of shape `(batch_size, decoder_sequence_length)`.
        encoder_hidden_states (`torch.FloatTensor`):
            The encoder `last_hidden_state` of shape `(batch_size, encoder_sequence_length, hidden_size)`.
        encoder_attention_mask (`torch.LongTensor`, *optional*):
            Mask to avoid performing cross-attention on padding tokens indices of encoder `input_ids`.
        past_key_values (`tuple(tuple(torch.FloatTensor), *optional*)`
            Contains the precomputed key and value hidden states of the attention blocks used to speed up decoding.
            The tuple is of length `config.n_layers` with each tuple having 2 tensors of shape
            `(batch_size, num_heads, decoder_sequence_length, embed_size_per_head)` and 2 additional tensors of shape
            `(batch_size, num_heads, encoder_sequence_length, embed_size_per_head)`.
"""

SEQ2SEQ_MODEL_DOCSTRING = r"""
    Arguments:
        input_ids (`torch.LongTensor`):
            Indices of input sequence tokens in the vocabulary of shape `(batch_size, encoder_sequence_length)`.
        attention_mask (`torch.LongTensor`):
            Mask to avoid performing attention on padding token indices, of shape
            `(batch_size, encoder_sequence_length)`. Mask values selected in `[0, 1]`.
        decoder_input_ids (`torch.LongTensor`):
            Indices of decoder input sequence tokens in the vocabulary of shape `(batch_size, decoder_sequence_length)`.
        encoder_outputs (`torch.FloatTensor`):
            The encoder `last_hidden_state` of shape `(batch_size, encoder_sequence_length, hidden_size)`.
        past_key_values (`tuple(tuple(torch.FloatTensor), *optional*)`
            Contains the precomputed key and value hidden states of the attention blocks used to speed up decoding.
            The tuple is of length `config.n_layers` with each tuple having 2 tensors of shape
            `(batch_size, num_heads, decoder_sequence_length, embed_size_per_head)` and 2 additional tensors of shape
            `(batch_size, num_heads, encoder_sequence_length, embed_size_per_head)`.
"""


TRANSLATION_EXAMPLE = r"""
    Example of text generation:
    ```python
    >>> from transformers import {processor_class}
    >>> from optimum.intel import {model_class}

    >>> tokenizer = {processor_class}.from_pretrained("{checkpoint}")
    >>> model = {model_class}.from_pretrained("{checkpoint}")
    >>> text = "He never went out without a book under his arm, and he often came back with two."
    >>> inputs = tokenizer(text, return_tensors="pt")
    >>> gen_tokens = model.generate(**inputs)
    >>> outputs = tokenizer.batch_decode(gen_tokens)
    ```

    Example using `transformers.pipeline`:
    ```python
    >>> from transformers import {processor_class}, pipeline
    >>> from optimum.intel import {model_class}

    >>> tokenizer = {processor_class}.from_pretrained("{checkpoint}")
    >>> model = {model_class}.from_pretrained("{checkpoint}")
    >>> pipe = pipeline("translation_en_to_fr", model=model, tokenizer=tokenizer)
    >>> text = "He never went out without a book under his arm, and he often came back with two."
    >>> outputs = pipe(text)
    ```
"""

PIX2STRUCT_MODEL_DOCSTRING = r"""
    Args:
        flattened_patches (`torch.FloatTensor` of shape `(batch_size, seq_length, hidden_size)`):
            Flattened pixel patches. the `hidden_size` is obtained by the following formula: `hidden_size` =
            `num_channels` * `patch_size` * `patch_size`
            The process of flattening the pixel patches is done by `Pix2StructProcessor`.
        attention_mask (`torch.FloatTensor` of shape `(batch_size, sequence_length)`, *optional*):
            Mask to avoid performing attention on padding token indices.
        decoder_input_ids (`torch.LongTensor` of shape `(batch_size, target_sequence_length)`, *optional*):
            Indices of decoder input sequence tokens in the vocabulary.
            Pix2StructText uses the `pad_token_id` as the starting token for `decoder_input_ids` generation. If
            `past_key_values` is used, optionally only the last `decoder_input_ids` have to be input (see
            `past_key_values`).
        decoder_attention_mask (`torch.BoolTensor` of shape `(batch_size, target_sequence_length)`, *optional*):
            Default behavior: generate a tensor that ignores pad tokens in `decoder_input_ids`. Causal mask will also
            be used by default.
        encoder_outputs (`tuple(tuple(torch.FloatTensor)`, *optional*):
            Tuple consists of (`last_hidden_state`, `optional`: *hidden_states*, `optional`: *attentions*)
            `last_hidden_state` of shape `(batch_size, sequence_length, hidden_size)` is a sequence of hidden states at
            the output of the last layer of the encoder. Used in the cross-attention of the decoder.
        past_key_values (`tuple(tuple(torch.FloatTensor), *optional*, defaults to `None`)`
            Contains the precomputed key and value hidden states of the attention blocks used to speed up decoding.
            The tuple is of length `config.n_layers` with each tuple having 2 tensors of shape
            `(batch_size, num_heads, decoder_sequence_length, embed_size_per_head)` and 2 additional tensors of shape
            `(batch_size, num_heads, encoder_sequence_length, embed_size_per_head)`.
"""

VISION_ENCODER_DECODER_SEQ2SEQ_MODEL_DOCSTRING = r"""
    Args:
        pixel_values (`torch.FloatTensor`):
            Features extracted from an Image. This tensor should be of shape
            `(batch_size, num_channels, height, width)`.
        decoder_input_ids (`torch.LongTensor`):
            Indices of decoder input sequence tokens in the vocabulary of shape `(batch_size, decoder_sequence_length)`.
        encoder_outputs (`torch.FloatTensor`):
            The encoder `last_hidden_state` of shape `(batch_size, encoder_sequence_length, hidden_size)`.
        past_key_values (`tuple(tuple(torch.FloatTensor), *optional*, defaults to `None`)`
            Contains the precomputed key and value hidden states of the attention blocks used to speed up decoding.
            The tuple is of length `config.n_layers` with each tuple having 2 tensors of shape
            `(batch_size, num_heads, decoder_sequence_length, embed_size_per_head)` and 2 additional tensors of shape
            `(batch_size, num_heads, encoder_sequence_length, embed_size_per_head)`.
"""

_PROCESSOR_FOR_DOC = "AutoProcessor"

PIX2STRUCT_EXAMPLE = r"""
    Example of pix2struct:

    ```python
    >>> from transformers import {processor_class}
    >>> from optimum.intel import {model_class}
    >>> from PIL import Image
    >>> import requests

    >>> processor = {processor_class}.from_pretrained("{checkpoint}")
    >>> model = {model_class}.from_pretrained("{checkpoint}", export=True)

    >>> url = "https://huggingface.co/datasets/huggingface/documentation-images/resolve/main/transformers/tasks/ai2d-demo.jpg"
    >>> image = Image.open(requests.get(url, stream=True).raw)
    >>> question = "What does the label 15 represent? (1) lava (2) core (3) tunnel (4) ash cloud"
    >>> inputs = processor(images=image, text=question, return_tensors="pt")

    >>> gen_tokens = model.generate(**inputs)
    >>> outputs = processor.batch_decode(gen_tokens, skip_special_tokens=True)
    ```
"""

SPEECH_SEQ2SEQ_MODEL_DOCSTRING = r"""
    Args:
        input_features (`torch.FloatTensor`):
            Mel features extracted from the raw speech waveform.
            `(batch_size, feature_size, encoder_sequence_length)`.
        decoder_input_ids (`torch.LongTensor`):
            Indices of decoder input sequence tokens in the vocabulary of shape `(batch_size, decoder_sequence_length)`.
        encoder_outputs (`torch.FloatTensor`):
            The encoder `last_hidden_state` of shape `(batch_size, encoder_sequence_length, hidden_size)`.
        past_key_values (`tuple(tuple(torch.FloatTensor), *optional*, defaults to `None`)`
            Contains the precomputed key and value hidden states of the attention blocks used to speed up decoding.
            The tuple is of length `config.n_layers` with each tuple having 2 tensors of shape
            `(batch_size, num_heads, decoder_sequence_length, embed_size_per_head)` and 2 additional tensors of shape
            `(batch_size, num_heads, encoder_sequence_length, embed_size_per_head)`.
"""

AUTOMATIC_SPEECH_RECOGNITION_EXAMPLE = r"""
    Example of text generation:

    ```python
    >>> from transformers import {processor_class}
    >>> from optimum.intel import {model_class}
    >>> from datasets import load_dataset

    >>> processor = {processor_class}.from_pretrained("{checkpoint}")
    >>> model = {model_class}.from_pretrained("{checkpoint}")

    >>> ds = load_dataset("hf-internal-testing/librispeech_asr_dummy", "clean", split="validation")
    >>> inputs = processor.feature_extractor(ds[0]["audio"]["array"], return_tensors="pt")

    >>> gen_tokens = model.generate(inputs=inputs.input_features)
    >>> outputs = processor.tokenizer.batch_decode(gen_tokens)
    ```

    Example using `transformers.pipeline`:

    ```python
    >>> from transformers import {processor_class}, pipeline
    >>> from optimum.intel import {model_class}
    >>> from datasets import load_dataset

    >>> processor = {processor_class}.from_pretrained("{checkpoint}")
    >>> model = {model_class}.from_pretrained("{checkpoint}")
    >>> speech_recognition = pipeline("automatic-speech-recognition", model=model, tokenizer=processor.tokenizer, feature_extractor=processor.feature_extractor)

    >>> ds = load_dataset("hf-internal-testing/librispeech_asr_dummy", "clean", split="validation")
    >>> pred = speech_recognition(ds[0]["audio"]["array"])
    ```
"""

IMAGE_TO_TEXT_EXAMPLE = r"""
    Example of text generation:

    ```python
    >>> from transformers import {processor_class}, {tokenizer_class}
    >>> from optimum.intel import {model_class}
    >>> from PIL import Image
    >>> import requests


    >>> processor = {processor_class}.from_pretrained("{checkpoint}")
    >>> tokenizer = {tokenizer_class}.from_pretrained("{checkpoint}")
    >>> model = {model_class}.from_pretrained("{checkpoint}", export=True)

    >>> url = "https://fki.tic.heia-fr.ch/static/img/a01-122-02-00.jpg"
    >>> image = Image.open(requests.get(url, stream=True).raw)
    >>> inputs = processor(image, return_tensors="pt")

    >>> gen_tokens = model.generate(**inputs)
    >>> outputs = tokenizer.batch_decode(gen_tokens, skip_special_tokens=True)

    ```

    Example using `transformers.pipeline`:

    ```python
    >>> from transformers import {processor_class}, {tokenizer_class}, pipeline
    >>> from optimum.intel import {model_class}
    >>> from PIL import Image
    >>> import requests


    >>> processor = {processor_class}.from_pretrained("{checkpoint}")
    >>> tokenizer = {tokenizer_class}.from_pretrained("{checkpoint}")
    >>> model = {model_class}.from_pretrained("{checkpoint}", export=True)

    >>> url = "https://fki.tic.heia-fr.ch/static/img/a01-122-02-00.jpg"
    >>> image = Image.open(requests.get(url, stream=True).raw)

    >>> image_to_text = pipeline("image-to-text", model=model, tokenizer=tokenizer, feature_extractor=processor, image_processor=processor)
    >>> pred = image_to_text(image)
    ```
"""


@add_start_docstrings(
    """
    Sequence-to-sequence model with a language modeling head for OpenVINO inference.
    """,
    INPUTS_DOCSTRING,
)
class OVModelForSeq2SeqLM(OVBaseModel, GenerationMixin):
    auto_model_class = AutoModelForSeq2SeqLM
    main_input_name = "input_ids"
    export_feature = "text2text-generation"

    def __init__(
        self,
        encoder: openvino.Model,
        decoder: openvino.Model,
        decoder_with_past: openvino.Model = None,
<<<<<<< HEAD
        config: PretrainedConfig = None,
        device: str = "CPU",
        dynamic_shapes: bool = True,
        ov_config: Optional[Dict[str, str]] = None,
        model_save_dir: Optional[Union[str, Path, TemporaryDirectory]] = None,
        quantization_config: Union[OVWeightQuantizationConfig, Dict] = None,
=======
        config: transformers.PretrainedConfig = None,
>>>>>>> 6b993b85
        **kwargs,
    ):
        self.config = config
        self.use_cache = decoder_with_past is not None or model_has_state(decoder)
        self.model_save_dir = model_save_dir
        self._compile_only = kwargs.get("compile_only", False)
        self._device = device.upper()
        self.is_dynamic = dynamic_shapes
        self.ov_config = {} if ov_config is None else {**ov_config}
        self.preprocessors = kwargs.get("preprocessors", [])

        if self.is_dynamic and not self._compile_only:
            encoder = self._reshape(encoder, -1, -1, is_decoder=False)
            decoder = self._reshape(decoder, -1, -1)
            if decoder_with_past is not None:
                decoder_with_past = self._reshape(decoder_with_past, -1, -1) if self.use_cache else None
        self.encoder_model = encoder
        self.decoder_model = decoder
        self.decoder_with_past_model = decoder_with_past

        generation_config = kwargs.get("generation_config", None)
        self.generation_config = generation_config or GenerationConfig.from_model_config(config)

        if is_transformers_version(">=", "4.44.99"):
            # some model configs may have issues with loading without parameters initialization
            try:
                misplaced_generation_parameters = self.config._get_non_default_generation_parameters()
            except (KeyError, TypeError):
                misplaced_generation_parameters = {}
            if len(misplaced_generation_parameters) > 0:
                logger.warning(
                    "Moving the following attributes in the config to the generation config: "
                    f"{misplaced_generation_parameters}. You are seeing this warning because you've set "
                    "generation parameters in the model config, as opposed to in the generation config.",
                )
                for param_name, param_value in misplaced_generation_parameters.items():
                    setattr(self.generation_config, param_name, param_value)
                    setattr(self.config, param_name, None)

        self._openvino_config = None
        if quantization_config:
            self._openvino_config = OVConfig(quantization_config=quantization_config)
        self._set_ov_config_parameters()

        self.decoder_with_past = None
        enable_compilation = kwargs.get("compile", True)
        self.encoder = OVEncoder(self.encoder_model, parent_model=self)
        self.decoder = OVDecoder(self.decoder_model, parent_model=self)

        if self.use_cache and not model_has_state(self.decoder_model):
            self.decoder_with_past = OVDecoder(self.decoder_with_past_model, parent_model=self)
        if enable_compilation:
            self.compile()

        # Avoid warnings when creating a transformers pipeline
        AutoConfig.register(self.base_model_prefix, AutoConfig)
        try:
            self.auto_model_class.register(AutoConfig, self.__class__)
        except AttributeError:
            pass

    @property
    def dtype(self) -> Optional[torch.dtype]:
        return self.encoder.dtype or self.decoder.dtype

    @property
    def _ov_submodel_names(self) -> List[str]:
        submodel_names = ["encoder_model", "decoder_model"]
        if self.decoder_with_past_model is not None:
            submodel_names.append("decoder_with_past_model")
        return submodel_names

    def _save_pretrained(self, save_directory: Union[str, Path]):
        src_files = [self.encoder_model, self.decoder_model]
        dst_file_names = [OV_ENCODER_NAME, OV_DECODER_NAME]
        if self.decoder_with_past_model is not None:
            src_files.append(self.decoder_with_past_model)
            dst_file_names.append(OV_DECODER_WITH_PAST_NAME)

        for src_file, dst_file_name in zip(src_files, dst_file_names):
            dst_path = os.path.join(save_directory, dst_file_name)
            openvino.save_model(src_file, dst_path, compress_to_fp16=False)

        self._save_openvino_config(save_directory)
        if self.generation_config is not None:
            try:
                self.generation_config.save_pretrained(save_directory)
            except Exception as exception:
                logger.warning(
                    f"The generation config will not be saved, saving failed with following error:\n{exception}"
                )

    @classmethod
    def _from_pretrained(
        cls,
        model_id: Union[str, Path],
        config: PretrainedConfig,
        token: Optional[Union[bool, str]] = None,
        revision: Optional[str] = None,
        force_download: bool = False,
        cache_dir: str = HUGGINGFACE_HUB_CACHE,
        encoder_file_name: Optional[str] = None,
        decoder_file_name: Optional[str] = None,
        decoder_with_past_file_name: Optional[str] = None,
        local_files_only: bool = False,
        use_cache: bool = True,
        from_onnx: bool = False,
        load_in_8bit: bool = False,
        quantization_config: Union[OVWeightQuantizationConfig, Dict] = None,
        **kwargs,
    ):
        """
        Loads a model and its configuration file from a directory or the HF Hub.

        Arguments:
            model_id (`str` or `Path`):
                The directory from which to load the model.
                Can be either:
                    - The model id of a pretrained model hosted inside a model repo on huggingface.co.
                    - The path to a directory containing the model weights.
            token (Optional[Union[bool, str]], defaults to `None`):
                The token to use as HTTP bearer authorization for remote files. If `True`, will use the token generated
                when running `huggingface-cli login` (stored in `~/.huggingface`).
            revision (`str`):
                The specific model version to use. It can be a branch name, a tag name, or a commit id.
            force_download (`bool`, *optional*, defaults to `False`):
                Whether or not to force the (re-)download of the model weights and configuration files, overriding the
                cached versions if they exist.
            cache_dir (`Union[str, Path]`, *optional*):
                The path to a directory in which a downloaded pretrained model configuration should be cached if the
                standard cache should not be used.
            encoder_file_name(`str`, *optional*):
                The encoder model file name. Overwrites the default file name openvino_encoder_model.xml and allows one to
                load the encoder model with a different name.
            decoder_file_name(`str`, *optional*):
                The decoder model file name. Overwrites the default file name openvino_decoder_model.xml and allows one to
                load the decoder model with a different name.
            decoder_with_past_file_name(`str`, *optional*):
                The decoder with past key values model file name overwriting the default file name
                openvino_decoder_with_past_model.xml, allowing to load the decoder model with a different name.
            local_files_only(`bool`, *optional*, defaults to `False`):
                Whether or not to only look at local files (i.e., do not try to download the model).
        """
        generation_config = kwargs.pop("generation_config", None)
        subfolder = kwargs.pop("subfolder", "")

        default_encoder_file_name = ONNX_ENCODER_NAME if from_onnx else OV_ENCODER_NAME
        default_decoder_file_name = ONNX_DECODER_NAME if from_onnx else OV_DECODER_NAME
        default_decoder_with_past_file_name = ONNX_DECODER_WITH_PAST_NAME if from_onnx else OV_DECODER_WITH_PAST_NAME
        encoder_file_name = encoder_file_name or default_encoder_file_name
        decoder_file_name = decoder_file_name or default_decoder_file_name
        decoder_with_past_file_name = decoder_with_past_file_name or default_decoder_with_past_file_name
        decoder_with_past = None

        quantization_config = cls._prepare_quantization_config(quantization_config, load_in_8bit)

        compile_only = kwargs.get("compile_only", False)

        # Load model from a local directory
        if os.path.isdir(model_id):
            model_save_dir = Path(model_id)
            if not compile_only:
                encoder = cls.load_model(os.path.join(model_id, encoder_file_name), quantization_config)
                decoder = cls.load_model(os.path.join(model_id, decoder_file_name), quantization_config)
                if (
                    use_cache
                    and not model_has_state(decoder)
                    and os.path.exists(os.path.join(model_id, decoder_with_past_file_name))
                ):
                    decoder_with_past = cls.load_model(
                        os.path.join(model_id, decoder_with_past_file_name), quantization_config
                    )
            else:
                encoder = cls._compile_model(
                    os.path.join(model_id, encoder_file_name),
                    kwargs.get("device", "CPU"),
                    kwargs.get("ov_config"),
                    model_save_dir,
                )
                decoder = cls._compile_model(
                    os.path.join(model_id, decoder_file_name),
                    kwargs.get("device", "CPU"),
                    kwargs.get("ov_config"),
                    model_save_dir,
                )
                if (
                    use_cache
                    and not model_has_state(decoder)
                    and os.path.exists(os.path.join(model_id, decoder_with_past_file_name))
                ):
                    decoder_with_past = cls._compile_model(
                        os.path.join(model_id, decoder_with_past_file_name),
                        kwargs.get("device", "CPU"),
                        kwargs.get("ov_config"),
                        model_save_dir,
                    )

        # Load model from hub
        else:
            model_file_names = {"encoder": encoder_file_name, "decoder": decoder_file_name}

            # If not ONNX then OpenVINO IR : adds binary files
            if not from_onnx:
                for key in list(model_file_names.keys()):
                    model_file_names[key + "_bin"] = model_file_names[key].replace(".xml", ".bin")
            file_names = model_file_names.copy()
            for name, file_name in model_file_names.items():
                model_cache_path = hf_hub_download(
                    repo_id=model_id,
                    filename=file_name,
                    token=token,
                    revision=revision,
                    cache_dir=cache_dir,
                    force_download=force_download,
                    local_files_only=local_files_only,
                    subfolder=subfolder,
                )
                file_names[name] = model_cache_path

            model_save_dir = Path(model_cache_path).parent
            if not compile_only:
                encoder = cls.load_model(file_names["encoder"], quantization_config)
                decoder = cls.load_model(file_names["decoder"], quantization_config)
                if use_cache and not model_has_state(decoder):
                    model_file_names["decoder_with_past"] = decoder_with_past_file_name
                    with_past_files = ["decoder_with_past"]
                    if not from_onnx:
                        with_past_files.append("decoder_with_past_bin")
                        model_file_names["decoder_with_past_bin"] = decoder_with_past_file_name.replace(".xml", ".bin")
                    for name in with_past_files:
                        model_cache_path = hf_hub_download(
                            repo_id=model_id,
                            filename=model_file_names[name],
                            token=token,
                            revision=revision,
                            cache_dir=cache_dir,
                            force_download=force_download,
                            local_files_only=local_files_only,
                            subfolder=subfolder,
                        )
                        file_names[name] = model_cache_path
                    decoder_with_past = cls.load_model(file_names["decoder_with_past"], quantization_config)
            else:
                encoder = cls._compile_model(
                    file_names["encoder"], kwargs.get("device", "CPU"), kwargs.get("ov_config"), model_save_dir
                )
                decoder = cls._compile_model(
                    file_names["decoder"], kwargs.get("device", "CPU"), kwargs.get("ov_config"), model_save_dir
                )
                if use_cache and not model_has_state(decoder):
                    model_file_names["decoder_with_past"] = decoder_with_past_file_name
                    with_past_files = ["decoder_with_past"]
                    if not from_onnx:
                        with_past_files.append("decoder_with_past_bin")
                        model_file_names["decoder_with_past_bin"] = decoder_with_past_file_name.replace(".xml", ".bin")
                    for name in with_past_files:
                        model_cache_path = hf_hub_download(
                            repo_id=model_id,
                            filename=model_file_names[name],
                            token=token,
                            revision=revision,
                            cache_dir=cache_dir,
                            force_download=force_download,
                            local_files_only=local_files_only,
                            subfolder=subfolder,
                        )
                        file_names[name] = model_cache_path
                    decoder_with_past = cls._compile_model(
                        file_names["decoder_with_past"],
                        kwargs.get("device", "CPU"),
                        kwargs.get("ov_config"),
                        model_save_dir,
                    )

        if generation_config is None:
            try:
                generation_config = GenerationConfig.from_pretrained(
                    model_id,
                    cache_dir=cache_dir,
                    force_download=force_download,
                    local_files_only=local_files_only,
                    token=token,
                    revision=revision,
                    subfolder=subfolder,
                )
                if getattr(generation_config, "cache_implementation", None) is not None:
                    generation_config.cache_implementation = None
            except OSError:
                logger.info(
                    "Generation config file not found, using a generation config created from the model config."
                )

        return cls(
            encoder=encoder,
            decoder=decoder,
            decoder_with_past=decoder_with_past,
            config=config,
            model_save_dir=model_save_dir,
            quantization_config=quantization_config,
            generation_config=generation_config,
            **kwargs,
        )

    @classmethod
    def _from_transformers(
        cls,
        model_id: str,
        config: PretrainedConfig,
        token: Optional[Union[bool, str]] = None,
        revision: Optional[str] = None,
        force_download: bool = False,
        cache_dir: str = HUGGINGFACE_HUB_CACHE,
        subfolder: str = "",
        local_files_only: bool = False,
        task: Optional[str] = None,
        use_cache: bool = True,
        trust_remote_code: bool = False,
        load_in_8bit: Optional[bool] = None,
        quantization_config: Union[OVWeightQuantizationConfig, Dict] = None,
        **kwargs,
    ):
        """
        Export a vanilla Transformers model into an ONNX model using `transformers.onnx.export_onnx`.

        Arguments:
            model_id (`str` or `Path`):
                The directory from which to load the model.
                Can be either:
                    - The model id of a pretrained model hosted inside a model repo on huggingface.co.
                    - The path to a directory containing the model weights.
            save_dir (`str` or `Path`):
                The directory where the exported ONNX model should be saved, defaults to
                `transformers.file_utils.default_cache_path`, which is the cache directory for transformers.
            token (Optional[Union[bool, str]], defaults to `None`):
                The token to use as HTTP bearer authorization for remote files. If `True`, will use the token generated
                when running `huggingface-cli login` (stored in `~/.huggingface`).
            revision (`str`):
                Revision is the specific model version to use. It can be a branch name, a tag name, or a commit id
            kwargs (`Dict`, *optional*):
                kwargs will be passed to the model during initialization
        """
        save_dir = TemporaryDirectory()
        save_dir_path = Path(save_dir.name)

        # This attribute is needed to keep one reference on the temporary directory, since garbage collecting
        # would end-up removing the directory containing the underlying OpenVINO model
        cls._model_save_dir_tempdirectory_instance = save_dir

        if task is None:
            task = cls.export_feature
            if use_cache:
                task = task + "-with-past"

        compile_only = kwargs.pop("compile_only", False)
        if compile_only:
            logger.warning(
                "`compile_only` mode will be disabled because it does not support model export."
                "Please provide openvino model obtained using optimum-cli or saved on disk using `save_pretrained`"
            )
            compile_only = False
        # If load_in_8bit and quantization_config not specified then ov_config is set to None and will be set by default in convert depending on the model size
        if load_in_8bit is None and not quantization_config:
            ov_config = None
        else:
            ov_config = OVConfig(dtype="fp32")
        stateful = kwargs.get("stateful", True)
        variant = kwargs.pop("variant", None)

        main_export(
            model_name_or_path=model_id,
            output=save_dir_path,
            task=task,
            subfolder=subfolder,
            revision=revision,
            cache_dir=cache_dir,
            token=token,
            local_files_only=local_files_only,
            force_download=force_download,
            trust_remote_code=trust_remote_code,
            ov_config=ov_config,
            stateful=stateful,
            variant=variant,
        )

        return cls._from_pretrained(
            model_id=save_dir_path,
            config=config,
            use_cache=use_cache,
            load_in_8bit=load_in_8bit,
            quantization_config=quantization_config,
            compile_only=compile_only,
            **kwargs,
        )

    @add_start_docstrings_to_model_forward(
        SEQ2SEQ_MODEL_DOCSTRING.format("batch_size, sequence_length")
        + TRANSLATION_EXAMPLE.format(
            processor_class=_TOKENIZER_FOR_DOC,
            model_class="OVModelForSeq2SeqLM",
            checkpoint="echarlaix/t5-small-openvino",
        )
    )
    def forward(
        self,
        input_ids: torch.LongTensor = None,
        attention_mask: Optional[torch.FloatTensor] = None,
        decoder_input_ids: Optional[torch.LongTensor] = None,
        decoder_attention_mask: Optional[torch.LongTensor] = None,
        encoder_outputs: Optional[Tuple[Tuple[torch.Tensor]]] = None,
        past_key_values: Optional[Tuple[Tuple[torch.Tensor]]] = None,
        cache_position: Optional[torch.LongTensor] = None,
        **kwargs,
    ) -> Seq2SeqLMOutput:
        # Encode if needed : first prediction pass
        if encoder_outputs is None:
            encoder_outputs = self.encoder(input_ids=input_ids, attention_mask=attention_mask)

        # Decode
        if past_key_values is None or self.decoder_with_past is None:
            decoder_outputs = self.decoder(
                input_ids=(
                    decoder_input_ids[:, -1:] if past_key_values is not None and self.use_cache else decoder_input_ids
                ),
                past_key_values=past_key_values,
                encoder_hidden_states=encoder_outputs.last_hidden_state,
                encoder_attention_mask=attention_mask,
                decoder_attention_mask=decoder_attention_mask,
                cache_position=cache_position,
            )
        else:
            decoder_outputs = self.decoder_with_past(
                input_ids=decoder_input_ids[:, -1:],  # Cut decoder_input_ids if past is used
                past_key_values=past_key_values,
                encoder_hidden_states=encoder_outputs.last_hidden_state,
                encoder_attention_mask=attention_mask,
                decoder_attention_mask=decoder_attention_mask,
                cache_position=cache_position,
            )

        return Seq2SeqLMOutput(logits=decoder_outputs.logits, past_key_values=decoder_outputs.past_key_values)

    def prepare_inputs_for_generation(
        self,
        input_ids,
        past_key_values=None,
        attention_mask=None,
        head_mask=None,
        decoder_head_mask=None,
        cross_attn_head_mask=None,
        use_cache=None,
        encoder_outputs=None,
        **kwargs,
    ) -> Dict:
        return {
            "decoder_input_ids": input_ids,
            "past_key_values": past_key_values or kwargs.get("past", None),
            "encoder_outputs": encoder_outputs,
            "attention_mask": attention_mask,
            "head_mask": head_mask,
            "decoder_head_mask": decoder_head_mask,
            "cross_attn_head_mask": cross_attn_head_mask,
            "use_cache": use_cache,
        }

    def get_encoder(self):
        return self.encoder

    def _reorder_cache(self, past, beam_idx) -> Tuple[Tuple[torch.FloatTensor]]:
        return self.decoder._reorder_cache(past, beam_idx)

    def _reshape(self, model: openvino.runtime.Model, batch_size: int, sequence_length: int, is_decoder=True):
        shapes = {}
        for inputs in model.inputs:
            shapes[inputs] = inputs.get_partial_shape()
            shapes[inputs][0] = batch_size if not is_decoder else -1
            if inputs.get_any_name().startswith("past_key_values"):
                shapes[inputs][2] = -1
            elif inputs.get_any_name().startswith("cache_position"):
                shapes[inputs][0] = sequence_length
            elif is_decoder and not inputs.get_any_name().startswith("encoder"):
                if not inputs.get_any_name().startswith("beam_idx"):
                    shapes[inputs][1] = -1
            else:
                shapes[inputs][1] = sequence_length
        model.reshape(shapes)
        return model

    def reshape(self, batch_size: int, sequence_length: int):
        """
        Propagates the given input shapes on the model's layers, fixing the inputs shapes of the model.

        Arguments:
            batch_size (`int`):
                The batch size.
            sequence_length (`int`):
                The sequence length.
        """
        if self._compile_only:
            raise ValueError(
                "`reshape()` is not supported with `compile_only` mode, please intialize model without this option"
            )

        logger.warning("Some part of the model's decoder do not support static shapes and will be kept dynamic.")
        self.is_dynamic = True if batch_size == -1 and sequence_length == -1 else False
        self.encoder_model = self._reshape(self.encoder_model, batch_size, sequence_length, is_decoder=False)
        self.decoder_model = self._reshape(self.decoder_model, batch_size, sequence_length)
        if self.decoder_with_past_model is not None:
            self.decoder_with_past_model = self._reshape(self.decoder_with_past_model, batch_size, sequence_length)

        self.clear_requests()
        return self

    def half(self):
        """
        Converts all the model weights to FP16 for more efficient inference on GPU.
        """

        if self._compile_only:
            raise ValueError(
                "`half()` is not supported with `compile_only` mode, please intialize model without this option"
            )
        for submodel in self.ov_submodels.values():
            apply_moc_transformations(submodel, cf=False)
            compress_model_transformation(submodel)

        self.clear_requests()
        return self

    def clear_requests(self):
        if self._compile_only:
            raise ValueError(
                "`clear_requests()` is not supported with `compile_only` mode, please intialize model without this option"
            )
        for submodel in self.ov_submodels.values():
            submodel.request = None

    def compile(self):
        for submodel in self.ov_submodels.values():
            submodel._compile()


class OVEncoder:
    """
    Encoder model for OpenVINO inference.

    Arguments:
        request (`openvino.ie_api.InferRequest`):
            The OpenVINO inference request associated to the encoder.
    """

    def __init__(self, model: openvino.Model, parent_model: OVModelForSeq2SeqLM):
        self.model = model
        self.parent_model = parent_model
        self._comple_only = parent_model._compile_only
        self.input_names = {key.get_any_name(): idx for idx, key in enumerate(self.model.inputs)}
        self.input_dtypes = {key.get_any_name(): key.get_element_type().get_type_name() for key in self.model.inputs}
        self.output_dtypes = {key.get_any_name(): key.get_element_type().get_type_name() for key in self.model.outputs}
        self.main_input_name = self.parent_model.main_input_name or "input_ids"
        self.request = None if not self._comple_only else self.model

    @property
    def _device(self):
        return self.parent_model._device

    @property
    def device(self):
        return self.parent_model.device

    @property
    def dtype(self) -> Optional[torch.dtype]:
        for dtype in self.input_dtypes.values():
            torch_dtype = OV_TO_PT_TYPE.get(dtype)
            if torch_dtype.is_floating_point:
                return torch_dtype

        for dtype in self.output_dtypes.values():
            torch_dtype = OV_TO_PT_TYPE.get(dtype)
            if torch_dtype.is_floating_point:
                return torch_dtype

        return None

    @add_start_docstrings_to_model_forward(ENCODER_INPUTS_DOCSTRING)
    def forward(
        self,
        input_ids: torch.LongTensor = None,
        attention_mask: torch.LongTensor = None,
        **kwargs,
    ) -> BaseModelOutput:
        self._compile()

        # Model inputs
        inputs = {self.main_input_name: input_ids if input_ids is not None else kwargs.get(self.main_input_name)}

        # Add the attention_mask inputs when needed
        if "attention_mask" in self.input_names:
            inputs["attention_mask"] = attention_mask

        # Run inference
        last_hidden_state = torch.from_numpy(
            self.request(inputs, share_inputs=True, share_outputs=True)["last_hidden_state"]
        ).to(self.device)

        return BaseModelOutput(last_hidden_state=last_hidden_state)

    def __call__(self, *args, **kwargs):
        return self.forward(*args, **kwargs)

    def _compile(self):
        ov_config = {**self.parent_model.ov_config}
        if (
            "CACHE_DIR" not in ov_config.keys()
            and not str(self.parent_model.model_save_dir).startswith(gettempdir())
            and "gpu" in self._device.lower()
        ):
            cache_dir = Path(self.parent_model.model_save_dir).joinpath("model_cache")
            ov_config["CACHE_DIR"] = str(cache_dir)

        if self.request is None:
            logger.info(f"Compiling the encoder to {self._device} ...")
            self.request = core.compile_model(self.model, self._device, ov_config)
            # OPENVINO_LOG_LEVEL can be found in https://docs.openvino.ai/2023.2/openvino_docs_OV_UG_supported_plugins_AUTO_debugging.html
            if "OPENVINO_LOG_LEVEL" in os.environ and int(os.environ["OPENVINO_LOG_LEVEL"]) > 2:
                _print_compiled_model_properties(self.request)


class OVDecoder:
    """
    Decoder model for OpenVINO inference.

    Arguments:
        request (`openvino.ie_api.InferRequest`):
            The OpenVINO inference request associated to the decoder.
        device (`torch.device`):
            The device type used by this process.
    """

    def __init__(self, model: openvino.Model, parent_model: OVModelForSeq2SeqLM):
        self.model = model
        self.parent_model = parent_model
        self._compile_only = parent_model._compile_only
        self.input_names = {key.get_any_name(): idx for idx, key in enumerate(self.model.inputs)}
        self.input_dtypes = {key.get_any_name(): key.get_element_type().get_type_name() for key in self.model.inputs}
        self.key_value_input_names = [key for key in self.input_names if "key_values" in key]
        self.output_names = {key.get_any_name(): idx for idx, key in enumerate(self.model.outputs)}
        self.output_dtypes = {key.get_any_name(): key.get_element_type().get_type_name() for key in self.model.outputs}
        self.key_value_output_names = [key for key in self.output_names if "key_values" in key or "present" in key]
        self.stateful = model_has_state(self.model)
        is_legacy = any("past_key_values" in key.get_any_name() for key in self.model.outputs)
        self.use_past = len(self.key_value_input_names) > 0 or self.stateful
        self.next_beam_idx = None
        self._past_length = 0

        if len(self.key_value_input_names) > 0 and not is_legacy:
            self.use_past = True
            self.num_pkv = 2
        else:
            self.use_past = False
            self.num_pkv = 4

        self.request = None if not self._compile_only else self.model.create_infer_request()

    @property
    def _device(self) -> str:
        return self.parent_model._device

    @property
    def device(self) -> torch.device:
        return self.parent_model.device

    @property
    def dtype(self) -> Optional[torch.dtype]:
        for dtype in self.input_dtypes.values():
            torch_dtype = OV_TO_PT_TYPE.get(dtype)
            if torch_dtype.is_floating_point:
                return torch_dtype

        for dtype in self.output_dtypes.values():
            torch_dtype = OV_TO_PT_TYPE.get(dtype)
            if torch_dtype.is_floating_point:
                return torch_dtype

        return None

    @add_start_docstrings_to_model_forward(DECODER_INPUTS_DOCSTRING)
    def forward(
        self,
        input_ids: torch.LongTensor,
        encoder_hidden_states: torch.FloatTensor,
        encoder_attention_mask: Optional[torch.LongTensor] = None,
        past_key_values: Optional[Tuple[Tuple[torch.FloatTensor]]] = None,
        decoder_attention_mask: Optional[torch.LongTensor] = None,
        cache_position: Optional[torch.LongTensor] = None,
    ) -> Seq2SeqLMOutput:
        self._compile()
        # Model inputs
        inputs = {}

        if self.stateful and past_key_values is None:
            self.request.reset_state()
            self._past_length = 0
            self.next_beam_idx = np.arange(input_ids.shape[0], dtype=int)

        if past_key_values is not None and not self.stateful:
            # Flatten the past_key_values
            past_key_values = tuple(
                past_key_value for pkv_per_layer in past_key_values for past_key_value in pkv_per_layer
            )

            # Add the past_key_values to the decoder inputs
            inputs = dict(zip(self.key_value_input_names, past_key_values))

        inputs["input_ids"] = input_ids

        # Add the encoder_attention_mask inputs when needed
        if "encoder_attention_mask" in self.input_names and encoder_attention_mask is not None:
            inputs["encoder_attention_mask"] = encoder_attention_mask

        # Add the encoder_hidden_states inputs when needed
        if "encoder_hidden_states" in self.input_names and encoder_hidden_states is not None:
            inputs["encoder_hidden_states"] = encoder_hidden_states

        if "decoder_attention_mask" in self.input_names and decoder_attention_mask is not None:
            inputs["decoder_attention_mask"] = decoder_attention_mask

        if "cache_position" in self.input_names:
            if cache_position is None:
                past_len = self._get_past_length(past_key_values)
                cache_position = np.arange(past_len, past_len + input_ids.shape[1])
            inputs["cache_position"] = cache_position

        if "beam_idx" in self.input_names:
            batch_size = input_ids.shape[0]
            inputs["beam_idx"] = (
                self.next_beam_idx if self.next_beam_idx is not None else np.arange(batch_size, dtype=np.int32)
            )
        # Run inference
        self.request.start_async(inputs, share_inputs=True)
        self.request.wait()
        logits = torch.from_numpy(self.request.get_tensor("logits").data).to(self.device)
        self._past_length += input_ids.shape[1]

        out_past_key_values = ((),)

        if not self.stateful:
            # Tuple of length equal to : number of layer * number of past_key_value per decoder layer (2 corresponds to the
            # self-attention layer and 2 to the cross-attention layer)
            out_past_key_values = tuple(self.request.get_tensor(key).data for key in self.key_value_output_names)

            # Tuple of tuple of length `n_layers`, with each tuple of length equal to:
            # * 4 for the decoder without cache (k/v of self-attention + k/v of cross-attention)
            # * 2 for the decoder with cache (k/v of self-attention as cross-attention cache is constant)
            if self.use_past is False:
                out_past_key_values = tuple(
                    out_past_key_values[i : i + self.num_pkv] for i in range(0, len(out_past_key_values), self.num_pkv)
                )
            else:
                # grab the cross attention key/values from the inputs
                out_past_key_values = tuple(
                    out_past_key_values[i : i + self.num_pkv] + past_key_values[2 * i + 2 : 2 * i + 2 + self.num_pkv]
                    for i in range(0, len(out_past_key_values), self.num_pkv)
                )

        return Seq2SeqLMOutput(logits=logits, past_key_values=out_past_key_values)

    def _get_past_length(self, past_key_values=None):
        if past_key_values is None:
            return 0
        if self.stateful:
            return self._past_length
        return past_key_values[0][0].shape[-2]

    def __call__(self, *args, **kwargs):
        return self.forward(*args, **kwargs)

    def _compile(self):
        ov_config = {**self.parent_model.ov_config}
        if (
            "CACHE_DIR" not in ov_config.keys()
            and not str(self.parent_model.model_save_dir).startswith(gettempdir())
            and "gpu" in self._device.lower()
        ):
            cache_dir = Path(self.parent_model.model_save_dir).joinpath("model_cache")
            ov_config["CACHE_DIR"] = str(cache_dir)

        if self.request is None:
            logger.info(f"Compiling the decoder to {self._device} ...")
            compiled_model = core.compile_model(self.model, self._device, ov_config)
            self.request = compiled_model.create_infer_request()
            # OPENVINO_LOG_LEVEL can be found in https://docs.openvino.ai/2023.2/openvino_docs_OV_UG_supported_plugins_AUTO_debugging.html
            if "OPENVINO_LOG_LEVEL" in os.environ and int(os.environ["OPENVINO_LOG_LEVEL"]) > 2:
                _print_compiled_model_properties(compiled_model)

    def _reorder_cache(
        self, past_key_values: Tuple[Tuple[torch.Tensor]], beam_idx: torch.Tensor
    ) -> Tuple[Tuple[torch.Tensor]]:
        """
        This function is used to re-order the `past_key_values` cache if [`~PreTrainedModel.beam_search`] or
        [`~PreTrainedModel.beam_sample`] is called.
        This is required to match `past_key_values` with the correct beam_idx at every generation step.
        """
        if self.stateful:
            self.next_beam_idx = np.array(beam_idx)
            return past_key_values
        else:
            reordered_past = ()
            for layer_past in past_key_values:
                # Cached cross_attention states don't have to be reordered -> they are always the same
                reordered_past += (
                    tuple(np.take(past_state, beam_idx, 0) for past_state in layer_past[:2]) + layer_past[2:],
                )
        return reordered_past


@add_start_docstrings(
    """
    VisionEncoderDecoder Sequence-to-sequence model with a language modeling head for OpenVINO inference.
    """,
    INPUTS_DOCSTRING,
)
class OVModelForVision2Seq(OVModelForSeq2SeqLM):
    auto_model_class = AutoModelForVision2Seq
    main_input_name = "pixel_values"
    export_feature = "image-to-text"

    def __init__(
        self,
<<<<<<< HEAD
        encoder: openvino.runtime.Model,
        decoder: openvino.runtime.Model,
        decoder_with_past: openvino.runtime.Model = None,
        config: PretrainedConfig = None,
=======
        encoder: openvino.Model,
        decoder: openvino.Model,
        decoder_with_past: openvino.Model = None,
        config: transformers.PretrainedConfig = None,
>>>>>>> 6b993b85
        **kwargs,
    ):
        if config.decoder.model_type == "gpt2":
            self.no_cross_attention_cache = True
        super().__init__(encoder, decoder, decoder_with_past, config, **kwargs)

    def prepare_inputs_for_generation(
        self,
        input_ids,
        pixel_values: Optional[torch.FloatTensor] = None,
        attention_mask: Optional[torch.LongTensor] = None,
        decoder_attention_mask: Optional[torch.BoolTensor] = None,
        past_key_values=None,
        head_mask=None,
        decoder_head_mask=None,
        cross_attn_head_mask=None,
        use_cache=None,
        encoder_outputs=None,
        **kwargs,
    ) -> Dict:
        if decoder_attention_mask is None:
            decoder_attention_mask = torch.ones_like(input_ids).to(input_ids.device)

        return {
            "pixel_values": pixel_values,
            "decoder_input_ids": input_ids,
            "past_key_values": past_key_values,
            "encoder_outputs": encoder_outputs,
            "attention_mask": attention_mask,
            "decoder_attention_mask": decoder_attention_mask,
            "head_mask": head_mask,
            "decoder_head_mask": decoder_head_mask,
            "cross_attn_head_mask": cross_attn_head_mask,
            "use_cache": use_cache,
        }

    @add_start_docstrings_to_model_forward(
        VISION_ENCODER_DECODER_SEQ2SEQ_MODEL_DOCSTRING
        + IMAGE_TO_TEXT_EXAMPLE.format(
            processor_class=_PROCESSOR_FOR_DOC,
            tokenizer_class=_TOKENIZER_FOR_DOC,
            model_class="OVModelForVision2Seq",
            checkpoint="microsoft/trocr-small-handwritten",
        )
    )
    def forward(
        self,
        pixel_values: Optional[torch.FloatTensor] = None,
        attention_mask: Optional[torch.LongTensor] = None,
        decoder_input_ids: Optional[torch.LongTensor] = None,
        decoder_attention_mask: Optional[torch.BoolTensor] = None,
        encoder_outputs: Optional[Tuple[Tuple[torch.Tensor]]] = None,
        past_key_values: Optional[Tuple[Tuple[torch.Tensor]]] = None,
        **kwargs,
    ) -> Seq2SeqLMOutput:
        return super().forward(
            input_ids=pixel_values,
            attention_mask=attention_mask,
            decoder_input_ids=decoder_input_ids,
            decoder_attention_mask=decoder_attention_mask,
            encoder_outputs=encoder_outputs,
            past_key_values=past_key_values,
            **kwargs,
        )

    def _reshape(self, model: openvino.Model, batch_size: int, sequence_length: int, is_decoder=True):
        shapes = {}
        for inputs in model.inputs:
            shapes[inputs] = inputs.get_partial_shape()
            shapes[inputs][0] = batch_size if not is_decoder else -1
            if is_decoder:
                if inputs.get_any_name().startswith("past_key_values"):
                    shapes[inputs][2] = -1
                elif not inputs.get_any_name().startswith("encoder") and not inputs.get_any_name().startswith(
                    "beam_idx"
                ):
                    shapes[inputs][1] = -1
        model.reshape(shapes)
        return model


@add_start_docstrings(
    """
    Pix2Struct model with a language modeling head for OpenVINO inference.
    """,
    INPUTS_DOCSTRING,
)
class OVModelForPix2Struct(OVModelForSeq2SeqLM):
    auto_model_class = Pix2StructForConditionalGeneration
    main_input_name = "flattened_patches"
    export_feature = "image-to-text"

    def prepare_inputs_for_generation(
        self,
        input_ids,
        flattened_patches: Optional[torch.FloatTensor] = None,
        attention_mask: Optional[torch.LongTensor] = None,
        decoder_attention_mask: Optional[torch.BoolTensor] = None,
        past_key_values=None,
        head_mask=None,
        decoder_head_mask=None,
        cross_attn_head_mask=None,
        use_cache=None,
        encoder_outputs=None,
        **kwargs,
    ) -> Dict:
        if decoder_attention_mask is None:
            decoder_attention_mask = torch.ones_like(input_ids).to(input_ids.device)

        return {
            "flattened_patches": flattened_patches,
            "decoder_input_ids": input_ids,
            "past_key_values": past_key_values,
            "encoder_outputs": encoder_outputs,
            "attention_mask": attention_mask,
            "decoder_attention_mask": decoder_attention_mask,
            "head_mask": head_mask,
            "decoder_head_mask": decoder_head_mask,
            "cross_attn_head_mask": cross_attn_head_mask,
            "use_cache": use_cache,
        }

    @add_start_docstrings_to_model_forward(
        PIX2STRUCT_MODEL_DOCSTRING.format("batch_size, sequence_length")
        + PIX2STRUCT_EXAMPLE.format(
            processor_class=_PROCESSOR_FOR_DOC,
            model_class="OVModelForPix2Struct",
            checkpoint="google/pix2struct-ai2d-base",
        )
    )
    def forward(
        self,
        flattened_patches: Optional[torch.FloatTensor] = None,
        attention_mask: Optional[torch.LongTensor] = None,
        decoder_input_ids: Optional[torch.LongTensor] = None,
        decoder_attention_mask: Optional[torch.BoolTensor] = None,
        encoder_outputs: Optional[Tuple[Tuple[torch.Tensor]]] = None,
        past_key_values: Optional[Tuple[Tuple[torch.Tensor]]] = None,
        **kwargs,
    ) -> Seq2SeqLMOutput:
        return super().forward(
            input_ids=flattened_patches,
            attention_mask=attention_mask,
            decoder_input_ids=decoder_input_ids,
            decoder_attention_mask=decoder_attention_mask,
            encoder_outputs=encoder_outputs,
            past_key_values=past_key_values,
            **kwargs,
        )

    def _reshape(self, model: openvino.Model, batch_size: int, sequence_length: int, is_decoder=True):
        shapes = {}
        for inputs in model.inputs:
            shapes[inputs] = inputs.get_partial_shape()
            shapes[inputs][0] = batch_size if not is_decoder else -1
            if is_decoder:
                if inputs.get_any_name().startswith("past_key_values"):
                    shapes[inputs][2] = -1
                elif not inputs.get_any_name().startswith("encoder") and not inputs.get_any_name().startswith(
                    "beam_idx"
                ):
                    shapes[inputs][1] = -1
        model.reshape(shapes)
        return model


@add_start_docstrings(
    """
    Speech Sequence-to-sequence model with a language modeling head for OpenVINO inference. This class officially supports whisper, speech_to_text.
    """,
    INPUTS_DOCSTRING,
)
class OVModelForSpeechSeq2Seq(OVModelForSeq2SeqLM):
    auto_model_class = AutoModelForSpeechSeq2Seq
    main_input_name = "input_features"
    export_feature = "automatic-speech-recognition"

    def prepare_inputs_for_generation(
        self,
        decoder_input_ids,
        past_key_values=None,
        attention_mask=None,
        head_mask=None,
        decoder_head_mask=None,
        cross_attn_head_mask=None,
        use_cache=None,
        encoder_outputs=None,
        decoder_attention_mask=None,
        **kwargs,
    ):
        # cut decoder_input_ids if past is used
        if past_key_values is not None:
            decoder_input_ids = decoder_input_ids[:, -1:]

        if decoder_attention_mask is None and decoder_input_ids is not None:
            decoder_attention_mask = torch.ones_like(decoder_input_ids).to(decoder_input_ids.device)

        return {
            "encoder_outputs": encoder_outputs,
            "past_key_values": past_key_values,
            "decoder_input_ids": decoder_input_ids,
            "attention_mask": attention_mask,
            "head_mask": head_mask,
            "decoder_head_mask": decoder_head_mask,
            "cross_attn_head_mask": cross_attn_head_mask,
            "use_cache": use_cache,
        }

    @add_start_docstrings_to_model_forward(
        SPEECH_SEQ2SEQ_MODEL_DOCSTRING
        + AUTOMATIC_SPEECH_RECOGNITION_EXAMPLE.format(
            processor_class=_PROCESSOR_FOR_DOC,
            model_class="OVModelForSpeechSeq2Seq",
            checkpoint="openai/whisper-tiny",
        )
    )
    def forward(
        self,
        input_features: Optional[torch.FloatTensor] = None,
        attention_mask: Optional[torch.LongTensor] = None,
        decoder_input_ids: Optional[torch.LongTensor] = None,
        decoder_attention_mask: Optional[torch.BoolTensor] = None,
        encoder_outputs: Optional[Tuple[Tuple[torch.Tensor]]] = None,
        past_key_values: Optional[Tuple[Tuple[torch.Tensor]]] = None,
        cache_position: Optional[torch.LongTensor] = None,
        **kwargs,
    ) -> Seq2SeqLMOutput:
        return super().forward(
            input_ids=input_features,
            attention_mask=attention_mask,
            decoder_input_ids=decoder_input_ids,
            decoder_attention_mask=decoder_attention_mask,
            encoder_outputs=encoder_outputs,
            past_key_values=past_key_values,
            cache_position=cache_position,
            **kwargs,
        )

    @classmethod
    def _from_pretrained(
        cls,
        model_id: Union[str, Path],
        config: "PretrainedConfig",
        **kwargs,
    ):
        if "WhisperForConditionalGeneration" in config.architectures:
            return _OVModelForWhisper._from_pretrained(model_id, config, **kwargs)
        else:
            return super()._from_pretrained(model_id, config, **kwargs)


class _OVModelForWhisper(OVModelForSpeechSeq2Seq, WhisperForConditionalGeneration):
    """
    Whisper implements its own generate() method.
    """

    auto_model_class = WhisperForConditionalGeneration

    # force the use of the WhisperForConditionalGeneration generate and prepare_inputs_for_generation methods
    generate = WhisperForConditionalGeneration.generate

    @classmethod
    def _from_pretrained(
        cls,
        model_id: Union[str, Path],
        config: "PretrainedConfig",
        load_in_8bit: bool = False,
        quantization_config: Union[dict, OVQuantizationConfigBase] = None,
        **kwargs,
    ):
        compile_only = kwargs.get("compile_only", False)

        quantization_config = cls._prepare_quantization_config(quantization_config, load_in_8bit)
        if not compile_only and isinstance(quantization_config, OVQuantizationConfig):
            model = super(OVModelForSpeechSeq2Seq, cls)._from_pretrained(
                model_id, config, load_in_8bit=False, **kwargs
            )
            quantization_config_copy = copy.deepcopy(quantization_config)
            quantization_config_copy.processor = quantization_config.processor or model_id
            OVQuantizer(model).quantize(ov_config=OVConfig(quantization_config=quantization_config_copy))
        else:
            model = super(OVModelForSpeechSeq2Seq, cls)._from_pretrained(
                model_id, config, load_in_8bit=load_in_8bit, quantization_config=quantization_config, **kwargs
            )

        return model

    class DummyWhisperModel:
        def __init__(self):
            self.encoder = self.Encoder()

        class Encoder:
            def __init__(self):
                self.conv1 = self.Conv(stride=(1,))
                self.conv2 = self.Conv(stride=(2,))

            class Conv:
                def __init__(self, stride):
                    self.stride = stride

    # a dummy model attribute that's used in the generate method to compute the input stride
    # input_stride = self.model.encoder.conv1.stride[0] * self.model.encoder.conv2.stride[0]
    model = DummyWhisperModel()

    # Adopeted for stateful support from https://github.com/huggingface/transformers/blob/main/src/transformers/models/whisper/modeling_whisper.py#L1810
    def prepare_inputs_for_generation(
        self,
        decoder_input_ids,
        past_key_values=None,
        use_cache=None,
        encoder_outputs=None,
        attention_mask=None,
        decoder_attention_mask=None,
        cache_position=None,
        **kwargs,
    ):
        # Overwritten -- encoder-decoder whisper has custom logic, but it's close to the general function. Next time
        # this function needs to be touched, let's try to sort out the commonalities between the two and remove the
        # overwrite.

        decoder_position_ids = None
        if decoder_attention_mask is not None:
            decoder_position_ids = (decoder_attention_mask.cumsum(-1) - 1).clamp(min=0)

        past_length = 0
        if past_key_values is not None:
            past_length = self.decoder._get_past_length(past_key_values)

            # Some generation methods already pass only the last input ID
            if decoder_input_ids.shape[1] > past_length:
                remove_prefix_length = past_length
            else:
                # Default to old behavior: keep only final ID
                remove_prefix_length = decoder_input_ids.shape[1] - 1

            decoder_input_ids = decoder_input_ids[:, remove_prefix_length:]

            if decoder_position_ids is not None:
                decoder_position_ids = decoder_position_ids[:, remove_prefix_length:]
                # This `clone` call is needed to avoid recapturing cuda graphs with `torch.compile`'s  `mode="reduce-overhead`, as otherwise the input `position_ids` would have various stride during the decoding. Here, simply using `.contiguous()` is not sufficient as in the batch size = 1 case, `position_ids` is already contiguous but with varying stride which retriggers a capture.
                decoder_position_ids = decoder_position_ids.clone(memory_format=torch.contiguous_format)

        if cache_position is None:
            cache_position = torch.arange(
                past_length, past_length + decoder_input_ids.shape[1], device=decoder_input_ids.device
            )
        elif use_cache:
            cache_position = cache_position[-decoder_input_ids.shape[1] :]

        # The `contiguous()` here is necessary to have a static stride during decoding. torchdynamo otherwise
        # recompiles graphs as the stride of the inputs is a guard. Ref: https://github.com/huggingface/transformers/pull/29114
        decoder_input_ids = decoder_input_ids.contiguous()

        return {
            "encoder_outputs": encoder_outputs,
            "past_key_values": past_key_values,
            "decoder_input_ids": decoder_input_ids,
            "use_cache": use_cache,
            "decoder_attention_mask": decoder_attention_mask,
            "decoder_position_ids": decoder_position_ids,
            "cache_position": cache_position,
        }<|MERGE_RESOLUTION|>--- conflicted
+++ resolved
@@ -21,15 +21,12 @@
 import numpy as np
 import openvino
 import torch
-<<<<<<< HEAD
 from huggingface_hub import hf_hub_download
 from huggingface_hub.constants import HUGGINGFACE_HUB_CACHE
 from openvino._offline_transformations import apply_moc_transformations, compress_model_transformation
 from openvino.runtime import Core
-=======
 import transformers
 from openvino import Core
->>>>>>> 6b993b85
 from transformers import (
     AutoConfig,
     AutoModelForSeq2SeqLM,
@@ -333,16 +330,12 @@
         encoder: openvino.Model,
         decoder: openvino.Model,
         decoder_with_past: openvino.Model = None,
-<<<<<<< HEAD
         config: PretrainedConfig = None,
         device: str = "CPU",
         dynamic_shapes: bool = True,
         ov_config: Optional[Dict[str, str]] = None,
         model_save_dir: Optional[Union[str, Path, TemporaryDirectory]] = None,
         quantization_config: Union[OVWeightQuantizationConfig, Dict] = None,
-=======
-        config: transformers.PretrainedConfig = None,
->>>>>>> 6b993b85
         **kwargs,
     ):
         self.config = config
@@ -1170,17 +1163,10 @@
 
     def __init__(
         self,
-<<<<<<< HEAD
-        encoder: openvino.runtime.Model,
-        decoder: openvino.runtime.Model,
-        decoder_with_past: openvino.runtime.Model = None,
-        config: PretrainedConfig = None,
-=======
         encoder: openvino.Model,
         decoder: openvino.Model,
         decoder_with_past: openvino.Model = None,
-        config: transformers.PretrainedConfig = None,
->>>>>>> 6b993b85
+        config: PretrainedConfig = None,
         **kwargs,
     ):
         if config.decoder.model_type == "gpt2":
