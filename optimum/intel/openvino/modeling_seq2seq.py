--- conflicted
+++ resolved
@@ -418,14 +418,9 @@
         self._device = self.parent_model._device
         self.device = torch.device("cpu")
         self.input_names = {key.get_any_name(): idx for idx, key in enumerate(self.model.inputs)}
-<<<<<<< HEAD
-        self.main_input_name = main_input_name
-        self.ov_config = ov_config
+        self.main_input_name = self.parent_model.main_input_name or "input_ids"
         self.compiled_model = None
-=======
-        self.main_input_name = self.parent_model.main_input_name or "input_ids"
         self.request = None
->>>>>>> 5e9c1b7f
 
     @add_start_docstrings_to_model_forward(ENCODER_INPUTS_DOCSTRING)
     def forward(
@@ -455,11 +450,6 @@
         return self.forward(*args, **kwargs)
 
     def _compile(self):
-<<<<<<< HEAD
-        if self.compiled_model is None:
-            logger.info(f"Compiling the encoder to {self._device} ...")
-            self.compiled_model = core.compile_model(self.model, self._device, self.ov_config)
-=======
         ov_config = {**self.parent_model.ov_config}
         if (
             "CACHE_DIR" not in ov_config.keys()
@@ -469,14 +459,13 @@
             cache_dir = Path(self.parent_model.model_save_dir).joinpath("model_cache")
             ov_config["CACHE_DIR"] = str(cache_dir)
 
-        if self.request is None:
+        if self.compiled_model is None:
             logger.info(f"Compiling the encoder to {self._device} ...")
-            self.request = core.compile_model(self.model, self._device, ov_config)
->>>>>>> 5e9c1b7f
+            self.compiled_model = core.compile_model(self.model, self._device, ov_config)
             # OPENVINO_LOG_LEVEL can be found in https://docs.openvino.ai/2023.2/openvino_docs_OV_UG_supported_plugins_AUTO_debugging.html
             if "OPENVINO_LOG_LEVEL" in os.environ and int(os.environ["OPENVINO_LOG_LEVEL"]) > 2:
                 logger.info(f"{self._device} SUPPORTED_PROPERTIES:")
-                _print_compiled_model_properties(self.request)
+                _print_compiled_model_properties(self.compiled_model)
 
 
 class OVDecoder:
@@ -508,12 +497,8 @@
             self.use_past = False
             self.num_pkv = 4
 
-<<<<<<< HEAD
-        self.ov_config = ov_config
+        self.request = None
         self.compiled_model = None
-=======
-        self.request = None
->>>>>>> 5e9c1b7f
 
     @add_start_docstrings_to_model_forward(DECODER_INPUTS_DOCSTRING)
     def forward(
@@ -579,11 +564,6 @@
         return self.forward(*args, **kwargs)
 
     def _compile(self):
-<<<<<<< HEAD
-        if self.compiled_model is None:
-            logger.info(f"Compiling the decoder to {self._device} ...")
-            self.compiled_model = core.compile_model(self.model, self._device, self.ov_config)
-=======
         ov_config = {**self.parent_model.ov_config}
         if (
             "CACHE_DIR" not in ov_config.keys()
@@ -593,11 +573,9 @@
             cache_dir = Path(self.parent_model.model_save_dir).joinpath("model_cache")
             ov_config["CACHE_DIR"] = str(cache_dir)
 
-        if self.request is None:
+        if self.compiled_model is None:
             logger.info(f"Compiling the decoder to {self._device} ...")
-            compiled_model = core.compile_model(self.model, self._device, ov_config)
-            self.request = compiled_model.create_infer_request()
->>>>>>> 5e9c1b7f
+            self.compiled_model = core.compile_model(self.model, self._device, ov_config)
             # OPENVINO_LOG_LEVEL can be found in https://docs.openvino.ai/2023.2/openvino_docs_OV_UG_supported_plugins_AUTO_debugging.html
             if "OPENVINO_LOG_LEVEL" in os.environ and int(os.environ["OPENVINO_LOG_LEVEL"]) > 2:
                 logger.info(f"{self._device} SUPPORTED_PROPERTIES:")
