import copy
import enum
import inspect
import logging
import math
import os
import warnings
from abc import abstractmethod
from dataclasses import dataclass
from pathlib import Path
from typing import TYPE_CHECKING, Any, Dict, List, Optional, Tuple, Union

import numpy as np
import openvino
import openvino as ov
import torch
from huggingface_hub import hf_hub_download
from huggingface_hub.constants import HUGGINGFACE_HUB_CACHE
from openvino._offline_transformations import apply_moc_transformations, compress_model_transformation
from transformers import (
    AutoConfig,
    AutoImageProcessor,
    GenerationConfig,
    GenerationMixin,
    PretrainedConfig,
    PreTrainedTokenizer,
)
from transformers.modeling_outputs import BaseModelOutputWithPooling
from transformers.models.qwen2_vl.modeling_qwen2_vl import VisionRotaryEmbedding
from transformers.utils import ModelOutput

from ...exporters.openvino import main_export
from ...exporters.openvino.stateful import ensure_stateful_is_available, model_has_input_output_name
from ...exporters.openvino.utils import save_config
from ..utils.import_utils import is_transformers_version
from .configuration import OVConfig, OVWeightQuantizationConfig
from .modeling_base import OVBaseModel, OVModelPart
from .modeling_decoder import CausalLMOutputWithPast, OVModelForCausalLM
from .utils import (
    OV_LANGUAGE_MODEL_NAME,
    OV_TEXT_EMBEDDINGS_MODEL_NAME,
    OV_VISION_EMBEDDINGS_MODEL_NAME,
    TemporaryDirectory,
)


if is_transformers_version(">=", "4.46.0"):
    from transformers import AutoModelForImageTextToText

    transformers_auto_class = AutoModelForImageTextToText
else:
    from transformers import AutoModelForVision2Seq

    transformers_auto_class = AutoModelForVision2Seq


if TYPE_CHECKING:
    from PIL.Image import Image
    from transformers.image_utils import VideoInput

logger = logging.getLogger(__name__)

core = ov.Core()


class InputMode(enum.Enum):
    LANGUAGE = 0
    VISION = 1
    SPEECH = 2
    VISION_SPEECH = 3


class OVModelWithEmbedForCausalLM(OVModelForCausalLM):
    def __init__(
        self,
        model: ov.Model,
        text_embeds_model: ov.Model,
        config: PretrainedConfig = None,
        device: str = "CPU",
        dynamic_shapes: bool = None,
        ov_config: Optional[Dict[str, str]] = None,
        model_save_dir: Optional[Union[str, Path, TemporaryDirectory]] = None,
        quantization_config: Optional[Union[OVWeightQuantizationConfig, Dict]] = None,
        **kwargs,
    ):
        self.model = model
        self.text_emb_model = text_embeds_model
        self.request = None
        self.text_emb_request = None
        compile_only = kwargs.get("compile_only", False)
        if compile_only:
            self.text_emb_request = self.text_emb_model
            self.request = self.model.create_infer_request()

        super().__init__(
            model=model,
            config=config,
            device=device,
            dynamic_shapes=dynamic_shapes,
            ov_config=ov_config,
            model_save_dir=model_save_dir,
            quantization_config=quantization_config,
            **kwargs,
        )

    @property
    def _ov_model_names(self) -> List[str]:
        return ["model", "text_emb_model"]

    def compile(self):
        if self.request is None:
            logger.info(f"Compiling the Language model to {self._device} ...")
            super().compile()
        self._compile_text_emb()

    def _compile_text_emb(self):
        if self.text_emb_request is None:
            logger.info(f"Compiling the Text embeddings model to {self._device} ...")
            if self._compile_only:
                self.text_emb_request = self.text_emb_model
            else:
                logger.info(f"Compiling the Text embeddings model to {self._device} ...")
                self.text_emb_request = self._compile_model(
                    self.text_emb_model, self._device, self.ov_config, self.model_save_dir
                )

    def clear_requests(self):
        if self._compile_only:
            raise ValueError(
                "`clear_requests()` is not supported with `compile_only` mode, please initialize model without this option"
            )
        self.request = None
        self.text_emb_request = None

    def embed_tokens(self, input_ids: torch.LongTensor):
        self._compile_text_emb()
        res = self.text_emb_request(input_ids, share_inputs=True)
        return res[0]

    def prepare_inputs(
        self,
        input_ids: torch.LongTensor,
        attention_mask: Optional[torch.LongTensor] = None,
        past_key_values: Optional[Tuple[Tuple[torch.FloatTensor]]] = None,
        position_ids: Optional[torch.LongTensor] = None,
        inputs_embeds: Optional[torch.FloatTensor] = None,
        token_type_ids: Optional[torch.LongTensor] = None,
        **kwargs,
    ):
        batch_size = input_ids.shape[0] if input_ids is not None else inputs_embeds.shape[0]

        inputs = {}
        # past_key_values are not used explicitly, instead they are handled inside the model
        if past_key_values is None:
            # This is the first iteration in a sequence, reset all states
            if self.request is not None:
                self.request.reset_state()
                # Set initial value for the next beam_idx input that will be used at the current iteration
                # and will be optionally updated by _reorder_cache at the next iterations if beam_search is used
                self.next_beam_idx = np.arange(batch_size, dtype=int)
                self._past_length = 0
        past_len = self._get_past_length(past_key_values)

        if inputs_embeds is None:
            inputs_embeds = self.embed_tokens(input_ids if past_key_values is None else input_ids[:, -1:])

            if hasattr(self.config, "scale_emb"):
                inputs_embeds = inputs_embeds * self.config.scale_emb
        inputs["inputs_embeds"] = inputs_embeds

        # Add the attention_mask inputs when needed
        if "attention_mask" in self.input_names or "position_ids" in self.input_names:
            if attention_mask is not None:
                attention_mask = attention_mask.cpu().numpy()
            else:
                attention_mask = np.ones((inputs_embeds.shape[0], inputs_embeds.shape[1] + past_len), dtype=int)

        if "attention_mask" in self.input_names:
            inputs["attention_mask"] = attention_mask

        if "position_ids" in self.input_names:
            if position_ids is not None:
                position_ids = position_ids.cpu().numpy()
            else:
                position_ids = np.cumsum(attention_mask, axis=1) - 1
                position_ids[attention_mask == 0] = 1
            if past_len:
                position_ids = position_ids[:, -inputs_embeds.shape[1] :]

            if self.config.model_type == "qwen2_vl" and position_ids.ndim != 3:
                position_ids = np.repeat(np.expand_dims(position_ids, 0), 3, axis=0)

            inputs["position_ids"] = position_ids

        if "token_type_ids" in self.input_names:
            if token_type_ids is None:
                token_type_ids = np.zeros(inputs_embeds.shape[:2], dtype=int)
            inputs["token_type_ids"] = token_type_ids

        if "beam_idx" in self.input_names:
            inputs["beam_idx"] = (
                self.next_beam_idx if self.next_beam_idx is not None else np.arange(batch_size, dtype=int)
            )

        return inputs

    def forward(
        self,
        input_ids: torch.LongTensor,
        attention_mask: Optional[torch.LongTensor] = None,
        past_key_values: Optional[Tuple[Tuple[torch.FloatTensor]]] = None,
        position_ids: Optional[torch.LongTensor] = None,
        inputs_embeds: Optional[torch.LongTensor] = None,
        **kwargs,
    ):
        self.compile()

        inputs = self.prepare_inputs(
            input_ids=input_ids,
            attention_mask=attention_mask,
            past_key_values=past_key_values,
            position_ids=position_ids,
            inputs_embeds=inputs_embeds,
            **kwargs,
        )
        # Run inference
        self.request.start_async(inputs, share_inputs=True)
        self.request.wait()
        logits = self.request.get_tensor("logits").data
        logits = torch.from_numpy(logits).clone().to(self.device)
        past_key_values = ((),)
        self._past_length += inputs["inputs_embeds"].shape[1]

        return CausalLMOutputWithPast(logits=logits, past_key_values=past_key_values)


class OVVisionEmbedding(OVModelPart):
    _model_name = "vision_embeddings"

    def __init__(self, model: ov.Model, parent_model: OVBaseModel) -> None:
        super().__init__(model, parent_model, model_name=self._model_name)
        self.output_dtypes = {key.get_any_name(): key.get_element_type().get_type_name() for key in self.model.outputs}
        self.output_names = {key.get_any_name(): idx for idx, key in enumerate(self.model.outputs)}
        self.input_names = {key.get_any_name(): idx for idx, key in enumerate(self.model.inputs)}
        self.hidden_states_output_names = []
        if len(self.model.outputs) > 2:
            self.hidden_states_output_names = [
                key.get_any_name() for key in self.model.outputs[2:] if "hidden_states" in key.get_any_name()
            ]
        self.input_names = {key.get_any_name(): idx for idx, key in enumerate(self.model.inputs)}
        if model_has_input_output_name(self.model, "images"):
            self._main_input = "images"
        elif model_has_input_output_name(self.model, "hidden_states"):
            self._main_input = "hidden_states"
        else:
            self._main_input = "pixel_values"

    def forward(self, pixel_values, **kwargs):
        self.compile()
        inputs = {self._main_input: pixel_values}
        if len(self.input_names) > 1:
            for name in self.input_names:
                if name in kwargs:
                    inputs[name] = kwargs[name]
        result = self.request(inputs)
        last_hidden_state = result[0]
        hidden_states = None
        pooler_out = None
        if len(result) > 1:
            pooler_out = result[1]
            if self.hidden_states_output_names:
                hidden_states = []
                for out in self.hidden_states_output_names:
                    hidden_states.append(result[out])
        return BaseModelOutputWithPooling(
            pooler_output=pooler_out, last_hidden_state=last_hidden_state, hidden_states=hidden_states
        )


class OVResampler(OVModelPart):
    _model_name = "resampler"

    def __init__(self, model: ov.Model, parent_model: OVBaseModel) -> None:
        super().__init__(model, parent_model, model_name=self._model_name)
        self.output_dtypes = {key.get_any_name(): key.get_element_type().get_type_name() for key in self.model.outputs}
        self.output_names = {key.get_any_name(): idx for idx, key in enumerate(self.model.outputs)}

    def forward(self, image_feature, pos_embed, key_padding_mask):
        self.compile()
        result = self.request(
            {"image_feature": image_feature, "pos_embed": pos_embed, "key_padding_mask": key_padding_mask}
        )[0]
        return result


class OVVisionProjection(OVModelPart):
    _model_name = "vision_projection"

    def forward(self, img_features):
        self.compile()
        return self.request(img_features)[0]


class OVVisionResampler(OVVisionProjection):
    _model_name = "vision_resampler"


class OVMultiModalProjector(OVVisionProjection):
    _model_name = "multi_modal_projector"


class OVAudioEmbeddings(OVModelPart):
    _model_name = "audio_embeddings"

    def forward(self, audio_signal):
        self.compile()
        return self.request(audio_signal)[0]


class OVAudioEncoder(OVModelPart):
    _model_name = "audio_encoder"

    def forward(self, audio_feature, audio_mask):
        self.compile()
        return self.request({"audio_feature": audio_feature, "audio_mask": audio_mask})[0]


MODEL_PARTS_CLS_MAPPING = {
    "resampler": OVResampler,
    "language_model": OVModelWithEmbedForCausalLM,
    "vision_embeddings": OVVisionEmbedding,
    "vision_projection": OVVisionProjection,
    "vision_resampler": OVVisionResampler,
    "multi_modal_projector": OVMultiModalProjector,
    "vision_embeddings_merger": OVVisionEmbedding,
    "audio_embeddings": OVAudioEmbeddings,
    "audio_forward_embeddings": OVAudioEmbeddings,
    "audio_encoder": OVAudioEncoder,
    "audio_vision_projection": OVAudioEmbeddings,
    "audio_speech_projection": OVAudioEmbeddings,
}


class OVModelForVisualCausalLM(OVBaseModel, GenerationMixin):
    export_feature = "image-text-to-text"
    additional_parts = []
    auto_model_class = transformers_auto_class

    def __init__(
        self,
        language_model: ov.Model,
        text_embeddings: ov.Model,
        vision_embeddings: ov.Model,
        config: PretrainedConfig = None,
        device: str = "CPU",
        dynamic_shapes: bool = None,
        ov_config: Optional[Dict[str, str]] = None,
        model_save_dir: Optional[Union[str, Path, TemporaryDirectory]] = None,
        quantization_config: Union[OVWeightQuantizationConfig, Dict] = None,
        **kwargs,
    ):
        if dynamic_shapes is not None:
            logger.warning(
                f"`dynamic_shapes` was set to {dynamic_shapes}, but this value will be ignored as only dynamic shapes are supported."
            )

        self.is_dynamic = True
        self.config = config
        self.use_cache = kwargs.get("use_cache", True)
        self.model_save_dir = model_save_dir
        self._device = device.upper()
        self.ov_config = {} if ov_config is None else {**ov_config}
        self.preprocessors = kwargs.get("preprocessors", [])
        self._supports_cache_class = False
        self.main_input_name = "input_ids"
        self._compile_only = kwargs.get("compile_only", False)

        for part in self.additional_parts:
            setattr(self, f"{part}_model", kwargs.get(part))

        enable_compilation = kwargs.get("compile", True)
        self.generation_config = kwargs.get("generation_config", GenerationConfig.from_model_config(config))
        self._openvino_config = None
        if quantization_config:
            self._openvino_config = OVConfig(quantization_config=quantization_config)
        self._set_ov_config_parameters()
        self.language_model = OVModelWithEmbedForCausalLM(
            language_model,
            text_embeddings,
            config=config,
            device=device,
            ov_config=ov_config,
            model_save_dir=model_save_dir,
            quantization_config=quantization_config,
            compile=self._compile_only or enable_compilation,
            compile_only=self._compile_only,
        )
        self.vision_embeddings = OVVisionEmbedding(vision_embeddings, self)
        for part in self.additional_parts:
            model_part = getattr(self, f"{part}_model", None)
            if model_part is not None:
                model_part = MODEL_PARTS_CLS_MAPPING[part](model_part, self)
            setattr(self, part, model_part)

        if enable_compilation and not self._compile_only:
            self.compile()

        # Avoid warnings when creating a transformers pipeline
        AutoConfig.register(self.base_model_prefix, AutoConfig)
        self.auto_model_class.register(AutoConfig, self.__class__)

    def clear_requests(self):
        if self._compile_only:
            raise ValueError(
                "`clear_requests()` is not supported with `compile_only` mode, please initialize model without this option"
            )

        for component in self.components.values():
            component.clear_requests()

    def compile(self):
        for component in self.components.values():
            component.compile()

    def _save_config(self, save_directory):
        """
        Saves a model configuration into a directory, so that it can be re-loaded using the
        [`from_pretrained`] class method.
        """
        save_config(self.config, save_directory)

    def _save_pretrained(self, save_directory: Union[str, Path]):
        """
        Saves the model to the OpenVINO IR format so that it can be re-loaded using the
        [`~optimum.intel.openvino.modeling.OVModel.from_pretrained`] class method.

        Arguments:
            save_directory (`str` or `Path`):
                The directory where to save the model files.
        """
        dst_file_names = {
            "lm_model": OV_LANGUAGE_MODEL_NAME,
            "text_embeddings_model": OV_TEXT_EMBEDDINGS_MODEL_NAME,
            "vision_embeddings_model": OV_VISION_EMBEDDINGS_MODEL_NAME,
        }

        for name, model in self.ov_models.items():
            dst_file_name = dst_file_names.get(name, f"openvino_{name}.xml")
            dst_path = os.path.join(save_directory, dst_file_name)
            ov.save_model(model, dst_path, compress_to_fp16=False)

        self._save_openvino_config(save_directory)
        if self.generation_config is not None:
            try:
                self.generation_config.save_pretrained(save_directory)
            except Exception as exception:
                logger.warning(
                    f"The generation config will not be saved, saving failed with following error:\n{exception}"
                )

    @classmethod
    def _from_pretrained(
        cls,
        model_id: Union[str, Path],
        config: PretrainedConfig,
        use_auth_token: Optional[Union[bool, str]] = None,
        token: Optional[Union[bool, str]] = None,
        revision: Optional[str] = None,
        force_download: bool = False,
        cache_dir: str = HUGGINGFACE_HUB_CACHE,
        local_files_only: bool = False,
        load_in_8bit: bool = False,
        quantization_config: Union[OVWeightQuantizationConfig, Dict] = None,
        trust_remote_code: bool = False,
        **kwargs,
    ):
        """
        Loads a model and its configuration file from a directory or the HF Hub.

        Arguments:
            model_id (`str` or `Path`):
                The directory from which to load the model.
                Can be either:
                    - The model id of a pretrained model hosted inside a model repo on huggingface.co.
                    - The path to a directory containing the model weights.
            use_auth_token (Optional[Union[bool, str]], defaults to `None`):
                Deprecated. Please use `token` instead.
            token (Optional[Union[bool, str]], defaults to `None`):
                The token to use as HTTP bearer authorization for remote files. If `True`, will use the token generated
                when running `huggingface-cli login` (stored in `~/.huggingface`).
            revision (`str`):
                The specific model version to use. It can be a branch name, a tag name, or a commit id.
            force_download (`bool`, *optional*, defaults to `False`):
                Whether or not to force the (re-)download of the model weights and configuration files, overriding the
                cached versions if they exist.
            cache_dir (`Union[str, Path]`, *optional*):
                The path to a directory in which a downloaded pretrained model configuration should be cached if the
                standard cache should not be used.
            encoder_file_name(`str`, *optional*):
                The encoder model file name. Overwrites the default file name openvino_encoder_model.xml and allows one to
                load the encoder model with a different name.
            decoder_file_name(`str`, *optional*):
                The decoder model file name. Overwrites the default file name openvino_decoder_model.xml and allows one to
                load the decoder model with a different name.
            decoder_with_past_file_name(`str`, *optional*):
                The decoder with past key values model file name overwriting the default file name
                openvino_decoder_with_past_model.xml, allowing to load the decoder model with a different name.
            local_files_only(`bool`, *optional*, defaults to `False`):
                Whether or not to only look at local files (i.e., do not try to download the model).
            trust_remote_code (`bool`, *optional*, defaults to `False`):
                Whether to trust remote code when loading model tokenizer/processor during quantization.
        """
        if use_auth_token is not None:
            warnings.warn(
                "The `use_auth_token` argument is deprecated and will be removed soon. Please use the `token` argument instead.",
                FutureWarning,
            )
            if token is not None:
                raise ValueError("You cannot use both `use_auth_token` and `token` arguments at the same time.")
            token = use_auth_token

        model_file_names = {
            "language_model": OV_LANGUAGE_MODEL_NAME,
            "language_model_bin": OV_LANGUAGE_MODEL_NAME.replace(".xml", ".bin"),
            "text_embeddings": OV_TEXT_EMBEDDINGS_MODEL_NAME,
            "text_embeddings_bin": OV_TEXT_EMBEDDINGS_MODEL_NAME.replace(".xml", ".bin"),
            "vision_embeddings": OV_VISION_EMBEDDINGS_MODEL_NAME,
            "vision_embeddings_bin": OV_VISION_EMBEDDINGS_MODEL_NAME.replace(".xml", ".bin"),
        }

        model_cls = MODEL_TYPE_TO_CLS_MAPPING[config.model_type]
        for part in model_cls.additional_parts:
            model_file_names[part] = f"openvino_{part}_model.xml"
            model_file_names[part + "_bin"] = f"openvino_{part}_model.bin"
        compile_only = kwargs.get("compile_only", False)
        if os.path.isdir(model_id):
            # Load model from a local directory
            model_save_dir = Path(model_id)
            file_names = {k: os.path.join(model_id, model_file_names[k]) for k in model_file_names}
        else:
            file_names = {}
            for name, file_name in model_file_names.items():
                model_cache_path = hf_hub_download(
                    repo_id=model_id,
                    filename=file_name,
                    token=token,
                    revision=revision,
                    cache_dir=cache_dir,
                    force_download=force_download,
                    local_files_only=local_files_only,
                )
                file_names[name] = model_cache_path
            model_save_dir = Path(model_cache_path).parent
        if not compile_only:
            language_model = model_cls.load_model(file_names["language_model"])
            text_embeddings = model_cls.load_model(file_names["text_embeddings"])
            vision_embeddings = model_cls.load_model(file_names["vision_embeddings"])
            for part in model_cls.additional_parts:
                kwargs[part] = model_cls.load_model(file_names[part])
        else:
            language_model = model_cls._compile_model(
                file_names["language_model"],
                kwargs.get("device", "CPU"),
                kwargs.get("ov_config"),
                model_save_dir,
            )
            text_embeddings = model_cls._compile_model(
                file_names["text_embeddings"],
                kwargs.get("device", "CPU"),
                kwargs.get("ov_config"),
                model_save_dir,
            )
            vision_embeddings = model_cls._compile_model(
                file_names["vision_embeddings"],
                kwargs.get("device", "CPU"),
                kwargs.get("ov_config"),
                model_save_dir,
            )
            for part in model_cls.additional_parts:
                kwargs[part] = model_cls._compile_model(
                    file_names[part],
                    kwargs.get("device", "CPU"),
                    kwargs.get("ov_config"),
                    model_save_dir,
                )
        try:
            generation_config = GenerationConfig.from_pretrained(
                model_id,
                token=token,
                revision=revision,
                cache_dir=cache_dir,
                force_download=force_download,
                local_files_only=local_files_only,
            )
            kwargs["generation_config"] = generation_config
        except Exception:
            pass

        quantization_config = model_cls._prepare_quantization_config(model_id, quantization_config, load_in_8bit)
        compile_model = kwargs.pop("compile", True)
        model = model_cls(
            language_model=language_model,
            text_embeddings=text_embeddings,
            vision_embeddings=vision_embeddings,
            config=config,
            model_save_dir=model_save_dir,
            quantization_config=quantization_config,
            compile=compile_model and not quantization_config,
            **kwargs,
        )

        if quantization_config:
            quantization_config_copy = copy.deepcopy(quantization_config)
            potential_processor_id = config.mm_vision_tower if isinstance(model, _OVNanoLlavaForCausalLM) else model_id
            quantization_config_copy.processor = str(quantization_config.processor or potential_processor_id)
            cls._apply_quantization(
                model, quantization_config_copy, compile_only, compile_model, model_id, trust_remote_code
            )

        return model

    @classmethod
    def _export(
        cls,
        model_id: str,
        config: PretrainedConfig,
        use_auth_token: Optional[Union[bool, str]] = None,
        token: Optional[Union[bool, str]] = None,
        revision: Optional[str] = None,
        force_download: bool = False,
        cache_dir: str = HUGGINGFACE_HUB_CACHE,
        subfolder: str = "",
        local_files_only: bool = False,
        task: Optional[str] = None,
        use_cache: bool = True,
        trust_remote_code: bool = False,
        load_in_8bit: Optional[bool] = None,
        quantization_config: Union[OVWeightQuantizationConfig, Dict] = None,
        **kwargs,
    ):
        compile_only = kwargs.pop("compile_only", False)
        if compile_only:
            logger.warning(
                "`compile_only` mode will be disabled because it does not support model export."
                "Please provide openvino model obtained using optimum-cli or saved on disk using `save_pretrained`"
            )
            compile_only = False
        save_dir = TemporaryDirectory()
        save_dir_path = Path(save_dir.name)

        # This attribute is needed to keep one reference on the temporary directory, since garbage collecting
        # would end-up removing the directory containing the underlying OpenVINO model
        cls._model_save_dir_tempdirectory_instance = save_dir

        if task is None:
            task = cls.export_feature

        # If load_in_8bit and quantization_config not specified then ov_config is set to None and will be set by default in convert depending on the model size
        if load_in_8bit is None and not quantization_config:
            ov_config = None
        else:
            # Export in fp32 if compression won't be applied later
            ov_config = OVConfig(dtype="fp32" if load_in_8bit is False else "auto")

        stateful = kwargs.pop("stateful", ensure_stateful_is_available(warn=False) and use_cache)
        variant = kwargs.pop("variant", None)

        main_export(
            model_name_or_path=model_id,
            output=save_dir_path,
            task=task,
            subfolder=subfolder,
            revision=revision,
            cache_dir=cache_dir,
            token=token,
            local_files_only=local_files_only,
            force_download=force_download,
            trust_remote_code=trust_remote_code,
            ov_config=ov_config,
            stateful=stateful,
            variant=variant,
        )
        config = AutoConfig.from_pretrained(save_dir_path, trust_remote_code=trust_remote_code)
        return cls._from_pretrained(
            model_id=save_dir_path,
            config=config,
            use_cache=use_cache,
            load_in_8bit=load_in_8bit,
            quantization_config=quantization_config,
            trust_remote_code=trust_remote_code,
            **kwargs,
        )

    @property
    def _component_names(self) -> List[str]:
        base_components = ["language_model", "vision_embeddings"]
        additional_components = [part for part in self.additional_parts if hasattr(self, part)]
        return base_components + additional_components

    @property
    def _ov_model_names(self):
        # TODO (nikita.savelyevv): Consider deprecating `lm_model` in favor of `language_model`
        model_names = ["lm_model", "text_embeddings_model", "vision_embeddings_model"]
        for part in self.additional_parts:
            if hasattr(self, part):
                model_names.append(part + "_model")
        return model_names

    @property
    def ov_models(self) -> Dict[str, Union[openvino.Model, openvino.CompiledModel]]:
        ov_models = {}
        for ov_model_name in self._ov_model_names:
            if ov_model_name == "lm_model":
                ov_model = self.language_model.model
            elif ov_model_name == "text_embeddings_model":
                ov_model = self.language_model.text_emb_model
            else:
                ov_model = getattr(self, ov_model_name.replace("_model", "")).model
            ov_models[ov_model_name] = ov_model
        return ov_models

    @property
    def lm_model(self) -> ov.Model:
        logger.warn(
            "`lm_model` property is deprecated and will be removed in v1.27. Please use `.language_model.model` instead."
        )
        return self.language_model.model

    @property
    def text_embeddings_model(self) -> ov.Model:
        logger.warn(
            "`text_embeddings_model` property is deprecated and will be removed in v1.27. Please use `.language_model.text_emb_model` instead."
        )
        return self.language_model.text_emb_model

    @property
    def vision_embeddings_model(self) -> ov.Model:
        logger.warn(
            "`vision_embeddings_model` property is deprecated and will be removed in v1.27. Please use `.vision_embeddings.model` instead."
        )
        return self.vision_embeddings.model

    def reshape(self, batch_size: int, sequence_length: int):
        logger.warning("Static shapes are not supported for causal language model.")
        return self

    def half(self):
        """
        Converts all the model weights to FP16 for more efficient inference on GPU.
        """
        for ov_model in self.ov_models.values():
            apply_moc_transformations(ov_model, cf=False)
            compress_model_transformation(ov_model)
        return self

    def to(self, device):
        self.language_model.to(device)
        super().to(device)
        return self

    def forward(
        self,
        input_ids,
        pixel_values=None,
        past_key_values=None,
        inputs_embeds=None,
        image_sizes=None,
        attention_mask=None,
        position_ids=None,
        image_bound=None,
        tgt_sizes=None,
        pixel_values_videos=None,
        image_grid_thw=None,
        video_grid_thw=None,
        rope_deltas=None,
        images=None,
        second_per_grid_ts=None,
        token_type_ids=None,
        pixel_attention_mask=None,
        input_image_embeds: Optional[torch.FloatTensor] = None,
        image_pixel_values: Optional[torch.FloatTensor] = None,
        image_attention_mask=None,
        audio_input_features: Optional[torch.FloatTensor] = None,
        input_audio_embeds: Optional[torch.FloatTensor] = None,
        audio_embed_sizes=None,
        audio_attention_mask=None,
        input_mode=None,
        **kwargs,
    ):
        if pixel_values is None:
            pixel_values = images if images is not None else image_pixel_values
        inputs_embeds, attention_mask, position_ids = self.get_multimodal_embeddings(
            input_ids,
            pixel_values,
            image_sizes=image_sizes,
            attention_mask=attention_mask,
            position_ids=position_ids,
            past_key_values=past_key_values,
            image_bound=image_bound,
            tgt_sizes=tgt_sizes,
            pixel_values_videos=pixel_values_videos,
            image_grid_thw=image_grid_thw,
            video_grid_thw=video_grid_thw,
            rope_deltas=rope_deltas,
            second_per_grid_ts=second_per_grid_ts,
            pixel_attention_mask=pixel_attention_mask,
            input_image_embeds=input_image_embeds,
            image_attention_mask=image_attention_mask,
            input_audio_embeds=input_audio_embeds if input_audio_embeds is not None else audio_input_features,
            audio_embed_sizes=audio_embed_sizes,
            audio_attention_mask=audio_attention_mask,
            input_mode=input_mode,
            **kwargs,
        )
        return self.language_model.forward(
            input_ids=None,
            inputs_embeds=inputs_embeds,
            attention_mask=attention_mask,
            position_ids=position_ids,
            token_type_ids=token_type_ids,
            past_key_values=past_key_values,
            **kwargs,
        )

    def _reorder_cache(self, past_key_values, beam_idx):
        return self.language_model._reorder_cache(past_key_values, beam_idx)

    def get_vision_embeddings(self, pixel_values, **kwargs):
        raise NotImplementedError

    def get_text_embeddings(self, input_ids, **kwargs):
        return self.language_model.embed_tokens(input_ids)

    def merge_vision_text_embeddings(
        self, vision_embeds, inputs_embeds, input_ids=None, attention_mask=None, position_ids=None, **kwargs
    ):
        raise NotImplementedError

    def get_multimodal_embeddings(
        self, input_ids, pixel_values=None, attention_mask=None, position_ids=None, **kwargs
    ):
        inputs_embeds = self.get_text_embeddings(input_ids, **kwargs)
        if pixel_values is not None:
            vision_embeds = self.get_vision_embeddings(pixel_values, input_ids=input_ids, **kwargs)
            if vision_embeds is not None:
                inputs_embeds, attention_mask, position_ids = self.merge_vision_text_embeddings(
                    vision_embeds,
                    inputs_embeds,
                    input_ids=input_ids,
                    attention_mask=attention_mask,
                    position_ids=position_ids,
                    **kwargs,
                )
        return inputs_embeds, attention_mask, position_ids

    # Adopted from https://github.com/huggingface/transformers/blob/v4.44.2/src/transformers/models/llava/modeling_llava.py#L521
    def prepare_inputs_for_generation(
        self,
        input_ids,
        past_key_values=None,
        inputs_embeds=None,
        pixel_values=None,
        image_sizes=None,
        attention_mask=None,
        **kwargs,
    ):
        if past_key_values is not None:
            past_length = self.language_model._get_past_length(past_key_values)

            # Keep only the unprocessed tokens:
            # 1 - If the length of the attention_mask exceeds the length of input_ids, then we are in a setting where
            # some of the inputs are exclusively passed as part of the cache (e.g. when passing input_embeds as
            # input)
            if attention_mask is not None and past_length + 1 > input_ids.shape[1]:
                input_discount = max(attention_mask.shape[1] - past_length, 1)
                input_ids = input_ids[:, -input_discount:]
            # 2 - If the past_length is smaller than input_ids', then input_ids holds all input tokens. We can discard
            # input_ids based on the past_length.llava
            elif past_length < input_ids.shape[1]:
                input_ids = input_ids[:, past_length:]
            # 3 - Otherwise (past_length >= input_ids.shape[1]), let's assume input_ids only has unprocessed tokens.
            elif getattr(self.config, "image_token_index", -1) in input_ids:
                input_ids = input_ids[:, input_ids.shape[1] - 1 :]

        position_ids = kwargs.get("position_ids", None)
        if attention_mask is not None and position_ids is None:
            position_ids = attention_mask.long().cumsum(-1) - 1
            position_ids.masked_fill_(attention_mask == 0, 1)

            # position_ids in Gemma3 are 1-indexed
            if self.config.model_type == "gemma3":
                position_ids += 1

            if past_key_values is not None:
                position_ids = position_ids[:, -input_ids.shape[1] :]

        # if `inputs_embeds` are passed, we only want to use them in the 1st generation step
        if inputs_embeds is not None and past_key_values is None:
            model_inputs = {"inputs_embeds": inputs_embeds}
        else:
            model_inputs = {"input_ids": input_ids}

        if pixel_values is None:
            pixel_values = kwargs.get("input_image_embeds", kwargs.get("images", kwargs.get("image_pixel_values")))

        model_inputs.update(
            {
                "position_ids": position_ids,
                "past_key_values": past_key_values,
                "use_cache": kwargs.get("use_cache"),
                "attention_mask": attention_mask,
                "pixel_values": pixel_values,
                "image_sizes": image_sizes,
                "image_bound": kwargs.get("image_bound"),
                "tgt_sizes": kwargs.get("tgt_sizes"),
                "pixel_values_videos": kwargs.get("pixel_values_videos"),
                "image_grid_thw": kwargs.get("image_grid_thw"),
                "video_grid_thw": kwargs.get("video_grid_thw"),
                "token_type_ids": kwargs.get("token_type_ids"),
                "pixel_attention_mask": kwargs.get("pixel_attention_mask"),
                "image_attention_mask": kwargs.get("image_attention_mask"),
                "input_audio_embeds": kwargs.get("input_audio_embeds", kwargs.get("audio_input_features")),
                "audio_embed_sizes": kwargs.get("audio_embed_sizes"),
                "input_mode": kwargs.get("input_mode"),
            }
        )
        return model_inputs

    def can_generate(self):
        """Returns True to validate the check that the model using `GenerationMixin.generate()` can indeed generate."""
        return True

    @staticmethod
    @abstractmethod
    def preprocess_inputs(
        text: str,
        image: Optional["Image"] = None,
        processor: Optional[AutoImageProcessor] = None,
        tokenizer: Optional[PreTrainedTokenizer] = None,
        config: Optional[PretrainedConfig] = None,
        video: Optional["VideoInput"] = None,
        audio: Optional[np.ndarray] = None,
    ):
        """
        Preprocess input instruction and an image.
        """

    # modified from https://github.com/huggingface/transformers/blob/v4.55.0/src/transformers/generation/utils.py#L1992
    def _prepare_cache_for_generation(self, *args, **kwargs):
        """
        This function is used to prepare the cache : when calling `generate` before the first inference, an instance of `DynamicCache` will be created.
        For OVModel, we don't want model_kwargs to be updated before generation.
        """
        return


class _OVLlavaForCausalLM(OVModelForVisualCausalLM):
    def __init__(
        self,
        language_model: ov.Model,
        text_embeddings: ov.Model,
        vision_embeddings: ov.Model,
        config: PretrainedConfig = None,
        device: str = "CPU",
        dynamic_shapes: bool = None,
        ov_config: Optional[Dict[str, str]] = None,
        model_save_dir: Optional[Union[str, Path, TemporaryDirectory]] = None,
        quantization_config: Union[OVWeightQuantizationConfig, Dict] = None,
        **kwargs,
    ):
        super().__init__(
            language_model=language_model,
            text_embeddings=text_embeddings,
            vision_embeddings=vision_embeddings,
            config=config,
            device=device,
            dynamic_shapes=dynamic_shapes,
            ov_config=ov_config,
            model_save_dir=model_save_dir,
            quantization_config=quantization_config,
            **kwargs,
        )
        self._support_new_processing = hasattr(self.config, "image_seq_length")

    def get_vision_embeddings(self, pixel_values, input_ids=None, **kwargs):
        if input_ids is not None and input_ids.shape[1] == 1:
            return None
        if not isinstance(pixel_values, list):
            image_features = self.vision_embeddings(pixel_values).last_hidden_state
        else:
            image_features = []
            for patch in pixel_values:
                if isinstance(patch, list):
                    patch_feats = []
                    for patch_value in patch:
                        patch_feats.append(self.vision_embeddings(np.expand_dims(patch_value, 0)).last_hidden_state)
                    patch_feats = np.concatenate(patch_feats, axis=1)
                else:
                    patch_feats = self.vision_embeddings(patch).last_hidden_state
                image_features.append(patch_feats)
            image_features = np.concatenate(image_features, 0)

        return image_features

    # Adopted from https://github.com/huggingface/transformers/blob/d7950bff82b18c823193d17d72188c5e46d06c83/src/transformers/models/llava/modeling_llava.py#L297C9-L297C45
    def merge_vision_text_embeddings(
        self,
        vision_embeds,
        inputs_embeds,
        input_ids,
        attention_mask,
        position_ids=None,
        legacy_processing=False,
        **kwargs,
    ):
        image_features = torch.from_numpy(vision_embeds) if isinstance(vision_embeds, np.ndarray) else vision_embeds
        inputs_embeds = torch.from_numpy(inputs_embeds) if isinstance(inputs_embeds, np.ndarray) else inputs_embeds

        if legacy_processing:
            pad_token_id = self.config.pad_token_id if self.config.pad_token_id is not None else -1

            num_images, num_image_patches, embed_dim = image_features.shape
            batch_size, sequence_length = input_ids.shape
            left_padding = not torch.sum(input_ids[:, -1] == torch.tensor(pad_token_id))
            # 1. Create a mask to know where special image tokens are
            special_image_token_mask = input_ids == self.config.image_token_index
            num_special_image_tokens = torch.sum(special_image_token_mask, dim=-1)
            # Compute the maximum embed dimension
            max_embed_dim = (num_special_image_tokens.max() * (num_image_patches - 1)) + sequence_length
            batch_indices, non_image_indices = torch.where(input_ids != self.config.image_token_index)

            # 2. Compute the positions where text should be written
            # Calculate new positions for text tokens in merged image-text sequence.
            # `special_image_token_mask` identifies image tokens. Each image token will be replaced by `nb_text_tokens_per_images - 1` text tokens.
            # `torch.cumsum` computes how each image token shifts subsequent text token positions.
            # - 1 to adjust for zero-based indexing, as `cumsum` inherently increases indices by one.
            new_token_positions = torch.cumsum((special_image_token_mask * (num_image_patches - 1) + 1), -1) - 1
            nb_image_pad = max_embed_dim - 1 - new_token_positions[:, -1]
            if left_padding:
                new_token_positions += nb_image_pad[:, None]  # offset for left padding
            text_to_overwrite = new_token_positions[batch_indices, non_image_indices]

            # 3. Create the full embedding, already padded to the maximum position
            final_embedding = torch.zeros(
                batch_size, max_embed_dim, embed_dim, dtype=inputs_embeds.dtype, device=inputs_embeds.device
            )
            final_attention_mask = torch.zeros(
                batch_size, max_embed_dim, dtype=attention_mask.dtype, device=inputs_embeds.device
            )

            # 4. Fill the embeddings based on the mask. If we have ["hey" "<image>", "how", "are"]
            # we need to index copy on [0, 577, 578, 579] for the text and [1:576] for the image features
            final_embedding[batch_indices, text_to_overwrite] = inputs_embeds[batch_indices, non_image_indices]
            final_attention_mask[batch_indices, text_to_overwrite] = attention_mask[batch_indices, non_image_indices]
            # 5. Fill the embeddings corresponding to the images. Anything that is not `text_positions` needs filling (#29835)
            image_to_overwrite = torch.full(
                (batch_size, max_embed_dim), True, dtype=torch.bool, device=inputs_embeds.device
            )
            image_to_overwrite[batch_indices, text_to_overwrite] = False
            image_to_overwrite &= image_to_overwrite.cumsum(-1) - 1 >= nb_image_pad[:, None]

            if image_to_overwrite.sum() != image_features.shape[:-1].numel():
                raise ValueError(
                    f"The input provided to the model a/pre-releasesre wrong. The number of image tokens is {torch.sum(special_image_token_mask)} while"
                    f" the number of image given to the model is {num_images}. This prevents correct indexing and breaks batch generation."
                )

            final_embedding[image_to_overwrite] = image_features.contiguous().reshape(-1, embed_dim)
            final_attention_mask |= image_to_overwrite
            position_ids = (final_attention_mask.cumsum(-1) - 1).masked_fill_((final_attention_mask == 0), 1)

            # 6. Mask out the embedding at padding positions, as we later use the past_key_value value to determine the non-attended tokens.
            batch_indices, pad_indices = torch.where(input_ids == pad_token_id)
            indices_to_mask = new_token_positions[batch_indices, pad_indices]

            final_embedding[batch_indices, indices_to_mask] = 0
        else:
            special_image_mask = (input_ids == self.config.image_token_index).unsqueeze(-1).expand_as(inputs_embeds)
            image_features = image_features.to(inputs_embeds.dtype)
            final_embedding = inputs_embeds.masked_scatter(special_image_mask, image_features)
            final_attention_mask = attention_mask

        return final_embedding, final_attention_mask, position_ids

    def get_multimodal_embeddings(
        self, input_ids, pixel_values=None, attention_mask=None, position_ids=None, past_key_values=None, **kwargs
    ):
        if pixel_values is not None and self._support_new_processing and past_key_values is None:
            legacy_processing = (input_ids == self.config.image_token_index).sum(
                1
            ).max() < self.config.image_seq_length
        else:
            legacy_processing = True
        inputs_embeds, attention_mask, position_ids = super().get_multimodal_embeddings(
            input_ids, pixel_values, attention_mask, position_ids, legacy_processing=legacy_processing, **kwargs
        )

        if legacy_processing and pixel_values is not None and past_key_values is not None:
            attention_mask, position_ids = self._filter_unattended_tokens(input_ids, attention_mask, past_key_values)

        return inputs_embeds, attention_mask, position_ids

    def _filter_unattended_tokens(self, input_ids, attention_mask, past_key_values):
        # Get the target length
        target_length = input_ids.shape[1]
        past_length = self.language_model._get_past_length(past_key_values)

        extended_attention_mask = torch.ones(
            (attention_mask.shape[0], past_length),
            dtype=attention_mask.dtype,
            device=attention_mask.device,
        )

        attention_mask = torch.cat((extended_attention_mask, attention_mask[:, -target_length:]), dim=1)
        position_ids = torch.cumsum(attention_mask, axis=1) - 1
        position_ids[attention_mask == 0] = 1
        return attention_mask, position_ids

    @staticmethod
    def preprocess_inputs(
        text: str,
        image: Optional["Image"] = None,
        processor: Optional[AutoImageProcessor] = None,
        tokenizer: Optional[PreTrainedTokenizer] = None,
        config: Optional[PretrainedConfig] = None,
        video: Optional["VideoInput"] = None,
        audio: Optional[np.ndarray] = None,
    ):
        if processor is None:
            raise ValueError("Processor is required.")
        if video is not None:
            raise ValueError("Video input is not supported")
        if audio is not None:
            raise ValueError("Audio input is not supported")
        if getattr(processor, "chat_template", None) is not None:
            chat_prompt = [{"role": "user", "content": [{"type": "text", "text": text}]}]
            if image is not None:
                chat_prompt[0]["content"].append({"type": "image"})
            prompt = processor.apply_chat_template(chat_prompt, add_generation_prompt=True, tokenize=False)
        else:
            if image is not None and "<image>" not in text:
                prompt = "<image>\n" + text
            else:
                prompt = text

        if is_transformers_version(">", "4.47.99") and getattr(processor, "patch_size", None) is None:
            if (
                getattr(config, "vision_config", None) is not None
                and getattr(config.vision_config, "patch_size", None) is not None
            ):
                processor.patch_size = config.vision_config.patch_size
            else:
                raise ValueError(
                    "Processor does not have `patch_size` attribute. Please fix the processor or provide `patch_size` in the config."
                )

        inputs = processor(images=image, text=prompt, return_tensors="pt")
        return inputs


class _OVLlavaNextForCausalLM(_OVLlavaForCausalLM):
    # Adopted from https://github.com/huggingface/transformers/blob/main/src/transformers/models/llava_next/modeling_llava_next.py#L655
    def pack_image_features(self, image_features, image_sizes, image_newline=None):
        from transformers.models.llava_next.modeling_llava_next import get_anyres_image_grid_shape, unpad_image

        """
        Reshape, unpad and then pack each image_feature into a single image_features tensor containing all visual vectors.

        Args:
            image_features (`List[torch.Tensor]` of length num_images, each of shape `(num_patches, image_length, embed_dim)`)
                List of image feature tensor, each contains all the visual feature of all patches.
            image_sizes (`torch.Tensor` of shape `(num_images, 2)`)
                Actual image size of each images (H, W).
            image_newline (`torch.Tensor` of shape `(embed_dim)`)
                New line embedding vector.
        Returns:
            image_features (`torch.Tensor` of shape `(all_feat_len, embed_dim)`)
            feature_lens (`List[int]`)
                token length of each image in image_features
        """
        new_image_features = []
        feature_lens = []
        for image_idx, image_feature in enumerate(image_features):
            if image_feature.shape[0] > 1:
                base_image_feature = image_feature[0]
                image_feature = image_feature[1:]
                height = width = self.config.vision_config.image_size // self.config.vision_config.patch_size
                if height * width != base_image_feature.shape[0]:
                    raise ValueError("The number of patches is not consistent with the image size.")
                num_patch_width, num_patch_height = get_anyres_image_grid_shape(
                    image_sizes[image_idx],
                    self.config.image_grid_pinpoints,
                    self.config.vision_config.image_size,
                )
                image_feature = image_feature.view(num_patch_height, num_patch_width, height, width, -1)
                image_feature = image_feature.permute(4, 0, 2, 1, 3).contiguous()
                image_feature = image_feature.flatten(1, 2).flatten(2, 3)
                image_feature = unpad_image(image_feature, image_sizes[image_idx])
                if image_newline is not None:
                    image_feature = torch.cat(
                        (
                            image_feature,
                            image_newline[:, None, None].expand(*image_feature.shape[:-1], 1).to(image_feature.dtype),
                        ),
                        dim=-1,
                    )
                image_feature = image_feature.flatten(1, 2).transpose(0, 1)
                image_feature = torch.cat((base_image_feature, image_feature), dim=0)
            else:
                image_feature = image_feature[0]
                if image_newline is not None:
                    image_feature = torch.cat((image_feature, image_newline[None].to(image_feature)), dim=0)
            new_image_features.append(image_feature)
            feature_lens.append(image_feature.size(0))
        image_features = torch.cat(new_image_features, dim=0)
        feature_lens = torch.tensor(feature_lens, dtype=torch.long, device=image_features.device)
        return image_features, feature_lens

    def add_image_features(
        self,
        input_ids,
        inputs_embeds,
        pixel_values,
        attention_mask,
        position_ids,
        image_sizes,
        legacy_processing,
        **kwargs,
    ):
        from transformers.models.llava_next.modeling_llava_next import image_size_to_num_patches

        # ! infer image_num_patches from image_sizes
        image_num_patches = [
            image_size_to_num_patches(
                image_size=imsize,
                grid_pinpoints=self.config.image_grid_pinpoints,
                patch_size=self.config.vision_config.image_size,
            )
            for imsize in image_sizes
        ]
        # figure out if pixel_values is concatenated or stacked
        if pixel_values.dim() == 5:
            # stacking when input is (batch_size, num_patches, num_channels, height, width)
            _pixel_values_list = [pix_val[:num_patch] for pix_val, num_patch in zip(pixel_values, image_num_patches)]
            pixel_values = torch.cat(_pixel_values_list, dim=0)
        elif pixel_values.dim() != 4:
            # otherwise has to be stacked from list of (num_patches, num_channels, height, width)
            raise ValueError(f"pixel_values of shape {pixel_values.shape}, expect to be of 4 or 5 dimensions")
        vision_embeds = self.get_vision_embeddings(pixel_values, input_ids=input_ids, **kwargs)
        if vision_embeds is not None:
            image_newline = torch.tensor(self.config.image_newline)
            image_features = torch.split(torch.from_numpy(vision_embeds), image_num_patches, dim=0)
            image_features, feature_lens = self.pack_image_features(
                image_features,
                image_sizes,
                image_newline=image_newline,
            )
            inputs_embeds, attention_mask, position_ids = self.merge_vision_text_embeddings(
                image_features,
                inputs_embeds,
                feature_lens=feature_lens,
                input_ids=input_ids,
                attention_mask=attention_mask,
                position_ids=position_ids,
                legacy_processing=legacy_processing,
                **kwargs,
            )
        return inputs_embeds, attention_mask, position_ids

    # Adopted from https://github.com/huggingface/transformers/blob/main/src/transformers/models/llava_next/modeling_llava_next.py#L416
    def get_multimodal_embeddings(
        self,
        input_ids,
        pixel_values=None,
        attention_mask=None,
        position_ids=None,
        past_key_values=None,
        image_sizes=None,
        **kwargs,
    ):
        inputs_embeds = self.get_text_embeddings(input_ids, **kwargs)

        if pixel_values is not None and self._support_new_processing and past_key_values is None:
            legacy_processing = (input_ids == self.config.image_token_index).sum(
                1
            ).max() < self.config.image_seq_length
        else:
            legacy_processing = True

        if pixel_values is not None and pixel_values.size(0) > 0:
            inputs_embeds, attention_mask, position_ids = self.add_image_features(
                input_ids,
                inputs_embeds,
                pixel_values,
                attention_mask,
                position_ids,
                image_sizes,
                legacy_processing,
                **kwargs,
            )

        if legacy_processing and pixel_values is not None and past_key_values is not None and input_ids.shape[1] == 1:
            attention_mask, position_ids = self._filter_unattended_tokens(input_ids, attention_mask, past_key_values)

        return inputs_embeds, attention_mask, position_ids

    def merge_vision_text_embeddings(
        self,
        vision_embeds,
        inputs_embeds,
        feature_lens,
        input_ids,
        attention_mask,
        position_ids=None,
        legacy_processing=False,
        image_token_index=None,
        **kwargs,
    ):
        image_token_index = self.config.image_token_index if image_token_index is None else image_token_index
        image_features = torch.from_numpy(vision_embeds) if isinstance(vision_embeds, np.ndarray) else vision_embeds
        inputs_embeds = torch.from_numpy(inputs_embeds) if isinstance(inputs_embeds, np.ndarray) else inputs_embeds

        if legacy_processing:
            with torch.no_grad():
                # ! in llava 1.6, number of patches is variable
                num_images = feature_lens.size(0)
                num_image_features, embed_dim = image_features.shape
                if feature_lens.sum() != num_image_features:
                    raise ValueError(f"{feature_lens=} / {feature_lens.sum()} != {image_features.shape=}")
                batch_size = input_ids.shape[0]
                _left_padding = torch.any(attention_mask[:, 0] == 0)
                _right_padding = torch.any(attention_mask[:, -1] == 0)

                left_padding = True
                if batch_size > 1:
                    if _left_padding and not _right_padding:
                        left_padding = True
                    elif not _left_padding and _right_padding:
                        left_padding = False
                    elif not _left_padding and not _right_padding:
                        left_padding = True
                    else:
                        # invalid attention_mask
                        raise ValueError(f"both side of attention_mask has zero, invalid. {attention_mask}")

                # Whether to turn off right padding
                # 1. Create a mask to know where special image tokens are
                special_image_token_mask = input_ids == image_token_index
                # special_image_token_mask: [bsz, seqlen]
                num_special_image_tokens = torch.sum(special_image_token_mask, dim=-1)
                # num_special_image_tokens: [bsz]
                # Reserve for padding of num_images
                total_num_special_image_tokens = torch.sum(special_image_token_mask)
                if total_num_special_image_tokens != num_images:
                    raise ValueError(
                        f"Number of image tokens in input_ids ({total_num_special_image_tokens}) different from num_images ({num_images})."
                    )
                # Compute the maximum embed dimension
                # max_image_feature_lens is max_feature_lens per batch
                feature_lens = feature_lens.to(input_ids.device)
                feature_lens_batch = feature_lens.split(num_special_image_tokens.tolist(), dim=0)
                feature_lens_batch_sum = torch.tensor([x.sum() for x in feature_lens_batch], device=input_ids.device)
                embed_sequence_lengths = (
                    (attention_mask == 1).long().sum(-1) - num_special_image_tokens + feature_lens_batch_sum
                )
                max_embed_dim = embed_sequence_lengths.max()

                batch_indices, non_image_indices = torch.where(
                    (input_ids != image_token_index) & (attention_mask == 1)
                )
                # 2. Compute the positions where text should be written
                # Calculate new positions for text tokens in merged image-text sequence.
                # `special_image_token_mask` identifies image tokens. Each image token will be replaced by `nb_text_tokens_per_images` text tokens.
                # `torch.cumsum` computes how each image token shifts subsequent text token positions.
                # - 1 to adjust for zero-based indexing, as `cumsum` inherently increases indices by one.
                # ! instead of special_image_token_mask * (num_image_patches - 1)
                #   special_image_token_mask * (num_feature_len - 1)
                special_image_token_mask = special_image_token_mask.long()
                special_image_token_mask[special_image_token_mask == 1] = feature_lens - 1
                new_token_positions = torch.cumsum((special_image_token_mask + 1), -1) - 1
                if left_padding:
                    # shift right token positions so that they are ending at the same number
                    # the below here was incorrect? new_token_positions += new_token_positions[:, -1].max() - new_token_positions[:, -1:]
                    new_token_positions += max_embed_dim - 1 - new_token_positions[:, -1:]

                text_to_overwrite = new_token_positions[batch_indices, non_image_indices]

            # 3. Create the full embedding, already padded to the maximum position
            final_embedding = torch.zeros(
                batch_size, max_embed_dim, embed_dim, dtype=inputs_embeds.dtype, device=inputs_embeds.device
            )
            final_attention_mask = torch.zeros(
                batch_size, max_embed_dim, dtype=attention_mask.dtype, device=inputs_embeds.device
            )
            # In case the Vision model or the Language model has been offloaded to CPU, we need to manually
            # set the corresponding tensors into their correct target device.
            target_device = inputs_embeds.device
            batch_indices, non_image_indices, text_to_overwrite = (
                batch_indices.to(target_device),
                non_image_indices.to(target_device),
                text_to_overwrite.to(target_device),
            )
            attention_mask = attention_mask.to(target_device)
            input_ids = input_ids.to(target_device)

            # 4. Fill the embeddings based on the mask. If we have ["hey" "<image>", "how", "are"]
            # we need to index copy on [0, 577, 578, 579] for the text and [1:576] for the image features
            final_embedding[batch_indices, text_to_overwrite] = inputs_embeds[batch_indices, non_image_indices]
            final_attention_mask[batch_indices, text_to_overwrite] = attention_mask[batch_indices, non_image_indices]

            # 5. Fill the embeddings corresponding to the images. Anything that is not `text_positions` needs filling (#29835)
            with torch.no_grad():
                image_to_overwrite = torch.full(
                    (batch_size, max_embed_dim), True, dtype=torch.bool, device=inputs_embeds.device
                )
                image_to_overwrite[batch_indices, text_to_overwrite] = False
                embed_indices = torch.arange(max_embed_dim).unsqueeze(0).to(target_device)
                embed_indices = embed_indices.expand(batch_size, max_embed_dim)
                embed_seq_lens = embed_sequence_lengths[:, None].to(target_device)

                if left_padding:
                    # exclude padding on the left
                    max_embed_dim = max_embed_dim.to(target_device)
                    val = (max_embed_dim - embed_indices) <= embed_seq_lens
                else:
                    # exclude padding on the right
                    val = embed_indices < embed_seq_lens
                image_to_overwrite &= val

                if image_to_overwrite.sum() != num_image_features:
                    raise ValueError(
                        f"{image_to_overwrite.sum()=} != {num_image_features=} The input provided to the model are wrong. "
                        f"The number of image tokens is {torch.sum(special_image_token_mask)} while"
                        f" the number of image given to the model is {num_images}. "
                        f"This prevents correct indexing and breaks batch generation."
                    )
            final_embedding[image_to_overwrite] = image_features.contiguous().reshape(-1, embed_dim).to(target_device)
            final_attention_mask |= image_to_overwrite
            position_ids = (final_attention_mask.cumsum(-1) - 1).masked_fill_((final_attention_mask == 0), 1)
        else:
            special_image_mask = (input_ids == image_token_index).unsqueeze(-1).expand_as(inputs_embeds)
            image_features = image_features.to(inputs_embeds.dtype)
            final_embedding = inputs_embeds.masked_scatter(special_image_mask, image_features)
            final_attention_mask = attention_mask

        return final_embedding, final_attention_mask, position_ids

    def get_text_embeddings(self, input_ids, **kwargs):
        for_inputs_embeds_ids = input_ids.clone()
        for_inputs_embeds_ids[(input_ids == self.config.image_token_index)] = 0
        return super().get_text_embeddings(for_inputs_embeds_ids, **kwargs)


class _OVLlavaNextVideoForCausalLM(_OVLlavaNextForCausalLM):
    additional_parts = ["vision_resampler", "multi_modal_projector"]

    def get_vision_embeddings(self, pixel_values, input_ids=None, **kwargs):
        if input_ids is not None and input_ids.shape[1] == 1:
            return None
        image_features = self.vision_embeddings(pixel_values).last_hidden_state
        image_features = self.multi_modal_projector(image_features)
        return image_features

    def pack_image_features(self, image_features, image_sizes, image_newline=None):
        """
        Reshape, unpad and then pack each image_feature into a single image_features tensor containing all visual vectors.

        Args:
            image_features (`List[torch.Tensor]` of length num_images, each of shape `(num_patches, image_length, embed_dim)`)
                List of image feature tensor, each contains all the visual feature of all patches.
            image_sizes (`torch.Tensor` of shape `(num_images, 2)`)
                Actual image size of each images (H, W).
            vision_feature_select_strategy (`str`)
                The feature selection strategy used to select the vision feature from the vision backbone.
            image_newline (`torch.Tensor` of shape `(embed_dim)`)
                New line embedding vector.
        Returns:
            image_features (`torch.Tensor` of shape `(all_feat_len, embed_dim)`)
            feature_lens (`List[int]`)
                token length of each image in image_features
        """
        from transformers.models.llava_next_video.modeling_llava_next_video import (
            get_anyres_image_grid_shape,
            unpad_image,
        )

        new_image_features = []
        feature_lens = []
        vision_feature_select_strategy = self.config.vision_feature_select_strategy
        for image_idx, image_feature in enumerate(image_features):
            if image_feature.shape[0] > 1:
                base_image_feature = image_feature[0]
                image_feature = image_feature[1:]
                height = width = self.config.vision_config.image_size // self.config.vision_config.patch_size

                num_patch_height, num_patch_width = get_anyres_image_grid_shape(
                    image_sizes[image_idx],
                    self.config.image_grid_pinpoints,
                    self.config.vision_config.image_size,
                )

                if (
                    np.prod(image_feature.shape) % (num_patch_height * num_patch_width * height * width) != 0
                    and vision_feature_select_strategy == "default"
                ):
                    logger.warning_once(
                        "Image feature shape does not line up with the provided patch size. "
                        "You may be using the `default` vision_feature_select_strategy with a"
                        " visual encoder that does not have CLS."
                    )

                image_feature = image_feature.view(num_patch_height, num_patch_width, height, width, -1)
                image_feature = image_feature.permute(4, 0, 2, 1, 3).contiguous()
                image_feature = image_feature.flatten(1, 2).flatten(2, 3)
                image_feature = unpad_image(image_feature, image_sizes[image_idx])
                if image_newline is not None:
                    image_feature = torch.cat(
                        (
                            image_feature,
                            image_newline[:, None, None]
                            .expand(*image_feature.shape[:-1], 1)
                            .to(image_feature.device, image_feature.dtype),
                        ),
                        dim=-1,
                    )
                image_feature = image_feature.flatten(1, 2).transpose(0, 1)
                image_feature = torch.cat((base_image_feature, image_feature), dim=0)
            else:
                image_feature = image_feature[0]
                if image_newline is not None:
                    image_feature = torch.cat((image_feature, image_newline[None].to(image_feature)), dim=0)
            new_image_features.append(image_feature)
            feature_lens.append(image_feature.size(0))
        image_features = torch.cat(new_image_features, dim=0)
        feature_lens = torch.tensor(feature_lens, dtype=torch.long, device=image_features.device)
        return image_features, feature_lens

    @staticmethod
    def preprocess_inputs(
        text: str,
        image: Optional["Image"] = None,
        processor: Optional[AutoImageProcessor] = None,
        tokenizer: Optional[PreTrainedTokenizer] = None,
        config: Optional[PretrainedConfig] = None,
        video: Optional["VideoInput"] = None,
        audio: Optional[np.ndarray] = None,
    ):
        if processor is None:
            raise ValueError("Processor is required.")
        if audio is not None:
            raise ValueError("Audio input is not supported")
        if getattr(processor, "chat_template", None) is not None:
            chat_prompt = [{"role": "user", "content": [{"type": "text", "text": text}]}]
            if image is not None:
                chat_prompt[0]["content"].append({"type": "image"})
            if video is not None:
                chat_prompt[0]["content"].append({"type": "video"})
            prompt = processor.apply_chat_template(chat_prompt, add_generation_prompt=True, tokenize=False)
        else:
            prompt = text
            if image is not None and "<image>" not in prompt:
                prompt = "<image>\n" + prompt
            if video is not None and "<video>" not in prompt:
                prompt = "<video>\n" + prompt

        if is_transformers_version(">", "4.47.99") and getattr(processor, "patch_size", None) is None:
            if (
                getattr(config, "vision_config", None) is not None
                and getattr(config.vision_config, "patch_size", None) is not None
            ):
                processor.patch_size = config.vision_config.patch_size
            else:
                raise ValueError(
                    "Processor does not have `patch_size` attribute. Please fix the processor or provide `patch_size` in the config."
                )

        inputs = processor(images=image, text=prompt, videos=video, return_tensors="pt")
        return inputs

    def get_multimodal_embeddings(
        self,
        input_ids,
        pixel_values=None,
        attention_mask=None,
        position_ids=None,
        past_key_values=None,
        image_sizes=None,
        pixel_values_videos=None,
        **kwargs,
    ):
        inputs_embeds = self.get_text_embeddings(input_ids, **kwargs)

        if (
            pixel_values is not None
            and pixel_values.size(0) > 0
            and self._support_new_processing
            and past_key_values is None
        ):
            legacy_processing = (
                (input_ids == self.config.image_token_index).sum(1).max() < self.config.image_seq_length
            ).item()
        elif (
            pixel_values_videos is not None
            and pixel_values_videos.size(0) > 0
            and self._support_new_processing
            and past_key_values is None
        ):
            legacy_processing = (
                (input_ids == self.config.video_token_index).sum(1).max() < self.config.video_seq_length
            ).item()
        else:
            legacy_processing = True

        legacy_processing = (
            legacy_processing.item() if isinstance(legacy_processing, torch.Tensor) else legacy_processing
        )

        if pixel_values is not None and pixel_values.size(0) > 0:
            inputs_embeds, attention_mask, position_ids = self.add_image_features(
                input_ids,
                inputs_embeds,
                pixel_values,
                attention_mask,
                position_ids,
                image_sizes,
                legacy_processing,
                **kwargs,
            )

        if pixel_values_videos is not None and pixel_values_videos.size(0) > 0:
            inputs_embeds, attention_mask, position_ids = self.add_video_features(
                input_ids,
                inputs_embeds,
                pixel_values_videos,
                attention_mask,
                position_ids,
                legacy_processing=legacy_processing,
                **kwargs,
            )

        if legacy_processing and pixel_values is not None and past_key_values is not None and input_ids.shape[1] == 1:
            attention_mask, position_ids = self._filter_unattended_tokens(input_ids, attention_mask, past_key_values)

        return inputs_embeds, attention_mask, position_ids

    def add_video_features(
        self,
        input_ids,
        inputs_embeds,
        pixel_values_videos,
        attention_mask,
        position_ids,
        legacy_processing,
        **kwargs,
    ):
        # Adopted from https://github.com/huggingface/transformers/blob/v4.49.0/src/transformers/models/llava_next_video/modeling_llava_next_video.py#L732-L751
        video_features = self.get_video_features(pixel_values_videos, input_ids)
        if video_features is not None and len(video_features) != 0:
            video_features = [feature.flatten(0, 1) for feature in video_features]
            video_feature_lens = [feature.size(0) for feature in video_features]
            video_features = torch.cat(video_features, dim=0)
            video_feature_lens = torch.tensor(video_feature_lens, dtype=torch.long, device=video_features.device)

            if legacy_processing:
                inputs_embeds, attention_mask, position_ids = self.merge_vision_text_embeddings(
                    video_features,
                    inputs_embeds,
                    video_feature_lens,
                    input_ids,
                    attention_mask,
                    position_ids,
                    legacy_processing,
                    self.config.video_token_index,
                )
            else:
                inputs_embeds = (
                    torch.from_numpy(inputs_embeds) if isinstance(inputs_embeds, np.ndarray) else inputs_embeds
                )
                special_image_mask = (input_ids == self.config.video_token_index).unsqueeze(-1)
                special_image_mask = special_image_mask.expand_as(inputs_embeds)
                if inputs_embeds[special_image_mask].numel() != video_features.numel():
                    n_video_tokens = (input_ids == self.config.video_token_index).sum().item()
                    n_video_features = video_features.shape[0]
                    raise ValueError(
                        f"Video features and video tokens do not match: tokens: {n_video_tokens}, features {n_video_features}"
                    )
                inputs_embeds = inputs_embeds.masked_scatter(special_image_mask, video_features)
        return inputs_embeds, attention_mask, position_ids

    def get_video_features(self, pixel_values, input_ids=None, **kwargs):
        # Adopted from https://github.com/huggingface/transformers/blob/v4.49.0/src/transformers/models/llava_next_video/modeling_llava_next_video.py#L835
        if input_ids is not None and input_ids.shape[1] == 1:
            return None
        batch_size, frames, channels, height, width = pixel_values.shape
        pixel_values = pixel_values.reshape(batch_size * frames, channels, height, width)
        selected_video_features = self.vision_embeddings(pixel_values).last_hidden_state
        video_features = self.vision_resampler(selected_video_features)
        video_features = self.multi_modal_projector(video_features)
        video_features = torch.split(torch.from_numpy(video_features), frames, dim=0)
        return video_features


class _OVInternVLForCausalLM(OVModelForVisualCausalLM):
    def get_vision_embeddings(self, pixel_values, input_ids=None, **kwargs):
        if input_ids is not None and input_ids.shape[1] == 1:
            return None
        image_features = self.vision_embeddings(pixel_values, **kwargs).last_hidden_state
        return image_features

    def merge_vision_text_embeddings(
        self, vision_embeds, input_embeds, input_ids, attention_mask, position_ids=None, **kwargs
    ):
        input_embeds = torch.from_numpy(input_embeds) if isinstance(input_embeds, np.ndarray) else input_embeds
        vision_embeds = torch.from_numpy(vision_embeds) if isinstance(vision_embeds, np.ndarray) else vision_embeds
        B, N, C = input_embeds.shape
        input_embeds = input_embeds.reshape(B * N, C)

        input_ids = input_ids.reshape(B * N)
        selected = input_ids == self.config.img_context_token_id
        assert selected.sum() != 0
        input_embeds[selected] = vision_embeds.reshape(-1, C)

        input_embeds = input_embeds.reshape(B, N, C)
        return input_embeds, attention_mask, position_ids

    @staticmethod
    def preprocess_inputs(
        text: str,
        image: Optional["Image"] = None,
        processor: Optional[AutoImageProcessor] = None,
        tokenizer: Optional[PreTrainedTokenizer] = None,
        config: Optional[PretrainedConfig] = None,
        video: Optional["VideoInput"] = None,
        audio: Optional[np.ndarray] = None,
    ):
        if tokenizer is None:
            raise ValueError("Tokenizer is required.")
        if video is not None:
            raise ValueError("Video input is not supported")
        if audio is not None:
            raise ValueError("Audio input is not supported")
        import torchvision.transforms as T
        from torchvision.transforms.functional import InterpolationMode

        IMG_START_TOKEN = "<img>"
        IMG_END_TOKEN = "</img>"
        IMG_CONTEXT_TOKEN = "<IMG_CONTEXT>"

        IMAGENET_MEAN = (0.485, 0.456, 0.406)
        IMAGENET_STD = (0.229, 0.224, 0.225)

        def build_transform(input_size):
            MEAN, STD = IMAGENET_MEAN, IMAGENET_STD
            transform = T.Compose(
                [
                    T.Lambda(lambda img: img.convert("RGB") if img.mode != "RGB" else img),
                    T.Resize((input_size, input_size), interpolation=InterpolationMode.BICUBIC),
                    T.ToTensor(),
                    T.Normalize(mean=MEAN, std=STD),
                ]
            )
            return transform

        def find_closest_aspect_ratio(aspect_ratio, target_ratios, width, height, image_size):
            best_ratio_diff = float("inf")
            best_ratio = (1, 1)
            area = width * height
            for ratio in target_ratios:
                target_aspect_ratio = ratio[0] / ratio[1]
                ratio_diff = abs(aspect_ratio - target_aspect_ratio)
                if ratio_diff < best_ratio_diff:
                    best_ratio_diff = ratio_diff
                    best_ratio = ratio
                elif ratio_diff == best_ratio_diff:
                    if area > 0.5 * image_size * image_size * ratio[0] * ratio[1]:
                        best_ratio = ratio
            return best_ratio

        def dynamic_preprocess(image, min_num=1, max_num=12, image_size=28, use_thumbnail=False):
            orig_width, orig_height = image.size
            aspect_ratio = orig_width / orig_height

            # calculate the existing image aspect ratio
            target_ratios = {
                (i, j)
                for n in range(min_num, max_num + 1)
                for i in range(1, n + 1)
                for j in range(1, n + 1)
                if i * j <= max_num and i * j >= min_num
            }
            target_ratios = sorted(target_ratios, key=lambda x: x[0] * x[1])

            # find the closest aspect ratio to the target
            target_aspect_ratio = find_closest_aspect_ratio(
                aspect_ratio, target_ratios, orig_width, orig_height, image_size
            )

            # calculate the target width and height
            target_width = image_size * target_aspect_ratio[0]
            target_height = image_size * target_aspect_ratio[1]
            blocks = target_aspect_ratio[0] * target_aspect_ratio[1]

            # resize the image
            resized_img = image.resize((target_width, target_height))
            processed_images = []
            for i in range(blocks):
                box = (
                    (i % (target_width // image_size)) * image_size,
                    (i // (target_width // image_size)) * image_size,
                    ((i % (target_width // image_size)) + 1) * image_size,
                    ((i // (target_width // image_size)) + 1) * image_size,
                )
                # split the image
                split_img = resized_img.crop(box)
                processed_images.append(split_img)
            assert len(processed_images) == blocks
            if use_thumbnail and len(processed_images) != 1:
                thumbnail_img = image.resize((image_size, image_size))
                processed_images.append(thumbnail_img)
            return processed_images

        def load_image(image, input_size=448, max_num=12):
            transform = build_transform(input_size=input_size)
            images = dynamic_preprocess(image, image_size=input_size, use_thumbnail=True, max_num=max_num)
            pixel_values = [transform(image) for image in images]
            pixel_values = torch.stack(pixel_values)
            return pixel_values

        if image is not None and "<image>" not in text:
            text = "<image>\n" + text

        if tokenizer.chat_template is not None:
            text = tokenizer.apply_chat_template(
                [{"role": "user", "content": text}], add_generation_prompt=True, tokenize=False
            )

        inputs = {}

        if image is not None:
            if config is None:
                raise ValueError("Config is required.")
            pixel_values = load_image(image, input_size=config.vision_config.image_size)
            num_patches = pixel_values.shape[0]
            num_image_token = int(
                (config.vision_config.image_size // config.vision_config.patch_size) ** 2
                * (config.downsample_ratio**2)
            )
            image_tokens = IMG_START_TOKEN + IMG_CONTEXT_TOKEN * num_image_token * num_patches + IMG_END_TOKEN
            text = text.replace("<image>", image_tokens, 1)
            inputs.update({"pixel_values": pixel_values})
        inputs.update(tokenizer(text, return_tensors="pt"))
        return inputs

<<<<<<< HEAD
    # internvl has issue with check  _get_non_default_parameters, as workaround override _prepare_generation_config
=======
    # internvl has issue with check  _get_non_default_parameters, as wrkaraund override _prepare_generation_config
>>>>>>> 08dbf02c
    def _prepare_generation_config(
        self, generation_config: Optional[GenerationConfig], use_model_defaults: Optional[bool] = None, **kwargs: Dict
    ) -> Tuple[GenerationConfig, Dict]:
        using_model_generation_config = False
        if generation_config is None:
            if (
                self.generation_config._from_model_config  # 1)
                and self.generation_config._original_object_hash == hash(self.generation_config)  # 2)
            ):
                new_generation_config = GenerationConfig.from_model_config(self.config)
                if new_generation_config != self.generation_config:  # 4)
                    warnings.warn(
                        "You have modified the pretrained model configuration to control generation. This is a"
                        " deprecated strategy to control generation and will be removed in v5."
                        " Please use and modify the model generation configuration (see"
                        " https://huggingface.co/docs/transformers/generation_strategies#default-text-generation-configuration )",
                        UserWarning,
                    )
                    self.generation_config = new_generation_config

            generation_config = self.generation_config
            using_model_generation_config = True

        generation_config = copy.deepcopy(generation_config)
        model_kwargs = generation_config.update(**kwargs)
        # If `generation_config` is provided, let's fallback ALL special tokens to the default values for the model
        if not using_model_generation_config:
            if generation_config.bos_token_id is None:
                generation_config.bos_token_id = self.generation_config.bos_token_id
            if generation_config.eos_token_id is None:
                generation_config.eos_token_id = self.generation_config.eos_token_id
            if generation_config.pad_token_id is None:
                generation_config.pad_token_id = self.generation_config.pad_token_id
            if generation_config.decoder_start_token_id is None:
                generation_config.decoder_start_token_id = self.generation_config.decoder_start_token_id

        return generation_config, model_kwargs


class _OVMiniCPMVForCausalLM(OVModelForVisualCausalLM):
    additional_parts = ["resampler"]

    def __init__(
        self,
        language_model: ov.Model,
        text_embeddings: ov.Model,
        vision_embeddings: ov.Model,
        config: PretrainedConfig = None,
        device: str = "CPU",
        dynamic_shapes: bool = None,
        ov_config: Optional[Dict[str, str]] = None,
        model_save_dir: Optional[Union[str, Path, TemporaryDirectory]] = None,
        quantization_config: Union[OVWeightQuantizationConfig, Dict] = None,
        **kwargs,
    ):
        super().__init__(
            language_model=language_model,
            text_embeddings=text_embeddings,
            vision_embeddings=vision_embeddings,
            config=config,
            device=device,
            dynamic_shapes=dynamic_shapes,
            ov_config=ov_config,
            model_save_dir=model_save_dir,
            quantization_config=quantization_config,
            **kwargs,
        )

        self.embed_dim = self.language_model.config.hidden_size
        max_size = self.config.vision_config.image_size // self.config.vision_config.patch_size
        self._pos_embeds = torch.from_numpy(self._get_2d_sincos_pos_embed(self.embed_dim, max_size)).float()
        self.max_size = (max_size, max_size)

    def get_vision_embeddings(self, pixel_values, input_ids=None, **kwargs):
        if input_ids is not None and input_ids.shape[1] == 1:
            return None
        tgt_sizes = kwargs["tgt_sizes"]
        pixel_values_list = pixel_values
        vision_hidden_states = []
        all_pixel_values = []
        img_cnt = []
        for pixel_value in pixel_values_list:
            img_cnt.append(len(pixel_value))
            all_pixel_values.extend([i.flatten(end_dim=1).permute(1, 0) for i in pixel_value])

        vision_embedding = None
        # exist image
        if all_pixel_values:
            tgt_sizes = [tgt_size for tgt_size in tgt_sizes if isinstance(tgt_size, torch.Tensor)]
            tgt_sizes = torch.vstack(tgt_sizes).type(torch.int32)

            max_patches = torch.max(tgt_sizes[:, 0] * tgt_sizes[:, 1])

            all_pixel_values = torch.nn.utils.rnn.pad_sequence(all_pixel_values, batch_first=True, padding_value=0.0)
            B, L, _ = all_pixel_values.shape
            all_pixel_values = all_pixel_values.permute(0, 2, 1).reshape(B, 3, -1, L)

            patch_attn_mask = torch.zeros((B, 1, max_patches), dtype=torch.bool)
            for i in range(B):
                patch_attn_mask[i, 0, : tgt_sizes[i][0] * tgt_sizes[i][1]] = True
            position_ids = self._prepare_vis_position_ids(
                all_pixel_values,
                patch_attn_mask,
                tgt_sizes,
                self.config.vision_config.patch_size,
                self.config.vision_config.image_size // self.config.patch_size,
            )
            vision_embedding = torch.from_numpy(
                self.vision_embeddings(
                    pixel_values=all_pixel_values, patch_attention_mask=patch_attn_mask, position_ids=position_ids
                )[0]
            )
            vision_embedding = self.resampling(vision_embedding, tgt_sizes)

            start = 0
            for pixel_value in pixel_values_list:
                img_cnt = len(pixel_value)
                if img_cnt > 0:
                    vision_hidden_states.append(vision_embedding[start : start + img_cnt])
                    start += img_cnt
                else:
                    vision_hidden_states.append([])
        else:  # no image
            dummy_feature = []
            for _ in range(len(pixel_values_list)):
                vision_hidden_states.append(dummy_feature)
        return vision_hidden_states

    def resampling(self, x, tgt_sizes):
        bs = x.shape[0]

        patch_len = tgt_sizes[:, 0] * tgt_sizes[:, 1]

        self._adjust_pos_cache(tgt_sizes)

        max_patch_len = torch.max(patch_len)
        key_padding_mask = torch.zeros((bs, max_patch_len), dtype=torch.bool)

        pos_embed = []
        for i in range(bs):
            tgt_h, tgt_w = tgt_sizes[i]
            pos_embed.append(self._pos_embeds[:tgt_h, :tgt_w, :].reshape((tgt_h * tgt_w, -1)))  # patches * D
            key_padding_mask[i, patch_len[i] :] = True

        pos_embed = torch.nn.utils.rnn.pad_sequence(pos_embed, batch_first=True, padding_value=0.0).permute(
            1, 0, 2
        )  # BLD => L * B * D
        res = torch.from_numpy(self.resampler(image_feature=x, pos_embed=pos_embed, key_padding_mask=key_padding_mask))
        return res

    def _set_2d_pos_cache(self, max_size):
        pos_embed = torch.from_numpy(self._get_2d_sincos_pos_embed(self.embed_dim, max_size)).float()
        self._pos_embeds = pos_embed

    def _adjust_pos_cache(self, tgt_sizes):
        max_h = torch.max(tgt_sizes[:, 0])
        max_w = torch.max(tgt_sizes[:, 1])
        if max_h > self.max_size[0] or max_w > self.max_size[1]:
            self.max_size = [max(max_h, self.max_size[0]), max(max_w, self.max_size[1])]
            self._set_2d_pos_cache(self.max_size)

    def _get_2d_sincos_pos_embed(self, embed_dim, image_size):
        """
        image_size: image_size or (image_height, image_width)
        return:
        pos_embed: [image_height, image_width, embed_dim]
        """
        if isinstance(image_size, int):
            grid_h_size, grid_w_size = image_size, image_size
        else:
            grid_h_size, grid_w_size = image_size[0], image_size[1]

        grid_h = np.arange(grid_h_size, dtype=np.float32)
        grid_w = np.arange(grid_w_size, dtype=np.float32)
        grid = np.meshgrid(grid_w, grid_h)  # here w goes first
        grid = np.stack(grid, axis=0)

        pos_embed = self._get_2d_sincos_pos_embed_from_grid(embed_dim, grid)
        return pos_embed

    def _get_2d_sincos_pos_embed_from_grid(self, embed_dim, grid):
        assert embed_dim % 2 == 0

        # use half of dimensions to encode grid_h
        emb_h = self._get_1d_sincos_pos_embed_from_grid_new(embed_dim // 2, grid[0])  # (H, W, D/2)
        emb_w = self._get_1d_sincos_pos_embed_from_grid_new(embed_dim // 2, grid[1])  # (H, W, D/2)

        emb = np.concatenate([emb_h, emb_w], axis=-1)  # (H, W, D)
        return emb

    def _get_1d_sincos_pos_embed_from_grid_new(self, embed_dim, pos):
        """
        embed_dim: output dimension for each position
        pos: a list of positions to be encoded: size (H, W)
        out: (H, W, D)
        """
        assert embed_dim % 2 == 0
        omega = np.arange(embed_dim // 2, dtype=np.float32)
        omega /= embed_dim / 2.0
        omega = 1.0 / 10000**omega  # (D/2,)

        out = np.einsum("hw,d->hwd", pos, omega)  # (H, W, D/2), outer product

        emb_sin = np.sin(out)  # (H, W, D/2)
        emb_cos = np.cos(out)  # (H, W, D/2)

        emb = np.concatenate([emb_sin, emb_cos], axis=-1)  # (H, W, D)
        return emb

    def _prepare_vis_position_ids(
        self, pixel_values, patch_attention_mask, tgt_sizes, patch_size, num_patches_per_side
    ):
        batch_size = pixel_values.size(0)
        max_im_h, max_im_w = pixel_values.size(2), pixel_values.size(3)
        max_nb_patches_h, max_nb_patches_w = max_im_h // patch_size, max_im_w // patch_size
        boundaries = torch.arange(1 / num_patches_per_side, 1.0, 1 / num_patches_per_side)
        position_ids = torch.full(size=(batch_size, max_nb_patches_h * max_nb_patches_w), fill_value=0)

        for batch_idx, p_attn_mask in enumerate(patch_attention_mask):
            if tgt_sizes is not None:
                nb_patches_h = tgt_sizes[batch_idx][0]
                nb_patches_w = tgt_sizes[batch_idx][1]
            else:
                nb_patches_h = p_attn_mask[:, 0].sum()
                nb_patches_w = p_attn_mask[0].sum()

            fractional_coords_h = torch.arange(0, 1 - 1e-6, 1 / nb_patches_h)
            fractional_coords_w = torch.arange(0, 1 - 1e-6, 1 / nb_patches_w)

            bucket_coords_h = torch.bucketize(fractional_coords_h, boundaries, right=True)
            bucket_coords_w = torch.bucketize(fractional_coords_w, boundaries, right=True)

            pos_ids = (bucket_coords_h[:, None] * num_patches_per_side + bucket_coords_w).flatten()
            position_ids[batch_idx][p_attn_mask.view(-1).cpu()] = pos_ids

        return position_ids

    def merge_vision_text_embeddings(
        self, vision_embeds, input_embeds, input_ids, attention_mask, position_ids=None, **kwargs
    ):
        bs = input_ids.shape[0]
        image_bound = kwargs["image_bound"]
        vllm_embedding = torch.from_numpy(input_embeds)
        for i in range(bs):
            cur_vs_hs = vision_embeds[i]
            if len(cur_vs_hs) > 0:
                cur_vllm_emb = vllm_embedding[i]
                cur_image_bound = image_bound[i]
                if len(cur_image_bound) > 0:
                    image_indices = torch.stack([torch.arange(r[0], r[1], dtype=torch.long) for r in cur_image_bound])

                    cur_vllm_emb.scatter_(
                        0,
                        image_indices.view(-1, 1).repeat(1, cur_vllm_emb.shape[-1]),
                        cur_vs_hs.view(-1, cur_vs_hs.shape[-1]),
                    )
        return vllm_embedding, attention_mask, position_ids

    @staticmethod
    def preprocess_inputs(
        text: str,
        image: Optional["Image"] = None,
        processor: Optional[AutoImageProcessor] = None,
        tokenizer: Optional[PreTrainedTokenizer] = None,
        config: Optional[PretrainedConfig] = None,
        video: Optional["VideoInput"] = None,
        audio: Optional[np.ndarray] = None,
    ):
        if processor is None:
            raise ValueError("Processor is required.")
        if video is not None:
            raise ValueError("Video input is not supported")
        if audio is not None:
            raise ValueError("Audio input is not supported")
        if getattr(processor, "chat_template", None) is not None:
            messages = [{"role": "user", "content": text if image is None else "(<image>./</image>)\n" + text}]
            prompt = processor.apply_chat_template(messages, tokenize=False, add_generation_prompt=True)
        else:
            prompt = (
                f"<|im_start|>user\n(<image>./</image>)\n{text}<|im_end|>\n<|im_start|>assistant\n"
                if image is not None
                else text
            )
        inputs = processor([prompt], [image], return_tensors="pt")
        inputs.pop("image_sizes", None)
        return inputs


class _OVMiniCPMOForCausalLM(_OVMiniCPMVForCausalLM):
    def prepare_inputs_for_generation(
        self,
        input_ids,
        past_key_values=None,
        inputs_embeds=None,
        pixel_values=None,
        image_sizes=None,
        attention_mask=None,
        audio_bounds=None,
        spk_bounds=None,
        audio_features=None,
        audio_feature_lens=None,
        **kwargs,
    ):
        # Audio modality is not supported for MiniCPMO
        if audio_features is not None and len(audio_features) > 0:
            raise ValueError("Audio input is not supported for MiniCPMO")

        return super().prepare_inputs_for_generation(
            input_ids=input_ids,
            past_key_values=past_key_values,
            inputs_embeds=inputs_embeds,
            pixel_values=pixel_values,
            image_sizes=image_sizes,
            attention_mask=attention_mask,
            **kwargs,
        )

    @staticmethod
    def preprocess_inputs(
        text: str,
        image: Optional["Image"] = None,
        processor: Optional[AutoImageProcessor] = None,
        tokenizer: Optional[PreTrainedTokenizer] = None,
        config: Optional[PretrainedConfig] = None,
        video: Optional["VideoInput"] = None,
        audio: Optional[np.ndarray] = None,
    ):
        if processor is None:
            raise ValueError("Processor is required.")
        if video is not None:
            raise ValueError("Video input is not supported")
        if audio is not None:
            raise ValueError("Audio input is not supported")
        messages = [{"role": "user", "content": text if image is None else "(<image>./</image>)\n" + text}]
        prompt = processor.tokenizer.apply_chat_template(messages, tokenize=False, add_generation_prompt=True)
        inputs = processor([prompt], [image], return_tensors="pt")
        inputs.pop("image_sizes", None)
        return inputs


class _OVNanoLlavaForCausalLM(OVModelForVisualCausalLM):
    def get_vision_embeddings(self, pixel_values, input_ids=None, **kwargs):
        if input_ids is not None and input_ids.shape[1] == 1:
            return None
        if isinstance(pixel_values, list) or pixel_values.ndim == 5:
            concat_images = torch.cat(pixel_values, dim=0) if isinstance(pixel_values, list) else pixel_values
            image_features = torch.from_numpy(self.vision_embeddings(concat_images).last_hidden_state)
            split_sizes = [image.shape[0] for image in pixel_values]
            image_features = torch.split(image_features, split_sizes, dim=0)
            image_features = [x.flatten(0, 1).to(self.device) for x in image_features]
        else:
            image_features = self.vision_embeddings(pixel_values).last_hidden_state

        return image_features

    def get_multimodal_embeddings(
        self, input_ids, pixel_values=None, attention_mask=None, position_ids=None, **kwargs
    ):
        vision_embeds = None
        IGNORE_INDEX = -100
        IMAGE_TOKEN_INDEX = -200
        if pixel_values is None and "images" in kwargs:
            pixel_values = kwargs["images"]
        if pixel_values is not None:
            vision_embeds = self.get_vision_embeddings(pixel_values, input_ids=input_ids, **kwargs)
        if vision_embeds is None:
            inputs_embeds = torch.from_numpy(self.get_text_embeddings(input_ids))
            past_len = self.language_model._get_past_length(kwargs.get("past_key_values"))
            if attention_mask is not None and attention_mask.shape[1] < past_len + input_ids.shape[1]:
                attention_mask = torch.cat(
                    [
                        attention_mask,
                        torch.ones(attention_mask.shape[0], past_len + input_ids.shape[1] - attention_mask.shape[1]),
                    ],
                    dim=1,
                )
                position_ids = None
            return inputs_embeds, attention_mask, position_ids

        vision_embeds = torch.from_numpy(vision_embeds) if isinstance(vision_embeds, np.ndarray) else vision_embeds

        if attention_mask is None:
            attention_mask = torch.ones_like(input_ids, dtype=torch.long)
        if position_ids is None:
            position_ids = torch.arange(0, input_ids.shape[1], dtype=torch.long, device=input_ids.device)
        labels = torch.full_like(input_ids, IGNORE_INDEX)

        # remove the padding using attention_mask -- TODO: double check
        input_ids = [
            cur_input_ids[cur_attention_mask]
            for cur_input_ids, cur_attention_mask in zip(input_ids, attention_mask.bool())
        ]
        labels = [
            cur_labels[cur_attention_mask] for cur_labels, cur_attention_mask in zip(labels, attention_mask.bool())
        ]

        new_input_embeds = []
        new_labels = []
        cur_image_idx = 0
        for batch_idx, cur_input_ids in enumerate(input_ids):
            num_images = (cur_input_ids == IMAGE_TOKEN_INDEX).sum()
            if num_images == 0:
                cur_image_features = vision_embeds[cur_image_idx]
                cur_input_embeds_1 = torch.from_numpy(self.get_text_embeddings(cur_input_ids.unsqueeze(0))[0])
                cur_input_embeds = torch.cat([cur_input_embeds_1, cur_image_features[0:0]], dim=0)
                new_input_embeds.append(cur_input_embeds)
                new_labels.append(labels[batch_idx])
                cur_image_idx += 1
                continue

            image_token_indices = (
                [-1] + torch.where(cur_input_ids == IMAGE_TOKEN_INDEX)[0].tolist() + [cur_input_ids.shape[0]]
            )
            cur_input_ids_noim = []
            cur_labels = labels[batch_idx]
            cur_labels_noim = []
            for i in range(len(image_token_indices) - 1):
                cur_input_ids_noim.append(cur_input_ids[image_token_indices[i] + 1 : image_token_indices[i + 1]])
                cur_labels_noim.append(cur_labels[image_token_indices[i] + 1 : image_token_indices[i + 1]])
            split_sizes = [x.shape[0] for x in cur_labels_noim]
            cur_input_embeds = torch.from_numpy(
                self.get_text_embeddings(torch.cat(cur_input_ids_noim).unsqueeze(0))[0]
            )
            cur_input_embeds_no_im = torch.split(cur_input_embeds, split_sizes, dim=0)
            cur_new_input_embeds = []
            cur_new_labels = []

            for i in range(num_images + 1):
                cur_new_input_embeds.append(cur_input_embeds_no_im[i])
                cur_new_labels.append(cur_labels_noim[i])
                if i < num_images:
                    cur_image_features = vision_embeds[cur_image_idx]
                    cur_image_idx += 1
                    cur_new_input_embeds.append(cur_image_features)
                    cur_new_labels.append(
                        torch.full(
                            (cur_image_features.shape[0],),
                            IGNORE_INDEX,
                            device=cur_labels.device,
                            dtype=cur_labels.dtype,
                        )
                    )

            cur_new_input_embeds = torch.cat(cur_new_input_embeds)
            cur_new_labels = torch.cat(cur_new_labels)

            new_input_embeds.append(cur_new_input_embeds)
            new_labels.append(cur_new_labels)

        # Truncate sequences to max length as image embeddings can make the sequence longer
        tokenizer_model_max_length = getattr(self.config, "tokenizer_model_max_length", None)
        if tokenizer_model_max_length is not None:
            new_input_embeds = [x[:tokenizer_model_max_length] for x in new_input_embeds]
            new_labels = [x[:tokenizer_model_max_length] for x in new_labels]

        # Combine them
        max_len = max(x.shape[0] for x in new_input_embeds)
        batch_size = len(new_input_embeds)

        new_input_embeds_padded = []
        new_labels_padded = torch.full(
            (batch_size, max_len), IGNORE_INDEX, dtype=new_labels[0].dtype, device=new_labels[0].device
        )
        attention_mask = torch.zeros((batch_size, max_len), dtype=attention_mask.dtype, device=attention_mask.device)
        position_ids = torch.zeros((batch_size, max_len), dtype=position_ids.dtype, device=position_ids.device)

        for i, (cur_new_embed, cur_new_labels) in enumerate(zip(new_input_embeds, new_labels)):
            cur_len = cur_new_embed.shape[0]
            if getattr(self.config, "tokenizer_padding_side", "right") == "left":
                new_input_embeds_padded.append(
                    torch.cat(
                        (
                            torch.zeros(
                                (max_len - cur_len, cur_new_embed.shape[1]),
                                dtype=cur_new_embed.dtype,
                                device=cur_new_embed.device,
                            ),
                            cur_new_embed,
                        ),
                        dim=0,
                    )
                )
                if cur_len > 0:
                    new_labels_padded[i, -cur_len:] = cur_new_labels
                    attention_mask[i, -cur_len:] = True
                    position_ids[i, -cur_len:] = torch.arange(
                        0, cur_len, dtype=position_ids.dtype, device=position_ids.device
                    )
            else:
                new_input_embeds_padded.append(
                    torch.cat(
                        (
                            cur_new_embed,
                            torch.zeros(
                                (max_len - cur_len, cur_new_embed.shape[1]),
                                dtype=cur_new_embed.dtype,
                                device=cur_new_embed.device,
                            ),
                        ),
                        dim=0,
                    )
                )
                if cur_len > 0:
                    new_labels_padded[i, :cur_len] = cur_new_labels
                    attention_mask[i, :cur_len] = True
                    position_ids[i, :cur_len] = torch.arange(
                        0, cur_len, dtype=position_ids.dtype, device=position_ids.device
                    )

        new_input_embeds = torch.stack(new_input_embeds_padded, dim=0)

        return new_input_embeds, attention_mask, position_ids

    @staticmethod
    def preprocess_inputs(
        text: str,
        image: Optional["Image"] = None,
        processor: Optional[AutoImageProcessor] = None,
        tokenizer: Optional[PreTrainedTokenizer] = None,
        config: Optional[PretrainedConfig] = None,
        video: Optional["VideoInput"] = None,
        audio: Optional[np.ndarray] = None,
    ):
        if tokenizer is None:
            raise ValueError("Tokenizer is required.")
        if video is not None:
            raise ValueError("Video input is not supported")
        if audio is not None:
            raise ValueError("Audio input is not supported")
        if image is not None and processor is None:
            raise ValueError("Processor is required.")
        text = f"<image>\n{text}" if image is not None else text
        messages = [{"role": "user", "content": text}]
        if tokenizer.chat_template is not None:
            text = tokenizer.apply_chat_template(messages, tokenize=False, add_generation_prompt=True)
        if image is not None:
            text_chunks = [tokenizer(chunk).input_ids for chunk in text.split("<image>")]
            input_ids = torch.tensor(text_chunks[0] + [-200] + text_chunks[1], dtype=torch.long).unsqueeze(0)
        else:
            input_ids = tokenizer(text, return_tensors="pt").input_ids
        attention_mask = torch.ones_like(input_ids, dtype=torch.int64)
        result = {"input_ids": input_ids, "attention_mask": attention_mask}

        if image is not None:
            result["images"] = processor(images=[image], return_tensors="pt")["pixel_values"]
        return result


class _OVPhi3VisionForCausalLM(OVModelForVisualCausalLM):
    additional_parts = ["vision_projection"]

    def __init__(
        self,
        language_model: ov.Model,
        text_embeddings: ov.Model,
        vision_embeddings: ov.Model,
        config: PretrainedConfig = None,
        device: str = "CPU",
        dynamic_shapes: bool = None,
        ov_config: Optional[Dict[str, str]] = None,
        model_save_dir: Optional[Union[str, Path, TemporaryDirectory]] = None,
        quantization_config: Union[OVWeightQuantizationConfig, Dict] = None,
        **kwargs,
    ):
        super().__init__(
            language_model=language_model,
            text_embeddings=text_embeddings,
            vision_embeddings=vision_embeddings,
            config=config,
            device=device,
            dynamic_shapes=dynamic_shapes,
            ov_config=ov_config,
            model_save_dir=model_save_dir,
            quantization_config=quantization_config,
            **kwargs,
        )

        self.sub_GN = torch.tensor(self.config.sub_GN)
        self.glb_GN = torch.tensor(self.config.glb_GN)
        self.image_dim_out = self.config.img_processor["image_dim_out"]

    def get_vision_embeddings(self, pixel_values, image_sizes, **kwargs):
        num_images, num_crops, c, h, w = pixel_values.shape
        img_features = self.vision_embeddings(pixel_values.flatten(0, 1)).last_hidden_state.reshape(
            num_images, num_crops, -1, self.image_dim_out
        )
        image_features_proj = self.hd_feature_transform(img_features, image_sizes)
        return image_features_proj

    def hd_feature_transform(self, image_features, image_sizes):
        """
        image_features: (num_images, num_crops+1, 24*24, 1024)
        """

        image_features = torch.from_numpy(image_features)
        global_image_features = image_features[:, 0]  # (num_images, 24*24, 1024)
        # global feature can be viewed as a special HD case with num_crops 1x1
        global_image_features_hd = self.reshape_hd_patches_2x2merge(global_image_features, 1, 1)
        global_image_features_hd_newline = self.add_image_newline(global_image_features_hd)

        all_image_embeddings = []
        # need a for loop to process each image because of different image sizes
        # (patch arrangement is different for each image)
        for i, img_size in enumerate(image_sizes):
            h, w = img_size
            h_crop = h // 336
            w_crop = w // 336
            num_crops = h_crop * w_crop

            # NOTE: real num_crops is padded
            # (num_crops, 24*24, 1024)
            sub_image_features = image_features[i, 1 : 1 + num_crops]
            sub_image_features_hd = self.reshape_hd_patches_2x2merge(sub_image_features, h_crop, w_crop)
            sub_image_features_hd_newline = self.add_image_newline(sub_image_features_hd)

            # [sub features, separator, global features]
            all_image_embeddings.extend(
                [
                    sub_image_features_hd_newline.squeeze(0),  # (h_crop*12*(w_crop*12+1), 4096)
                    self.glb_GN.squeeze(0),
                    global_image_features_hd_newline[i],
                ]
            )
        image_features_proj = self.vision_projection(torch.cat(all_image_embeddings, dim=0).unsqueeze(0))[0]

        return image_features_proj

    def reshape_hd_patches_2x2merge(self, image_features, h_crop, w_crop):
        """
        image_features: (num_images*num_crops, 24*24, 1024)
        output: (num_images, h_crop*12, w_crop*12, 4096), h_crop*w_crop == num_crops
        """
        N, L, C = image_features.shape
        assert L == 24 * 24 and C == 1024 and N % (h_crop * w_crop) == 0
        num_images = N // (h_crop * w_crop)
        H = int(L**0.5)
        image_features_hd = (
            image_features.reshape(N, H, H, C)  # N, 24, 24, 1024
            .reshape(N, H // 2, 2, H // 2, 2, C)  # N, 12, 2, 12, 2, 1024
            .permute(0, 1, 3, 2, 4, 5)  # N, 12, 12, 2, 2, 1024
            .reshape(N, -1, 4 * C)  # N, 144, 4096
            .reshape(num_images, h_crop, w_crop, H // 2, H // 2, -1)  # n_img, h_crop, w_crop, 12, 12, 4096
            .permute(0, 1, 3, 2, 4, 5)  # n_img, h_crop, 12, w_crop, 12, 4096
            .reshape(num_images, h_crop * H // 2, w_crop * H // 2, 4 * C)  # n_img, h_crop*12, w_crop*12, 4096
        )

        return image_features_hd

    def add_image_newline(self, image_features_hd):
        """
        image_features_hd: (num_images, h_crop*12, w_crop*12, 4096)
        output: (num_images, (h_crop*12) * (w_crop*12+1), 4096)
        """
        num_images, h, w, hid_dim = image_features_hd.shape
        # add the newline token to the HD image feature patches
        newline_embeddings = self.sub_GN.expand(num_images, h, -1, -1)  # (n_img, h, 1, hid_dim)
        image_features_hd_newline = torch.cat([image_features_hd, newline_embeddings], dim=2).reshape(
            num_images, -1, hid_dim
        )
        return image_features_hd_newline

    def get_multimodal_embeddings(
        self, input_ids, pixel_values=None, attention_mask=None, position_ids=None, image_sizes=None, **kwargs
    ):
        MAX_INPUT_ID = int(1e9)
        input_shape = input_ids.size()
        input_ids = input_ids.view(-1, input_shape[-1])

        # positions for image tokens
        positions = torch.nonzero((input_ids < 0) & (input_ids > -MAX_INPUT_ID), as_tuple=True)
        has_image = len(positions[0].tolist()) > 0
        input_ids = input_ids.clamp_min(0).clamp_max(self.config.vocab_size)
        inputs_embeds = torch.from_numpy(self.get_text_embeddings(input_ids, **kwargs))
        if has_image:
            vision_embeds = self.get_vision_embeddings(
                pixel_values, input_ids=input_ids, image_sizes=image_sizes, **kwargs
            )
            image_features_proj = torch.from_numpy(vision_embeds)
            inputs_embeds = inputs_embeds.index_put(positions, image_features_proj, accumulate=False)

        return inputs_embeds, attention_mask, position_ids

    @staticmethod
    def preprocess_inputs(
        text: str,
        image: Optional["Image"] = None,
        processor: Optional[AutoImageProcessor] = None,
        tokenizer: Optional[PreTrainedTokenizer] = None,
        config: Optional[PretrainedConfig] = None,
        video: Optional["VideoInput"] = None,
        audio: Optional[np.ndarray] = None,
    ):
        if processor is None:
            raise ValueError("Processor is required.")
        if video is not None:
            raise ValueError("Video input is not supported")
        if audio is not None:
            raise ValueError("Audio input is not supported")
        if image is not None and "<|image_1|>" not in text:
            text = "<|image_1|>\n" + text
        if getattr(processor.tokenizer, "chat_template", None) is not None:
            chat_prompt = [{"role": "user", "content": text}]
            text = processor.tokenizer.apply_chat_template(chat_prompt, add_generation_prompt=True, tokenize=False)
        inputs = processor(images=image, text=text, return_tensors="pt")
        return inputs


@dataclass
class QWen2VLModelOutputWithPast(ModelOutput):
    loss: Optional[torch.FloatTensor] = None
    logits: torch.FloatTensor = None
    past_key_values: Optional[Tuple[Tuple[torch.FloatTensor]]] = None
    hidden_states: Optional[Tuple[torch.FloatTensor, ...]] = None
    attentions: Optional[Tuple[torch.FloatTensor, ...]] = None
    rope_deltas: Optional[torch.FloatTensor] = None
    second_per_grid_ts: Optional[torch.FloatTensor] = None


class _OVQwen2VLForCausalLM(OVModelForVisualCausalLM):
    additional_parts = ["vision_embeddings_merger"]

    def __init__(
        self,
        language_model: ov.Model,
        text_embeddings: ov.Model,
        vision_embeddings: ov.Model,
        config: PretrainedConfig = None,
        device: str = "CPU",
        dynamic_shapes: bool = None,
        ov_config: Optional[Dict[str, str]] = None,
        model_save_dir: Optional[Union[str, Path, TemporaryDirectory]] = None,
        quantization_config: Union[OVWeightQuantizationConfig, Dict] = None,
        **kwargs,
    ):
        super().__init__(
            language_model=language_model,
            text_embeddings=text_embeddings,
            vision_embeddings=vision_embeddings,
            config=config,
            device=device,
            dynamic_shapes=dynamic_shapes,
            ov_config=ov_config,
            model_save_dir=model_save_dir,
            quantization_config=quantization_config,
            **kwargs,
        )
        self.rope_deltas = None  # cache rope_deltas here
        self._rotary_pos_emb = VisionRotaryEmbedding(
            self.config.vision_config.embed_dim // self.config.vision_config.num_heads // 2
        )

    def prepare_inputs_for_generation(
        self,
        input_ids,
        past_key_values=None,
        attention_mask=None,
        inputs_embeds=None,
        cache_position=None,
        position_ids=None,
        use_cache=True,
        pixel_values=None,
        pixel_values_videos=None,
        image_grid_thw=None,
        video_grid_thw=None,
        **kwargs,
    ):
        # Overwritten -- in specific circumstances we don't want to forward image inputs to the model
        if past_key_values is not None:
            if inputs_embeds is not None and input_ids.shape[1] == 0:  # Exception 4
                inputs_embeds = inputs_embeds[:, -cache_position.shape[0] :]
            elif inputs_embeds is not None:
                input_ids = input_ids[:, -cache_position.shape[0] :]
            elif input_ids.shape[1] != cache_position.shape[0]:  # Default case (the "else", a no op, is Exception 2)
                input_ids = input_ids[:, cache_position]

        if cache_position[0] != 0:
            pixel_values = None
            pixel_values_videos = None

        # if `inputs_embeds` are passed, we only want to use them in the 1st generation step
        if inputs_embeds is not None and len(cache_position) == inputs_embeds.shape[1]:
            model_inputs = {"inputs_embeds": inputs_embeds, "input_ids": None}
        else:
            model_inputs = {"input_ids": input_ids, "inputs_embeds": None}

        model_inputs.update(
            {
                "position_ids": position_ids,
                "past_key_values": past_key_values,
                "use_cache": use_cache,
                "attention_mask": attention_mask,
                "pixel_values": pixel_values,
                "pixel_values_videos": pixel_values_videos,
                "image_grid_thw": image_grid_thw,
                "video_grid_thw": video_grid_thw,
                "cache_position": cache_position,
            }
        )
        return model_inputs

    # Copied from https://github.com/huggingface/transformers/blob/v4.45.2/src/transformers/models/qwen2_vl/modeling_qwen2_vl.py#L1602
    def _update_model_kwargs_for_generation(
        self,
        outputs: ModelOutput,
        model_kwargs: Dict[str, Any],
        is_encoder_decoder: bool = False,
        num_new_tokens: int = 1,
    ) -> Dict[str, Any]:
        model_kwargs = super()._update_model_kwargs_for_generation(
            outputs=outputs,
            model_kwargs=model_kwargs,
            is_encoder_decoder=is_encoder_decoder,
            num_new_tokens=num_new_tokens,
        )

        if getattr(outputs, "rope_deltas", None) is not None:
            model_kwargs["rope_deltas"] = outputs.rope_deltas

        return model_kwargs

    # Copied from https://github.com/huggingface/transformers/blob/v4.51.3/src/transformers/models/qwen2_vl/modeling_qwen2_vl.py#L1423
    def get_rope_index(
        self,
        input_ids: Optional[torch.LongTensor] = None,
        image_grid_thw: Optional[torch.LongTensor] = None,
        video_grid_thw: Optional[torch.LongTensor] = None,
        attention_mask: Optional[torch.Tensor] = None,
    ) -> Tuple[torch.Tensor, torch.Tensor]:
        """
        Calculate the 3D rope index based on image and video's temporal, height and width in LLM.

        Explanation:
            Each embedding sequence contains vision embedding and text embedding or just contains text embedding.

            For pure text embedding sequence, the rotary position embedding has no difference with modern LLMs.
            Examples:
                input_ids: [T T T T T], here T is for text.
                temporal position_ids: [0, 1, 2, 3, 4]
                height position_ids: [0, 1, 2, 3, 4]
                width position_ids: [0, 1, 2, 3, 4]

            For vision and text embedding sequence, we calculate 3D rotary position embedding for vision part
            and 1D rotary position embedding for text part.
            Examples:
                Assume we have a video input with 3 temporal patches, 2 height patches and 2 width patches.
                input_ids: [V V V V V V V V V V V V T T T T T], here V is for vision.
                vision temporal position_ids: [0, 0, 0, 0, 1, 1, 1, 1, 2, 2, 2, 2]
                vision height position_ids: [0, 0, 1, 1, 0, 0, 1, 1, 0, 0, 1, 1]
                vision width position_ids: [0, 1, 0, 1, 0, 1, 0, 1, 0, 1, 0, 1]
                text temporal position_ids: [3, 4, 5, 6, 7]
                text height position_ids: [3, 4, 5, 6, 7]
                text width position_ids: [3, 4, 5, 6, 7]
                Here we calculate the text start position_ids as the max vision position_ids plus 1.

        Args:
            input_ids (`torch.LongTensor` of shape `(batch_size, sequence_length)`):
                Indices of input sequence tokens in the vocabulary. Padding will be ignored by default should you provide
                it.
            image_grid_thw (`torch.LongTensor` of shape `(num_images, 3)`, *optional*):
                The temporal, height and width of feature shape of each image in LLM.
            video_grid_thw (`torch.LongTensor` of shape `(num_videos, 3)`, *optional*):
                The temporal, height and width of feature shape of each video in LLM.
            attention_mask (`torch.Tensor` of shape `(batch_size, sequence_length)`, *optional*):
                Mask to avoid performing attention on padding token indices. Mask values selected in `[0, 1]`:

                - 1 for tokens that are **not masked**,
                - 0 for tokens that are **masked**.

        Returns:
            position_ids (`torch.LongTensor` of shape `(3, batch_size, sequence_length)`)
            mrope_position_deltas (`torch.Tensor` of shape `(batch_size)`)
        """
        spatial_merge_size = self.config.vision_config.spatial_merge_size
        image_token_id = self.config.image_token_id
        video_token_id = self.config.video_token_id
        vision_start_token_id = self.config.vision_start_token_id
        mrope_position_deltas = []
        if input_ids is not None and (image_grid_thw is not None or video_grid_thw is not None):
            total_input_ids = input_ids
            if attention_mask is None:
                attention_mask = torch.ones_like(total_input_ids)
            position_ids = torch.ones(
                3, input_ids.shape[0], input_ids.shape[1], dtype=input_ids.dtype, device=input_ids.device
            )
            image_index, video_index = 0, 0
            for i, input_ids in enumerate(total_input_ids):
                input_ids = input_ids[attention_mask[i].to(input_ids.device) == 1]
                image_nums, video_nums = 0, 0
                vision_start_indices = torch.argwhere(input_ids == vision_start_token_id).squeeze(1)
                vision_tokens = input_ids[vision_start_indices + 1]
                image_nums = (vision_tokens == image_token_id).sum()
                video_nums = (vision_tokens == video_token_id).sum()
                input_tokens = input_ids.tolist()
                llm_pos_ids_list: list = []
                st = 0
                remain_images, remain_videos = image_nums, video_nums
                for _ in range(image_nums + video_nums):
                    if image_token_id in input_tokens and remain_images > 0:
                        ed_image = input_tokens.index(image_token_id, st)
                    else:
                        ed_image = len(input_tokens) + 1
                    if video_token_id in input_tokens and remain_videos > 0:
                        ed_video = input_tokens.index(video_token_id, st)
                    else:
                        ed_video = len(input_tokens) + 1
                    if ed_image < ed_video:
                        t, h, w = (
                            image_grid_thw[image_index][0],
                            image_grid_thw[image_index][1],
                            image_grid_thw[image_index][2],
                        )
                        image_index += 1
                        remain_images -= 1
                        ed = ed_image
                    else:
                        t, h, w = (
                            video_grid_thw[video_index][0],
                            video_grid_thw[video_index][1],
                            video_grid_thw[video_index][2],
                        )
                        video_index += 1
                        remain_videos -= 1
                        ed = ed_video
                    llm_grid_t, llm_grid_h, llm_grid_w = (
                        t.item(),
                        h.item() // spatial_merge_size,
                        w.item() // spatial_merge_size,
                    )
                    text_len = ed - st

                    st_idx = llm_pos_ids_list[-1].max() + 1 if len(llm_pos_ids_list) > 0 else 0
                    llm_pos_ids_list.append(torch.arange(text_len).view(1, -1).expand(3, -1) + st_idx)

                    t_index = torch.arange(llm_grid_t).view(-1, 1).expand(-1, llm_grid_h * llm_grid_w).flatten()
                    h_index = torch.arange(llm_grid_h).view(1, -1, 1).expand(llm_grid_t, -1, llm_grid_w).flatten()
                    w_index = torch.arange(llm_grid_w).view(1, 1, -1).expand(llm_grid_t, llm_grid_h, -1).flatten()
                    llm_pos_ids_list.append(torch.stack([t_index, h_index, w_index]) + text_len + st_idx)
                    st = ed + llm_grid_t * llm_grid_h * llm_grid_w

                if st < len(input_tokens):
                    st_idx = llm_pos_ids_list[-1].max() + 1 if len(llm_pos_ids_list) > 0 else 0
                    text_len = len(input_tokens) - st
                    llm_pos_ids_list.append(torch.arange(text_len).view(1, -1).expand(3, -1) + st_idx)

                llm_positions = torch.cat(llm_pos_ids_list, dim=1).reshape(3, -1)
                position_ids[..., i, attention_mask[i] == 1] = llm_positions.to(position_ids.device)
                mrope_position_deltas.append(llm_positions.max() + 1 - len(total_input_ids[i]))
            mrope_position_deltas = torch.tensor(mrope_position_deltas, device=input_ids.device).unsqueeze(1)
            return position_ids, mrope_position_deltas
        else:
            if attention_mask is not None:
                position_ids = attention_mask.long().cumsum(-1) - 1
                position_ids.masked_fill_(attention_mask == 0, 1)
                position_ids = position_ids.unsqueeze(0).expand(3, -1, -1).to(attention_mask.device)
                max_position_ids = position_ids.max(0, keepdim=False)[0].max(-1, keepdim=True)[0]
                mrope_position_deltas = max_position_ids + 1 - attention_mask.shape[-1]
            else:
                position_ids = (
                    torch.arange(input_ids.shape[1], device=input_ids.device)
                    .view(1, 1, -1)
                    .expand(3, input_ids.shape[0], -1)
                )
                mrope_position_deltas = torch.zeros(
                    [input_ids.shape[0], 1],
                    device=input_ids.device,
                    dtype=input_ids.dtype,
                )

            return position_ids, mrope_position_deltas

    def get_vision_embeddings(self, pixel_values, grid_thw, **kwargs):
        hidden_states = self.vision_embeddings(pixel_values)[0]
        rotary_pos_emb = self.rot_pos_emb(grid_thw)
        cu_seqlens = torch.repeat_interleave(grid_thw[:, 1] * grid_thw[:, 2], grid_thw[:, 0]).cumsum(
            dim=0, dtype=torch.int32
        )
        cu_seqlens = torch.nn.functional.pad(cu_seqlens, (1, 0), value=0)
        attention_mask = torch.zeros((1, hidden_states.shape[0], hidden_states.shape[0]), dtype=torch.bool)
        causal_mask = torch.zeros_like(attention_mask, dtype=torch.float32)
        for i in range(1, len(cu_seqlens)):
            attention_mask[..., cu_seqlens[i - 1] : cu_seqlens[i], cu_seqlens[i - 1] : cu_seqlens[i]] = True

        causal_mask.masked_fill_(torch.logical_not(attention_mask), float("-inf"))

        res = self.vision_embeddings_merger(
            pixel_values=hidden_states, attention_mask=causal_mask, rotary_pos_emb=rotary_pos_emb
        )[0]
        return res

    # Adopted from https://github.com/huggingface/transformers/blob/v4.45.2/src/transformers/models/qwen2_vl/modeling_qwen2_vl.py#L1089
    # Use config values instead of model attributes, replace self.rotary_pos_emb -> self._rotary_pos_emb
    def rot_pos_emb(self, grid_thw):
        pos_ids = []
        for t, h, w in grid_thw:
            hpos_ids = torch.arange(h).unsqueeze(1).expand(-1, w)
            hpos_ids = hpos_ids.reshape(
                h // self.config.vision_config.spatial_merge_size,
                self.config.vision_config.spatial_merge_size,
                w // self.config.vision_config.spatial_merge_size,
                self.config.vision_config.spatial_merge_size,
            )
            hpos_ids = hpos_ids.permute(0, 2, 1, 3)
            hpos_ids = hpos_ids.flatten()

            wpos_ids = torch.arange(w).unsqueeze(0).expand(h, -1)
            wpos_ids = wpos_ids.reshape(
                h // self.config.vision_config.spatial_merge_size,
                self.config.vision_config.spatial_merge_size,
                w // self.config.vision_config.spatial_merge_size,
                self.config.vision_config.spatial_merge_size,
            )
            wpos_ids = wpos_ids.permute(0, 2, 1, 3)
            wpos_ids = wpos_ids.flatten()
            pos_ids.append(torch.stack([hpos_ids, wpos_ids], dim=-1).repeat(t, 1))
        pos_ids = torch.cat(pos_ids, dim=0)
        max_grid_size = grid_thw[:, 1:].max()
        rotary_pos_emb_full = self._rotary_pos_emb(max_grid_size)
        rotary_pos_emb = rotary_pos_emb_full[pos_ids].flatten(1)
        return rotary_pos_emb

    def get_multimodal_embeddings(
        self,
        input_ids,
        pixel_values=None,
        attention_mask=None,
        position_ids=None,
        pixel_values_videos=None,
        image_grid_thw=None,
        video_grid_thw=None,
        cache_position=None,
        **kwargs,
    ):
        inputs_embeds = torch.from_numpy(self.get_text_embeddings(input_ids))
        if pixel_values is not None and input_ids.shape[1] != 1:
            image_embeds = torch.from_numpy(self.get_vision_embeddings(pixel_values, image_grid_thw))
            image_mask = input_ids == self.config.image_token_id
            inputs_embeds[image_mask] = image_embeds
        if pixel_values_videos is not None and input_ids.shape[1] != 1:
            pixel_values_videos = pixel_values_videos
            video_embeds = torch.from_numpy(self.get_vision_embeddings(pixel_values_videos, video_grid_thw))
            video_mask = input_ids == self.config.video_token_id
            inputs_embeds[video_mask] = video_embeds

        # if we get 4D attention mask we cannot calculate rope deltas anymore.
        if position_ids is None and input_ids is not None and (attention_mask is None or attention_mask.ndim == 2):
            # calculate RoPE index once per generation in the pre-fill stage only
            if (cache_position is not None and cache_position[0] == 0) or self.rope_deltas is None:
                position_ids, rope_deltas = self.get_rope_index(
                    input_ids, image_grid_thw, video_grid_thw, attention_mask
                )
                self.rope_deltas = rope_deltas
            # then use the prev pre-calculated rope-deltas to get the correct position ids
            else:
                batch_size, seq_length, _ = inputs_embeds.shape
                delta = cache_position[0] + self.rope_deltas if cache_position is not None else 0
                position_ids = torch.arange(seq_length, device=inputs_embeds.device)
                position_ids = position_ids.view(1, -1).expand(batch_size, -1)
                if cache_position is not None:  # otherwise `deltas` is an int `0`
                    delta = delta.repeat_interleave(batch_size // delta.shape[0], dim=0)
                position_ids = position_ids.add(delta)
                position_ids = position_ids.unsqueeze(0).expand(3, -1, -1)

        return inputs_embeds, attention_mask, position_ids

    def forward(
        self,
        input_ids,
        pixel_values=None,
        past_key_values=None,
        inputs_embeds=None,
        image_sizes=None,
        attention_mask=None,
        position_ids=None,
        image_bound=None,
        tgt_sizes=None,
        pixel_values_videos=None,
        image_grid_thw=None,
        video_grid_thw=None,
        rope_deltas=None,
        **kwargs,
    ):
        result = super().forward(
            input_ids,
            pixel_values,
            past_key_values,
            inputs_embeds,
            image_sizes,
            attention_mask,
            position_ids,
            image_bound,
            tgt_sizes,
            pixel_values_videos,
            image_grid_thw,
            video_grid_thw,
            rope_deltas,
            **kwargs,
        )
        final_result = QWen2VLModelOutputWithPast(
            logits=result.logits, past_key_values=result.past_key_values, rope_deltas=rope_deltas
        )
        return final_result

    @staticmethod
    def preprocess_inputs(
        text: str,
        image: Optional["Image"] = None,
        processor: Optional[AutoImageProcessor] = None,
        tokenizer: Optional[PreTrainedTokenizer] = None,
        config: Optional[PretrainedConfig] = None,
        video: Optional["VideoInput"] = None,
        audio: Optional[np.ndarray] = None,
    ):
        if processor is None:
            raise ValueError("Processor is required.")
        if audio is not None:
            raise ValueError("Audio input is not supported")
        conversation = [
            {
                "role": "user",
                "content": [
                    {"type": "text", "text": text},
                ],
            }
        ]
        if image is not None:
            conversation[0]["content"].insert(0, {"type": "image"})
        if video is not None:
            conversation[0]["content"].insert(0, {"type": "video"})

        text_prompt = processor.apply_chat_template(conversation, add_generation_prompt=True)

        inputs = processor(images=image, text=text_prompt, videos=video, return_tensors="pt")
        return inputs


class _OVQwen2_5_VLForCausalLM(OVModelForVisualCausalLM):
    additional_parts = ["vision_embeddings_merger"]

    def __init__(
        self,
        language_model: ov.Model,
        text_embeddings: ov.Model,
        vision_embeddings: ov.Model,
        config: PretrainedConfig = None,
        device: str = "CPU",
        dynamic_shapes: bool = None,
        ov_config: Optional[Dict[str, str]] = None,
        model_save_dir: Optional[Union[str, Path, TemporaryDirectory]] = None,
        quantization_config: Union[OVWeightQuantizationConfig, Dict] = None,
        **kwargs,
    ):
        super().__init__(
            language_model=language_model,
            text_embeddings=text_embeddings,
            vision_embeddings=vision_embeddings,
            config=config,
            device=device,
            dynamic_shapes=dynamic_shapes,
            ov_config=ov_config,
            model_save_dir=model_save_dir,
            quantization_config=quantization_config,
            **kwargs,
        )
        self.rope_deltas = None  # cache rope_deltas here

        class Qwen2_5_VisionRotaryEmbedding(torch.nn.Module):
            def __init__(self, dim: int, theta: float = 10000.0) -> None:
                super().__init__()
                inv_freq = 1.0 / (theta ** (torch.arange(0, dim, 2, dtype=torch.float) / dim))
                self.register_buffer("inv_freq", inv_freq, persistent=False)

            def forward(self, seqlen: int) -> torch.Tensor:
                seq = torch.arange(seqlen, device=self.inv_freq.device, dtype=self.inv_freq.dtype)
                freqs = torch.outer(seq, self.inv_freq)
                return freqs

        head_dim = config.vision_config.hidden_size // config.vision_config.num_heads
        self._rotary_pos_emb = Qwen2_5_VisionRotaryEmbedding(head_dim // 2)

    def get_rope_index(
        self,
        input_ids: Optional[torch.LongTensor] = None,
        image_grid_thw: Optional[torch.LongTensor] = None,
        video_grid_thw: Optional[torch.LongTensor] = None,
        second_per_grid_ts: Optional[torch.Tensor] = None,
        attention_mask: Optional[torch.Tensor] = None,
    ) -> Tuple[torch.Tensor, torch.Tensor]:
        # modified from https://github.com/huggingface/transformers/blob/v4.49.0/src/transformers/models/qwen2_5_vl/modeling_qwen2_5_vl.py#L1546
        """
        Calculate the 3D rope index based on image and video's temporal, height and width in LLM.
        """
        spatial_merge_size = self.config.vision_config.spatial_merge_size
        image_token_id = self.config.image_token_id
        video_token_id = self.config.video_token_id
        vision_start_token_id = self.config.vision_start_token_id
        mrope_position_deltas = []
        if input_ids is not None and (image_grid_thw is not None or video_grid_thw is not None):
            total_input_ids = input_ids
            if attention_mask is None:
                attention_mask = torch.ones_like(total_input_ids)
            position_ids = torch.ones(
                3,
                input_ids.shape[0],
                input_ids.shape[1],
                dtype=input_ids.dtype,
                device=input_ids.device,
            )
            image_index, video_index = 0, 0
            attention_mask = attention_mask.to(total_input_ids.device)
            for i, input_ids in enumerate(total_input_ids):
                input_ids = input_ids[attention_mask[i] == 1]
                image_nums, video_nums = 0, 0
                vision_start_indices = torch.argwhere(input_ids == vision_start_token_id).squeeze(1)
                vision_tokens = input_ids[vision_start_indices + 1]
                image_nums = (vision_tokens == image_token_id).sum()
                video_nums = (vision_tokens == video_token_id).sum()
                input_tokens = input_ids.tolist()
                llm_pos_ids_list: list = []
                st = 0
                remain_images, remain_videos = image_nums, video_nums
                for _ in range(image_nums + video_nums):
                    if image_token_id in input_tokens and remain_images > 0:
                        ed_image = input_tokens.index(image_token_id, st)
                    else:
                        ed_image = len(input_tokens) + 1
                    if video_token_id in input_tokens and remain_videos > 0:
                        ed_video = input_tokens.index(video_token_id, st)
                    else:
                        ed_video = len(input_tokens) + 1
                    if ed_image < ed_video:
                        t, h, w = (
                            image_grid_thw[image_index][0],
                            image_grid_thw[image_index][1],
                            image_grid_thw[image_index][2],
                        )
                        second_per_grid_t = 0
                        image_index += 1
                        remain_images -= 1
                        ed = ed_image

                    else:
                        t, h, w = (
                            video_grid_thw[video_index][0],
                            video_grid_thw[video_index][1],
                            video_grid_thw[video_index][2],
                        )
                        if second_per_grid_ts is not None:
                            second_per_grid_t = second_per_grid_ts[video_index]
                        else:
                            second_per_grid_t = 1.0
                        video_index += 1
                        remain_videos -= 1
                        ed = ed_video
                    llm_grid_t, llm_grid_h, llm_grid_w = (
                        t.item(),
                        h.item() // spatial_merge_size,
                        w.item() // spatial_merge_size,
                    )
                    text_len = ed - st

                    st_idx = llm_pos_ids_list[-1].max() + 1 if len(llm_pos_ids_list) > 0 else 0
                    llm_pos_ids_list.append(torch.arange(text_len).view(1, -1).expand(3, -1) + st_idx)

                    range_tensor = torch.arange(llm_grid_t).view(-1, 1)
                    expanded_range = range_tensor.expand(-1, llm_grid_h * llm_grid_w)

                    time_tensor = expanded_range * second_per_grid_t * self.config.vision_config.tokens_per_second

                    time_tensor_long = time_tensor.long()
                    t_index = time_tensor_long.flatten()

                    h_index = torch.arange(llm_grid_h).view(1, -1, 1).expand(llm_grid_t, -1, llm_grid_w).flatten()
                    w_index = torch.arange(llm_grid_w).view(1, 1, -1).expand(llm_grid_t, llm_grid_h, -1).flatten()
                    llm_pos_ids_list.append(torch.stack([t_index, h_index, w_index]) + text_len + st_idx)
                    st = ed + llm_grid_t * llm_grid_h * llm_grid_w

                if st < len(input_tokens):
                    st_idx = llm_pos_ids_list[-1].max() + 1 if len(llm_pos_ids_list) > 0 else 0
                    text_len = len(input_tokens) - st
                    llm_pos_ids_list.append(torch.arange(text_len).view(1, -1).expand(3, -1) + st_idx)

                llm_positions = torch.cat(llm_pos_ids_list, dim=1).reshape(3, -1)
                position_ids[..., i, attention_mask[i] == 1] = llm_positions.to(position_ids.device)
                mrope_position_deltas.append(llm_positions.max() + 1 - len(total_input_ids[i]))
            mrope_position_deltas = torch.tensor(mrope_position_deltas, device=input_ids.device).unsqueeze(1)
            return position_ids, mrope_position_deltas
        else:
            if attention_mask is not None:
                position_ids = attention_mask.long().cumsum(-1) - 1
                position_ids.masked_fill_(attention_mask == 0, 1)
                position_ids = position_ids.unsqueeze(0).expand(3, -1, -1).to(attention_mask.device)
                max_position_ids = position_ids.max(0, keepdim=False)[0].max(-1, keepdim=True)[0]
                mrope_position_deltas = max_position_ids + 1 - attention_mask.shape[-1]
            else:
                position_ids = (
                    torch.arange(input_ids.shape[1], device=input_ids.device)
                    .view(1, 1, -1)
                    .expand(3, input_ids.shape[0], -1)
                )
                mrope_position_deltas = torch.zeros(
                    [input_ids.shape[0], 1],
                    device=input_ids.device,
                    dtype=input_ids.dtype,
                )

            return position_ids, mrope_position_deltas

    def prepare_inputs_for_generation(
        self,
        input_ids,
        past_key_values=None,
        attention_mask=None,
        inputs_embeds=None,
        cache_position=None,
        position_ids=None,
        use_cache=True,
        pixel_values=None,
        pixel_values_videos=None,
        image_grid_thw=None,
        video_grid_thw=None,
        second_per_grid_ts=None,
        **kwargs,
    ):
        if past_key_values is not None:
            if inputs_embeds is not None and input_ids.shape[1] == 0:
                inputs_embeds = inputs_embeds[:, -cache_position.shape[0] :]
            elif inputs_embeds is not None:
                input_ids = input_ids[:, -cache_position.shape[0] :]
            elif input_ids.shape[1] != cache_position.shape[0]:  # Default case (the "else", a no op, is Exception 2)
                input_ids = input_ids[:, cache_position]

        if cache_position[0] != 0:
            pixel_values = None
            pixel_values_videos = None

        # if `inputs_embeds` are passed, we only want to use them in the 1st generation step
        if inputs_embeds is not None and len(cache_position) == inputs_embeds.shape[1]:
            model_inputs = {"inputs_embeds": inputs_embeds, "input_ids": None}
        else:
            model_inputs = {"input_ids": input_ids, "inputs_embeds": None}

        model_inputs.update(
            {
                "position_ids": position_ids,
                "past_key_values": past_key_values,
                "use_cache": use_cache,
                "attention_mask": attention_mask,
                "pixel_values": pixel_values,
                "pixel_values_videos": pixel_values_videos,
                "image_grid_thw": image_grid_thw,
                "video_grid_thw": video_grid_thw,
                "cache_position": cache_position,
                "second_per_grid_ts": second_per_grid_ts,
            }
        )
        return model_inputs

    def rot_pos_emb(self, grid_thw):
        pos_ids = []
        for t, h, w in grid_thw:
            hpos_ids = torch.arange(h).unsqueeze(1).expand(-1, w)
            hpos_ids = hpos_ids.reshape(
                h // self.config.vision_config.spatial_merge_size,
                self.config.vision_config.spatial_merge_size,
                w // self.config.vision_config.spatial_merge_size,
                self.config.vision_config.spatial_merge_size,
            )
            hpos_ids = hpos_ids.permute(0, 2, 1, 3)
            hpos_ids = hpos_ids.flatten()

            wpos_ids = torch.arange(w).unsqueeze(0).expand(h, -1)
            wpos_ids = wpos_ids.reshape(
                h // self.config.vision_config.spatial_merge_size,
                self.config.vision_config.spatial_merge_size,
                w // self.config.vision_config.spatial_merge_size,
                self.config.vision_config.spatial_merge_size,
            )
            wpos_ids = wpos_ids.permute(0, 2, 1, 3)
            wpos_ids = wpos_ids.flatten()
            pos_ids.append(torch.stack([hpos_ids, wpos_ids], dim=-1).repeat(t, 1))
        pos_ids = torch.cat(pos_ids, dim=0)
        max_grid_size = grid_thw[:, 1:].max()
        rotary_pos_emb_full = self._rotary_pos_emb(max_grid_size)
        rotary_pos_emb = rotary_pos_emb_full[pos_ids].flatten(1)
        return rotary_pos_emb

    def get_multimodal_embeddings(
        self,
        input_ids,
        pixel_values=None,
        attention_mask=None,
        position_ids=None,
        pixel_values_videos=None,
        image_grid_thw=None,
        video_grid_thw=None,
        cache_position=None,
        second_per_grid_ts: Optional[torch.Tensor] = None,
        **kwargs,
    ):
        # Adopted from https://github.com/huggingface/transformers/blob/v4.49.0/src/transformers/models/qwen2_5_vl/modeling_qwen2_5_vl.py#L1791-L1861
        inputs_embeds = torch.from_numpy(self.get_text_embeddings(input_ids))
        if pixel_values is not None and input_ids.shape[1] != 1:
            image_embeds = torch.from_numpy(self.get_vision_embeddings(pixel_values, image_grid_thw))
            n_image_tokens = (input_ids == self.config.image_token_id).sum().item()
            n_image_features = image_embeds.shape[0]
            if n_image_tokens != n_image_features:
                raise ValueError(
                    f"Image features and image tokens do not match: tokens: {n_image_tokens}, features {n_image_features}"
                )

            mask = input_ids == self.config.image_token_id
            mask_unsqueezed = mask.unsqueeze(-1)
            mask_expanded = mask_unsqueezed.expand_as(inputs_embeds)
            image_mask = mask_expanded.to(inputs_embeds.device)

            image_embeds = image_embeds.to(inputs_embeds.device, inputs_embeds.dtype)
            inputs_embeds = inputs_embeds.masked_scatter(image_mask, image_embeds)
        if pixel_values_videos is not None and input_ids.shape[1] != 1:
            video_embeds = torch.from_numpy(self.get_vision_embeddings(pixel_values_videos, video_grid_thw))
            n_video_tokens = (input_ids == self.config.video_token_id).sum().item()
            n_video_features = video_embeds.shape[0]
            if n_video_tokens != n_video_features:
                raise ValueError(
                    f"Video features and video tokens do not match: tokens: {n_video_tokens}, features {n_video_features}"
                )

            mask = input_ids == self.config.video_token_id
            mask_unsqueezed = mask.unsqueeze(-1)
            mask_expanded = mask_unsqueezed.expand_as(inputs_embeds)
            video_mask = mask_expanded.to(inputs_embeds.device)

            video_embeds = video_embeds.to(inputs_embeds.device, inputs_embeds.dtype)
            inputs_embeds = inputs_embeds.masked_scatter(video_mask, video_embeds)

        # if we get 4D attention mask we cannot calculate rope deltas anymore.
        if position_ids is None and input_ids is not None and (attention_mask is None or attention_mask.ndim == 2):
            # calculate RoPE index once per generation in the pre-fill stage only
            if (cache_position is not None and cache_position[0] == 0) or self.rope_deltas is None:
                position_ids, rope_deltas = self.get_rope_index(
                    input_ids, image_grid_thw, video_grid_thw, second_per_grid_ts, attention_mask
                )
                self.rope_deltas = rope_deltas
            # then use the prev pre-calculated rope-deltas to get the correct position ids
            else:
                batch_size, seq_length, _ = inputs_embeds.shape
                delta = cache_position[0] + self.rope_deltas if cache_position is not None else 0
                position_ids = torch.arange(seq_length, device=inputs_embeds.device)
                position_ids = position_ids.view(1, -1).expand(batch_size, -1)
                if cache_position is not None:  # otherwise `deltas` is an int `0`
                    delta = delta.repeat_interleave(batch_size // delta.shape[0], dim=0)
                position_ids = position_ids.add(delta)
                position_ids = position_ids.unsqueeze(0).expand(3, -1, -1)

        return inputs_embeds, attention_mask, position_ids

    def get_vision_embeddings(self, pixel_values, grid_thw, **kwargs):
        hidden_states = self.vision_embeddings(pixel_values)[0]
        rotary_pos_emb = self.rot_pos_emb(grid_thw)
        window_index, cu_window_seqlens = self.get_window_index(grid_thw)
        cu_window_seqlens = torch.tensor(
            cu_window_seqlens,
            dtype=torch.int32,
        )
        cu_window_seqlens = torch.unique_consecutive(cu_window_seqlens)
        cu_seqlens = torch.repeat_interleave(grid_thw[:, 1] * grid_thw[:, 2], grid_thw[:, 0]).cumsum(
            dim=0, dtype=torch.int32
        )
        cu_seqlens = torch.nn.functional.pad(cu_seqlens, (1, 0), value=0)
        attention_mask = torch.zeros((1, hidden_states.shape[0], hidden_states.shape[0]), dtype=torch.bool)
        causal_mask = torch.zeros_like(attention_mask, dtype=torch.float32)
        for i in range(1, len(cu_seqlens)):
            attention_mask[..., cu_seqlens[i - 1] : cu_seqlens[i], cu_seqlens[i - 1] : cu_seqlens[i]] = True

        causal_mask.masked_fill_(torch.logical_not(attention_mask), float("-inf"))

        window_attention_mask = torch.zeros((1, hidden_states.shape[0], hidden_states.shape[0]), dtype=torch.bool)
        window_causal_mask = torch.zeros_like(attention_mask, dtype=torch.float32)
        for i in range(1, len(cu_window_seqlens)):
            window_attention_mask[
                ..., cu_window_seqlens[i - 1] : cu_window_seqlens[i], cu_window_seqlens[i - 1] : cu_window_seqlens[i]
            ] = True

        window_causal_mask.masked_fill_(torch.logical_not(window_attention_mask), float("-inf"))

        res = self.vision_embeddings_merger(
            pixel_values=hidden_states,
            attention_mask=causal_mask,
            window_attention_mask=window_causal_mask,
            window_index=window_index,
            rotary_pos_emb=rotary_pos_emb,
        )[0]
        return res

    def get_window_index(self, grid_thw):
        window_index: list = []
        cu_window_seqlens: list = [0]
        window_index_id = 0
        vit_merger_window_size = (
            self.config.vision_config.window_size
            // self.config.vision_config.spatial_merge_size
            // self.config.vision_config.patch_size
        )
        spatial_merge_unit = (
            self.config.vision_config.spatial_merge_size * self.config.vision_config.spatial_merge_size
        )

        for grid_t, grid_h, grid_w in grid_thw:
            llm_grid_h, llm_grid_w = (
                grid_h // self.config.vision_config.spatial_merge_size,
                grid_w // self.config.vision_config.spatial_merge_size,
            )
            index = torch.arange(grid_t * llm_grid_h * llm_grid_w).reshape(grid_t, llm_grid_h, llm_grid_w)
            pad_h = vit_merger_window_size - llm_grid_h % vit_merger_window_size
            pad_w = vit_merger_window_size - llm_grid_w % vit_merger_window_size
            num_windows_h = (llm_grid_h + pad_h) // vit_merger_window_size
            num_windows_w = (llm_grid_w + pad_w) // vit_merger_window_size
            index_padded = torch.nn.functional.pad(index, (0, pad_w, 0, pad_h), "constant", -100)
            index_padded = index_padded.reshape(
                grid_t,
                num_windows_h,
                vit_merger_window_size,
                num_windows_w,
                vit_merger_window_size,
            )
            index_padded = index_padded.permute(0, 1, 3, 2, 4).reshape(
                grid_t,
                num_windows_h * num_windows_w,
                vit_merger_window_size,
                vit_merger_window_size,
            )
            seqlens = (index_padded != -100).sum([2, 3]).reshape(-1)
            index_padded = index_padded.reshape(-1)
            index_new = index_padded[index_padded != -100]
            window_index.append(index_new + window_index_id)
            cu_seqlens_tmp = seqlens.cumsum(0) * spatial_merge_unit + cu_window_seqlens[-1]
            cu_window_seqlens.extend(cu_seqlens_tmp.tolist())
            window_index_id += (grid_t * llm_grid_h * llm_grid_w).item()
        window_index = torch.cat(window_index, dim=0)

        return window_index, cu_window_seqlens

    @staticmethod
    def preprocess_inputs(
        text: str,
        image: Optional["Image"] = None,
        processor: Optional[AutoImageProcessor] = None,
        tokenizer: Optional[PreTrainedTokenizer] = None,
        config: Optional[PretrainedConfig] = None,
        video: Optional["VideoInput"] = None,
        audio: Optional[np.ndarray] = None,
    ):
        if processor is None:
            raise ValueError("Processor is required.")
        if audio is not None:
            raise ValueError("Audio input is not supported")
        conversation = [
            {
                "role": "user",
                "content": [
                    {"type": "text", "text": text},
                ],
            }
        ]
        if image is not None:
            conversation[0]["content"].insert(0, {"type": "image"})
        if video is not None:
            conversation[0]["content"].insert(0, {"type": "video"})

        text_prompt = processor.apply_chat_template(conversation, add_generation_prompt=True)

        inputs = processor(images=image, text=text_prompt, videos=video, return_tensors="pt")
        return inputs

    # Copied from https://github.com/huggingface/transformers/blob/v4.45.2/src/transformers/models/qwen2_vl/modeling_qwen2_vl.py#L1602
    def _update_model_kwargs_for_generation(
        self,
        outputs: ModelOutput,
        model_kwargs: Dict[str, Any],
        is_encoder_decoder: bool = False,
        num_new_tokens: int = 1,
    ) -> Dict[str, Any]:
        model_kwargs = super()._update_model_kwargs_for_generation(
            outputs=outputs,
            model_kwargs=model_kwargs,
            is_encoder_decoder=is_encoder_decoder,
            num_new_tokens=num_new_tokens,
        )

        if getattr(outputs, "rope_deltas", None) is not None:
            model_kwargs["rope_deltas"] = outputs.rope_deltas

        return model_kwargs


class _OVMaira2ForCausalLM(_OVLlavaForCausalLM):
    @staticmethod
    def preprocess_inputs(
        text: str,
        image: Optional["Image"] = None,
        processor: Optional[AutoImageProcessor] = None,
        tokenizer: Optional[PreTrainedTokenizer] = None,
        config: Optional[PretrainedConfig] = None,
        video: Optional["VideoInput"] = None,
        audio: Optional[np.ndarray] = None,
    ):
        if processor is None:
            raise ValueError("processor is required")
        if video is not None:
            raise ValueError("Video input is not supported")
        if audio is not None:
            raise ValueError("Audio input is not supported")
        if image is None:
            return processor(text=text, return_tensors="pt")
        processed_inputs = processor.format_and_preprocess_phrase_grounding_input(
            frontal_image=image,
            phrase=text,
            return_tensors="pt",
        )
        return processed_inputs


class _OVGemma3ForCausalLM(OVModelForVisualCausalLM):
    def get_vision_embeddings(self, pixel_values, input_ids=None, **kwargs):
        if input_ids is not None and input_ids.shape[1] == 1:
            return None
        return self.vision_embeddings(pixel_values).last_hidden_state

    def merge_vision_text_embeddings(
        self, vision_embeds, inputs_embeds, input_ids=None, attention_mask=None, position_ids=None, **kwargs
    ):
        # Adopted from https://github.com/huggingface/transformers/blob/v4.49.0-Gemma-3/src/transformers/models/gemma3/modeling_gemma3.py#L1323-L1339
        image_features = torch.from_numpy(vision_embeds) if isinstance(vision_embeds, np.ndarray) else vision_embeds
        inputs_embeds = torch.from_numpy(inputs_embeds) if isinstance(inputs_embeds, np.ndarray) else inputs_embeds
        if input_ids is None:
            special_image_mask = inputs_embeds == torch.from_numpy(
                self.get_text_embeddings(torch.tensor([[self.config.image_token_index]], dtype=torch.long))[0]
            )
        else:
            special_image_mask = (input_ids == self.config.image_token_index).unsqueeze(-1)
            special_image_mask = special_image_mask.expand_as(inputs_embeds)

            image_features = image_features.to(inputs_embeds.dtype)
            inputs_embeds = inputs_embeds.masked_scatter(special_image_mask, image_features)

        return inputs_embeds, attention_mask, position_ids

    @staticmethod
    def preprocess_inputs(
        text: str,
        image: Optional["Image"] = None,
        processor: Optional[AutoImageProcessor] = None,
        tokenizer: Optional[PreTrainedTokenizer] = None,
        config: Optional[PretrainedConfig] = None,
        video: Optional["VideoInput"] = None,
        audio: Optional[np.ndarray] = None,
    ):
        if processor is None:
            raise ValueError("Processor is required.")
        if video is not None:
            raise ValueError("Video input is not supported")
        if audio is not None:
            raise ValueError("Audio input is not supported")
        conversation = [
            {
                "role": "user",
                "content": [
                    {"type": "text", "text": text},
                ],
            }
        ]
        if image is not None:
            conversation[0]["content"].insert(0, {"type": "image"})

        text_prompt = processor.apply_chat_template(conversation, add_generation_prompt=True, tokenize=False)

        # switch off add_bos_token if chat template already includes it
        orig_add_bos_token = processor.tokenizer.add_bos_token
        if "bos_token" in processor.tokenizer.chat_template:
            processor.tokenizer.add_bos_token = False

        inputs = processor(images=image, text=text_prompt, videos=video, return_tensors="pt")

        # recover add_bos_token flag in tokenizer
        processor.tokenizer.add_bos_token = orig_add_bos_token

        return inputs

    def _update_model_kwargs_for_generation(
        self,
        outputs: ModelOutput,
        model_kwargs: Dict[str, Any],
        is_encoder_decoder: bool = False,
        num_new_tokens: int = 1,
    ) -> Dict[str, Any]:
        model_kwargs = super()._update_model_kwargs_for_generation(
            outputs=outputs,
            model_kwargs=model_kwargs,
            is_encoder_decoder=is_encoder_decoder,
            num_new_tokens=num_new_tokens,
        )

        # Token type ids used only for first inference mask generation
        model_kwargs.pop("token_type_ids", None)

        return model_kwargs


class _OVGotOCR2ForCausalLM(OVModelForVisualCausalLM):
    def get_vision_embeddings(self, pixel_values, input_ids, **kwargs):
        if input_ids is not None and input_ids.shape[1] == 1 and kwargs.get("past_key_values") is not None:
            return None
        return self.vision_embeddings(pixel_values).last_hidden_state

    def merge_vision_text_embeddings(
        self, vision_embeds, inputs_embeds, input_ids=None, attention_mask=None, position_ids=None, **kwargs
    ):
        # Adopted from https://github.com/huggingface/transformers/blob/v4.49.0/src/transformers/models/got_ocr2/modeling_got_ocr2.py#L836-L845
        image_features = torch.from_numpy(vision_embeds) if isinstance(vision_embeds, np.ndarray) else vision_embeds
        inputs_embeds = torch.from_numpy(inputs_embeds) if isinstance(inputs_embeds, np.ndarray) else inputs_embeds
        n_image_tokens = (input_ids == self.config.image_token_index).sum()
        n_image_features = image_features.shape[0] * image_features.shape[1]
        if n_image_tokens != n_image_features:
            raise ValueError(
                f"Image features and image tokens do not match: tokens: {n_image_tokens}, features {n_image_features}"
            )
        special_image_mask = (input_ids == self.config.image_token_index).unsqueeze(-1)
        special_image_mask = special_image_mask.expand_as(inputs_embeds).to(inputs_embeds.device)
        image_features = image_features.to(inputs_embeds.device, inputs_embeds.dtype)
        inputs_embeds = inputs_embeds.masked_scatter(special_image_mask, image_features)

        return inputs_embeds, attention_mask, position_ids

    @staticmethod
    def preprocess_inputs(
        text: Optional[str] = None,
        image: Optional["Image"] = None,
        processor: Optional[AutoImageProcessor] = None,
        tokenizer: Optional[PreTrainedTokenizer] = None,
        config: Optional[PretrainedConfig] = None,
        video: Optional["VideoInput"] = None,
        audio: Optional[np.ndarray] = None,
    ):
        if processor is None:
            raise ValueError("processor is required")
        if video is not None:
            raise ValueError("Video input is not supported")
        if audio is not None:
            raise ValueError("Audio input is not supported")
        if image is None:
            raise ValueError("Image is required")
        processed_inputs = processor(image, return_tensors="pt")
        return processed_inputs


class _OVIdefics3ForCausalLM(OVModelForVisualCausalLM):
    def get_vision_embeddings(self, pixel_values, input_ids, **kwargs):
        # Adopted from https://github.com/huggingface/transformers/blob/v4.49.0-SmolVLM-2/src/transformers/models/smolvlm/modeling_smolvlm.py#L899-L942
        if input_ids is not None and input_ids.shape[1] == 1 and kwargs.get("past_key_values") is not None:
            return None
        batch_size, num_images, num_channels, height, width = pixel_values.shape
        pixel_values = pixel_values
        pixel_values = pixel_values.view(batch_size * num_images, *pixel_values.shape[2:])

        # Remove padding images - padding images are full 0.
        nb_values_per_image = pixel_values.shape[1:].numel()
        real_images_inds = (pixel_values == 0.0).sum(dim=(-1, -2, -3)) != nb_values_per_image

        if not any(real_images_inds):
            # no images, leave one empty image.
            real_images_inds[0] = True

        pixel_values = pixel_values[real_images_inds].contiguous()
        pixel_attention_mask = kwargs.get("pixel_attention_mask")

        # Handle the vision attention mask
        if pixel_attention_mask is None:
            pixel_attention_mask = torch.ones(
                size=[pixel_values.shape[i] for i in (0, 2, 3)],
                dtype=torch.bool,
                device=pixel_values.device,
            )
        else:
            # Remove padding images from the mask
            pixel_attention_mask = pixel_attention_mask.view(batch_size * num_images, *pixel_attention_mask.shape[2:])
            pixel_attention_mask = pixel_attention_mask[real_images_inds].contiguous()

        patch_size = self.config.vision_config.patch_size
        num_patches_per_side = self.config.vision_config.image_size // patch_size
        patches_subgrid = pixel_attention_mask.unfold(dimension=1, size=patch_size, step=patch_size)
        patches_subgrid = patches_subgrid.unfold(dimension=2, size=patch_size, step=patch_size)
        patch_attention_mask = (patches_subgrid.sum(dim=(-1, -2)) > 0).bool()
        batch_size_, _, max_im_h, max_im_w = pixel_values.shape
        max_nb_patches_h, max_nb_patches_w = max_im_h // patch_size, max_im_w // patch_size
        boundaries = torch.arange(1 / num_patches_per_side, 1.0, 1 / num_patches_per_side)
        position_ids = torch.full(size=(batch_size_, max_nb_patches_h * max_nb_patches_w), fill_value=0)

        for batch_idx, p_attn_mask in enumerate(patch_attention_mask):
            nb_patches_h = p_attn_mask[:, 0].sum()
            nb_patches_w = p_attn_mask[0].sum()
            if is_transformers_version("<", "4.55"):
                fractional_coords_h = torch.arange(0, 1 - 1e-6, 1 / nb_patches_h)
                fractional_coords_w = torch.arange(0, 1 - 1e-6, 1 / nb_patches_w)
            else:
                h_indices = torch.arange(nb_patches_h, device=pixel_values.device, dtype=pixel_values.dtype)
                w_indices = torch.arange(nb_patches_w, device=pixel_values.device, dtype=pixel_values.dtype)
                fractional_coords_h = h_indices / nb_patches_h * (1 - 1e-6)
                fractional_coords_w = w_indices / nb_patches_w * (1 - 1e-6)

            bucket_coords_h = torch.bucketize(fractional_coords_h, boundaries, right=True)
            bucket_coords_w = torch.bucketize(fractional_coords_w, boundaries, right=True)

            pos_ids = (bucket_coords_h[:, None] * num_patches_per_side + bucket_coords_w).flatten()
            position_ids[batch_idx][p_attn_mask.view(-1).cpu()] = pos_ids
        return self.vision_embeddings(
            pixel_values=pixel_values, patch_attention_mask=patch_attention_mask, patch_position_ids=position_ids
        ).last_hidden_state

    def merge_vision_text_embeddings(
        self, vision_embeds, inputs_embeds, input_ids=None, attention_mask=None, position_ids=None, **kwargs
    ):
        # Adopted from https://github.com/huggingface/transformers/blob/v4.49.0-SmolVLM-2/src/transformers/models/idefics3/modeling_idefics3.py#L881
        image_features = torch.from_numpy(vision_embeds) if isinstance(vision_embeds, np.ndarray) else vision_embeds
        inputs_embeds = torch.from_numpy(inputs_embeds) if isinstance(inputs_embeds, np.ndarray) else inputs_embeds
        vision_hidden_size = image_features.shape[2]
        special_image_token_mask = input_ids == self.config.image_token_id
        #  Fixes RuntimeError: a leaf Variable that requires grad is being used in an in-place operation.
        new_inputs_embeds = inputs_embeds.clone()
        reshaped_image_hidden_states = image_features.view(-1, vision_hidden_size)
        # cast to the dtype of the input_embeds to support quantized models
        reshaped_image_hidden_states = reshaped_image_hidden_states.to(inputs_embeds.device, inputs_embeds.dtype)
        new_inputs_embeds[special_image_token_mask] = reshaped_image_hidden_states
        inputs_embeds = new_inputs_embeds

        return inputs_embeds, attention_mask, position_ids

    @staticmethod
    def preprocess_inputs(
        text: str,
        image: Optional["Image"] = None,
        processor: Optional[AutoImageProcessor] = None,
        tokenizer: Optional[PreTrainedTokenizer] = None,
        config: Optional[PretrainedConfig] = None,
        video: Optional["VideoInput"] = None,
        audio: Optional[np.ndarray] = None,
    ):
        if processor is None:
            raise ValueError("Processor is required.")

        if video is not None:
            raise ValueError("video input is not supported")

        if audio is not None:
            raise ValueError("Audio input is not supported")
        conversation = [
            {
                "role": "user",
                "content": [
                    {"type": "text", "text": text},
                ],
            }
        ]
        if image is not None:
            conversation[0]["content"].insert(0, {"type": "image"})

        text_prompt = processor.apply_chat_template(conversation, add_generation_prompt=True)

        inputs = processor(images=image, text=text_prompt, return_tensors="pt")
        return inputs


class _OVSmolVLForCasualLM(_OVIdefics3ForCausalLM):
    def merge_vision_text_embeddings(
        self, vision_embeds, inputs_embeds, input_ids=None, attention_mask=None, position_ids=None, **kwargs
    ):
        # Adopted from https://github.com/huggingface/transformers/blob/v4.49.0-SmolVLM-2/src/transformers/models/smolvlm/modeling_smolvlm.py#L803
        image_features = torch.from_numpy(vision_embeds) if isinstance(vision_embeds, np.ndarray) else vision_embeds
        inputs_embeds = torch.from_numpy(inputs_embeds) if isinstance(inputs_embeds, np.ndarray) else inputs_embeds
        _, patch_size, _ = image_features.shape

        image_mask = input_ids == self.config.image_token_id
        num_image_tokens = image_mask.sum(dim=1)
        if not torch.all(num_image_tokens % patch_size == 0):
            raise ValueError("At least one sample has <image> tokens not divisible by patch_size.")

        blocks_per_sample = num_image_tokens // patch_size

        offsets = torch.nn.functional.pad(blocks_per_sample.cumsum(dim=0), (1, 0), value=0)
        block_offset = offsets[:-1]
        row_cum = image_mask.cumsum(dim=-1)
        chunk_idx = (row_cum - 1) // patch_size
        local_idx = (row_cum - 1) % patch_size
        block_idx = block_offset.unsqueeze(1) + chunk_idx

        image_embeds = torch.zeros_like(inputs_embeds)
        image_embeds[image_mask] = image_features[block_idx[image_mask], local_idx[image_mask], :]

        inputs_embeds = torch.where(image_mask.unsqueeze(-1), image_embeds, inputs_embeds)

        return inputs_embeds, attention_mask, position_ids


class _OVPhi4MMForCausalLM(OVModelForVisualCausalLM):
    additional_parts = [
        "vision_projection",
        "audio_embeddings",
        "audio_forward_embeddings",
        "audio_encoder",
        "audio_vision_projection",
        "audio_speech_projection",
    ]

    def __init__(
        self,
        language_model: ov.Model,
        text_embeddings: ov.Model,
        vision_embeddings: ov.Model,
        config: PretrainedConfig = None,
        device: str = "CPU",
        dynamic_shapes: bool = None,
        ov_config: Optional[Dict[str, str]] = None,
        model_save_dir: Optional[Union[str, Path, TemporaryDirectory]] = None,
        quantization_config: Union[OVWeightQuantizationConfig, Dict] = None,
        **kwargs,
    ):
        super().__init__(
            language_model=language_model,
            text_embeddings=text_embeddings,
            vision_embeddings=vision_embeddings,
            config=config,
            device=device,
            dynamic_shapes=dynamic_shapes,
            ov_config=ov_config,
            model_save_dir=model_save_dir,
            quantization_config=quantization_config,
            **kwargs,
        )

        self.sub_GN = torch.tensor(self.config.sub_GN)
        self.glb_GN = torch.tensor(self.config.glb_GN)
        self.audio_config = (
            config.audio_processor["config"] if hasattr(config, "audio_processor") else config.audio_config.to_dict()
        )
        self.chunk_size = self.audio_config.get("chunk_size", -1)
        self.left_chunk = self.audio_config.get("left_chunk", 18)
        self.time_reduction = self.audio_config.get("time_reduction", 8)
        self.image_config = (
            config.img_processor if hasattr(config, "img_processor") else config.vision_config.to_dict()
        )
        self.image_size = self.image_config.get("crop_size", 448)
        self.patch_size = self.image_config.get("patch_size", 14)
        self.num_patches_per_side = self.image_size // self.patch_size
        self._IMAGE_SPECIAL_TOKEN_ID = (
            200010 if "image_token_id" not in self.image_config else self.image_config["image_token_id"]
        )
        self._AUDIO_SPECIAL_TOKEN_ID = (
            200011 if "audio_token_id" not in self.audio_config else self.audio_config["audio_token_id"]
        )
        self._COMPATIBLE_IMAGE_SPECIAL_TOKEN_ID_RANGE = [-9999, -1]  # For backward compatibility
        self._COMPATIBLE_AUDIO_SPECIAL_TOKEN_ID_RANGE = [float("-inf"), -10000]  # For backward compatibility
        self.image_dim_out = self.image_config.get("image_dim_out", self.image_config["hidden_size"])

    # Adopted from https://github.com/huggingface/transformers/blob/v4.51.3/src/transformers/models/phi4_multimodal/modeling_phi4_multimodal.py#L669
    def image_embed(
        self,
        input_ids: torch.LongTensor,
        image_pixel_values: torch.FloatTensor,
        image_attention_mask,
        inputs_embeds,
        image_sizes=None,
        **kwargs,
    ):
        input_shape = input_ids.size()
        input_ids = input_ids.view(-1, input_shape[-1])
        positions_tuple = torch.nonzero(input_ids == self._IMAGE_SPECIAL_TOKEN_ID, as_tuple=True)

        if len(positions_tuple[-1]) == 0:
            return None
        batch_size = image_pixel_values.shape[0]

        img_features = self.get_img_features(
            image_pixel_values.flatten(0, 1),
            image_attention_mask=image_attention_mask.flatten(0, 1).to(dtype=bool),
        )

        base_feat_size = int(np.sqrt(img_features.shape[1]))
        img_features = img_features.view(batch_size, -1, base_feat_size**2, self.image_dim_out)
        image_sizes = image_sizes.view(-1, 2)

        output_imgs = []
        for idx in range(batch_size):
            height, width = image_sizes[idx]
            height_ratio = height // self.image_size
            width_ratio = width // self.image_size
            area_ratio = height_ratio * width_ratio

            global_img = img_features[idx, :1]
            global_img = global_img.reshape(1, base_feat_size, base_feat_size, self.image_dim_out).contiguous()
            temporary_extensor = self.sub_GN.repeat(1, base_feat_size, 1, 1)
            global_img = torch.cat([global_img, temporary_extensor], dim=2).reshape(1, -1, self.image_dim_out)

            sub_img = img_features[idx, 1:]
            sub_img = sub_img[:area_ratio]
            sub_img = (
                sub_img.reshape(height_ratio, width_ratio, base_feat_size, base_feat_size, self.image_dim_out)
                .transpose(1, 2)
                .reshape(1, height_ratio * base_feat_size, width_ratio * base_feat_size, self.image_dim_out)
                .contiguous()
            )

            if image_attention_mask is not None:
                reshaped_image_attention_mask = (
                    image_attention_mask[idx, 1 : area_ratio + 1, 0::2, 0::2]
                    .reshape(height_ratio, width_ratio, base_feat_size, base_feat_size)
                    .transpose(1, 2)
                    .reshape(1, height_ratio * base_feat_size, width_ratio * base_feat_size)
                )
                useful_height = int(reshaped_image_attention_mask[0, :, 0].sum().item())
                useful_width = int(reshaped_image_attention_mask[0, 0, :].sum().item())
                sub_img = sub_img[:, :useful_height, :useful_width]
                temporary_extensor = self.sub_GN.repeat(1, useful_height, 1, 1)
            else:
                temporary_extensor = self.sub_GN.repeat(1, height_ratio * base_feat_size, 1, 1)

            sub_img = torch.cat([sub_img, temporary_extensor], dim=2).reshape(1, -1, self.image_dim_out)

            # Merge global and sub
            output_imgs.append(torch.cat([sub_img, self.glb_GN, global_img], dim=1))

        img_set_tensor = []
        for output_img in output_imgs:
            img_feature_proj = torch.from_numpy(self.vision_projection(output_img))
            img_set_tensor.append(img_feature_proj)

        merged_img_set_tensor = torch.cat(img_set_tensor, dim=1).squeeze(0)

        image_embeds = inputs_embeds.index_put(indices=positions_tuple, values=merged_img_set_tensor, accumulate=False)

        return image_embeds

    # Adopted from https://github.com/huggingface/transformers/blob/v4.51.3/src/transformers/models/phi4_multimodal/modeling_phi4_multimodal.py#L1241
    def audio_embed(
        self,
        input_ids: torch.LongTensor,
        audio_input_embeds: torch.FloatTensor,
        inputs_embeds,
        audio_embed_sizes=None,
        audio_projection_mode="speech",
        **kwargs,
    ):
        input_shape = input_ids.size()
        input_ids = input_ids.view(-1, input_shape[-1])

        positions_tuple = torch.nonzero(input_ids == self._AUDIO_SPECIAL_TOKEN_ID, as_tuple=True)

        if len(positions_tuple[-1]) == 0:
            return None

        audio_embeds = self.get_audio_features(audio_input_embeds, audio_projection_mode)

        merged_audio_embeds = torch.cat(
            [audio_embeds[i, : audio_embed_sizes[i], :] for i in range(len(audio_embed_sizes))], dim=0
        )
        inputs_embeds = inputs_embeds.index_put(indices=positions_tuple, values=merged_audio_embeds, accumulate=False)

        return inputs_embeds

    # Adopted from https://github.com/huggingface/transformers/blob/v4.51.3/src/transformers/models/phi4_multimodal/modeling_phi4_multimodal.py#L1165
    def get_audio_features(
        self,
        input_embeds: torch.FloatTensor,
        audio_projection_mode: str = "speech",
    ):
        xs_pad = self.audio_embeddings(input_embeds)
        input_tensor, pos_k, pos_v, hs_mask, masks = self.forward_embeddings(xs_pad)

        unfolded = False
        ori_bz, seq_len, D = input_tensor.shape
        max_seq_len = 500  # maximum position for absolute positional encoding
        masks_unfold = None
        if seq_len > max_seq_len:
            # audio sequence is longer than max_seq_len, unfold it into chunks of max_seq_len
            unfolded = True
            # the unfold op will drop residual frames, pad it to the multiple of max_seq_len
            if seq_len % max_seq_len > 0:
                chunk_pad_size = max_seq_len - (seq_len % max_seq_len)
            else:
                chunk_pad_size = 0
            if chunk_pad_size > 0:
                input_tensor_pad = torch.nn.functional.pad(
                    torch.from_numpy(input_tensor), (0, 0, 0, chunk_pad_size), "constant", 0
                )
                input_tensor = input_tensor_pad

            input_tensor = self.unfold_tensor(input_tensor, max_seq_len)
            if masks is not None:
                # revise hs_mask here because the previous calculated hs_mask did not consider extra pad
                subsampled_pad_mask = masks.squeeze(1)  # [bz, subsampled_unmask_seq_len]
                extra_padded_subsamlped_pad_mask = torch.nn.functional.pad(
                    subsampled_pad_mask, (0, chunk_pad_size), "constant", False
                )  # extra padding to the pad mask
                extra_padded_subsamlped_pad_mask = extra_padded_subsamlped_pad_mask.unsqueeze(-1).float()
                masks_unfold = self.unfold_tensor(
                    extra_padded_subsamlped_pad_mask, max_seq_len
                )  # unfold the pad mask like we did to the input tensor
                masks_unfold = masks_unfold.squeeze(-1).bool()  # unfold op does not support bool tensor
            else:
                masks_unfold = None
        hs_mask = self.calculate_hs_mask(input_tensor, masks_unfold)
        audio_features = self.audio_encoder(input_tensor, hs_mask)
        if unfolded:
            embed_dim = audio_features.shape[-1]
            audio_features = np.reshape(audio_features, (ori_bz, -1, embed_dim))
            # if we ever padded before unfolding, we need to remove the padding
            if chunk_pad_size > 0:
                audio_features = audio_features[:, :-chunk_pad_size, :]
        audio_encoder = (
            self.audio_vision_projection if audio_projection_mode == "vision" else self.audio_speech_projection
        )
        audio_set_tensor = audio_encoder(audio_features)

        return torch.from_numpy(audio_set_tensor)

    def _chunk_size_selection(self, chunk_size=None, left_chunk=None):
        """If chunk size is a list, we will randomly select a chunk size."""
        if isinstance(chunk_size, list):
            # Variable chunk size during training
            chunk_size_index = int(torch.randint(low=0, high=len(chunk_size), size=(1,)))
            chunk_size_train_eff = chunk_size[chunk_size_index]
            if not isinstance(left_chunk, list):
                raise ValueError("Since chunk_size is a list, left_chunk must be a list")
            if len(left_chunk) != len(chunk_size):
                raise ValueError("The length of left_chunk must be the same as length of chunk_size.")
            left_chunk_train_eff = left_chunk[chunk_size_index]
        else:
            chunk_size_train_eff = chunk_size
            left_chunk_train_eff = left_chunk

        return chunk_size_train_eff, left_chunk_train_eff

    # Adopted from https://github.com/huggingface/transformers/blob/v4.51.3/src/transformers/models/phi4_multimodal/modeling_phi4_multimodal.py#L1121
    def forward_embeddings(self, xs_pad, masks=None, chunk_size_nc=None, left_chunk_nc=None):
        """Forwarding the inputs through the top embedding layers

        Args:
            xs_pad: torch.Tensor
                input tensor
            masks: torch.Tensor
                input mask
            chunk_size_nc: (optional, default is None) chunk size for non-causal layers
            left_chunk_nc: (optional, default is None) # of left chunks for non-causal layers
        """
        seq_len = int(self.compute_lens_change(xs_pad.shape[1]))
        if seq_len <= 0:
            raise ValueError(
                f"""The sequence length after time reduction is invalid: {seq_len}.
                Your input feature is too short. Consider filtering out the very
                short sentence from data loader""",
            )

        batch_size = xs_pad.shape[0]

        enc_streaming_mask = self._streaming_mask(seq_len, batch_size, self.chunk_size, self.left_chunk)

        input_tensor = xs_pad

        input_tensor = self.audio_forward_embeddings(input_tensor)

        streaming_mask = enc_streaming_mask
        if streaming_mask is not None and masks is not None:
            hs_mask = masks & streaming_mask
        else:
            hs_mask = streaming_mask

        if chunk_size_nc is not None:
            enc_streaming_mask_nc = self._streaming_mask(seq_len, batch_size, chunk_size_nc, left_chunk_nc)
            if masks is not None:
                hs_mask_nc = masks & enc_streaming_mask_nc
            else:
                hs_mask_nc = enc_streaming_mask_nc
        else:
            hs_mask_nc = None

        if chunk_size_nc is None:
            return input_tensor, None, None, hs_mask, None
        return input_tensor, None, None, hs_mask, None, hs_mask_nc

    # Adopted from https://github.com/huggingface/transformers/blob/v4.51.3/src/transformers/models/phi4_multimodal/modeling_phi4_multimodal.py#L1101
    def _streaming_mask(self, seq_len, batch_size, chunk_size, left_chunk):
        chunk_size_train_eff, left_chunk_train_eff = self._chunk_size_selection(chunk_size, left_chunk)

        # Create mask matrix for streaming
        # S stores start index. if chunksize is 18, s is [0,18,36,....]
        chunk_start_idx = np.arange(0, seq_len, chunk_size_train_eff)
        # avoid randomness when run evaluation or decoding

        enc_streaming_mask = (
            self.adaptive_enc_mask(seq_len, chunk_start_idx, left_window=left_chunk_train_eff)
            .unsqueeze(0)
            .expand([batch_size, -1, -1])
        )
        return enc_streaming_mask

    def compute_lens_change(self, feature_lens):
        """feature_lens: int
        return updated feature lens.

        This used to return a different lambda function for each case that computed
        the right thing.  That does not work within Torchscript.  If you really
        need this to be faster, create nn.Module()-s for all the cases and return
        one of them.  Torchscript does support that.
        """
        nemo_conv_settings = self.audio_config.get("nemo_conv_settings")
        if nemo_conv_settings is None:
            nemo_conv_settings = {"conv_channels": self.audio_config["nemo_conv_channels"]}
        # Handle the special causal case
        subsampling_causal_cond = nemo_conv_settings.get("subsampling", "dw_striding") in [
            "dw_striding",
            "striding",
            "striding_conv1d",
        ]
        is_causal = nemo_conv_settings.get("is_causal", False)
        if is_causal and subsampling_causal_cond:
            lens_change = (
                torch.ceil(feature_lens / self.time_reduction).long()
                if isinstance(feature_lens, torch.Tensor)
                else math.ceil(feature_lens / self.time_reduction)
            )
            feature_lens_remainder = feature_lens % self.time_reduction
            if isinstance(feature_lens, torch.Tensor):
                lens_change[feature_lens_remainder != 1] += 1
            elif feature_lens_remainder != 1:
                lens_change += 1
                return lens_change
        ceil_func = math.ceil if isinstance(feature_lens, int) else torch.ceil
        return ceil_func(feature_lens / self.time_reduction)

    # Adopted from https://github.com/huggingface/transformers/blob/v4.51.3/src/transformers/models/phi4_multimodal/modeling_phi4_multimodal.py#L1146
    def calculate_hs_mask(self, xs_pad, mask):
        max_audio_length = xs_pad.shape[1]
        batch_size = xs_pad.shape[0]
        enc_streaming_mask = self._streaming_mask(max_audio_length, batch_size, self.chunk_size, self.left_chunk)
        if mask is None:
            return enc_streaming_mask

        feature_lens = mask.sum(1)
        padding_length = feature_lens
        pad_mask = torch.arange(0, max_audio_length).expand(padding_length.size(0), -1) < padding_length.unsqueeze(1)
        pad_mask = pad_mask.unsqueeze(1)
        pad_mask = pad_mask & enc_streaming_mask
        return pad_mask

    # Adopted from https://github.com/huggingface/transformers/blob/v4.51.3/src/transformers/models/phi4_multimodal/modeling_phi4_multimodal.py#L1034
    @staticmethod
    def unfold_tensor(xs_pad, max_seq_len):
        """
        For a given tensor with shape of (N, T, D), if sequence length T is longer than max_seq_len,
        this function unfold it to a (NT', max_seq_len, D) where T' is T // max_seq_len.
        Args:
            xs_pad: N, T, D
        """
        _, _, D = xs_pad.shape
        xs_pad = xs_pad.transpose(-1, -2)  # convert to N, D, T
        # N x D x 1 x T => N x (D x max_seq_len) x T'
        xs_pad = torch.nn.functional.unfold(
            xs_pad[..., None, :],
            kernel_size=(1, max_seq_len),
            stride=(1, max_seq_len),
        )

        new_bsz, _, slen = xs_pad.shape
        # N x D x max_seq_len x T'
        xs_pad = xs_pad.view(new_bsz, -1, max_seq_len, slen)
        # N x T' x max_seq_len x D
        xs_pad = xs_pad.permute(0, 3, 2, 1).contiguous()
        # NT' x max_seq_len x D
        xs_pad = xs_pad.view(-1, max_seq_len, D)
        return xs_pad

    # Adopted from https://github.com/huggingface/transformers/blob/v4.51.3/src/transformers/models/phi4_multimodal/modeling_phi4_multimodal.py#L1053
    @staticmethod
    def adaptive_enc_mask(x_len, chunk_start_idx, left_window=0, right_window=0):
        """
        The function is very important for Transformer Transducer Streaming mode
        Args:
            xs_len (int): sequence length
            chunk_start_idx (list): first idx of each chunk, such as [0,18,36,48]. It also supports adaptive chunk size [0,10,15,45]
            left_window (int): how many left chunks can be seen
            right_window (int): how many right chunks can be seen. It is used for chunk overlap model.
            Returns:
                mask (torch.Tensor): a mask tensor for streaming model
                Torch 1.0.1
                tensor([[1., 1., 0., 0.],
                        [0., 1., 1., 0.],
                        [0., 0., 1., 1.]])
                Torch 1.4.1
                tensor([[True., True., False., False.],
                        [False., True., True., False.],
                        [False., False., True., True.]])
        """
        chunk_start_idx = torch.Tensor(chunk_start_idx).long()  # first idx of each chunk, such as [0,18,36,48].
        start_pad = torch.nn.functional.pad(
            chunk_start_idx, (1, 0)
        )  # append 0 to the beginning, so it becomes [0, 0, 18, 36, 48]
        end_pad = torch.nn.functional.pad(
            chunk_start_idx, (0, 1), value=x_len
        )  # append x_len to the end, so it becomes [0,18,36,48, x_len]
        seq_range = torch.arange(0, x_len).unsqueeze(-1)  # seq_range size: [x_len, 1]
        idx = ((seq_range < end_pad) & (seq_range >= start_pad)).nonzero()[:, 1]  # idx size: [x_len]
        end_pad[idx]  # boundary size: [x_len]
        seq_range_expand = (
            torch.arange(0, x_len).unsqueeze(0).expand(x_len, -1)
        )  # seq_range_expand size [x_len, x_len]
        idx_left = idx - left_window
        idx_left[idx_left < 0] = 0
        boundary_left = start_pad[idx_left]
        mask_left = seq_range_expand >= boundary_left.unsqueeze(-1)
        idx_right = idx + right_window
        idx_right[idx_right > len(chunk_start_idx)] = len(chunk_start_idx)
        boundary_right = end_pad[idx_right]
        mask_right = seq_range_expand < boundary_right.unsqueeze(-1)
        return mask_left & mask_right

    # Adopted from https://github.com/huggingface/transformers/blob/v4.51.3/src/transformers/models/phi4_multimodal/modeling_phi4_multimodal.py#L494-L512
    @staticmethod
    def get_vision_position_ids(pixel_values, patch_attention_mask, patch_size=14, num_patches_per_side=32):
        batch_size = pixel_values.shape[0]
        max_im_h, max_im_w = pixel_values.size(2), pixel_values.size(3)
        max_nb_patches_h, max_nb_patches_w = max_im_h // patch_size, max_im_w // patch_size
        boundaries = torch.arange(1 / num_patches_per_side, 1.0, 1 / num_patches_per_side)
        position_ids = torch.full(
            size=(
                batch_size,
                max_nb_patches_h * max_nb_patches_w,
            ),
            fill_value=0,
        )

        for batch_idx, p_attn_mask in enumerate(patch_attention_mask):
            nb_patches_h = p_attn_mask[:, 0].sum()
            nb_patches_w = p_attn_mask[0].sum()

            fractional_coords_h = torch.arange(0, 1 - 1e-6, 1 / nb_patches_h)
            fractional_coords_w = torch.arange(0, 1 - 1e-6, 1 / nb_patches_w)

            bucket_coords_h = torch.bucketize(fractional_coords_h, boundaries, right=True)
            bucket_coords_w = torch.bucketize(fractional_coords_w, boundaries, right=True)

            pos_ids = (bucket_coords_h[:, None] * num_patches_per_side + bucket_coords_w).flatten()
            position_ids[batch_idx][p_attn_mask.view(-1)] = pos_ids
        return position_ids

    # Adopted from https://github.com/huggingface/transformers/blob/v4.51.3/src/transformers/models/phi4_multimodal/modeling_phi4_multimodal.py#L1561
    def embed_tokens_extend(
        self,
        input_ids: torch.LongTensor,
        input_image_embeds: torch.FloatTensor = None,
        input_audio_embeds: torch.FloatTensor = None,
        image_sizes=None,
        image_attention_mask=None,
        audio_embed_sizes=None,
        audio_projection_mode="speech",
        past_key_values=None,
    ):
        if past_key_values is not None:
            return self.language_model.embed_tokens(input_ids)

        new_input_ids = input_ids.clone()
        new_input_ids[
            (input_ids >= self._COMPATIBLE_IMAGE_SPECIAL_TOKEN_ID_RANGE[0])
            & (input_ids <= self._COMPATIBLE_IMAGE_SPECIAL_TOKEN_ID_RANGE[1])
        ] = self._IMAGE_SPECIAL_TOKEN_ID
        new_input_ids[
            (input_ids >= self._COMPATIBLE_AUDIO_SPECIAL_TOKEN_ID_RANGE[0])
            & (input_ids <= self._COMPATIBLE_AUDIO_SPECIAL_TOKEN_ID_RANGE[1])
        ] = self._AUDIO_SPECIAL_TOKEN_ID
        input_ids = new_input_ids
        image_position_mask = (input_ids == self._IMAGE_SPECIAL_TOKEN_ID).unsqueeze(-1)
        non_image_position_mask = ~image_position_mask
        hidden_states = torch.from_numpy(self.language_model.embed_tokens(input_ids))
        vision_hidden_states = self.image_embed(
            input_ids=input_ids,
            inputs_embeds=hidden_states,
            image_pixel_values=input_image_embeds,
            image_sizes=image_sizes,
            image_attention_mask=image_attention_mask,
        )
        audio_hidden_states = self.audio_embed(
            input_ids=input_ids,
            inputs_embeds=hidden_states,
            audio_input_embeds=input_audio_embeds,
            audio_embed_sizes=audio_embed_sizes,
            audio_projection_mode=audio_projection_mode,
        )
        if vision_hidden_states is not None and audio_hidden_states is not None:
            hidden_states = vision_hidden_states * image_position_mask + audio_hidden_states * non_image_position_mask
        elif vision_hidden_states is not None:
            hidden_states = vision_hidden_states
        elif audio_hidden_states is not None:
            hidden_states = audio_hidden_states

        return hidden_states

    def get_multimodal_embeddings(
        self,
        input_ids,
        pixel_values=None,
        attention_mask=None,
        position_ids=None,
        input_image_embeds: Optional[torch.FloatTensor] = None,
        image_sizes: Optional[torch.LongTensor] = None,
        image_attention_mask=None,
        input_audio_embeds: Optional[torch.FloatTensor] = None,
        audio_embed_sizes=None,
        input_mode=None,
        **kwargs,
    ):
        if pixel_values is not None and input_image_embeds is None:
            input_image_embeds = pixel_values
        audio_projection_mode = None
        if input_audio_embeds is not None:
            if isinstance(input_mode, torch.Tensor):
                assert len(input_mode) == 1
                input_mode = input_mode[0].item()
            if input_mode is None:
                input_mode = 1 if input_image_embeds is not None else 2
            input_mode = InputMode(input_mode)

            if input_mode in [InputMode.VISION_SPEECH, InputMode.VISION]:
                audio_projection_mode = "vision"
            elif input_mode == InputMode.SPEECH:
                audio_projection_mode = "speech"
            elif input_mode == InputMode.LANGUAGE:
                audio_projection_mode = "speech"
            else:
                raise ValueError(f"Invalid input_mode: {input_mode}")
        inputs_embeds = self.embed_tokens_extend(
            input_ids=input_ids,
            input_image_embeds=input_image_embeds,
            input_audio_embeds=input_audio_embeds,
            image_sizes=image_sizes,
            image_attention_mask=image_attention_mask,
            audio_embed_sizes=audio_embed_sizes,
            audio_projection_mode=audio_projection_mode,
            past_key_values=kwargs.get("past_key_values"),
        )
        return inputs_embeds, attention_mask, position_ids

    @staticmethod
    def preprocess_inputs(
        text: str,
        image: Optional["Image"] = None,
        processor: Optional[AutoImageProcessor] = None,
        tokenizer: Optional[PreTrainedTokenizer] = None,
        config: Optional[PretrainedConfig] = None,
        video: Optional["VideoInput"] = None,
        audio: Optional[np.ndarray] = None,
    ):
        if processor is None:
            raise ValueError("Processor is required.")
        if video is not None:
            raise ValueError("Video input is not supported")
        user_prompt = "<|user|>"
        assistant_prompt = "<|assistant|>"
        prompt_suffix = "<|end|>"
        image_token = getattr(processor.tokenizer, "image_token", "<|image_1|>")
        audio_token = getattr(processor.tokenizer, "audio_token", "<|audio_1|>")
        if audio is not None and audio_token not in text:
            text = audio_token + text
        if image is not None and image_token not in text:
            text = image_token + text
        if processor.tokenizer.chat_template is None:
            if not text.startswith(user_prompt):
                text = user_prompt + text + prompt_suffix + assistant_prompt
        else:
            text = processor.tokenizer.apply_chat_template(
                [{"role": "user", "content": text}], tokenize=False, add_generation_prompt=True
            )
        audio_input = {}
        if "audio" in inspect.signature(processor.__call__).parameters:
            sample_rate = None
            if isinstance(audio, tuple):
                audio, sample_rate = audio
            if isinstance(audio, list) and len(audio) == 1 and isinstance(audio[0], tuple):
                audio, sample_rate = audio[0]
            audio_input["audio"] = audio
            if sample_rate is not None:
                audio_input["sampling_rate"] = sample_rate
        else:
            audio_input["audios"] = audio
        inputs = processor(text=text, images=image, **audio_input, return_tensors="pt")
        return inputs

    def get_img_features(self, pixel_values, image_attention_mask):
        patch_position_ids = self.get_vision_position_ids(
            pixel_values, image_attention_mask, self.patch_size, self.num_patches_per_side
        )
        return torch.from_numpy(
            self.vision_embeddings(
                pixel_values=pixel_values,
                patch_attention_mask=image_attention_mask,
                patch_position_ids=patch_position_ids,
            )[0]
        )


class _OVLlama4ForCausalLM(OVModelForVisualCausalLM):
    def get_vision_embeddings(self, pixel_values, input_ids=None, **kwargs):
        if input_ids is not None and input_ids.shape[1] == 1:
            return None
        # Llama4 preprocessor creates bf16 tensor for pixel values, it can not be represented as numpy array
        if pixel_values.dtype != torch.float32:
            pixel_values.to(torch.float32)
        return self.vision_embeddings(pixel_values.to(torch.float32)).last_hidden_state

    # Adopted from https://github.com/huggingface/transformers/blob/v4.51.0/src/transformers/models/llama4/modeling_llama4.py#L1743-L1759
    def merge_vision_text_embeddings(
        self, vision_embeds, inputs_embeds, input_ids=None, attention_mask=None, position_ids=None, **kwargs
    ):
        image_features = torch.from_numpy(vision_embeds) if isinstance(vision_embeds, np.ndarray) else vision_embeds
        inputs_embeds = torch.from_numpy(inputs_embeds) if isinstance(inputs_embeds, np.ndarray) else inputs_embeds
        original_inputs_embeds_shape = inputs_embeds.shape
        special_image_mask = (input_ids == self.config.image_token_index).unsqueeze(-1)
        final_mask = special_image_mask.to(inputs_embeds.device)
        inputs_embeds = inputs_embeds.view(-1, inputs_embeds.size(-1))

        final_mask_1d = final_mask[..., 0].reshape(-1)
        num_tokens_to_fill = final_mask_1d.sum()

        if num_tokens_to_fill != image_features.size(0):
            raise ValueError(
                f"Mismatch: final_mask wants {num_tokens_to_fill} embeddings, "
                f"but multi_modal_projector returned {image_features.size(0)}"
            )

        expanded_mask = final_mask_1d.unsqueeze(-1).expand(-1, inputs_embeds.size(-1))
        inputs_embeds.masked_scatter_(expanded_mask, image_features)

        inputs_embeds = inputs_embeds.view(original_inputs_embeds_shape)

        return inputs_embeds, attention_mask, position_ids

    @staticmethod
    def preprocess_inputs(
        text: str,
        image: Optional["Image"] = None,
        processor: Optional[AutoImageProcessor] = None,
        tokenizer: Optional[PreTrainedTokenizer] = None,
        config: Optional[PretrainedConfig] = None,
        video: Optional["VideoInput"] = None,
    ):
        if processor is None:
            raise ValueError("Processor is required.")

        if video is not None:
            raise ValueError("video input is not supported")
        conversation = [
            {
                "role": "user",
                "content": [
                    {"type": "text", "text": text},
                ],
            }
        ]
        if image is not None:
            conversation[0]["content"].insert(0, {"type": "image"})

        text_prompt = processor.apply_chat_template(conversation, add_generation_prompt=True)

        inputs = processor(images=image, text=text_prompt, return_tensors="pt")
        return inputs


MODEL_TYPE_TO_CLS_MAPPING = {
    "llava": _OVLlavaForCausalLM,
    "llava_next": _OVLlavaNextForCausalLM,
    "llava_next_video": _OVLlavaNextVideoForCausalLM,
    "minicpmv": _OVMiniCPMVForCausalLM,
    "llava-qwen2": _OVNanoLlavaForCausalLM,
    "maira2": _OVMaira2ForCausalLM,
    "phi3_v": _OVPhi3VisionForCausalLM,
    "internvl_chat": _OVInternVLForCausalLM,
    "qwen2_vl": _OVQwen2VLForCausalLM,
    "qwen2_5_vl": _OVQwen2_5_VLForCausalLM,
    "got_ocr2": _OVGotOCR2ForCausalLM,
    "gemma3": _OVGemma3ForCausalLM,
    "idefics3": _OVIdefics3ForCausalLM,
    "smolvlm": _OVSmolVLForCasualLM,
    "phi4mm": _OVPhi4MMForCausalLM,
    "phi4_multimodal": _OVPhi4MMForCausalLM,
    "llama4": _OVLlama4ForCausalLM,
    "minicpmo": _OVMiniCPMOForCausalLM,
}<|MERGE_RESOLUTION|>--- conflicted
+++ resolved
@@ -1851,11 +1851,7 @@
         inputs.update(tokenizer(text, return_tensors="pt"))
         return inputs
 
-<<<<<<< HEAD
     # internvl has issue with check  _get_non_default_parameters, as workaround override _prepare_generation_config
-=======
-    # internvl has issue with check  _get_non_default_parameters, as wrkaraund override _prepare_generation_config
->>>>>>> 08dbf02c
     def _prepare_generation_config(
         self, generation_config: Optional[GenerationConfig], use_model_defaults: Optional[bool] = None, **kwargs: Dict
     ) -> Tuple[GenerationConfig, Dict]:
