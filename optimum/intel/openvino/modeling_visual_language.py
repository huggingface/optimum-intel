--- conflicted
+++ resolved
@@ -208,6 +208,7 @@
                 inputs["deepstack_visual_embeds"] = torch.Tensor(deepstack_visual_embeds)
             else:
                 inputs["deepstack_visual_embeds"] = torch.zeros((num_layers, 1, emd_dim), dtype=torch.float32)
+                
         if "token_type_ids" in self.input_names:
             if token_type_ids is None:
                 token_type_ids = np.zeros(inputs_embeds.shape[:2], dtype=int)
@@ -5051,12 +5052,9 @@
     "qwen2_vl": _OVQwen2VLForCausalLM,
     "qwen2_vl_text": _OVQwen2VLForCausalLM,
     "qwen2_5_vl": _OVQwen2_5_VLForCausalLM,
-<<<<<<< HEAD
     "qwen3_vl": _OVQwen3VLForCausalLM,
     "qwen3_vl_moe": _OVQwen3VLForCausalLM,
-=======
     "qwen2_5_vl_text": _OVQwen2_5_VLForCausalLM,
->>>>>>> d14416b7
     "got_ocr2": _OVGotOCR2ForCausalLM,
     "gemma3": _OVGemma3ForCausalLM,
     "idefics3": _OVIdefics3ForCausalLM,
