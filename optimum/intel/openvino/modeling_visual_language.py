--- conflicted
+++ resolved
@@ -988,8 +988,6 @@
         """
         return
 
-<<<<<<< HEAD
-=======
     def _preprocess_quantization_config(
         self,
         quantization_config: OVQuantizationConfigBase,
@@ -1007,7 +1005,6 @@
         return quantization_config
 
 
->>>>>>> fbff36e0
 class _OVLlavaForCausalLM(OVModelForVisualCausalLM):
     def __init__(
         self,
