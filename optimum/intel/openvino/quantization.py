--- conflicted
+++ resolved
@@ -149,11 +149,7 @@
                 output_names=list(config.outputs.keys()),
                 dynamic_axes={name: axes for name, axes in chain(config.inputs.items(), config.outputs.items())},
                 do_constant_folding=True,
-<<<<<<< HEAD
                 opset_version=10,
-=======
-                opset_version=config.default_onnx_opset,
->>>>>>> 0bec4b7c
             )
             model.enable_dynamic_graph_building()
 
