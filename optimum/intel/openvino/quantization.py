#  Copyright 2022 The HuggingFace Team. All rights reserved.
#
#  Licensed under the Apache License, Version 2.0 (the "License");
#  you may not use this file except in compliance with the License.
#  You may obtain a copy of the License at
#
#      http://www.apache.org/licenses/LICENSE-2.0
#
#  Unless required by applicable law or agreed to in writing, software
#  distributed under the License is distributed on an "AS IS" BASIS,
#  WITHOUT WARRANTIES OR CONDITIONS OF ANY KIND, either express or implied.
#  See the License for the specific language governing permissions and
#  limitations under the License.

import inspect
import logging
import os
from pathlib import Path
from typing import Any, Callable, Dict, Optional, Tuple, Union

import nncf
import openvino
import torch
import transformers
from accelerate.data_loader import DataLoaderStateMixin
from datasets import Dataset, load_dataset
from nncf import CompressWeightsMode, IgnoredScope, NNCFConfig, SensitivityMetric
from nncf.torch import create_compressed_model, register_default_init_args, register_module
from nncf.torch.dynamic_graph.io_handling import wrap_nncf_model_inputs_with_objwalk
from nncf.torch.initialization import PTInitializingDataLoader
from openvino._offline_transformations import compress_quantize_weights_transformation
from openvino.runtime import Core, Tensor
from torch.utils._pytree import tree_map
from torch.utils.data import DataLoader, RandomSampler
from transformers import AutoTokenizer, DataCollator, PreTrainedModel, default_data_collator
from transformers.pytorch_utils import Conv1D

from optimum.exporters.onnx.convert import check_dummy_inputs_are_allowed
from optimum.exporters.tasks import TasksManager
from optimum.quantization_base import OptimumQuantizer

from ...exporters.openvino import export, export_pytorch_via_onnx
from ...exporters.openvino.model_patcher import patch_model_with_bettertransformer
from ...exporters.openvino.stateful import ensure_export_task_support_stateful, ensure_stateful_is_available
from ..utils.constant import _TASK_ALIASES
from ..utils.modeling_utils import get_model_device
from .configuration import OVConfig, OVWeightQuantizationConfig
from .modeling_base import OVBaseModel
from .utils import (
    MAX_ONNX_OPSET,
    MIN_ONNX_QDQ_OPSET,
    ONNX_WEIGHTS_NAME,
    OV_XML_FILE_NAME,
)


register_module(ignored_algorithms=[])(Conv1D)

core = Core()
logger = logging.getLogger(__name__)


class OVDataLoader(PTInitializingDataLoader):
    def get_inputs(self, dataloader_output) -> Tuple[Tuple, Dict]:
        return (), dataloader_output

    @property
    def batch_size(self):
        batch_size = self._data_loader.batch_size
        if batch_size is None and isinstance(self._data_loader, DataLoaderStateMixin):
            batch_size = self._data_loader.total_batch_size
        return batch_size


class InferRequestWrapper:
    def __init__(self, request, data_cache=None):
        self.request = request
        if data_cache is None:
            data_cache = []
        self.data_cache = data_cache

    def __call__(self, *args, **kwargs):
        self.data_cache.append(*args)
        return self.request(*args, **kwargs)

    def infer(self, inputs: Any = None, share_inputs: bool = False):
        self.data_cache.append(inputs)
        return self.request.infer(inputs, share_inputs)

    def start_async(
        self,
        inputs: Any = None,
        userdata: Any = None,
        share_inputs: bool = False,
        *,
        shared_memory: Any = None,
    ):
        self.data_cache.append(inputs)
        self.request.infer(inputs, share_inputs, share_outputs=True)

    def wait(self):
        pass

    def get_tensor(self, name: str):
        return Tensor(self.request.results[name])

    def __getattr__(self, attr):
        if attr in self.__dict__:
            return getattr(self, attr)
        return getattr(self.request, attr)


class OVQuantizer(OptimumQuantizer):
    """
    Handle the NNCF quantization process.
    """

    def __init__(self, model: transformers.PreTrainedModel, task: Optional[str] = None, seed: int = 42, **kwargs):
        """
        Args:
            model (`transformers.PreTrainedModel`):
                The [PreTrainedModel](https://huggingface.co/docs/transformers/main_classes/model#transformers.PreTrainedModel) to quantize.
            task (`str`, defaults to None):
                The task defining the model topology used for the ONNX export.
            seed (`int`, defaults to 42):
                The random seed to use when shuffling the calibration dataset.
        """
        super().__init__()
        self.model = model
        feature = kwargs.pop("feature", None)
        if feature is not None:
            logger.warning("`feature` is deprecated and will be removed in a future version. Use `task` instead.")
        if task is not None and task != feature:
            logger.warning(
                f"Both `feature` and `task` were specified. {task} will be used to define the model topology for the model ONNX export."
            )
        self.task = task or feature
        self.seed = seed
        self.input_names = None
        signature = inspect.signature(self.model.forward)
        self._signature_columns = list(signature.parameters.keys())
        self._export_input_names = [
            column for column in self._signature_columns if column not in {"label", "labels", "label_ids"}
        ]

    @classmethod
    def from_pretrained(cls, model: PreTrainedModel, **kwargs):
        # TODO : Create model
        return cls(model, **kwargs)

    def quantize(
        self,
        calibration_dataset: Dataset = None,
        save_directory: Union[str, Path] = None,
        ov_config: OVConfig = None,
        file_name: Optional[str] = None,
        batch_size: int = 1,
        data_collator: Optional[DataCollator] = None,
        remove_unused_columns: bool = True,
        weights_only: bool = False,
        **kwargs,
    ):
        """
        Quantize a model given the optimization specifications defined in `quantization_config`.

        Args:
            calibration_dataset (`datasets.Dataset`):
                The dataset to use for the calibration step.
            save_directory (`Union[str, Path]`):
                The directory where the quantized model should be saved.
            quantization_config (`OVConfig`, *optional*):
                The configuration containing the parameters related to quantization.
            file_name (`str`, *optional*):
                The model file name to use when saving the model. Overwrites the default file name `"model.onnx"`.
            batch_size (`int`, defaults to 8):
                The number of calibration samples to load per batch.
            data_collator (`DataCollator`, *optional*):
                The function to use to form a batch from a list of elements of the calibration dataset.
            remove_unused_columns (`bool`, defaults to `True`):
                Whether or not to remove the columns unused by the model forward method.
            weights_only (`bool`, defaults to `False`):
                Compress weights to integer precision (8-bit by default) while keeping activations
                floating-point. Fits best for LLM footprint reduction and performance acceleration.

        Examples:
        ```python
        >>> from optimum.intel.openvino import OVQuantizer, OVModelForSequenceClassification
        >>> from transformers import AutoModelForSequenceClassification
        >>> model = OVModelForSequenceClassification.from_pretrained("distilbert-base-uncased-finetuned-sst-2-english", export=True)
        >>> # or
        >>> model = AutoModelForSequenceClassification.from_pretrained("distilbert-base-uncased-finetuned-sst-2-english")
        >>> quantizer = OVQuantizer.from_pretrained(model, task="text-classification")
        >>> quantizer.quantize(calibration_dataset=calibration_dataset, save_directory="./quantized_model")
        >>> optimized_model = OVModelForSequenceClassification.from_pretrained("./quantized_model")
        ```

        ```python
        >>> from optimum.intel.openvino import OVQuantizer, OVModelForCausalLM
        >>> from transformers import AutoModelForCausalLM
        >>> model = AutoModelForCausalLM.from_pretrained("databricks/dolly-v2-3b")
        >>> quantizer = OVQuantizer.from_pretrained(model, task="text-generation")
        >>> quantizer.quantize(save_directory="./quantized_model", weights_only=True)
        >>> optimized_model = OVModelForCausalLM.from_pretrained("./quantized_model")
        ```
        """
        if save_directory is None:
            # TODO : can be set to self.model.config.name_or_path for OVModels when not provided
            raise ValueError("`save_directory` needs to be specified")
        if weights_only:
            if calibration_dataset is not None:
                logger.warning(
                    "`calibration_dataset` was provided but will not be used as `weights_only` is set to `True`."
                )
        else:
            if calibration_dataset is None:
                raise ValueError(
                    "`calibration_dataset` is needed to compute the activations range during the calibration step and was not provided. "
                    "In case you only want to apply quantization on the weights, please set `weights_only=True`."
                )
        quantization_config = kwargs.pop("quantization_config", None)
        if quantization_config is not None:
            logger.warning(
                "The argument `quantization_config` is deprecated, and will be removed in optimum-intel v1.6.0, please use `ov_config` instead"
            )
        ov_config = ov_config or quantization_config

        if isinstance(self.model, OVBaseModel):
            self._quantize_ovbasemodel(
                calibration_dataset,
                save_directory,
                batch_size,
                data_collator,
                remove_unused_columns,
                weights_only,
                ov_config,
                **kwargs,
            )

        elif isinstance(self.model, torch.nn.Module):
            self._quantize_torchmodel(
                calibration_dataset,
                save_directory,
                ov_config,
                file_name,
                batch_size,
                data_collator,
                remove_unused_columns,
                weights_only,
            )
        else:
            raise TypeError(f"Unsupported model type: {type(self.model)}")

    def _quantize_ovbasemodel(
        self,
        calibration_dataset: Dataset,
        save_directory: Union[str, Path],
        batch_size: int = 1,
        data_collator: Optional[DataCollator] = None,
        remove_unused_columns: bool = True,
        weights_only: bool = False,
        ov_config: OVConfig = None,
        **kwargs,
    ):
        save_directory = Path(save_directory)
        save_directory.mkdir(parents=True, exist_ok=True)

        if weights_only:
            # Use default 8-bit compression if not provided
            q_config = (
                OVWeightQuantizationConfig(bits=8, sym=True) if ov_config is None else ov_config.quantization_config
            )
            _weight_only_quantization(self.model, q_config)

            self.model.save_pretrained(save_directory)
            return

        calibration_dataloader = self._get_calibration_dataloader(
            calibration_dataset=calibration_dataset,
            batch_size=batch_size,
            remove_unused_columns=remove_unused_columns,
            data_collator=data_collator,
        )

<<<<<<< HEAD
        # Prefeth past_key_values
        self.model.update_pkv_precision(True)
        self.model.compile()
        self.model.create_infer_request()

        subset_size = kwargs.get("subset_size", 300)
        data_cache = []
=======
        if self.model.export_feature == "text-generation" and self.model.use_cache:
            # Prefeth past_key_values
            self.model.update_pkv_precision(True)
            self.model.compile()
            subset_size = kwargs.get("subset_size", 300)
            data_cache = []
>>>>>>> 55d419f2

            self.model.request = InferRequestWrapper(self.model.request, data_cache)
            for _, data in enumerate(calibration_dataloader):
                self.model.generate(**data, max_new_tokens=1)
                if len(data_cache) >= subset_size:
                    break
            self.model.request = self.model.request.request
            calibration_dataloader = data_cache

        # Actual model quantization
        quantization_dataset = nncf.Dataset(calibration_dataloader, lambda x: x)
        quantized_model = nncf.quantize(
            self.model.model,
            quantization_dataset,
            model_type=nncf.ModelType.TRANSFORMER if not kwargs.get("model_type") else kwargs.get("model_type"),
            fast_bias_correction=kwargs.get("fast_bias_correction", True),
            **kwargs,
        )
        self.model.model = quantized_model
        self.model.save_pretrained(save_directory)

    def _quantize_torchmodel(
        self,
        calibration_dataset: Dataset,
        save_directory: Union[str, Path],
        ov_config: OVConfig = None,
        file_name: Optional[str] = None,
        batch_size: int = 1,
        data_collator: Optional[DataCollator] = None,
        remove_unused_columns: bool = True,
        weights_only: bool = False,
    ):
        self._set_task()
        save_directory = Path(save_directory)
        save_directory.mkdir(parents=True, exist_ok=True)
        ov_file_name = file_name if file_name is not None else OV_XML_FILE_NAME
        output_path = save_directory.joinpath(ov_file_name)
        output_path = output_path.with_suffix(".xml").as_posix()

        model_type = self.model.config.model_type.replace("_", "-")
        onnx_config_class = TasksManager.get_exporter_config_constructor(
            exporter="onnx",
            model=self.model,
            task=self.task,
            model_type=model_type,
        )

        if ov_config is None:
            logger.info(
                "No configuration describing the quantization process was provided, a default OVConfig will be generated."
            )
            ov_config = OVConfig()
        onnx_file_name = (
            ONNX_WEIGHTS_NAME
            if file_name is None and ov_config.save_onnx_model
            else Path(ov_file_name).with_suffix(".onnx")
        )

        task = self.task
        model = self.model
        self.model.config.save_pretrained(save_directory)
        if task.startswith("text-generation"):
            onnx_config = onnx_config_class(
                model.config, use_past=model.config.use_cache, use_past_in_inputs=model.config.use_cache
            )
            if model.config.use_cache:
                task = "text-generation-with-past"
        else:
            onnx_config = onnx_config_class(model.config)

        stateful = ensure_stateful_is_available() and ensure_export_task_support_stateful(task)

        if weights_only:
            if stateful:
                # patch model before weight compression
                model = patch_model_with_bettertransformer(model)

            dummy_inputs = onnx_config.generate_dummy_inputs(framework="pt")
            device = get_model_device(model)
            dummy_inputs = tree_map(
                lambda value: value.to(device) if isinstance(value, torch.Tensor) else value, dummy_inputs
            )
            check_dummy_inputs_are_allowed(model, dummy_inputs)

            nncf.compress_weights(model, dataset=nncf.Dataset([dummy_inputs]))
        else:
            if stateful:
                logger.warn(
                    "Quantization algorithm does not support optimized stateful models. "
                    "The original model without optimization will be quantized and export."
                )
                stateful = False

            calibration_dataloader = self._get_calibration_dataloader(
                calibration_dataset=calibration_dataset,
                batch_size=batch_size,
                remove_unused_columns=remove_unused_columns,
                data_collator=data_collator,
            )

            model_inputs = next(iter(calibration_dataloader))
            ov_config.add_input_info(model_inputs)
            nncf_config = NNCFConfig.from_dict(ov_config.__dict__)
            nncf_config = register_default_init_args(nncf_config, calibration_dataloader)
            controller, model = create_compressed_model(
                model, nncf_config, wrap_inputs_fn=wrap_nncf_model_inputs_with_objwalk
            )
            model = controller.strip(do_copy=False)

        model_path = save_directory / (onnx_file_name if ov_config.save_onnx_model else ov_file_name)
        onnx_path = save_directory / onnx_file_name
        export_fn = export if not ov_config.save_onnx_model else export_pytorch_via_onnx
        opset = min(onnx_config.DEFAULT_ONNX_OPSET, MAX_ONNX_OPSET)
        opset = max(opset, MIN_ONNX_QDQ_OPSET)
        kwargs = {}
        if not ov_config.save_onnx_model:
            kwargs = {"stateful": stateful}

        _, _, is_onnx = export_fn(model=model, config=onnx_config, output=model_path, opset=opset, **kwargs)
        if is_onnx:
            # Load and save the compressed model
            model = core.read_model(onnx_path)
            # Model required second saving for appling weights compression transformations
            self._save_pretrained(model, output_path)
            # if onnx conversion happens as fallback for pytorch conversion, remove onnx model
            if not ov_config.save_onnx_model:
                os.remove(onnx_path)
                try:
                    os.remove(f"{onnx_path}_data")
                except FileNotFoundError:
                    pass

        ov_config.save_pretrained(save_directory)

    @staticmethod
    def _save_pretrained(model: openvino.runtime.Model, output_path: str):
        compress_quantize_weights_transformation(model)
        openvino.save_model(model, output_path, compress_to_fp16=False)

    def _set_task(self):
        if self.task is None:
            self.task = TasksManager.infer_task_from_model(self.model.config._name_or_path)
            if self.task is None:
                raise ValueError(
                    "The task defining the model topology could not be extracted and needs to be specified for the ONNX export."
                )

        self.task = _TASK_ALIASES.get(self.task, self.task)

        if self.task == "text2text-generation":
            raise ValueError("Seq2Seq models are currently not supported for post-training static quantization.")

        if self.task == "image-to-text":
            raise ValueError("Image2Text models are currently not supported for post-training static quantization.")

    def get_calibration_dataset(
        self,
        dataset_name: str,
        num_samples: int = 100,
        dataset_config_name: Optional[str] = None,
        dataset_split: str = "train",
        preprocess_function: Optional[Callable] = None,
        preprocess_batch: bool = True,
        use_auth_token: bool = False,
        cache_dir: Optional[str] = None,
    ) -> Dataset:
        """
        Create the calibration `datasets.Dataset` to use for the post-training static quantization calibration step.

        Args:
            dataset_name (`str`):
                The dataset repository name on the Hugging Face Hub or path to a local directory containing data files
                in generic formats and optionally a dataset script, if it requires some code to read the data files.
            num_samples (`int`, defaults to 100):
                The maximum number of samples composing the calibration dataset.
            dataset_config_name (`str`, *optional*):
                The name of the dataset configuration.
            dataset_split (`str`, defaults to `"train"`):
                Which split of the dataset to use to perform the calibration step.
            preprocess_function (`Callable`, *optional*):
                Processing function to apply to each example after loading dataset.
            preprocess_batch (`bool`, defaults to `True`):
                Whether the `preprocess_function` should be batched.
            use_auth_token (`bool`, defaults to `False`):
                Whether to use the token generated when running `transformers-cli login`.
            cache_dir (`str`, *optional*):
                Caching directory for a calibration dataset.
        Returns:
            The calibration `datasets.Dataset` to use for the post-training static quantization calibration step.
        """
        calibration_dataset = load_dataset(
            dataset_name,
            name=dataset_config_name,
            split=dataset_split,
            use_auth_token=use_auth_token,
            cache_dir=cache_dir,
        )

        if num_samples is not None:
            num_samples = min(num_samples, len(calibration_dataset))
            calibration_dataset = calibration_dataset.shuffle(seed=self.seed).select(range(num_samples))

        if preprocess_function is not None:
            calibration_dataset = calibration_dataset.map(preprocess_function, batched=preprocess_batch)

        return calibration_dataset

    def _get_calibration_dataloader(
        self,
        calibration_dataset: Dataset,
        batch_size: int,
        remove_unused_columns: bool,
        data_collator: Optional[DataCollator] = None,
    ) -> OVDataLoader:
        data_collator = data_collator if data_collator is not None else default_data_collator
        if remove_unused_columns:
            calibration_dataset = self._remove_unused_columns(calibration_dataset)
        self.input_names = calibration_dataset.column_names
        generator = torch.Generator()
        generator.manual_seed(self.seed)
        sampler = RandomSampler(calibration_dataset, generator=generator)
        calibration_dataloader = DataLoader(
            calibration_dataset, batch_size=batch_size, sampler=sampler, collate_fn=data_collator, drop_last=False
        )
        return OVDataLoader(calibration_dataloader)

    def _remove_unused_columns(self, dataset: Dataset):
        ignored_columns = list(set(dataset.column_names) - set(self._signature_columns))
        return dataset.remove_columns(ignored_columns)


def _weight_only_quantization(model: OVBaseModel, quantization_config: Union[OVWeightQuantizationConfig, Dict]):
    ov_model = model.model

    config = quantization_config
    if isinstance(config, dict):
        config = OVWeightQuantizationConfig.from_dict(quantization_config)

    dataset = config.dataset

    if config.dataset is not None and isinstance(config.dataset, str):
        tokenizer = config.tokenizer
        if tokenizer is None:
            tokenizer = AutoTokenizer.from_pretrained(model.config.name_or_path)
        elif isinstance(tokenizer, str):
            tokenizer = AutoTokenizer.from_pretrained(tokenizer)

        from optimum.gptq.data import get_dataset, prepare_dataset

        dataset = get_dataset(config.dataset, tokenizer, seqlen=32)
        dataset = prepare_dataset(dataset)
        dataset = nncf.Dataset(dataset, lambda x: model.prepare_inputs(**x))

    sensitivity_metric = None
    if isinstance(config.sensitivity_metric, str):
        sensitivity_metric = getattr(SensitivityMetric, config.sensitivity_metric.upper())

    ignored_scope = None
    if isinstance(config.ignored_scope, dict):
        ignored_scope = IgnoredScope(**config.ignored_scope)

    if config.bits == 8:
        mode = CompressWeightsMode.INT8_SYM if config.sym else CompressWeightsMode.INT8_ASYM
    else:
        mode = CompressWeightsMode.INT4_SYM if config.sym else CompressWeightsMode.INT4_ASYM

    model.model = nncf.compress_weights(
        ov_model,
        mode=mode,
        ratio=config.ratio,
        group_size=config.group_size,
        all_layers=config.all_layers,
        sensitivity_metric=sensitivity_metric,
        # awq=config.quant_method == "awq", # TODO : remove and add it back once nncf v2.9.0
        ignored_scope=ignored_scope,
        dataset=dataset,
    )<|MERGE_RESOLUTION|>--- conflicted
+++ resolved
@@ -281,22 +281,12 @@
             data_collator=data_collator,
         )
 
-<<<<<<< HEAD
-        # Prefeth past_key_values
-        self.model.update_pkv_precision(True)
-        self.model.compile()
-        self.model.create_infer_request()
-
-        subset_size = kwargs.get("subset_size", 300)
-        data_cache = []
-=======
         if self.model.export_feature == "text-generation" and self.model.use_cache:
             # Prefeth past_key_values
             self.model.update_pkv_precision(True)
             self.model.compile()
             subset_size = kwargs.get("subset_size", 300)
             data_cache = []
->>>>>>> 55d419f2
 
             self.model.request = InferRequestWrapper(self.model.request, data_cache)
             for _, data in enumerate(calibration_dataloader):
