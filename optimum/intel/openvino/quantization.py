#  Copyright 2022 The HuggingFace Team. All rights reserved.
#
#  Licensed under the Apache License, Version 2.0 (the "License");
#  you may not use this file except in compliance with the License.
#  You may obtain a copy of the License at
#
#      http://www.apache.org/licenses/LICENSE-2.0
#
#  Unless required by applicable law or agreed to in writing, software
#  distributed under the License is distributed on an "AS IS" BASIS,
#  WITHOUT WARRANTIES OR CONDITIONS OF ANY KIND, either express or implied.
#  See the License for the specific language governing permissions and
#  limitations under the License.

import inspect
import logging
import os
from pathlib import Path
from typing import Any, Callable, Dict, Optional, Tuple, Union

import nncf
import openvino
import torch
import transformers
from accelerate.data_loader import DataLoaderStateMixin
from datasets import Dataset, load_dataset
from nncf import NNCFConfig
from nncf.torch import create_compressed_model, register_default_init_args, register_module
from nncf.torch.dynamic_graph.io_handling import wrap_nncf_model_inputs_with_objwalk
from nncf.torch.initialization import PTInitializingDataLoader
from openvino._offline_transformations import compress_quantize_weights_transformation
from openvino.runtime import Core, Tensor
from torch.utils._pytree import tree_map
from torch.utils.data import DataLoader, RandomSampler
from transformers import DataCollator, PreTrainedModel, default_data_collator
from transformers.pytorch_utils import Conv1D

from optimum.exporters.onnx.convert import check_dummy_inputs_are_allowed
from optimum.exporters.tasks import TasksManager
from optimum.quantization_base import OptimumQuantizer

from ...exporters.openvino import export, export_pytorch_via_onnx
from ...exporters.openvino.model_patcher import patch_model_with_bettertransformer
from ...exporters.openvino.stateful import ensure_export_task_support_stateful, ensure_stateful_is_available
from ..utils.constant import _TASK_ALIASES
from ..utils.modeling_utils import get_model_device
from .configuration import OVConfig
from .modeling_base import OVBaseModel
from .modeling_decoder import OVBaseDecoderModel
from .utils import (
    MAX_ONNX_OPSET,
    MIN_ONNX_QDQ_OPSET,
    ONNX_WEIGHTS_NAME,
    OV_XML_FILE_NAME,
)
from .weight_quantization import OVWeightQuantizationConfig, compress_decoder_weights


COMPRESSION_OPTIONS = {
    "int8": {"mode": nncf.CompressWeightsMode.INT8},
    "int4_sym_g128": {"mode": nncf.CompressWeightsMode.INT4_SYM, "group_size": 128},
    "int4_asym_g128": {"mode": nncf.CompressWeightsMode.INT4_ASYM, "group_size": 128},
    "int4_sym_g64": {"mode": nncf.CompressWeightsMode.INT4_SYM, "group_size": 64},
    "int4_asym_g64": {"mode": nncf.CompressWeightsMode.INT4_ASYM, "group_size": 64},
}

register_module(ignored_algorithms=[])(Conv1D)

core = Core()
logger = logging.getLogger(__name__)


class OVDataLoader(PTInitializingDataLoader):
    def get_inputs(self, dataloader_output) -> Tuple[Tuple, Dict]:
        return (), dataloader_output

    @property
    def batch_size(self):
        batch_size = self._data_loader.batch_size
        if batch_size is None and isinstance(self._data_loader, DataLoaderStateMixin):
            batch_size = self._data_loader.total_batch_size
        return batch_size


class InferRequestWrapper:
    def __init__(self, request, data_cache=None):
        self.request = request
        if data_cache is None:
            data_cache = []
        self.data_cache = data_cache

    def __call__(self, *args, **kwargs):
        self.data_cache.append(*args)
        return self.request(*args, **kwargs)

    def infer(self, inputs: Any = None, share_inputs: bool = False):
        self.data_cache.append(inputs)
        return self.request.infer(inputs, share_inputs)

    def start_async(
        self,
        inputs: Any = None,
        userdata: Any = None,
        share_inputs: bool = False,
        *,
        shared_memory: Any = None,
    ):
        self.data_cache.append(inputs)
        self.request.infer(inputs, share_inputs, share_outputs=True)

    def wait(self):
        pass

    def get_tensor(self, name: str):
        return Tensor(self.request.results[name])

    def __getattr__(self, attr):
        if attr in self.__dict__:
            return getattr(self, attr)
        return getattr(self.request, attr)


class OVQuantizer(OptimumQuantizer):
    """
    Handle the NNCF quantization process.
    """

    def __init__(self, model: transformers.PreTrainedModel, task: Optional[str] = None, seed: int = 42, **kwargs):
        """
        Args:
            model (`transformers.PreTrainedModel`):
                The [PreTrainedModel](https://huggingface.co/docs/transformers/main_classes/model#transformers.PreTrainedModel) to quantize.
            task (`str`, defaults to None):
                The task defining the model topology used for the ONNX export.
            seed (`int`, defaults to 42):
                The random seed to use when shuffling the calibration dataset.
        """
        super().__init__()
        self.model = model
        feature = kwargs.pop("feature", None)
        if feature is not None:
            logger.warning("`feature` is deprecated and will be removed in a future version. Use `task` instead.")
        if task is not None and task != feature:
            logger.warning(
                f"Both `feature` and `task` were specified. {task} will be used to define the model topology for the model ONNX export."
            )
        self.task = task or feature
        self.seed = seed
        self.input_names = None
        signature = inspect.signature(self.model.forward)
        self._signature_columns = list(signature.parameters.keys())
        self._export_input_names = [
            column for column in self._signature_columns if column not in {"label", "labels", "label_ids"}
        ]

    @classmethod
    def from_pretrained(cls, model: PreTrainedModel, **kwargs):
        # TODO : Create model
        return cls(model, **kwargs)

    def quantize(
        self,
        calibration_dataset: Dataset = None,
        save_directory: Union[str, Path] = None,
        ov_config: OVConfig = None,
        file_name: Optional[str] = None,
        batch_size: int = 1,
        data_collator: Optional[DataCollator] = None,
        remove_unused_columns: bool = True,
        weights_only: bool = False,
        **kwargs,
    ):
        """
        Quantize a model given the optimization specifications defined in `quantization_config`.

        Args:
            calibration_dataset (`datasets.Dataset`):
                The dataset to use for the calibration step.
            save_directory (`Union[str, Path]`):
                The directory where the quantized model should be saved.
            quantization_config (`OVConfig`, *optional*):
                The configuration containing the parameters related to quantization.
            file_name (`str`, *optional*):
                The model file name to use when saving the model. Overwrites the default file name `"model.onnx"`.
            batch_size (`int`, defaults to 8):
                The number of calibration samples to load per batch.
            data_collator (`DataCollator`, *optional*):
                The function to use to form a batch from a list of elements of the calibration dataset.
            remove_unused_columns (`bool`, defaults to `True`):
                Whether or not to remove the columns unused by the model forward method.
            weights_only (`bool`, defaults to `False`):
                Compress weights to integer precision (8-bit by default) while keeping activations
                floating-point. Fits best for LLM footprint reduction and performance acceleration.

        Examples:
        ```python
        >>> from optimum.intel.openvino import OVQuantizer, OVModelForSequenceClassification
        >>> from transformers import AutoModelForSequenceClassification
        >>> model = OVModelForSequenceClassification.from_pretrained("distilbert-base-uncased-finetuned-sst-2-english", export=True)
        >>> # or
        >>> model = AutoModelForSequenceClassification.from_pretrained("distilbert-base-uncased-finetuned-sst-2-english")
        >>> quantizer = OVQuantizer.from_pretrained(model, task="text-classification")
        >>> quantizer.quantize(calibration_dataset=calibration_dataset, save_directory="./quantized_model")
        >>> optimized_model = OVModelForSequenceClassification.from_pretrained("./quantized_model")
        ```

        ```python
        >>> from optimum.intel.openvino import OVQuantizer, OVModelForCausalLM
        >>> from transformers import AutoModelForCausalLM
        >>> model = AutoModelForCausalLM.from_pretrained("databricks/dolly-v2-3b")
        >>> quantizer = OVQuantizer.from_pretrained(model, task="text-generation")
        >>> quantizer.quantize(save_directory="./quantized_model", weights_only=True)
        >>> optimized_model = OVModelForCausalLM.from_pretrained("./quantized_model")
        ```
        """
        if save_directory is None:
            # TODO : can be set to self.model.config.name_or_path for OVModels when not provided
            raise ValueError("`save_directory` needs to be specified")
        if weights_only:
            if calibration_dataset is not None:
                logger.warning(
                    "`calibration_dataset` was provided but will not be used as `weights_only` is set to `True`."
                )
        else:
            if calibration_dataset is None:
                raise ValueError(
                    "`calibration_dataset` is needed to compute the activations range during the calibration step and was not provided. "
                    "In case you only want to apply quantization on the weights, please set `weights_only=True`."
                )
        quantization_config = kwargs.pop("quantization_config", None)
        if quantization_config is not None:
            logger.warning(
                "The argument `quantization_config` is deprecated, and will be removed in optimum-intel v1.6.0, please use `ov_config` instead"
            )
        ov_config = ov_config or quantization_config

        if isinstance(self.model, OVBaseDecoderModel) and self.model.use_cache:
            self._quantize_ovcausallm(
                calibration_dataset,
                save_directory,
                batch_size,
                data_collator,
                remove_unused_columns,
                weights_only,
                ov_config,
                **kwargs,
            )
        elif isinstance(self.model, OVBaseModel):
            self._quantize_ovbasemodel(
                calibration_dataset,
                save_directory,
                batch_size,
                data_collator,
                remove_unused_columns,
                weights_only,
                **kwargs,
            )
        elif isinstance(self.model, torch.nn.Module):
            self._quantize_torchmodel(
                calibration_dataset,
                save_directory,
                ov_config,
                file_name,
                batch_size,
                data_collator,
                remove_unused_columns,
                weights_only,
            )
        else:
            raise TypeError(f"Unsupported model type: {type(self.model)}")

    def _get_compression_options(self, config: OVConfig):
        options = {}
        if config is not None and "type" in config.compression:
            options = COMPRESSION_OPTIONS[config.compression["type"]]
            if "ratio" in config.compression:
                options["ratio"] = config.compression["ratio"]
        return options

    def _quantize_ovbasemodel(
        self,
        calibration_dataset: Dataset,
        save_directory: Union[str, Path],
        batch_size: int = 1,
        data_collator: Optional[DataCollator] = None,
        remove_unused_columns: bool = True,
        weights_only: bool = False,
        **kwargs,
    ):
        save_directory = Path(save_directory)
        save_directory.mkdir(parents=True, exist_ok=True)

        if weights_only:
            self.model.model = nncf.compress_weights(self.model.model)
            self.model.save_pretrained(save_directory)
            return

        calibration_dataloader = self._get_calibration_dataloader(
            calibration_dataset=calibration_dataset,
            batch_size=batch_size,
            remove_unused_columns=remove_unused_columns,
            data_collator=data_collator,
        )

        quantization_dataset = nncf.Dataset(calibration_dataloader, lambda x: x)
        quantized_model = nncf.quantize(
            self.model.model,
            quantization_dataset,
            model_type=nncf.ModelType.TRANSFORMER if not kwargs.get("model_type") else kwargs.get("model_type"),
            fast_bias_correction=kwargs.get("fast_bias_correction", True),
            **kwargs,
        )
        self.model.model = quantized_model
        self.model.save_pretrained(save_directory)

    def _quantize_ovcausallm(
        self,
        calibration_dataset: Dataset,
        save_directory: Union[str, Path],
        batch_size: int = 1,
        data_collator: Optional[DataCollator] = None,
        remove_unused_columns: bool = True,
        weights_only: bool = False,
        ov_config: OVConfig = None,
        **kwargs,
    ):
        save_directory = Path(save_directory)
        save_directory.mkdir(parents=True, exist_ok=True)

        if weights_only:
            quantization_config = None if ov_config is None else ov_config.quantization_config
            if quantization_config is None:
                # Use default 8-bit compression
                quantization_config = OVWeightQuantizationConfig(mode=nncf.CompressWeightsMode.INT8_SYM)
                self.model.model = nncf.compress_weights(self.model.model)
            else:
                compress_decoder_weights(self.model, quantization_config)

            self.model.save_pretrained(save_directory)
            return

        calibration_dataloader = self._get_calibration_dataloader(
            calibration_dataset=calibration_dataset,
            batch_size=batch_size,
            remove_unused_columns=remove_unused_columns,
            data_collator=data_collator,
        )

        # Prefeth past_key_values
        self.model.update_pkv_precision(True)
        self.model.compile()
        subset_size = kwargs.get("subset_size", 300)
        data_cache = []

        self.model.request = InferRequestWrapper(self.model.request, data_cache)
        for _, data in enumerate(calibration_dataloader):
            self.model.generate(**data, max_new_tokens=1)
            if len(data_cache) >= subset_size:
                break
        self.model.request = self.model.request.request

        # Actual model quantization
        quantization_dataset = nncf.Dataset(data_cache, lambda x: x)
        quantized_model = nncf.quantize(
            self.model.model,
            quantization_dataset,
            model_type=nncf.ModelType.TRANSFORMER if not kwargs.get("model_type") else kwargs.get("model_type"),
            fast_bias_correction=kwargs.get("fast_bias_correction", True),
            **kwargs,
        )
        self.model.model = quantized_model
        self.model.save_pretrained(save_directory)

    def _quantize_torchmodel(
        self,
        calibration_dataset: Dataset,
        save_directory: Union[str, Path],
        ov_config: OVConfig = None,
        file_name: Optional[str] = None,
        batch_size: int = 1,
        data_collator: Optional[DataCollator] = None,
        remove_unused_columns: bool = True,
        weights_only: bool = False,
    ):
        self._set_task()
        save_directory = Path(save_directory)
        save_directory.mkdir(parents=True, exist_ok=True)
        ov_file_name = file_name if file_name is not None else OV_XML_FILE_NAME
        output_path = save_directory.joinpath(ov_file_name)
        output_path = output_path.with_suffix(".xml").as_posix()

        model_type = self.model.config.model_type.replace("_", "-")
        onnx_config_class = TasksManager.get_exporter_config_constructor(
            exporter="onnx",
            model=self.model,
            task=self.task,
            model_type=model_type,
        )

        if ov_config is None:
            logger.info(
                "No configuration describing the quantization process was provided, a default OVConfig will be generated."
            )
            ov_config = OVConfig()
        onnx_file_name = (
            ONNX_WEIGHTS_NAME
            if file_name is None and ov_config.save_onnx_model
            else Path(ov_file_name).with_suffix(".onnx")
        )

        task = self.task
        model = self.model
        self.model.config.save_pretrained(save_directory)
        if task.startswith("text-generation"):
            onnx_config = onnx_config_class(
                model.config, use_past=model.config.use_cache, use_past_in_inputs=model.config.use_cache
            )
            if model.config.use_cache:
                task = "text-generation-with-past"
        else:
            onnx_config = onnx_config_class(model.config)

        stateful = ensure_stateful_is_available() and ensure_export_task_support_stateful(task)

        if weights_only:
            if stateful:
                # patch model before weight compression
                model = patch_model_with_bettertransformer(model)

            dummy_inputs = onnx_config.generate_dummy_inputs(framework="pt")
            device = get_model_device(model)
            dummy_inputs = tree_map(
                lambda value: value.to(device) if isinstance(value, torch.Tensor) else value, dummy_inputs
            )
            check_dummy_inputs_are_allowed(model, dummy_inputs)

            nncf.compress_weights(model, dataset=nncf.Dataset([dummy_inputs]))
        else:
            if stateful:
                logger.warn(
                    "Quantization algorithm does not support optimized stateful models. "
                    "The original model without optimization will be quantized and export."
                )
                stateful = False

            calibration_dataloader = self._get_calibration_dataloader(
                calibration_dataset=calibration_dataset,
                batch_size=batch_size,
                remove_unused_columns=remove_unused_columns,
                data_collator=data_collator,
            )

            model_inputs = next(iter(calibration_dataloader))
            ov_config.add_input_info(model_inputs)
            nncf_config = NNCFConfig.from_dict(ov_config.__dict__)
            nncf_config = register_default_init_args(nncf_config, calibration_dataloader)
            controller, model = create_compressed_model(
                model, nncf_config, wrap_inputs_fn=wrap_nncf_model_inputs_with_objwalk
            )
            model = controller.strip(do_copy=False)

        model_path = save_directory / (onnx_file_name if ov_config.save_onnx_model else ov_file_name)
        onnx_path = save_directory / onnx_file_name
        export_fn = export if not ov_config.save_onnx_model else export_pytorch_via_onnx
        opset = min(onnx_config.DEFAULT_ONNX_OPSET, MAX_ONNX_OPSET)
        opset = max(opset, MIN_ONNX_QDQ_OPSET)
        kwargs = {}
<<<<<<< HEAD
        if not quantization_config.save_onnx_model:
            kwargs = {"stateful": stateful}
=======
        if not ov_config.save_onnx_model:
            kwargs = {"stateful": ensure_export_task_support_stateful(task)}
>>>>>>> a7b766eb
        _, _, is_onnx = export_fn(model=model, config=onnx_config, output=model_path, opset=opset, **kwargs)
        if is_onnx:
            # Load and save the compressed model
            model = core.read_model(onnx_path)
            # Model required second saving for appling weights compression transformations
            self._save_pretrained(model, output_path)
            # if onnx conversion happens as fallback for pytorch conversion, remove onnx model
            if not ov_config.save_onnx_model:
                os.remove(onnx_path)
                try:
                    os.remove(f"{onnx_path}_data")
                except FileNotFoundError:
                    pass

        ov_config.save_pretrained(save_directory)

    @staticmethod
    def _save_pretrained(model: openvino.runtime.Model, output_path: str):
        compress_quantize_weights_transformation(model)
        openvino.save_model(model, output_path, compress_to_fp16=False)

    def _set_task(self):
        if self.task is None:
            self.task = TasksManager.infer_task_from_model(self.model.config._name_or_path)
            if self.task is None:
                raise ValueError(
                    "The task defining the model topology could not be extracted and needs to be specified for the ONNX export."
                )

        self.task = _TASK_ALIASES.get(self.task, self.task)

        if self.task == "text2text-generation":
            raise ValueError("Seq2Seq models are currently not supported for post-training static quantization.")

        if self.task == "image-to-text":
            raise ValueError("Image2Text models are currently not supported for post-training static quantization.")

    def get_calibration_dataset(
        self,
        dataset_name: str,
        num_samples: int = 100,
        dataset_config_name: Optional[str] = None,
        dataset_split: str = "train",
        preprocess_function: Optional[Callable] = None,
        preprocess_batch: bool = True,
        use_auth_token: bool = False,
        cache_dir: Optional[str] = None,
    ) -> Dataset:
        """
        Create the calibration `datasets.Dataset` to use for the post-training static quantization calibration step.

        Args:
            dataset_name (`str`):
                The dataset repository name on the Hugging Face Hub or path to a local directory containing data files
                in generic formats and optionally a dataset script, if it requires some code to read the data files.
            num_samples (`int`, defaults to 100):
                The maximum number of samples composing the calibration dataset.
            dataset_config_name (`str`, *optional*):
                The name of the dataset configuration.
            dataset_split (`str`, defaults to `"train"`):
                Which split of the dataset to use to perform the calibration step.
            preprocess_function (`Callable`, *optional*):
                Processing function to apply to each example after loading dataset.
            preprocess_batch (`bool`, defaults to `True`):
                Whether the `preprocess_function` should be batched.
            use_auth_token (`bool`, defaults to `False`):
                Whether to use the token generated when running `transformers-cli login`.
            cache_dir (`str`, *optional*):
                Caching directory for a calibration dataset.
        Returns:
            The calibration `datasets.Dataset` to use for the post-training static quantization calibration step.
        """
        calibration_dataset = load_dataset(
            dataset_name,
            name=dataset_config_name,
            split=dataset_split,
            use_auth_token=use_auth_token,
            cache_dir=cache_dir,
        )

        if num_samples is not None:
            num_samples = min(num_samples, len(calibration_dataset))
            calibration_dataset = calibration_dataset.shuffle(seed=self.seed).select(range(num_samples))

        if preprocess_function is not None:
            calibration_dataset = calibration_dataset.map(preprocess_function, batched=preprocess_batch)

        return calibration_dataset

    def _get_calibration_dataloader(
        self,
        calibration_dataset: Dataset,
        batch_size: int,
        remove_unused_columns: bool,
        data_collator: Optional[DataCollator] = None,
    ) -> OVDataLoader:
        data_collator = data_collator if data_collator is not None else default_data_collator
        if remove_unused_columns:
            calibration_dataset = self._remove_unused_columns(calibration_dataset)
        self.input_names = calibration_dataset.column_names
        generator = torch.Generator()
        generator.manual_seed(self.seed)
        sampler = RandomSampler(calibration_dataset, generator=generator)
        calibration_dataloader = DataLoader(
            calibration_dataset, batch_size=batch_size, sampler=sampler, collate_fn=data_collator, drop_last=False
        )
        return OVDataLoader(calibration_dataloader)

    def _remove_unused_columns(self, dataset: Dataset):
        ignored_columns = list(set(dataset.column_names) - set(self._signature_columns))
        return dataset.remove_columns(ignored_columns)<|MERGE_RESOLUTION|>--- conflicted
+++ resolved
@@ -465,13 +465,9 @@
         opset = min(onnx_config.DEFAULT_ONNX_OPSET, MAX_ONNX_OPSET)
         opset = max(opset, MIN_ONNX_QDQ_OPSET)
         kwargs = {}
-<<<<<<< HEAD
-        if not quantization_config.save_onnx_model:
+        if not ov_config.save_onnx_model:
             kwargs = {"stateful": stateful}
-=======
-        if not ov_config.save_onnx_model:
-            kwargs = {"stateful": ensure_export_task_support_stateful(task)}
->>>>>>> a7b766eb
+
         _, _, is_onnx = export_fn(model=model, config=onnx_config, output=model_path, opset=opset, **kwargs)
         if is_onnx:
             # Load and save the compressed model
