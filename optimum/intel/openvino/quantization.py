#  Copyright 2022 The HuggingFace Team. All rights reserved.
#
#  Licensed under the Apache License, Version 2.0 (the "License");
#  you may not use this file except in compliance with the License.
#  You may obtain a copy of the License at
#
#      http://www.apache.org/licenses/LICENSE-2.0
#
#  Unless required by applicable law or agreed to in writing, software
#  distributed under the License is distributed on an "AS IS" BASIS,
#  WITHOUT WARRANTIES OR CONDITIONS OF ANY KIND, either express or implied.
#  See the License for the specific language governing permissions and
#  limitations under the License.

import inspect
import logging
import os
from pathlib import Path
from typing import Any, Callable, Dict, Optional, Tuple, Union

import nncf
import openvino
import torch
import transformers
from accelerate.data_loader import DataLoaderStateMixin
from datasets import Dataset, load_dataset
from nncf import NNCFConfig, compress_weights
from nncf.torch import create_compressed_model, register_default_init_args, register_module
from nncf.torch.dynamic_graph.io_handling import wrap_nncf_model_inputs_with_objwalk
from nncf.torch.initialization import PTInitializingDataLoader
from openvino._offline_transformations import compress_quantize_weights_transformation
from openvino.runtime import Core, Tensor
from torch.utils.data import DataLoader, RandomSampler
from transformers import DataCollator, PreTrainedModel, default_data_collator
from transformers.pytorch_utils import Conv1D

from optimum.exporters.tasks import TasksManager
from optimum.quantization_base import OptimumQuantizer

from ...exporters.openvino import export, export_pytorch_via_onnx
from ..utils.constant import _TASK_ALIASES
from .configuration import OVConfig
from .modeling_base import OVBaseModel
from .modeling_decoder import OVBaseDecoderModel
from .utils import (
    MAX_ONNX_OPSET,
    MIN_ONNX_QDQ_OPSET,
    ONNX_WEIGHTS_NAME,
    OV_XML_FILE_NAME,
)


COMPRESSION_OPTIONS = {
    "int8": {"mode": nncf.CompressWeightsMode.INT8},
    "int4_sym_g128": {"mode": nncf.CompressWeightsMode.INT4_SYM, "group_size": 128},
    "int4_asym_g128": {"mode": nncf.CompressWeightsMode.INT4_ASYM, "group_size": 128},
    "int4_sym_g64": {"mode": nncf.CompressWeightsMode.INT4_SYM, "group_size": 64},
    "int4_asym_g64": {"mode": nncf.CompressWeightsMode.INT4_ASYM, "group_size": 64},
}

register_module(ignored_algorithms=[])(Conv1D)

core = Core()
logger = logging.getLogger(__name__)


class OVDataLoader(PTInitializingDataLoader):
    def get_inputs(self, dataloader_output) -> Tuple[Tuple, Dict]:
        return (), dataloader_output

    @property
    def batch_size(self):
        batch_size = self._data_loader.batch_size
        if batch_size is None and isinstance(self._data_loader, DataLoaderStateMixin):
            batch_size = self._data_loader.total_batch_size
        return batch_size


class OVQuantizer(OptimumQuantizer):
    """
    Handle the NNCF quantization process.
    """

    def __init__(self, model: transformers.PreTrainedModel, task: Optional[str] = None, seed: int = 42, **kwargs):
        """
        Args:
            model (`transformers.PreTrainedModel`):
                The [PreTrainedModel](https://huggingface.co/docs/transformers/main_classes/model#transformers.PreTrainedModel) to quantize.
            task (`str`, defaults to None):
                The task defining the model topology used for the ONNX export.
            seed (`int`, defaults to 42):
                The random seed to use when shuffling the calibration dataset.
        """
        super().__init__()
        self.model = model
        feature = kwargs.pop("feature", None)
        if feature is not None:
            logger.warning("`feature` is deprecated and will be removed in a future version. Use `task` instead.")
        if task is not None and task != feature:
            logger.warning(
                f"Both `feature` and `task` were specified. {task} will be used to define the model topology for the model ONNX export."
            )
        self.task = task or feature
        self.seed = seed
        self.input_names = None
        signature = inspect.signature(self.model.forward)
        self._signature_columns = list(signature.parameters.keys())
        self._export_input_names = [
            column for column in self._signature_columns if column not in {"label", "labels", "label_ids"}
        ]

    @classmethod
    def from_pretrained(cls, model: PreTrainedModel, **kwargs):
        # TODO : Create model
        return cls(model, **kwargs)

    def quantize(
        self,
        calibration_dataset: Dataset = None,
        save_directory: Union[str, Path] = None,
        quantization_config: OVConfig = None,
        file_name: Optional[str] = None,
        batch_size: int = 1,
        data_collator: Optional[DataCollator] = None,
        remove_unused_columns: bool = True,
        weights_only: bool = False,
        **kwargs,
    ):
        """
        Quantize a model given the optimization specifications defined in `quantization_config`.

        Args:
            calibration_dataset (`datasets.Dataset`):
                The dataset to use for the calibration step.
            save_directory (`Union[str, Path]`):
                The directory where the quantized model should be saved.
            quantization_config (`OVConfig`, *optional*):
                The configuration containing the parameters related to quantization.
            file_name (`str`, *optional*):
                The model file name to use when saving the model. Overwrites the default file name `"model.onnx"`.
            batch_size (`int`, defaults to 8):
                The number of calibration samples to load per batch.
            data_collator (`DataCollator`, *optional*):
                The function to use to form a batch from a list of elements of the calibration dataset.
            remove_unused_columns (`bool`, defaults to `True`):
                Whether or not to remove the columns unused by the model forward method.
            weights_only (`bool`, defaults to `False`):
                Compress weights to integer precision (8-bit by default) while keeping activations
                floating-point. Fits best for LLM footprint reduction and performance acceleration.

        Examples:
        ```python
        >>> from optimum.intel.openvino import OVQuantizer, OVModelForSequenceClassification
        >>> from transformers import AutoModelForSequenceClassification
        >>> model = OVModelForSequenceClassification.from_pretrained("distilbert-base-uncased-finetuned-sst-2-english", export=True)
        >>> # or
        >>> model = AutoModelForSequenceClassification.from_pretrained("distilbert-base-uncased-finetuned-sst-2-english")
        >>> quantizer = OVQuantizer.from_pretrained(model, task="text-classification")
        >>> quantizer.quantize(calibration_dataset=calibration_dataset, save_directory="./quantized_model")
        >>> optimized_model = OVModelForSequenceClassification.from_pretrained("./quantized_model")
        ```

        ```python
        >>> from optimum.intel.openvino import OVQuantizer, OVModelForCausalLM
        >>> from transformers import AutoModelForCausalLM
        >>> model = AutoModelForCausalLM.from_pretrained("databricks/dolly-v2-3b")
        >>> quantizer = OVQuantizer.from_pretrained(model, task="text-generation")
        >>> quantizer.quantize(save_directory="./quantized_model", weights_only=True)
        >>> optimized_model = OVModelForCausalLM.from_pretrained("./quantized_model")
        ```
        """
        if save_directory is None:
            # TODO : can be set to self.model.config.name_or_path for OVModels when not provided
            raise ValueError("`save_directory` needs to be specified")
        if weights_only:
            if calibration_dataset is not None:
                logger.warning(
                    "`calibration_dataset` was provided but will not be used as `weights_only` is set to `True`."
                )
        else:
            if calibration_dataset is None:
                raise ValueError(
                    "`calibration_dataset` is needed to compute the activations range during the calibration step and was not provided. "
                    "In case you only want to apply quantization on the weights, please set `weights_only=True`."
                )

        if isinstance(self.model, OVBaseDecoderModel) and self.model.use_cache:
            self._quantize_ovcausallm(
                calibration_dataset,
                save_directory,
                batch_size,
                data_collator,
                remove_unused_columns,
                weights_only,
                quantization_config,
                **kwargs,
            )
        elif isinstance(self.model, OVBaseModel):
            self._quantize_ovbasemodel(
                calibration_dataset,
                save_directory,
                batch_size,
                data_collator,
                remove_unused_columns,
                weights_only,
                **kwargs,
            )
        elif isinstance(self.model, torch.nn.Module):
            self._quantize_torchmodel(
                calibration_dataset,
                save_directory,
                quantization_config,
                file_name,
                batch_size,
                data_collator,
                remove_unused_columns,
                weights_only,
            )
        else:
            raise TypeError(f"Unsupported model type: {type(self.model)}")

    def _get_compression_options(self, config: OVConfig):
        options = {}
        if config is not None and "type" in config.compression:
            options = COMPRESSION_OPTIONS[config.compression["type"]]
            if "ratio" in config.compression:
                options["ratio"] = config.compression["ratio"]
        return options

    def _quantize_ovbasemodel(
        self,
        calibration_dataset: Dataset,
        save_directory: Union[str, Path],
        batch_size: int = 1,
        data_collator: Optional[DataCollator] = None,
        remove_unused_columns: bool = True,
        weights_only: bool = False,
        **kwargs,
    ):
        save_directory = Path(save_directory)
        save_directory.mkdir(parents=True, exist_ok=True)

        if weights_only:
            self.model.model = nncf.compress_weights(self.model.model)
            self.model.save_pretrained(save_directory)
            return

        calibration_dataloader = self._get_calibration_dataloader(
            calibration_dataset=calibration_dataset,
            batch_size=batch_size,
            remove_unused_columns=remove_unused_columns,
            data_collator=data_collator,
        )

        quantization_dataset = nncf.Dataset(calibration_dataloader, lambda x: x)
        quantized_model = nncf.quantize(
            self.model.model,
            quantization_dataset,
            model_type=nncf.ModelType.TRANSFORMER if not kwargs.get("model_type") else kwargs.get("model_type"),
            fast_bias_correction=kwargs.get("fast_bias_correction", True),
            **kwargs,
        )
        self.model.model = quantized_model
        self.model.save_pretrained(save_directory)

    def _quantize_ovcausallm(
        self,
        calibration_dataset: Dataset,
        save_directory: Union[str, Path],
        batch_size: int = 1,
        data_collator: Optional[DataCollator] = None,
        remove_unused_columns: bool = True,
        weights_only: bool = False,
        quantization_config: OVConfig = None,
        **kwargs,
    ):
        save_directory = Path(save_directory)
        save_directory.mkdir(parents=True, exist_ok=True)

        if weights_only:
            options = self._get_compression_options(quantization_config)
            self.model.model = nncf.compress_weights(self.model.model, **options)
            self.model.save_pretrained(save_directory)
            return

        calibration_dataloader = self._get_calibration_dataloader(
            calibration_dataset=calibration_dataset,
            batch_size=batch_size,
            remove_unused_columns=remove_unused_columns,
            data_collator=data_collator,
        )

        # Prefeth past_key_values
        self.model.update_pkv_precision(True)
        self.model.compile()
        subset_size = kwargs.get("subset_size", 300)
        data_cache = []

        class InferRequestWrapper:
            def __init__(self, request):
                self.request = request

            def __call__(self, *args, **kwargs):
                data_cache.append(*args)
                return self.request(*args, *kwargs)

            def infer(self, inputs: Any = None, share_inputs: bool = False):
                data_cache.append(inputs)
                return self.request.infer(inputs, share_inputs)

            def start_async(
                self,
                inputs: Any = None,
                userdata: Any = None,
                share_inputs: bool = False,
<<<<<<< HEAD
                *,
                shared_memory: Any = None,
            ):
                data_cache.append(inputs)
                self.request.infer(inputs, share_inputs, share_outputs=True, shared_memory=shared_memory)
=======
            ):
                data_cache.append(inputs)
                self.request.infer(inputs, share_inputs)
>>>>>>> 19fef90f

            def wait(self):
                pass

            def get_tensor(self, name: str):
                return Tensor(self.request.results[name])

            def __getattr__(self, attr):
                if attr in self.__dict__:
                    return getattr(self, attr)
                return getattr(self.request, attr)

        self.model.request = InferRequestWrapper(self.model.request)
        for _, data in enumerate(calibration_dataloader):
            self.model.generate(**data, max_new_tokens=1)
            if len(data_cache) >= subset_size:
                break
        self.model.request = self.model.request.request

        # Actual model quantization
        quantization_dataset = nncf.Dataset(data_cache, lambda x: x)
        quantized_model = nncf.quantize(
            self.model.model,
            quantization_dataset,
            model_type=nncf.ModelType.TRANSFORMER if not kwargs.get("model_type") else kwargs.get("model_type"),
            fast_bias_correction=True
            if not kwargs.get("fast_bias_correction")
            else kwargs.get("fast_bias_correction"),
            **kwargs,
        )
        self.model.model = quantized_model
        self.model.save_pretrained(save_directory)

    def _quantize_torchmodel(
        self,
        calibration_dataset: Dataset,
        save_directory: Union[str, Path],
        quantization_config: OVConfig = None,
        file_name: Optional[str] = None,
        batch_size: int = 1,
        data_collator: Optional[DataCollator] = None,
        remove_unused_columns: bool = True,
        weights_only: bool = False,
    ):
        self._set_task()
        save_directory = Path(save_directory)
        save_directory.mkdir(parents=True, exist_ok=True)
        ov_file_name = file_name if file_name is not None else OV_XML_FILE_NAME
        output_path = save_directory.joinpath(ov_file_name)
        output_path = output_path.with_suffix(".xml").as_posix()

        model_type = self.model.config.model_type.replace("_", "-")
        onnx_config_class = TasksManager.get_exporter_config_constructor(
            exporter="onnx",
            model=self.model,
            task=self.task,
            model_type=model_type,
        )

        if quantization_config is None:
            logger.info(
                "No configuration describing the quantization process was provided, a default OVConfig will be generated."
            )
            quantization_config = OVConfig()
        onnx_file_name = (
            ONNX_WEIGHTS_NAME
            if file_name is None and quantization_config.save_onnx_model
            else Path(ov_file_name).with_suffix(".onnx")
        )
        if weights_only:
            if getattr(self.model.config, "tie_word_embeddings", True):
                # to fix problem with shared embedding weights in nncf compress_weights()
                self.model.tie_weights()
            compressed_model = compress_weights(self.model)
            self.model = compressed_model
        else:
            calibration_dataloader = self._get_calibration_dataloader(
                calibration_dataset=calibration_dataset,
                batch_size=batch_size,
                remove_unused_columns=remove_unused_columns,
                data_collator=data_collator,
            )

            model_inputs = next(iter(calibration_dataloader))
            quantization_config.add_input_info(model_inputs)
            nncf_config = NNCFConfig.from_dict(quantization_config.__dict__)
            nncf_config = register_default_init_args(nncf_config, calibration_dataloader)
            controller, compressed_model = create_compressed_model(
                self.model, nncf_config, wrap_inputs_fn=wrap_nncf_model_inputs_with_objwalk
            )
            compressed_model = controller.strip(do_copy=False)

        task = self.task
        model = self.model
        self.model.config.save_pretrained(save_directory)
        if task.startswith("text-generation"):
            onnx_config = onnx_config_class(
                model.config, use_past=model.config.use_cache, use_past_in_inputs=model.config.use_cache
            )
        else:
            onnx_config = onnx_config_class(model.config)

        model_path = save_directory / (onnx_file_name if quantization_config.save_onnx_model else ov_file_name)
        onnx_path = save_directory / onnx_file_name
        export_fn = export if not quantization_config.save_onnx_model else export_pytorch_via_onnx
        opset = min(onnx_config.DEFAULT_ONNX_OPSET, MAX_ONNX_OPSET)
        opset = max(opset, MIN_ONNX_QDQ_OPSET)
        _, _, is_onnx = export_fn(model=model, config=onnx_config, output=model_path, opset=opset)
        if is_onnx:
            # Load and save the compressed model
            model = core.read_model(onnx_path)
            # Model required second saving for appling weights compression transformations
            self._save_pretrained(model, output_path)
            # if onnx conversion happens as fallback for pytorch conversion, remove onnx model
            if not quantization_config.save_onnx_model:
                os.remove(onnx_path)
                try:
                    os.remove(f"{onnx_path}_data")
                except FileNotFoundError:
                    pass

        quantization_config.save_pretrained(save_directory)

    @staticmethod
    def _save_pretrained(model: openvino.runtime.Model, output_path: str):
        compress_quantize_weights_transformation(model)
        openvino.save_model(model, output_path, compress_to_fp16=False)

    def _set_task(self):
        if self.task is None:
            self.task = TasksManager.infer_task_from_model(self.model.config._name_or_path)
            if self.task is None:
                raise ValueError(
                    "The task defining the model topology could not be extracted and needs to be specified for the ONNX export."
                )

        self.task = _TASK_ALIASES.get(self.task, self.task)

        if self.task == "text2text-generation":
            raise ValueError("Seq2Seq models are currently not supported for post-training static quantization.")

        if self.task == "image-to-text":
            raise ValueError("Image2Text models are currently not supported for post-training static quantization.")

    def get_calibration_dataset(
        self,
        dataset_name: str,
        num_samples: int = 100,
        dataset_config_name: Optional[str] = None,
        dataset_split: str = "train",
        preprocess_function: Optional[Callable] = None,
        preprocess_batch: bool = True,
        use_auth_token: bool = False,
        cache_dir: Optional[str] = None,
    ) -> Dataset:
        """
        Create the calibration `datasets.Dataset` to use for the post-training static quantization calibration step.

        Args:
            dataset_name (`str`):
                The dataset repository name on the Hugging Face Hub or path to a local directory containing data files
                in generic formats and optionally a dataset script, if it requires some code to read the data files.
            num_samples (`int`, defaults to 100):
                The maximum number of samples composing the calibration dataset.
            dataset_config_name (`str`, *optional*):
                The name of the dataset configuration.
            dataset_split (`str`, defaults to `"train"`):
                Which split of the dataset to use to perform the calibration step.
            preprocess_function (`Callable`, *optional*):
                Processing function to apply to each example after loading dataset.
            preprocess_batch (`bool`, defaults to `True`):
                Whether the `preprocess_function` should be batched.
            use_auth_token (`bool`, defaults to `False`):
                Whether to use the token generated when running `transformers-cli login`.
            cache_dir (`str`, *optional*):
                Caching directory for a calibration dataset.
        Returns:
            The calibration `datasets.Dataset` to use for the post-training static quantization calibration step.
        """
        calibration_dataset = load_dataset(
            dataset_name,
            name=dataset_config_name,
            split=dataset_split,
            use_auth_token=use_auth_token,
            cache_dir=cache_dir,
        )

        if num_samples is not None:
            num_samples = min(num_samples, len(calibration_dataset))
            calibration_dataset = calibration_dataset.shuffle(seed=self.seed).select(range(num_samples))

        if preprocess_function is not None:
            calibration_dataset = calibration_dataset.map(preprocess_function, batched=preprocess_batch)

        return calibration_dataset

    def _get_calibration_dataloader(
        self,
        calibration_dataset: Dataset,
        batch_size: int,
        remove_unused_columns: bool,
        data_collator: Optional[DataCollator] = None,
    ) -> OVDataLoader:
        data_collator = data_collator if data_collator is not None else default_data_collator
        if remove_unused_columns:
            calibration_dataset = self._remove_unused_columns(calibration_dataset)
        self.input_names = calibration_dataset.column_names
        generator = torch.Generator()
        generator.manual_seed(self.seed)
        sampler = RandomSampler(calibration_dataset, generator=generator)
        calibration_dataloader = DataLoader(
            calibration_dataset, batch_size=batch_size, sampler=sampler, collate_fn=data_collator, drop_last=False
        )
        return OVDataLoader(calibration_dataloader)

    def _remove_unused_columns(self, dataset: Dataset):
        ignored_columns = list(set(dataset.column_names) - set(self._signature_columns))
        return dataset.remove_columns(ignored_columns)<|MERGE_RESOLUTION|>--- conflicted
+++ resolved
@@ -313,17 +313,11 @@
                 inputs: Any = None,
                 userdata: Any = None,
                 share_inputs: bool = False,
-<<<<<<< HEAD
                 *,
                 shared_memory: Any = None,
             ):
                 data_cache.append(inputs)
                 self.request.infer(inputs, share_inputs, share_outputs=True, shared_memory=shared_memory)
-=======
-            ):
-                data_cache.append(inputs)
-                self.request.infer(inputs, share_inputs)
->>>>>>> 19fef90f
 
             def wait(self):
                 pass
