--- conflicted
+++ resolved
@@ -21,7 +21,7 @@
 from io import BytesIO
 from itertools import islice
 from pathlib import Path
-from typing import TYPE_CHECKING, Any, Callable, Dict, Iterable, List, Optional, Tuple, Union
+from typing import Any, Callable, Dict, Iterable, List, Optional, Tuple, Union
 
 import datasets
 import nncf
@@ -42,7 +42,6 @@
 from transformers.utils import is_accelerate_available
 
 from optimum.exporters.tasks import TasksManager
-from optimum.exporters.utils import check_dummy_inputs_are_allowed
 from optimum.intel.openvino.modeling_sam import OVSamPromptEncoder, OVSamVisionEncoder
 from optimum.quantization_base import OptimumQuantizer
 from optimum.utils.logging import warn_once
@@ -65,7 +64,7 @@
     OVQuantizationMethod,
     OVWeightQuantizationConfig,
 )
-from .modeling import OVModelForFeatureExtraction, OVModelForMaskedLM, OVModelForZeroShotImageClassification
+from .modeling import OVModel, OVModelForFeatureExtraction, OVModelForMaskedLM, OVModelForZeroShotImageClassification
 from .modeling_base import OVBaseModel
 from .modeling_decoder import OVBaseDecoderModel, OVModelForCausalLM
 from .modeling_sam import OVSamModel
@@ -87,14 +86,8 @@
 if is_datasets_available():
     from datasets import Dataset
 
-<<<<<<< HEAD
-if TYPE_CHECKING:
-    from optimum.intel.openvino.modeling import OVModel
-
-=======
 if is_sentence_transformers_available():
     from .modeling_sentence_transformers import OVSentenceTransformer
->>>>>>> b9c151fe
 
 register_module(ignored_algorithms=[])(Conv1D)
 
@@ -1464,124 +1457,6 @@
             self.model.save_pretrained(save_directory)
             ov_config.save_pretrained(save_directory)
 
-<<<<<<< HEAD
-=======
-    def _quantize_torchmodel(
-        self,
-        ov_config: OVConfig,
-        save_directory: Union[str, Path],
-        calibration_datasets: Optional[OVCalibrationDataset] = None,
-        file_name: Optional[str] = None,
-        **kwargs,
-    ):
-        if save_directory is None:
-            # TODO : can be set to self.model.config.name_or_path for OVModels when not provided
-            raise ValueError("`save_directory` needs to be specified")
-
-        self._set_task()
-        save_directory = Path(save_directory)
-        save_directory.mkdir(parents=True, exist_ok=True)
-        ov_file_name = file_name if file_name is not None else OV_XML_FILE_NAME
-        output_path = save_directory.joinpath(ov_file_name)
-        output_path = output_path.with_suffix(".xml").as_posix()
-
-        model_type = self.model.config.model_type
-        onnx_config_class = TasksManager.get_exporter_config_constructor(
-            exporter="openvino",
-            model=self.model,
-            task=self.task,
-            model_type=model_type,
-        )
-
-        save_onnx_model = ov_config.save_onnx_model
-        onnx_file_name = (
-            ONNX_WEIGHTS_NAME if file_name is None and save_onnx_model else Path(ov_file_name).with_suffix(".onnx")
-        )
-
-        task = self.task
-        model = self.model
-        self.model.config.save_pretrained(save_directory)
-        if task.startswith("text-generation"):
-            onnx_config = onnx_config_class(
-                model.config, use_past=model.config.use_cache, use_past_in_inputs=model.config.use_cache
-            )
-            if model.config.use_cache:
-                task = "text-generation-with-past"
-        else:
-            onnx_config = onnx_config_class(model.config)
-
-        stateful = ensure_stateful_is_available() and ensure_export_task_support_stateful(task)
-
-        quantization_config = ov_config.quantization_config
-        if isinstance(quantization_config, OVWeightQuantizationConfig):
-            if stateful:
-                # patch model before weight compression
-                model = patch_model_with_bettertransformer(model)
-
-            dummy_inputs = onnx_config.generate_dummy_inputs(framework="pt")
-            device = get_model_device(model)
-            dummy_inputs = tree_map(
-                lambda value: value.to(device) if isinstance(value, torch.Tensor) else value, dummy_inputs
-            )
-            check_dummy_inputs_are_allowed(model, dummy_inputs)
-
-            nncf.compress_weights(model, dataset=nncf.Dataset([dummy_inputs]))
-        else:
-            if not isinstance(quantization_config, OVQuantizationConfig):
-                raise ValueError(f"Unsupported type of quantization config: {type(quantization_config)}")
-            if stateful:
-                logger.warning(
-                    "Quantization algorithm does not support optimized stateful models. "
-                    "The original model without optimization will be quantized and exported."
-                )
-                stateful = False
-
-            if calibration_datasets is None:
-                raise ValueError("Calibration dataset is required to run quantization.")
-            if "model" not in calibration_datasets:
-                raise RuntimeError("Calibration dataset should contain a key 'model' with a dataset.")
-            model = nncf.quantize(
-                model,
-                calibration_datasets["model"],
-                subset_size=quantization_config.num_samples or 128,
-                ignored_scope=quantization_config.get_ignored_scope_instance(),
-                model_type=nncf.ModelType(quantization_config.model_type),
-                preset=(
-                    nncf.QuantizationPreset.PERFORMANCE if quantization_config.sym else nncf.QuantizationPreset.MIXED
-                ),
-                fast_bias_correction=quantization_config.fast_bias_correction,
-                advanced_parameters=nncf.AdvancedQuantizationParameters(
-                    overflow_fix=OverflowFix(quantization_config.overflow_fix)
-                ),
-                **kwargs,
-            )
-
-        model_path = save_directory / (onnx_file_name if save_onnx_model else ov_file_name)
-        onnx_path = save_directory / onnx_file_name
-        export_fn = export if not save_onnx_model else export_pytorch_via_onnx
-        opset = min(onnx_config.DEFAULT_ONNX_OPSET, MAX_ONNX_OPSET)
-        opset = max(opset, MIN_ONNX_QDQ_OPSET)
-        export_kwargs = {}
-        if not save_onnx_model:
-            export_kwargs = {"stateful": stateful}
-
-        _, _, is_onnx = export_fn(model=model, config=onnx_config, output=model_path, opset=opset, **export_kwargs)
-        if is_onnx:
-            # Load and save the compressed model
-            model = core.read_model(onnx_path)
-            # Model required second saving for appling weights compression transformations
-            self._save_pretrained(model, output_path)
-            # if onnx conversion happens as fallback for pytorch conversion, remove onnx model
-            if not save_onnx_model:
-                os.remove(onnx_path)
-                try:
-                    os.remove(f"{onnx_path}_data")
-                except FileNotFoundError:
-                    pass
-
-        ov_config.save_pretrained(save_directory)
-
->>>>>>> b9c151fe
     @staticmethod
     def _save_pretrained(model: openvino.Model, output_path: str):
         compress_quantize_weights_transformation(model)
