--- conflicted
+++ resolved
@@ -370,11 +370,7 @@
             quantization_dataset,
             subset_size=quantization_config.num_samples,
             ignored_scope=quantization_config.get_ignored_scope_instance(),
-<<<<<<< HEAD
-            model_type=quantization_config.model_type,
-=======
             model_type=nncf.ModelType(quantization_config.model_type),
->>>>>>> ff1d94b5
             preset=nncf.QuantizationPreset.PERFORMANCE if quantization_config.sym else nncf.QuantizationPreset.MIXED,
             fast_bias_correction=quantization_config.fast_bias_correction,
             advanced_parameters=nncf.AdvancedQuantizationParameters(
@@ -474,11 +470,7 @@
                 quantization_dataset,
                 subset_size=quantization_config.num_samples,
                 ignored_scope=quantization_config.get_ignored_scope_instance(),
-<<<<<<< HEAD
-                model_type=quantization_config.model_type,
-=======
                 model_type=nncf.ModelType(quantization_config.model_type),
->>>>>>> ff1d94b5
                 preset=nncf.QuantizationPreset.PERFORMANCE
                 if quantization_config.sym
                 else nncf.QuantizationPreset.MIXED,
