--- conflicted
+++ resolved
@@ -306,49 +306,30 @@
                 data_collator=data_collator,
             )
 
-<<<<<<< HEAD
             if self.model.export_feature == "text-generation" and self.model.use_cache:
                 # Prefetch past_key_values
                 self.model.update_pkv_precision(True)
                 self.model.compile()
-                data_cache = []
-
-                self.model.request = InferRequestWrapper(self.model.request, data_cache)
+                collected_inputs = []
+
+                self.model.request = InferRequestWrapper(self.model.request, collected_inputs)
                 try:
                     for data in calibration_dataloader:
                         self.model.generate(**data, max_new_tokens=1)
-                        if len(data_cache) >= quantization_config.subset_size:
+                        if len(collected_inputs) >= quantization_config.subset_size:
                             break
                 finally:
                     self.model.request = self.model.request.request
-                quantization_dataset = nncf.Dataset(data_cache)
+                quantization_dataset = nncf.Dataset(collected_inputs)
             else:
                 quantization_dataset = nncf.Dataset(calibration_dataloader)
-
-        ignored_scope = IgnoredScope(**quantization_config.ignored_scope)
-=======
-        if self.model.export_feature == "text-generation" and self.model.use_cache:
-            # Prefeth past_key_values
-            self.model.update_pkv_precision(True)
-            self.model.compile()
-            subset_size = kwargs.get("subset_size", 300)
-            collected_inputs = []
-
-            self.model.request = InferRequestWrapper(self.model.request, collected_inputs)
-            for _, data in enumerate(calibration_dataloader):
-                self.model.generate(**data, max_new_tokens=1)
-                if len(collected_inputs) >= subset_size:
-                    break
-            self.model.request = self.model.request.request
-            calibration_dataloader = collected_inputs
->>>>>>> 382d00f6
 
         # Actual model quantization
         quantized_model = nncf.quantize(
             self.model.model,
             quantization_dataset,
             subset_size=quantization_config.subset_size,
-            ignored_scope=ignored_scope,
+            ignored_scope=quantization_config.ignored_scope,
             model_type=quantization_config.model_type,
             preset=quantization_config.preset,
             fast_bias_correction=quantization_config.fast_bias_correction,
@@ -434,13 +415,11 @@
                     data_collator=data_collator,
                 )
                 quantization_dataset = nncf.Dataset(calibration_dataloader)
-
-            ignored_scope = IgnoredScope(**quantization_config.ignored_scope)
             model = nncf.quantize(
                 model,
                 quantization_dataset,
                 subset_size=quantization_config.subset_size,
-                ignored_scope=ignored_scope,
+                ignored_scope=quantization_config.ignored_scope,
                 model_type=quantization_config.model_type,
                 preset=quantization_config.preset,
                 fast_bias_correction=quantization_config.fast_bias_correction,
@@ -549,7 +528,7 @@
 
     def _get_calibration_dataloader(
         self,
-        calibration_dataset: "Dataset",
+        calibration_dataset: Union[Dataset, nncf.Dataset],
         batch_size: int,
         remove_unused_columns: bool,
         data_collator: Optional[DataCollator] = None,
@@ -601,7 +580,9 @@
     if isinstance(config.sensitivity_metric, str):
         sensitivity_metric = getattr(SensitivityMetric, config.sensitivity_metric.upper())
 
-    ignored_scope = IgnoredScope(**config.ignored_scope)
+    ignored_scope = None
+    if isinstance(config.ignored_scope, dict):
+        ignored_scope = IgnoredScope(**config.ignored_scope)
 
     if config.bits == 8:
         mode = CompressWeightsMode.INT8_SYM if config.sym else CompressWeightsMode.INT8_ASYM
@@ -615,10 +596,10 @@
         group_size=config.group_size,
         all_layers=config.all_layers,
         sensitivity_metric=sensitivity_metric,
-        # awq=config.quant_method == QuantizationMethod.AWQ, # TODO : remove and add it back once nncf 2.9.0
+        # awq=config.quant_method == QuantizationMethod.AWQ,
         ignored_scope=ignored_scope,
         dataset=dataset,
-        # subset_size=config.subset_size if config.subset_size else 128, # TODO : remove and add it back once nncf 2.9.0
+        # subset_size=config.subset_size if config.subset_size else 128,
     )
 
 
@@ -687,14 +668,13 @@
     """
     ops_to_compress = _collect_ops_with_weights(model)
 
-    ignored_scope = IgnoredScope(**quantization_config.ignored_scope)
-    ptq_ignored_scope = copy.deepcopy(ignored_scope)
+    ignored_scope = quantization_config.ignored_scope if isinstance(quantization_config.ignored_scope, dict) else {}
+    ptq_ignored_scope = nncf.IgnoredScope(**ignored_scope)
     ptq_ignored_scope.names += ops_to_compress
 
     wc_quantization_config = copy.deepcopy(quantization_config)
-    wc_quantization_config.ignored_scope["types"] = wc_quantization_config.ignored_scope.get("types", []) + [
-        "Convolution"
-    ]
+    wc_quantization_config.ignored_scope = ignored_scope
+    wc_quantization_config.ignored_scope["types"] = ignored_scope.get("types", []) + ["Convolution"]
     compressed_model = _weight_only_quantization(model, wc_quantization_config)
 
     subset_size = quantization_config.subset_size if quantization_config.subset_size else 200
