#  Copyright 2022 The HuggingFace Team. All rights reserved.
#
#  Licensed under the Apache License, Version 2.0 (the "License");
#  you may not use this file except in compliance with the License.
#  You may obtain a copy of the License at
#
#      http://www.apache.org/licenses/LICENSE-2.0
#
#  Unless required by applicable law or agreed to in writing, software
#  distributed under the License is distributed on an "AS IS" BASIS,
#  WITHOUT WARRANTIES OR CONDITIONS OF ANY KIND, either express or implied.
#  See the License for the specific language governing permissions and
#  limitations under the License.
import logging
import os
import warnings
from pathlib import Path
from tempfile import gettempdir
from typing import Dict, List, Optional, Union

import openvino
import torch
from huggingface_hub.constants import HUGGINGFACE_HUB_CACHE
from openvino import CompiledModel, Core, Model, convert_model
from openvino._offline_transformations import apply_moc_transformations, compress_model_transformation
from transformers import GenerationConfig, PretrainedConfig
from transformers.file_utils import add_start_docstrings
from transformers.generation import GenerationMixin
from transformers.utils import is_offline_mode
from transformers.utils.hub import cached_file

from optimum.exporters.base import ExportConfig
from optimum.modeling_base import FROM_PRETRAINED_START_DOCSTRING, OptimizedModel

from ...exporters.openvino import export, main_export
from ..utils.import_utils import is_nncf_available
from ..utils.modeling_utils import _find_files_matching_pattern
from .configuration import (
    _DEFAULT_4BIT_WQ_CONFIG,
    OVConfig,
    OVDynamicQuantizationConfig,
    OVQuantizationConfigBase,
    OVWeightQuantizationConfig,
    _apply_default_ignored_scope_config,
    _quantization_config_from_dict,
    get_default_quantization_config,
)
from .utils import (
    ONNX_WEIGHTS_NAME,
    OV_TO_PT_TYPE,
    OV_XML_FILE_NAME,
    TemporaryDirectory,
    _print_compiled_model_properties,
    classproperty,
    model_has_dynamic_inputs,
)


core = Core()

logger = logging.getLogger(__name__)


class OVModelHostMixin:
    """
    Mixin class for models that contain OpenVINO models as submodels.
    """

    @classproperty
    def all_ov_model_paths(cls) -> Dict[str, str]:
        """
        Returns a dictionary of all OpenVINO model file paths defined by this class.

        The keys represent all possible OpenVINO submodel names supported by the class, and the values are the relative
        file paths (inside the model directory) where those submodels would be stored.

        This list is static and does not depend on which submodels are actually loaded in a particular instance.
        Use `ov_model_paths` to retrieve only the models that are present in a specific instance.
        """
        return {"model": OV_XML_FILE_NAME}

    @property
    def ov_models(self) -> Dict[str, Union[openvino.Model, openvino.CompiledModel]]:
        """
        Returns a dictionary of all OpenVINO models associated with this model. Keys are model names, and values are
        either instances of `openvino.Model` or `openvino.CompiledModel`. Compiled model instances are returned
        if the model is initialized with `compile_only=True`.
        """
        return {ov_model_name: getattr(self, ov_model_name) for ov_model_name in self._ov_model_names}

    @property
    def ov_model_paths(self) -> Dict[str, str]:
        """
        Returns a dictionary of OpenVINO model file paths for the models that are actually present in this instance.

        The keys correspond to `self._ov_model_names`, and the values are taken from the class-level `all_ov_model_paths`
        mapping. Only paths for instantiated submodels are included.

        Use `all_ov_model_paths` to see the complete set of possible model paths supported by the class.
        """
        model_paths = {}
        for ov_model_name in self._ov_model_names:
            model_paths[ov_model_name] = self.all_ov_model_paths[ov_model_name]
        return model_paths

    @property
    def _ov_model_names(self) -> List[str]:
        """
        List of openvino model names. Used as keys for a dictionary returned by `.ov_models` property.
        """
        return ["model"]

    @property
    def _component_names(self) -> List[str]:
        """
        List of model component names. Used as keys for a dictionary returned by `.components` property.
        """
        return []

    @property
    def components(self) -> Dict[str, "OVModelHostMixin"]:
        """
        Dictionary of model components which are instances of OVModelHostMixin.
        """
        return {component_name: getattr(self, component_name) for component_name in self._component_names}

    def replace_ov_model(self, current_model: openvino.Model, new_model: openvino.Model):
        """
        Replace OpenVINO model within the model with new one. Replacement is performed by object id.

        Args:
            current_model (`openvino.Model`):
                Current OpenVINO model to be replaced.
            new_model (`openvino.Model`):
                New OpenVINO model to replace the current one.
        """
        # Validate replacement parameters
        if isinstance(current_model, openvino.CompiledModel):
            raise ValueError(
                "OpenVINO model replacement is not supported for models initialized with `compile_only=True`."
            )
        # Replace OpenVINO model stored inside the model
        for ov_model_name in self.ov_models:
            if ov_model_name in ["lm_model", "vision_embeddings_model", "text_embeddings_model"] and isinstance(
                getattr(type(self), ov_model_name, None), property
            ):
                # TODO (nikita.savelyevv): Remove this check when these properties are removed
                continue
            if id(getattr(self, ov_model_name, None)) == id(current_model):
                setattr(self, ov_model_name, new_model)
        # Replace OpenVINO model stored inside components
        for component in self.components.values():
            component.replace_ov_model(current_model, new_model)
        # Clear requests to force recompilation with the new model
        self.clear_requests()

    def unload_ov_model(self, ov_model: openvino.Model):
        """
        Unload OpenVINO model from the model. Unloading is performed by object id. Allows Python garbage collector to
        free the memory occupied by the OpenVINO model.
        """
        for ov_model_name in self.ov_models:
            if id(getattr(self, ov_model_name, None)) == id(ov_model):
                setattr(self, ov_model_name, None)
        for component in self.components.values():
            component.unload_ov_model(ov_model)
        self.clear_requests()

    def clear_requests(self):
        """
        Clear model inference requests.
        """
        raise NotImplementedError

    def compile(self):
        """
        Compile all OpenVINO models within the model.
        """
        raise NotImplementedError


@add_start_docstrings(
    """
    Base OVModel class.
    """,
)
class OVBaseModel(OptimizedModel, OVModelHostMixin):
    auto_model_class = None
    export_feature = None
    _supports_cache_class = False  # No loger defined/used in transformers
    _is_stateful = False  # for Transformers it's False, but True for SSMs
    _library_name = "transformers"
    _search_pattern = r"(.*)?openvino(.*)?\_(.*)?.xml$"

    def __init__(
        self,
        model: openvino.Model,
        config: PretrainedConfig = None,
        device: str = "CPU",
        dynamic_shapes: bool = True,
        ov_config: Optional[Dict[str, str]] = None,
        model_save_dir: Optional[Union[str, Path, TemporaryDirectory]] = None,
        quantization_config: Optional[Union[OVWeightQuantizationConfig, Dict]] = None,
        **kwargs,
    ):
        self.config = config
        self.name_or_path = getattr(config, "name_or_path", None)
        self.model_save_dir = model_save_dir
        self._device = device.upper()
        self.is_dynamic = dynamic_shapes if dynamic_shapes is not None else True
        self.ov_config = {} if ov_config is None else {**ov_config}
        self.preprocessors = kwargs.get("preprocessors", [])
        self._compile_only = kwargs.get("compile_only", False)
        enable_compilation = kwargs.get("compile", True)

        if self._compile_only:
            if not enable_compilation:
                raise ValueError(
                    "`compile_only` mode does not support disabling compilation."
                    "Please provide `compile=True` if you want to use `compile_only=True` or set `compile_only=False`"
                )

            if not isinstance(model, CompiledModel):
                raise ValueError("`compile_only` expect that already compiled model will be provided")

            model_dynamic_shapes = model_has_dynamic_inputs(model)
            if self.is_dynamic ^ model_dynamic_shapes:
                raise ValueError(
                    f"Provided compiled model with {'dynamic' if model_dynamic_shapes else 'static'} shapes but requested to use {'dynamic' if dynamic_shapes else 'static'}. Please set `compile_only=False` or `dynamic_shapes`={model_dynamic_shapes}"
                )

        if self.is_dynamic and not self._compile_only:
            height = -1 if self.export_feature == "image-classification" else None
            width = -1 if self.export_feature == "image-classification" else None
            model = self._reshape(model, -1, -1, height, width)

        input_names = {}
        input_dtypes = {}
        for idx, key in enumerate(model.inputs):
            names = tuple(key.get_names())
            input_names[next((name for name in names if "/" not in name), names[0])] = idx
            input_dtypes[
                next((name for name in names if "/" not in name), names[0])
            ] = key.get_element_type().get_type_name()
        self.input_names = input_names
        self.input_dtypes = input_dtypes

        output_names = {}
        output_dtypes = {}
        for idx, key in enumerate(model.outputs):
            names = tuple(key.get_names())
            output_names[next((name for name in names if "/" not in name), names[0])] = idx
            output_dtypes[
                next((name for name in names if "/" not in name), names[0])
            ] = key.get_element_type().get_type_name()

        self.output_names = output_names
        self.output_dtypes = output_dtypes
        self.model = model
        self.request = None if not self._compile_only else self.model

        generation_config = kwargs.get("generation_config", None)
        if self.can_generate():
            self.generation_config = generation_config or GenerationConfig.from_model_config(config)

            # some model configs may have issues with loading without parameters initialization
            try:
                misplaced_generation_parameters = self.config._get_non_default_generation_parameters()
            except (KeyError, TypeError):
                misplaced_generation_parameters = {}
            if len(misplaced_generation_parameters) > 0:
                logger.warning(
                    "Moving the following attributes in the config to the generation config: "
                    f"{misplaced_generation_parameters}. You are seeing this warning because you've set "
                    "generation parameters in the model config, as opposed to in the generation config.",
                )
                for param_name, param_value in misplaced_generation_parameters.items():
                    setattr(self.generation_config, param_name, param_value)
                    setattr(self.config, param_name, None)

        else:
            self.generation_config = None

        self._openvino_config = None
        if quantization_config:
            self._openvino_config = OVConfig(quantization_config=quantization_config)
        self._set_ov_config_parameters()

        if not self._compile_only and enable_compilation:
            self.compile()

    @property
    def device(self) -> torch.device:
        """
        `torch.device`: The device on which the module is (for torch compatibility).
        """
        return torch.device("cpu")

    def to(self, device: str):
        """
        Use the specified `device` for inference. For example: "cpu" or "gpu". `device` can
        be in upper or lower case. To speed up first inference, call `.compile()` after `.to()`.
        """
        if self._compile_only and isinstance(device, str):
            raise ValueError(
                "`to()` is not supported with `compile_only` mode, please initialize model without this option"
            )

        if isinstance(device, str):
            self._device = device.upper()
            self.clear_requests()
        else:
            logger.debug(f"device must be of type {str} but got {type(device)} instead")

        return self

    def clear_requests(self):
        self.request = None

    @property
    def dtype(self) -> Optional[torch.dtype]:
        for dtype in self.input_dtypes.values():
            torch_dtype = OV_TO_PT_TYPE.get(dtype)
            if torch_dtype.is_floating_point:
                return torch_dtype

        for dtype in self.output_dtypes.values():
            torch_dtype = OV_TO_PT_TYPE.get(dtype)
            if torch_dtype.is_floating_point:
                return torch_dtype

        return None

    @staticmethod
    def load_model(
        file_name: Union[str, Path],
        quantization_config: Union[OVWeightQuantizationConfig, Dict] = None,
    ) -> openvino.Model:
        """
        Loads the model.

        Arguments:
            file_name (`str` or `Path`):
                The path of the model ONNX or XML file.
            quantization_config (`OVWeightQuantizationConfig` or `Dict`, *optional*):
                Quantization config to apply after model is loaded.
        """

        if quantization_config is not None:
            logger.warning(
                "Providing `quantization_config` to `load_model` is deprecated and will be removed in v1.28.0. "
                "Instead, please apply quantization after loading the model."
            )

        def fix_op_names_duplicates(model: openvino.Model):
            names = set()
            for op in model.get_ops():
                friendly_name = op.get_friendly_name()
                while True:
                    if friendly_name not in names:
                        break
                    friendly_name += "_"
                names.add(friendly_name)
                op.set_friendly_name(friendly_name)
            return model

        if isinstance(file_name, str):
            file_name = Path(file_name)
        model = (
            core.read_model(file_name.resolve(), file_name.with_suffix(".bin").resolve())
            if not file_name.suffix == ".onnx"
            else convert_model(file_name)
        )
        if file_name.suffix == ".onnx":
            model = fix_op_names_duplicates(model)  # should be called during model conversion to IR

        # TODO: remove this way of applying quantization; instead apply it after instance of OVModel* is loaded
        if quantization_config:
            if not is_nncf_available():
                raise ImportError(
                    "Quantization of the weights to int8 requires nncf, please install it with `pip install nncf`"
                )

            from optimum.intel.openvino.quantization import _weight_only_quantization

            if not isinstance(quantization_config, (dict, OVWeightQuantizationConfig)):
                raise TypeError(
                    f"Expected `quantization_config` to be either a dictionary or OVWeightQuantizationConfig object, got {type(quantization_config)}."
                )

            model = _weight_only_quantization(model, quantization_config)

        return model

    @staticmethod
    def _compile_model(
        model: Union[str, Path, Model],
        device: Optional[str] = None,
        ov_config: Optional[Dict[str, str]] = None,
        model_save_dir: Union[str, Path] = None,
    ):
        if isinstance(model, str):
            model = Path(model)
        ov_config = ov_config or {}

        if model_save_dir is None and isinstance(model, Path):
            model_save_dir = model.parent
        if "CACHE_DIR" not in ov_config.keys() and (
            model_save_dir is not None
            and not str(model_save_dir).startswith(gettempdir())
            and (device is not None and "gpu" in device.lower())
        ):
            # Set default CACHE_DIR only if it is not set, if the model is not in a temporary directory, and device is GPU
            cache_dir = Path(model_save_dir).joinpath("model_cache")
            ov_config["CACHE_DIR"] = str(cache_dir)
            logger.info(f"Setting OpenVINO CACHE_DIR to {str(cache_dir)}")

        compiled_model = core.compile_model(model, device.upper() if device is not None else device, config=ov_config)
        if "OPENVINO_LOG_LEVEL" in os.environ and int(os.environ["OPENVINO_LOG_LEVEL"]) > 2:
            _print_compiled_model_properties(compiled_model)
        return compiled_model

    def _save_pretrained(self, save_directory: Union[str, Path]):
        """
        Saves the model to the OpenVINO IR format so that it can be re-loaded using the
        [`~optimum.intel.openvino.modeling.OVModel.from_pretrained`] class method.

        Arguments:
            save_directory (`str` or `Path`):
                The directory where to save the model files.
        """

        if self._compile_only:
            raise ValueError(
                "`save_pretrained()` is not supported with `compile_only=True` mode, to save your model please initialize your model with compile_only=False"
            )
        dst_path = os.path.join(save_directory, self.ov_model_paths["model"])
        openvino.save_model(self.model, dst_path, compress_to_fp16=False)
        generation_config = getattr(self, "generation_config", None)
        if generation_config is not None:
            try:
                generation_config.save_pretrained(save_directory)
            except Exception as exception:
                logger.warning(
                    f"The generation config will not be saved, saving failed with following error:\n{exception}"
                )

        self._save_openvino_config(save_directory)

    def _save_openvino_config(self, save_directory: Union[str, Path]):
        if self._openvino_config is not None:
            if not isinstance(self._openvino_config.quantization_config.dataset, (str, type(None))):
                self._openvino_config.quantization_config.dataset = None

            self._openvino_config.save_pretrained(save_directory)

    @classmethod
    def _from_pretrained(
        cls,
        model_id: Union[str, Path],
        config: PretrainedConfig,
        token: Optional[Union[bool, str]] = None,
        revision: Optional[str] = None,
        force_download: bool = False,
        cache_dir: str = HUGGINGFACE_HUB_CACHE,
        file_name: Optional[str] = None,
        subfolder: str = "",
        from_onnx: bool = False,
        local_files_only: bool = False,
        load_in_8bit: bool = False,
        quantization_config: Union[OVWeightQuantizationConfig, Dict] = None,
        trust_remote_code: bool = False,
        **kwargs,
    ):
        """
        Loads a model and its configuration file from a directory or the HF Hub.

        Arguments:
            model_id (`str` or `Path`):
                The directory from which to load the model.
                Can be either:
                    - The model id of a pretrained model hosted inside a model repo on huggingface.co.
                    - The path to a directory containing the model weights.
            token (Optional[Union[bool, str]], defaults to `None`):
                The token to use as HTTP bearer authorization for remote files. If `True`, will use the token generated
                when running `huggingface-cli login` (stored in `~/.huggingface`).
            revision (`str`, *optional*):
                The specific model version to use. It can be a branch name, a tag name, or a commit id.
            cache_dir (`Union[str, Path]`, *optional*):
                The path to a directory in which a downloaded pretrained model configuration should be cached if the
                standard cache should not be used.
            force_download (`bool`, defaults to `False`):
                Whether or not to force the (re-)download of the model weights and configuration files, overriding the
                cached versions if they exist.
            file_name (`str`, *optional*):
                The file name of the model to load. Overwrites the default file name and allows one to load the model
                with a different name.
            local_files_only (`bool`, *optional*, defaults to `False`):
                Whether or not to only look at local files (i.e., do not try to download the model).
            load_in_8bit (`bool`, *optional*, defaults to `False`):
                Whether or not to apply 8-bit weight quantization.
            trust_remote_code (`bool`, *optional*, defaults to `False`):
                Whether to trust remote code when loading model tokenizer/processor during quantization.
        """
        model_path = Path(model_id)
        default_file_name = ONNX_WEIGHTS_NAME if from_onnx else cls.all_ov_model_paths["model"]
        file_name = file_name or default_file_name

        model_cache_path = cls._cached_file(
            model_path=model_path,
            token=token,
            revision=revision,
            force_download=force_download,
            cache_dir=cache_dir,
            file_name=file_name,
            subfolder=subfolder,
            local_files_only=local_files_only,
        )

        compile_only = kwargs.get("compile_only", False)

        if not compile_only:
            ov_model = cls.load_model(model_cache_path)
        else:
            ov_model = cls._compile_model(
                model_cache_path,
                kwargs.get("device"),
                kwargs.get("ov_config"),
                model_save_dir=model_cache_path.parent,
            )

        quantization_config = quantization_config or (OVWeightQuantizationConfig(bits=8) if load_in_8bit else None)
        compile_model = kwargs.pop("compile", True)
        model = cls(
            ov_model,
            config=config,
            model_save_dir=model_cache_path.parent,
            quantization_config=quantization_config,
            compile=compile_model and not quantization_config,
            **kwargs,
        )

        if quantization_config:
            if hasattr(config, "name_or_path"):
                model_id = config.name_or_path
            else:
                logger.warning(
                    "`model_id` could not be determined from the config. In the case there are default quantization "
                    "configurations for this model, they will not be applied."
                )
            quantization_config = cls._resolve_default_quantization_config(model_id, quantization_config)
            model._apply_quantization(quantization_config, compile_only, compile_model, model_id, trust_remote_code)

        return model

    @classmethod
    @add_start_docstrings(FROM_PRETRAINED_START_DOCSTRING)
    def from_pretrained(
        cls,
        model_id: Union[str, Path],
        export: bool = False,
        force_download: bool = False,
        use_auth_token: Optional[Union[bool, str]] = None,
        token: Optional[Union[bool, str]] = None,
        cache_dir: str = HUGGINGFACE_HUB_CACHE,
        subfolder: str = "",
        config: Optional[PretrainedConfig] = None,
        local_files_only: bool = False,
        trust_remote_code: bool = False,
        revision: Optional[str] = None,
        **kwargs,
    ):
        if use_auth_token is not None:
            warnings.warn(
                "The `use_auth_token` argument is deprecated and will be removed soon. Please use the `token` argument instead.",
                FutureWarning,
            )
            if token is not None:
                raise ValueError("You cannot use both `use_auth_token` and `token` arguments at the same time.")
            token = use_auth_token

        if is_offline_mode() and not local_files_only:
            logger.info("Offline mode: forcing local_files_only=True")
            local_files_only = True

        _export = export
        try:
            if local_files_only:
                object_id = model_id.replace("/", "--")
                cached_model_dir = os.path.join(cache_dir, f"models--{object_id}")
                refs_file = os.path.join(os.path.join(cached_model_dir, "refs"), revision or "main")
                with open(refs_file) as f:
                    revision = f.read()
                model_dir = os.path.join(cached_model_dir, "snapshots", revision)
            else:
                model_dir = model_id

            ov_files = _find_files_matching_pattern(
                model_dir,
                pattern=cls._search_pattern if not kwargs.get("from_onnx", False) else ".*\.onnx$",
                subfolder=subfolder,
                use_auth_token=token,
                revision=revision,
            )
            _export = len(ov_files) == 0
            if _export ^ export:
                if export:
                    logger.warning(
                        f"The model {model_id} was already converted to the OpenVINO IR but got `export=True`, the model will be converted to OpenVINO once again. "
                        "Don't forget to save the resulting model with `.save_pretrained()`"
                    )
                    _export = True
                else:
                    logger.warning(
                        f"No OpenVINO files were found for {model_id}, setting `export=True` to convert the model to the OpenVINO IR. "
                        "Don't forget to save the resulting model with `.save_pretrained()`"
                    )
        except Exception as exception:
            logger.warning(
                f"Could not infer whether the model was already converted or not to the OpenVINO IR, keeping `export={export}`.\n{exception}"
            )

        return super().from_pretrained(
            model_id,
            export=_export,
            force_download=force_download,
            token=token,
            cache_dir=cache_dir,
            subfolder=subfolder,
            config=config,
            local_files_only=local_files_only,
            trust_remote_code=trust_remote_code,
            revision=revision,
            **kwargs,
        )

    @staticmethod
    def _resolve_default_quantization_config(
        model_name_or_path: str,
        quantization_config: Union[OVQuantizationConfigBase, Dict],
    ) -> Union[OVQuantizationConfigBase, Dict]:
        """
        Tries to match the given model name or path to a recommended quantization config if available.
        Arguments:
            model_name_or_path (`str`):
                The model name or path.
            quantization_config (`OVQuantizationConfigBase` or `Dict`):
                The quantization config to resolve.
        """
        if quantization_config == {"bits": 4}:
            # If config is given as {"bits": 4}, use the default 4-bit quantization config
            if model_name_or_path in ["openai/gpt-oss-20b", "openai/gpt-oss-120b"]:
                raise NotImplementedError(
                    "Quantization with the default 4-bit config is not supported through Python API for openai/gpt-oss-20b model. "
                    "Please export the model via optimum-cli with `--weight-format int4` argument. This way the "
                    "recommended quantization config will be used."
                )
            quantization_config = (
                get_default_quantization_config(model_name_or_path, weight_format="int4") or _DEFAULT_4BIT_WQ_CONFIG
            )
        else:
            # Notify a user if 4-bit quantization is requested and there is a recommended config for the model
            if (
                isinstance(quantization_config, OVWeightQuantizationConfig)
                and quantization_config.bits == 4
                or isinstance(quantization_config, dict)
                and quantization_config.get("bits", None) == 4
            ):
                default_config = get_default_quantization_config(model_name_or_path, weight_format="int4")
                if default_config is not None:
                    logger.info(
                        f"For the given model, we recommend the following `quantization_config` : {default_config}"
                    )

        return quantization_config

    def _preprocess_quantization_config(
        self,
        quantization_config: OVQuantizationConfigBase,
        model_name_or_path: str,
    ) -> OVQuantizationConfigBase:
        """
        Preprocess quantization config before applying quantization.
        Usually sets tokenizer/processor in quantization config if they are not already set.
        Arguments:
            quantization_config (`OVQuantizationConfigBase`):
                The quantization config to preprocess.
            model_name_or_path (`str`):
                The model name or path.
        """
        return quantization_config

    def _apply_quantization(
        self,
        quantization_config: Union[Dict, OVQuantizationConfigBase],
        compile_only: bool,
        compile_model: bool,
        model_name_or_path: str,
        trust_remote_code: Optional[bool] = False,
        **kwargs,
    ):
        """
        Apply quantization to the model.
        Arguments:
            quantization_config (`OVQuantizationConfigBase`):
                The quantization config to use.
            compile_only (`bool`):
                Whether the model was initialized with `compile_only=True`.
            compile_model (`bool`):
                Whether to compile the model after quantization.
            model_name_or_path (`str`):
                The model name or path used to set tokenizer/processor in quantization config if they are not set.
            trust_remote_code (`bool`, *optional*, defaults to `False`):
                Whether to trust remote code when loading model tokenizer/processor during quantization.
        """
        if not is_nncf_available():
            raise ImportError("Quantization of the weights requires nncf, please install it with `pip install nncf`")

        if compile_only:
            raise ValueError(
                "quantization is not supported with `compile_only` mode, please initialize model without this option"
            )

        if isinstance(quantization_config, dict):
            quantization_config = _quantization_config_from_dict(quantization_config)

        from optimum.intel.openvino.quantization import OVQuantizer

        quantizer = OVQuantizer(self, trust_remote_code=trust_remote_code)
<<<<<<< HEAD
        quantizer.quantize(ov_config=OVConfig(quantization_config=quantization_config), **kwargs)
=======
        quantization_config = self._preprocess_quantization_config(quantization_config, model_name_or_path)
        quantization_config = quantizer._construct_pipeline_quantization_config(quantization_config)
        quantization_config = _apply_default_ignored_scope_config(model_name_or_path, quantization_config)

        quantizer.quantize(ov_config=OVConfig(quantization_config=quantization_config))
>>>>>>> a484bc6e

        if compile_model:
            self.compile()

    def _set_ov_config_parameters(self):
        if self.ov_config.get("PERFORMANCE_HINT") is None:
            self.ov_config["PERFORMANCE_HINT"] = "LATENCY"

        q_config = self._openvino_config.quantization_config if self._openvino_config else None
        if isinstance(q_config, OVDynamicQuantizationConfig):
            self.ov_config["DYNAMIC_QUANTIZATION_GROUP_SIZE"] = str(q_config.activations_group_size)
            if self.can_generate() and "KV_CACHE_PRECISION" not in self.ov_config:
                self.ov_config["KV_CACHE_PRECISION"] = "u8"

    @staticmethod
    def _cached_file(
        model_path: Union[Path, str],
        token: Optional[Union[bool, str]] = None,
        revision: Optional[str] = None,
        force_download: bool = False,
        cache_dir: Optional[str] = None,
        file_name: Optional[str] = None,
        subfolder: str = "",
        local_files_only: bool = False,
    ):
        # locates a file in a local folder and repo, downloads and cache it if necessary.
        model_path = Path(model_path)
        if model_path.is_dir():
            model_cache_path = model_path / subfolder / file_name
        else:
            file_name = Path(file_name)
            if file_name.suffix != ".onnx":
                model_file_names = [file_name.with_suffix(".bin"), file_name]
            else:
                model_file_names = [file_name]
            for file_name in model_file_names:
                model_cache_path = Path(
                    cached_file(
                        model_path.as_posix(),
                        filename=file_name.as_posix(),
                        token=token,
                        revision=revision,
                        force_download=force_download,
                        cache_dir=cache_dir,
                        subfolder=subfolder,
                        local_files_only=local_files_only,
                    )
                )

        return model_cache_path

    @classmethod
    def _export(
        cls,
        model_id: str,
        config: PretrainedConfig,
        token: Optional[Union[bool, str]] = None,
        revision: Optional[str] = None,
        force_download: bool = False,
        cache_dir: str = HUGGINGFACE_HUB_CACHE,
        subfolder: str = "",
        local_files_only: bool = False,
        task: Optional[str] = None,
        trust_remote_code: bool = False,
        load_in_8bit: Optional[bool] = None,
        quantization_config: Union[OVWeightQuantizationConfig, Dict] = None,
        **kwargs,
    ):
        """
        Export a vanilla Transformers model into an ONNX model using `transformers.onnx.export_onnx`.

        Arguments:
            model_id (`str` or `Path`):
                The directory from which to load the model.
                Can be either:
                    - The model id of a pretrained model hosted inside a model repo on huggingface.co.
                    - The path to a directory containing the model weights.            save_dir (`str` or `Path`):
                The directory where the exported ONNX model should be saved, default to
                `transformers.file_utils.default_cache_path`, which is the cache directory for transformers.
            token (Optional[Union[bool, str]], defaults to `None`):
                The token to use as HTTP bearer authorization for remote files. If `True`, will use the token generated
                when running `huggingface-cli login` (stored in `~/.huggingface`).
            revision (`str`):
                Revision is the specific model version to use. It can be a branch name, a tag name, or a commit id
            kwargs (`Dict`, *optional*):
                kwargs will be passed to the model during initialization
        """
        save_dir = TemporaryDirectory()
        save_dir_path = Path(save_dir.name)
        # This attribute is needed to keep one reference on the temporary directory, since garbage collecting
        # would end-up removing the directory containing the underlying OpenVINO model
        cls._model_save_dir_tempdirectory_instance = save_dir

        compile_only = kwargs.pop("compile_only", False)
        if compile_only:
            logger.warning(
                "`compile_only` mode will be disabled because it does not support model export."
                "Please provide openvino model obtained using optimum-cli or saved on disk using `save_pretrained`"
            )
            compile_only = False

        # If load_in_8bit and quantization_config not specified then ov_config is set to None and will be set by default in convert depending on the model size
        if load_in_8bit is None and not quantization_config:
            ov_config = None
        else:
            ov_config = OVConfig(dtype="fp32")

        variant = kwargs.pop("variant", None)

        main_export(
            model_name_or_path=model_id,
            output=save_dir_path,
            task=task or cls.export_feature,
            subfolder=subfolder,
            revision=revision,
            cache_dir=cache_dir,
            token=token,
            local_files_only=local_files_only,
            force_download=force_download,
            trust_remote_code=trust_remote_code,
            ov_config=ov_config,
            library_name=cls._library_name,
            variant=variant,
        )

        return cls._from_pretrained(
            model_id=save_dir_path,
            config=config,
            load_in_8bit=load_in_8bit,
            quantization_config=quantization_config,
            compile_only=compile_only,
            trust_remote_code=trust_remote_code,
            **kwargs,
        )

    @classmethod
    def _to_load(
        cls,
        model,
        config: PretrainedConfig,
        onnx_config: ExportConfig,
        token: Optional[Union[bool, str]] = None,
        revision: Optional[str] = None,
        force_download: bool = False,
        cache_dir: str = HUGGINGFACE_HUB_CACHE,
        local_files_only: bool = False,
        stateful: bool = False,
        **kwargs,
    ):
        save_dir = TemporaryDirectory()
        save_dir_path = Path(save_dir.name)
        compile_only = kwargs.pop("compile_only", False)
        if compile_only:
            logger.warning(
                "`compile_only` mode will be disabled because it does not support model export."
                "Please provide openvino model obtained using optimum-cli or saved on disk using `save_pretrained`"
            )
            compile_only = False

        # Export the model to the ONNX format
        export(
            model=model,
            config=onnx_config,
            opset=onnx_config.DEFAULT_ONNX_OPSET,
            output=save_dir_path / cls.all_ov_model_paths["model"],
            stateful=stateful,
        )

        return cls._from_pretrained(
            model_id=save_dir_path,
            config=config,
            from_onnx=False,
            token=token,
            revision=revision,
            force_download=force_download,
            cache_dir=cache_dir,
            local_files_only=local_files_only,
            compile_only=compile_only,
            **kwargs,
        )

    def compile(self):
        if self.request is None:
            ov_config = {**self.ov_config}
            logger.info(f"Compiling the model to {self._device} ...")
            self.request = self._compile_model(self.model, self._device, ov_config, self.model_save_dir)

    def _reshape(
        self,
        model: openvino.Model,
        batch_size: int,
        sequence_length: int,
        height: int = None,
        width: int = None,
    ):
        shapes = {}
        for inputs in model.inputs:
            shapes[inputs] = inputs.get_partial_shape()
            shapes[inputs][0] = batch_size
            shapes[inputs][1] = sequence_length
            if height is not None:
                shapes[inputs][2] = height
            if width is not None:
                shapes[inputs][3] = width
        model.reshape(shapes)
        return model

    def reshape(self, batch_size: int, sequence_length: int, height: int = None, width: int = None):
        """
        Propagates the given input shapes on the model's layers, fixing the inputs shapes of the model.

        Arguments:
            batch_size (`int`):
                The batch size.
            sequence_length (`int`):
                The sequence length or number of channels.
            height (`int`, *optional*):
                The image height.
            width (`int`, *optional*):
                The image width.
        """
        if self._compile_only:
            raise ValueError(
                "`reshape()` is not supported with `compile_only` mode, please initialize model without this option"
            )

        self.is_dynamic = batch_size == -1 and sequence_length == -1
        self.model = self._reshape(self.model, batch_size, sequence_length, height, width)
        self.request = None
        return self

    def half(self):
        """
        Converts all the model weights to FP16
        """
        if self._compile_only:
            raise ValueError(
                "`half()` is not supported with `compile_only=True` mode, to use this option please initialize your model with compile_only=False"
            )
        apply_moc_transformations(self.model, cf=False)
        compress_model_transformation(self.model)
        self.request = None
        return self

    def eval(self):
        return self

    def forward(self, *args, **kwargs):
        raise NotImplementedError

    def can_generate(self) -> bool:
        """
        Returns whether this model can generate sequences with `.generate()`.
        """
        return isinstance(self, GenerationMixin)

    def _inference(self, inputs):
        try:
            outputs = self.request(inputs)
        except Exception as e:
            invalid_inputs_msg = self._incompatible_inputs_warning(inputs)
            if invalid_inputs_msg is not None:
                e.args += (invalid_inputs_msg,)
            raise e
        return outputs

    def _incompatible_inputs_warning(self, inputs: Dict):
        expected_inputs_names = set(self.input_names.keys())
        inputs_names = set(inputs.keys())

        if expected_inputs_names != inputs_names:
            return f"Got unexpected inputs: expecting the following inputs {expected_inputs_names} but got {inputs_names}."

        for input_name in inputs:
            if inputs[input_name] is None:
                dtype = self.request.inputs[self.input_names[input_name]].get_element_type()
                return f"Got unexpected inputs: `{input_name}` set to {type(inputs[input_name])} while expected to be {dtype}."

        return None


class OVModelPart(OVModelHostMixin):
    def __init__(
        self,
        model: Model,
        parent_model: OVBaseModel,
        ov_config: Optional[Dict[str, str]] = None,
        model_name: str = "encoder",
        model_dir: str = None,
    ):
        self.model = model
        self.parent_model = parent_model
        self.input_names = {key.get_any_name(): idx for idx, key in enumerate(self.model.inputs)}
        self.output_names = {key.get_any_name(): idx for idx, key in enumerate(self.model.outputs)}
        self.input_dtypes = {
            inputs.get_any_name(): inputs.get_element_type().get_type_name() for inputs in self.model.inputs
        }
        self.output_dtypes = {
            inputs.get_any_name(): inputs.get_element_type().get_type_name() for inputs in self.model.outputs
        }
        self.ov_config = ov_config or {**self.parent_model.ov_config}
        self._compile_only = parent_model._compile_only
        self.request = None if not self._compile_only else self.model
        self._model_name = model_name
        self.config = self.parent_model.config
        self._model_dir = Path(model_dir or parent_model.model_save_dir)

    def compile(self):
        if self.parent_model._compile_only and isinstance(self.model, CompiledModel):
            self.request = self.model
        if self.request is None:
            if (
                "CACHE_DIR" not in self.ov_config.keys()
                and not str(self._model_dir).startswith(gettempdir())
                and "gpu" in self._device.lower()
            ):
                self.ov_config["CACHE_DIR"] = os.path.join(self._model_dir, self._model_name, "model_cache")

            logger.info(f"Compiling the {self._model_name} to {self._device} ...")
            self.request = core.compile_model(self.model, self._device, self.ov_config)
            # OPENVINO_LOG_LEVEL can be found in https://docs.openvino.ai/2023.2/openvino_docs_OV_UG_supported_plugins_AUTO_debugging.html
            if "OPENVINO_LOG_LEVEL" in os.environ and int(os.environ["OPENVINO_LOG_LEVEL"]) > 2:
                _print_compiled_model_properties(self.request)

    @property
    def _device(self) -> str:
        return self.parent_model._device

    @property
    def device(self) -> torch.device:
        return self.parent_model.device

    @property
    def dtype(self) -> Optional[torch.dtype]:
        for dtype in self.input_dtypes.values():
            torch_dtype = OV_TO_PT_TYPE.get(dtype)
            if torch_dtype.is_floating_point:
                return torch_dtype

        for dtype in self.output_dtypes.values():
            torch_dtype = OV_TO_PT_TYPE.get(dtype)
            if torch_dtype.is_floating_point:
                return torch_dtype

        return None

    def __call__(self, *args, **kwargs):
        return self.forward(*args, **kwargs)

    def forward(self, *args, **kwargs):
        raise NotImplementedError

    def clear_requests(self):
        if self._compile_only:
            raise ValueError(
                "`clear_requests()` is not supported with `compile_only` mode, please initialize model without this option"
            )
        self.request = None<|MERGE_RESOLUTION|>--- conflicted
+++ resolved
@@ -727,15 +727,11 @@
         from optimum.intel.openvino.quantization import OVQuantizer
 
         quantizer = OVQuantizer(self, trust_remote_code=trust_remote_code)
-<<<<<<< HEAD
-        quantizer.quantize(ov_config=OVConfig(quantization_config=quantization_config), **kwargs)
-=======
         quantization_config = self._preprocess_quantization_config(quantization_config, model_name_or_path)
         quantization_config = quantizer._construct_pipeline_quantization_config(quantization_config)
         quantization_config = _apply_default_ignored_scope_config(model_name_or_path, quantization_config)
 
-        quantizer.quantize(ov_config=OVConfig(quantization_config=quantization_config))
->>>>>>> a484bc6e
+        quantizer.quantize(ov_config=OVConfig(quantization_config=quantization_config), **kwargs)
 
         if compile_model:
             self.compile()
