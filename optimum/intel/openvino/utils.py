--- conflicted
+++ resolved
@@ -17,12 +17,9 @@
 import logging
 import os
 from glob import glob
-<<<<<<< HEAD
 import logging
-=======
 from pathlib import Path
 from typing import Tuple, Type, Union
->>>>>>> 4cf898ba
 
 import numpy as np
 from huggingface_hub import model_info
