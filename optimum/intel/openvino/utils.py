#  Copyright 2022 The HuggingFace Team. All rights reserved.
#
#  Licensed under the Apache License, Version 2.0 (the "License");
#  you may not use this file except in compliance with the License.
#  You may obtain a copy of the License at
#
#      http://www.apache.org/licenses/LICENSE-2.0
#
#  Unless required by applicable law or agreed to in writing, software
#  distributed under the License is distributed on an "AS IS" BASIS,
#  WITHOUT WARRANTIES OR CONDITIONS OF ANY KIND, either express or implied.
#  See the License for the specific language governing permissions and
#  limitations under the License.


import json
import logging
import os
from glob import glob
import logging

import numpy as np
from huggingface_hub import model_info
from openvino.runtime import Type, properties
from transformers.onnx.utils import ParameterFormat, compute_serialized_parameters_size


logger = logging.getLogger(__name__)

OV_XML_FILE_NAME = "openvino_model.xml"
OV_ENCODER_NAME = "openvino_encoder_model.xml"
OV_DECODER_NAME = "openvino_decoder_model.xml"
OV_DECODER_WITH_PAST_NAME = "openvino_decoder_with_past_model.xml"

ONNX_WEIGHTS_NAME = "model.onnx"
ONNX_ENCODER_NAME = "encoder_model.onnx"
ONNX_DECODER_NAME = "decoder_model.onnx"
ONNX_DECODER_WITH_PAST_NAME = "decoder_with_past_model.onnx"

MAX_ONNX_OPSET_2022_2_0 = 10
MAX_ONNX_OPSET = 16
MIN_ONNX_QDQ_OPSET = 13

EXTERNAL_DATA_FORMAT_SIZE_LIMIT = 2 * 1024 * 1024 * 1024

TEXTUAL_INVERSION_NAME = "learned_embeds.bin"
TEXTUAL_INVERSION_NAME_SAFE = "learned_embeds.safetensors"
TEXTUAL_INVERSION_EMBEDDING_KEY = "text_model.embeddings.token_embedding.weight"


OV_TO_NP_TYPE = {
    "boolean": np.bool_,
    "i8": np.int8,
    "u8": np.uint8,
    "i16": np.int16,
    "u16": np.uint16,
    "i32": np.int32,
    "u32": np.uint32,
    "i64": np.int64,
    "u64": np.uint64,
    "f16": np.float16,
    "f32": np.float32,
    "f64": np.float64,
}


STR_TO_OV_TYPE = {
    "boolean": Type.boolean,
    "f16": Type.f16,
    "f32": Type.f32,
    "f64": Type.f64,
    "i8": Type.i8,
    "i16": Type.i16,
    "i32": Type.i32,
    "i64": Type.i64,
    "u8": Type.u8,
    "u16": Type.u16,
    "u32": Type.u32,
    "u64": Type.u64,
    "bf16": Type.bf16,
}


_HEAD_TO_AUTOMODELS = {
    "feature-extraction": "OVModelForFeatureExtraction",
    "fill-mask": "OVModelForMaskedLM",
    "text-generation": "OVModelForCausalLM",
    "text2text-generation": "OVModelForSeq2SeqLM",
    "text-classification": "OVModelForSequenceClassification",
    "token-classification": "OVModelForTokenClassification",
    "question-answering": "OVModelForQuestionAnswering",
    "image-classification": "OVModelForImageClassification",
    "audio-classification": "OVModelForAudioClassification",
    "stable-diffusion": "OVStableDiffusionPipeline",
    "stable-diffusion-xl": "OVStableDiffusionXLPipeline",
    "pix2struct": "OVModelForPix2Struct",
}


def use_external_data_format(num_parameters: int) -> bool:
    """
    Returns whether or not the model requires using external data format for the ONNX export
    Args:
        num_parameters: Number of parameter on the model
    Returns:
        True if model.num_parameters() * size_of(float32) >= 2Gb False otherwise
    """

    return compute_serialized_parameters_size(num_parameters, ParameterFormat.Float) >= EXTERNAL_DATA_FORMAT_SIZE_LIMIT


def _is_timm_ov_dir(model_dir):
    config_file = None
    has_xml = False
    has_bin = False
    if os.path.isdir(model_dir):
        for filename in glob(os.path.join(model_dir, "*")):
            if filename.endswith(".xml"):
                has_xml = True
            if filename.endswith(".bin"):
                has_bin = True
            if filename.endswith("config.json"):
                config_file = filename
    if config_file and has_xml and has_bin:
        with open(config_file) as conf:
            hf_hub_id = json.load(conf).get("hf_hub_id", None)
        if hf_hub_id and model_info(hf_hub_id).library_name == "timm":
            return True
    return False


<<<<<<< HEAD
def param_to_string(parameters) -> str:
    """Convert a list / tuple of parameters returned from IE to a string."""
    if isinstance(parameters, (list, tuple)):
        return ', '.join([str(x) for x in parameters])
    else:
        return str(parameters)
    

def print_compile_model_properties(compile_model):
    for property_key in compile_model.get_property('SUPPORTED_PROPERTIES'):
        if property_key not in ('SUPPORTED_METRICS', 'SUPPORTED_CONFIG_KEYS', 'SUPPORTED_PROPERTIES'):
            try:
                property_val = compile_model.get_property(property_key)
            except TypeError:
                property_val = 'UNSUPPORTED TYPE'
            logger.info(f'\t{property_key}: {param_to_string(property_val)}')
=======
def _print_compiled_model_properties(compiled_model):
    supported_properties = properties.supported_properties()
    skip_keys = {"SUPPORTED_METRICS", "SUPPORTED_CONFIG_KEYS", supported_properties}
    keys = set(compiled_model.get_property(supported_properties)) - skip_keys
    for k in keys:
        value = compiled_model.get_property(k)
        if k == properties.device.properties():
            for device_key in value.keys():
                logger.info(f"  {device_key}:")
                for k2, value2 in value.get(device_key).items():
                    if k2 not in skip_keys:
                        logger.info(f"    {k2}: {value2}")
        else:
            logger.info(f"  {k}: {value}")
>>>>>>> c64025da
<|MERGE_RESOLUTION|>--- conflicted
+++ resolved
@@ -129,24 +129,6 @@
     return False
 
 
-<<<<<<< HEAD
-def param_to_string(parameters) -> str:
-    """Convert a list / tuple of parameters returned from IE to a string."""
-    if isinstance(parameters, (list, tuple)):
-        return ', '.join([str(x) for x in parameters])
-    else:
-        return str(parameters)
-    
-
-def print_compile_model_properties(compile_model):
-    for property_key in compile_model.get_property('SUPPORTED_PROPERTIES'):
-        if property_key not in ('SUPPORTED_METRICS', 'SUPPORTED_CONFIG_KEYS', 'SUPPORTED_PROPERTIES'):
-            try:
-                property_val = compile_model.get_property(property_key)
-            except TypeError:
-                property_val = 'UNSUPPORTED TYPE'
-            logger.info(f'\t{property_key}: {param_to_string(property_val)}')
-=======
 def _print_compiled_model_properties(compiled_model):
     supported_properties = properties.supported_properties()
     skip_keys = {"SUPPORTED_METRICS", "SUPPORTED_CONFIG_KEYS", supported_properties}
@@ -160,5 +142,4 @@
                     if k2 not in skip_keys:
                         logger.info(f"    {k2}: {value2}")
         else:
-            logger.info(f"  {k}: {value}")
->>>>>>> c64025da
+            logger.info(f"  {k}: {value}")