#  Copyright 2022 The HuggingFace Team. All rights reserved.
#
#  Licensed under the Apache License, Version 2.0 (the "License");
#  you may not use this file except in compliance with the License.
#  You may obtain a copy of the License at
#
#      http://www.apache.org/licenses/LICENSE-2.0
#
#  Unless required by applicable law or agreed to in writing, software
#  distributed under the License is distributed on an "AS IS" BASIS,
#  WITHOUT WARRANTIES OR CONDITIONS OF ANY KIND, either express or implied.
#  See the License for the specific language governing permissions and
#  limitations under the License.


import json
import logging
import os
from glob import glob
from pathlib import Path
from typing import Tuple, Type, Union

import numpy as np
import torch
from huggingface_hub import model_info
from openvino.runtime import Core, Model, properties
from openvino.runtime import Type as OVType
from packaging.version import Version
from transformers import AutoTokenizer, CLIPTokenizer, PreTrainedTokenizer, PreTrainedTokenizerFast
from transformers.onnx.utils import ParameterFormat, compute_serialized_parameters_size

from optimum.intel.utils.import_utils import is_torch_version


logger = logging.getLogger(__name__)

OV_XML_FILE_NAME = "openvino_model.xml"
OV_ENCODER_NAME = "openvino_encoder_model.xml"
OV_DECODER_NAME = "openvino_decoder_model.xml"
OV_DECODER_WITH_PAST_NAME = "openvino_decoder_with_past_model.xml"

OV_TOKENIZER_NAME = "openvino_tokenizer{}.xml"
OV_DETOKENIZER_NAME = "openvino_detokenizer{}.xml"

ONNX_WEIGHTS_NAME = "model.onnx"
ONNX_ENCODER_NAME = "encoder_model.onnx"
ONNX_DECODER_NAME = "decoder_model.onnx"
ONNX_DECODER_WITH_PAST_NAME = "decoder_with_past_model.onnx"

MAX_ONNX_OPSET_2022_2_0 = 10
MAX_ONNX_OPSET = 16
MIN_ONNX_QDQ_OPSET = 13

EXTERNAL_DATA_FORMAT_SIZE_LIMIT = 2 * 1024 * 1024 * 1024

TEXTUAL_INVERSION_NAME = "learned_embeds.bin"
TEXTUAL_INVERSION_NAME_SAFE = "learned_embeds.safetensors"
TEXTUAL_INVERSION_EMBEDDING_KEY = "text_model.embeddings.token_embedding.weight"

OV_TO_NP_TYPE = {
    "boolean": np.bool_,
    "i8": np.int8,
    "u8": np.uint8,
    "i16": np.int16,
    "u16": np.uint16,
    "i32": np.int32,
    "u32": np.uint32,
    "i64": np.int64,
    "u64": np.uint64,
    "f16": np.float16,
    "f32": np.float32,
    "f64": np.float64,
}

OV_TO_PT_TYPE = {
    "boolean": torch.bool,
    "i8": torch.int8,
    "u8": torch.uint8,
    "i16": torch.int16,
    "i32": torch.int32,
    "i64": torch.int64,
    "f16": torch.float16,
    "f32": torch.float32,
    "f64": torch.float64,
}

if is_torch_version(">=", "2.4.0"):
    OV_TO_PT_TYPE.update({"u16": torch.uint16, "u32": torch.uint32, "u64": torch.uint64})


STR_TO_OV_TYPE = {
    "boolean": OVType.boolean,
    "f16": OVType.f16,
    "f32": OVType.f32,
    "f64": OVType.f64,
    "i8": OVType.i8,
    "i16": OVType.i16,
    "i32": OVType.i32,
    "i64": OVType.i64,
    "u8": OVType.u8,
    "u16": OVType.u16,
    "u32": OVType.u32,
    "u64": OVType.u64,
    "bf16": OVType.bf16,
}


_HEAD_TO_AUTOMODELS = {
    "feature-extraction": "OVModelForFeatureExtraction",
    "fill-mask": "OVModelForMaskedLM",
    "text-generation": "OVModelForCausalLM",
    "text2text-generation": "OVModelForSeq2SeqLM",
    "text-classification": "OVModelForSequenceClassification",
    "token-classification": "OVModelForTokenClassification",
    "question-answering": "OVModelForQuestionAnswering",
    "image-classification": "OVModelForImageClassification",
    "audio-classification": "OVModelForAudioClassification",
    "stable-diffusion": "OVStableDiffusionPipeline",
    "stable-diffusion-xl": "OVStableDiffusionXLPipeline",
    "pix2struct": "OVModelForPix2Struct",
    "latent-consistency": "OVLatentConsistencyModelPipeline",
}


PREDEFINED_SD_DATASETS = {
    "conceptual_captions": {"split": "train", "inputs": {"prompt": "caption"}},
    "laion/220k-GPT4Vision-captions-from-LIVIS": {"split": "train", "inputs": {"prompt": "caption"}},
    "laion/filtered-wit": {"split": "train", "inputs": {"prompt": "caption"}},
}


NEED_CONVERT_TO_FAST_TOKENIZER: Tuple[Type[PreTrainedTokenizer]] = (CLIPTokenizer,)


def maybe_convert_tokenizer_to_fast(
    hf_tokenizer: PreTrainedTokenizer, tokenizer_path: Path
) -> Union[PreTrainedTokenizer, PreTrainedTokenizerFast]:
    if isinstance(hf_tokenizer, PreTrainedTokenizerFast):
        return hf_tokenizer

    if isinstance(hf_tokenizer, NEED_CONVERT_TO_FAST_TOKENIZER):
        try:
            return AutoTokenizer.from_pretrained(tokenizer_path)
        except Exception:
            return hf_tokenizer

    return hf_tokenizer


def use_external_data_format(num_parameters: int) -> bool:
    """
    Returns whether or not the model requires using external data format for the ONNX export
    Args:
        num_parameters: Number of parameter on the model
    Returns:
        True if model.num_parameters() * size_of(float32) >= 2Gb False otherwise
    """

    return compute_serialized_parameters_size(num_parameters, ParameterFormat.Float) >= EXTERNAL_DATA_FORMAT_SIZE_LIMIT


def _is_timm_ov_dir(model_dir):
    config_file = None
    has_xml = False
    has_bin = False
    if os.path.isdir(model_dir):
        for filename in glob(os.path.join(model_dir, "*")):
            if filename.endswith(".xml"):
                has_xml = True
            if filename.endswith(".bin"):
                has_bin = True
            if filename.endswith("config.json"):
                config_file = filename
    if config_file and has_xml and has_bin:
        with open(config_file) as conf:
            hf_hub_id = json.load(conf).get("hf_hub_id", None)
        if hf_hub_id and model_info(hf_hub_id).library_name == "timm":
            return True
    return False


def _print_compiled_model_properties(compiled_model):
    supported_properties = properties.supported_properties()
    skip_keys = {"SUPPORTED_METRICS", "SUPPORTED_CONFIG_KEYS", supported_properties}
    keys = set(compiled_model.get_property(supported_properties)) - skip_keys
    for k in keys:
        try:
            value = compiled_model.get_property(k)
            if k == properties.device.properties():
                for device_key in value.keys():
                    logger.info(f"  {device_key}:")
                    for k2, value2 in value.get(device_key).items():
                        if k2 not in skip_keys:
                            logger.info(f"    {k2}: {value2}")
            else:
                logger.info(f"  {k}: {value}")
        except Exception:
            logger.error(f"[error] Get property of '{k}' failed")
    try:
        logger.info("EXECUTION_DEVICES:")
        for device in compiled_model.get_property("EXECUTION_DEVICES"):
            logger.info(f"  {device}: {Core().get_property(device, 'FULL_DEVICE_NAME')}")
    except Exception:
        logger.error("[error] Get FULL_DEVICE_NAME failed")


<<<<<<< HEAD
def np_to_pt(np_object, device):
    if isinstance(np_object, np.random.RandomState):
        return torch.Generator(device=device).manual_seed(int(np_object.get_state()[1][0]))
    elif isinstance(np_object, np.random.Generator):
        return torch.Generator(device=device).manual_seed(int(np_object.bit_generator.state[1][0]))
    elif isinstance(np_object, list) and isinstance(np_object[0], (np.random.RandomState, np.random.Generator)):
        return [np_to_pt(a, device) for a in np_object]
    elif isinstance(np_object, dict) and isinstance(
        next(iter(np_object.values())), (np.random.RandomState, np.random.Generator)
    ):
        return {k: np_to_pt(v, device) for k, v in np_object.items()}
    else:
        return np_object


def _raise_invalid_batch_size(
    expected_batch_size: int, batch_size: int, num_images_per_prompt: int, guidance_scale: float
):
    current_batch_size = batch_size * num_images_per_prompt * (1 if guidance_scale <= 1 else 2)

    if expected_batch_size != current_batch_size:
        msg = ""
        if guidance_scale is not None and guidance_scale <= 1:
            msg = f"`guidance_scale` was set to {guidance_scale}, static shapes are currently only supported for `guidance_scale` > 1 "

        raise ValueError(
            "The model was statically reshaped and the pipeline inputs do not match the expected shapes. "
            f"The `batch_size`, `num_images_per_prompt` and `guidance_scale` were respectively set to {batch_size}, {num_images_per_prompt} and {guidance_scale}. "
            f"The static model expects an input of size equal to {expected_batch_size} and got the following value instead : {current_batch_size}. "
            f"To fix this, please either provide a different inputs to your model so that `batch_size` * `num_images_per_prompt` * 2 is equal to {expected_batch_size} "
            "or reshape it again accordingly using the `.reshape()` method by setting `batch_size` to -1. " + msg
        )
=======
def get_export_transformers_version(model, config):
    version_str = None

    if isinstance(model, Model):
        if "optimum" in model.rt_info:
            version_str = model.rt_info["optimum"]["transformers_version"].value
    if version_str is None:
        version_str = getattr(config, "transformers_version", "0.0.0")

    version_str = version_str or "0.0.0"

    return Version(version_str)


def model_has_dynamic_inputs(model):
    is_dynamic = False
    for input in model.inputs:
        is_dynamic = input.get_partial_shape().is_dynamic
        if is_dynamic:
            return is_dynamic
    return is_dynamic
>>>>>>> b760a1dd
<|MERGE_RESOLUTION|>--- conflicted
+++ resolved
@@ -204,7 +204,6 @@
         logger.error("[error] Get FULL_DEVICE_NAME failed")
 
 
-<<<<<<< HEAD
 def np_to_pt(np_object, device):
     if isinstance(np_object, np.random.RandomState):
         return torch.Generator(device=device).manual_seed(int(np_object.get_state()[1][0]))
@@ -237,7 +236,8 @@
             f"To fix this, please either provide a different inputs to your model so that `batch_size` * `num_images_per_prompt` * 2 is equal to {expected_batch_size} "
             "or reshape it again accordingly using the `.reshape()` method by setting `batch_size` to -1. " + msg
         )
-=======
+
+
 def get_export_transformers_version(model, config):
     version_str = None
 
@@ -259,4 +259,3 @@
         if is_dynamic:
             return is_dynamic
     return is_dynamic
->>>>>>> b760a1dd
