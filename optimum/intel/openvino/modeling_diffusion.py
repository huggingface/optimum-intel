#  Copyright 2022 The HuggingFace Team. All rights reserved.
#
#  Licensed under the Apache License, Version 2.0 (the "License");
#  you may not use this file except in compliance with the License.
#  You may obtain a copy of the License at
#
#      http://www.apache.org/licenses/LICENSE-2.0
#
#  Unless required by applicable law or agreed to in writing, software
#  distributed under the License is distributed on an "AS IS" BASIS,
#  WITHOUT WARRANTIES OR CONDITIONS OF ANY KIND, either express or implied.
#  See the License for the specific language governing permissions and
#  limitations under the License.

import importlib
import logging
import os
import shutil
from abc import abstractmethod
from collections import OrderedDict
from copy import deepcopy
from pathlib import Path
from tempfile import TemporaryDirectory, gettempdir
from typing import Any, Dict, Optional, Union

import numpy as np
import openvino
import torch
from diffusers.configuration_utils import ConfigMixin, FrozenDict
from diffusers.image_processor import VaeImageProcessor
from diffusers.models.autoencoders.vae import DiagonalGaussianDistribution
from diffusers.pipelines import (
    AutoPipelineForImage2Image,
    AutoPipelineForInpainting,
    AutoPipelineForText2Image,
    LatentConsistencyModelImg2ImgPipeline,
    LatentConsistencyModelPipeline,
    StableDiffusionImg2ImgPipeline,
    StableDiffusionInpaintPipeline,
    StableDiffusionPipeline,
    StableDiffusionXLImg2ImgPipeline,
    StableDiffusionXLInpaintPipeline,
    StableDiffusionXLPipeline,
)
from diffusers.schedulers import SchedulerMixin
from diffusers.schedulers.scheduling_utils import SCHEDULER_CONFIG_NAME
from diffusers.utils import CONFIG_NAME, is_invisible_watermark_available
from huggingface_hub import snapshot_download
from huggingface_hub.constants import HUGGINGFACE_HUB_CACHE
from huggingface_hub.utils import validate_hf_hub_args
from openvino._offline_transformations import compress_model_transformation
from openvino.runtime import Core
from transformers import CLIPFeatureExtractor, CLIPTokenizer
from transformers.modeling_outputs import ModelOutput

from optimum.utils import (
    DIFFUSION_MODEL_TEXT_ENCODER_2_SUBFOLDER,
    DIFFUSION_MODEL_TEXT_ENCODER_SUBFOLDER,
    DIFFUSION_MODEL_UNET_SUBFOLDER,
    DIFFUSION_MODEL_VAE_DECODER_SUBFOLDER,
    DIFFUSION_MODEL_VAE_ENCODER_SUBFOLDER,
)

from ...exporters.openvino import main_export
from .configuration import OVConfig, OVQuantizationMethod, OVWeightQuantizationConfig
from .loaders import OVTextualInversionLoaderMixin
from .modeling_base import OVBaseModel
from .utils import (
    ONNX_WEIGHTS_NAME,
    OV_TO_PT_TYPE,
    OV_XML_FILE_NAME,
    _print_compiled_model_properties,
    np_to_pt,
)


if is_invisible_watermark_available():
    from diffusers.pipelines.stable_diffusion_xl.watermark import StableDiffusionXLWatermarker


core = Core()

logger = logging.getLogger(__name__)


class OVPipeline(OVBaseModel):
    auto_model_class = None

    config_name = "model_index.json"
    sub_component_config_name = "config.json"

    _library_name = "diffusers"

    def __init__(
        self,
        config: Dict[str, Any],
        scheduler: SchedulerMixin,
        unet: openvino.runtime.Model,
        vae_encoder: Optional[openvino.runtime.Model] = None,
        vae_decoder: Optional[openvino.runtime.Model] = None,
        text_encoder: Optional[openvino.runtime.Model] = None,
        text_encoder_2: Optional[openvino.runtime.Model] = None,
        tokenizer: Optional["CLIPTokenizer"] = None,
        tokenizer_2: Optional["CLIPTokenizer"] = None,
        feature_extractor: Optional["CLIPFeatureExtractor"] = None,
        device: str = "CPU",
        compile: bool = True,
        dynamic_shapes: bool = True,
        ov_config: Optional[Dict[str, str]] = None,
        model_save_dir: Optional[Union[str, Path, TemporaryDirectory]] = None,
        quantization_config: Optional[Union[OVWeightQuantizationConfig, Dict]] = None,
        **kwargs,
    ):
        self._device = device.upper()
        self.is_dynamic = dynamic_shapes
        self.model_save_dir = model_save_dir
        self.ov_config = {} if ov_config is None else {**ov_config}
<<<<<<< HEAD
        self._openvino_config = OVConfig(quantization_config=quantization_config) if quantization_config else None
=======
        self._compile_only = kwargs.get("compile_only", False)
>>>>>>> b760a1dd

        self.unet = OVModelUnet(unet, self)
        self.vae_encoder = OVModelVaeEncoder(vae_encoder, self) if vae_encoder is not None else None
        self.vae_decoder = OVModelVaeDecoder(vae_decoder, self) if vae_decoder is not None else None
        self.text_encoder = OVModelTextEncoder(text_encoder, self) if text_encoder is not None else None
        self.text_encoder_2 = OVModelTextEncoder(text_encoder_2, self) if text_encoder_2 is not None else None

        # We create VAE encoder & decoder and wrap them in one object to
        # be used by the pipeline mixins with minimal code changes (simulating the diffusers API)
        self.vae = OVModelVae(self.vae_encoder, self.vae_decoder, self)

        self.scheduler = scheduler
        self.tokenizer = tokenizer
        self.tokenizer_2 = tokenizer_2
        self.feature_extractor = feature_extractor
        self.safety_checker = kwargs.get("safety_checker", None)

<<<<<<< HEAD
        if hasattr(self.vae.config, "block_out_channels"):
            self.vae_scale_factor = 2 ** (len(self.vae.config.block_out_channels) - 1)
        else:
            self.vae_scale_factor = 8

        self.image_processor = VaeImageProcessor(vae_scale_factor=self.vae_scale_factor)
        self.mask_processor = VaeImageProcessor(
            vae_scale_factor=self.vae_scale_factor, do_normalize=False, do_binarize=True, do_convert_grayscale=True
        )
=======
        if self.is_dynamic and not self._compile_only:
            self.reshape(batch_size=-1, height=-1, width=-1, num_images_per_prompt=-1)
>>>>>>> b760a1dd

        sub_models = {
            DIFFUSION_MODEL_UNET_SUBFOLDER: self.unet,
            DIFFUSION_MODEL_VAE_ENCODER_SUBFOLDER: self.vae_encoder,
            DIFFUSION_MODEL_VAE_DECODER_SUBFOLDER: self.vae_decoder,
            DIFFUSION_MODEL_TEXT_ENCODER_SUBFOLDER: self.text_encoder,
            DIFFUSION_MODEL_TEXT_ENCODER_2_SUBFOLDER: self.text_encoder_2,
        }
        for name in sub_models.keys():
            config[name] = (
                ("optimum", sub_models[name].__class__.__name__) if sub_models[name] is not None else (None, None)
            )

        self._internal_dict = FrozenDict(config)

        self._set_ov_config_parameters()

<<<<<<< HEAD
        if self.is_dynamic:
            self.reshape(batch_size=-1, height=-1, width=-1, num_images_per_prompt=-1)

        if compile:
=======
        if compile and not self._compile_only:
>>>>>>> b760a1dd
            self.compile()

    def _save_pretrained(self, save_directory: Union[str, Path]):
        """
        Saves the model to the OpenVINO IR format so that it can be re-loaded using the
        [`~optimum.intel.openvino.modeling.OVModel.from_pretrained`] class method.

        Arguments:
            save_directory (`str` or `Path`):
                The directory where to save the model files
        """
        if self._compile_only:
            raise ValueError(
                "`save_pretrained()` is not supported with `compile_only` mode, please intialize model without this option"
            )

        save_directory = Path(save_directory)

        sub_models_to_save = {
            self.unet: DIFFUSION_MODEL_UNET_SUBFOLDER,
            self.vae_encoder: DIFFUSION_MODEL_VAE_ENCODER_SUBFOLDER,
            self.vae_decoder: DIFFUSION_MODEL_VAE_DECODER_SUBFOLDER,
            self.text_encoder: DIFFUSION_MODEL_TEXT_ENCODER_SUBFOLDER,
            self.text_encoder_2: DIFFUSION_MODEL_TEXT_ENCODER_2_SUBFOLDER,
        }

        for ov_model, dst_path in sub_models_to_save.items():
            if ov_model is not None:
                dst_path = save_directory / dst_path / OV_XML_FILE_NAME
                dst_path.parent.mkdir(parents=True, exist_ok=True)
                openvino.save_model(ov_model.model, dst_path, compress_to_fp16=False)
                model_dir = ov_model.config.get("_name_or_path", None) or ov_model._model_dir / ov_model._model_name
                config_path = Path(model_dir) / ov_model.config_name
                if config_path.is_file():
                    shutil.copyfile(config_path, dst_path.parent / ov_model.config_name)

        self.scheduler.save_pretrained(save_directory / "scheduler")

        if self.feature_extractor is not None:
            self.feature_extractor.save_pretrained(save_directory / "feature_extractor")
        if self.tokenizer is not None:
            self.tokenizer.save_pretrained(save_directory / "tokenizer")
        if self.tokenizer_2 is not None:
            self.tokenizer_2.save_pretrained(save_directory / "tokenizer_2")

        self._save_openvino_config(save_directory)

    @classmethod
    def _from_pretrained(
        cls,
        model_id: Union[str, Path],
        config: Dict[str, Any],
        token: Optional[Union[bool, str]] = None,
        revision: Optional[str] = None,
        cache_dir: str = HUGGINGFACE_HUB_CACHE,
        vae_decoder_file_name: Optional[str] = None,
        text_encoder_file_name: Optional[str] = None,
        unet_file_name: Optional[str] = None,
        vae_encoder_file_name: Optional[str] = None,
        text_encoder_2_file_name: Optional[str] = None,
        local_files_only: bool = False,
        from_onnx: bool = False,
        model_save_dir: Optional[Union[str, Path, TemporaryDirectory]] = None,
        load_in_8bit: bool = False,
        quantization_config: Union[OVWeightQuantizationConfig, Dict] = None,
        **kwargs,
    ):
        default_file_name = ONNX_WEIGHTS_NAME if from_onnx else OV_XML_FILE_NAME

        unet_file_name = unet_file_name or default_file_name
        vae_encoder_file_name = vae_encoder_file_name or default_file_name
        vae_decoder_file_name = vae_decoder_file_name or default_file_name
        text_encoder_file_name = text_encoder_file_name or default_file_name
        text_encoder_2_file_name = text_encoder_2_file_name or default_file_name

        model_id = str(model_id)
        patterns = set(config.keys())
        sub_models_names = patterns.intersection({"feature_extractor", "tokenizer", "tokenizer_2", "scheduler"})
        if not os.path.isdir(model_id):
            patterns.update({"vae_encoder", "vae_decoder"})
            allow_patterns = {os.path.join(k, "*") for k in patterns if not k.startswith("_")}
            allow_patterns.update(
                {
                    vae_decoder_file_name,
                    text_encoder_file_name,
                    text_encoder_2_file_name,
                    unet_file_name,
                    vae_encoder_file_name,
                    vae_decoder_file_name.replace(".xml", ".bin"),
                    text_encoder_file_name.replace(".xml", ".bin"),
                    text_encoder_2_file_name.replace(".xml", ".bin"),
                    unet_file_name.replace(".xml", ".bin"),
                    vae_encoder_file_name.replace(".xml", ".bin"),
                    SCHEDULER_CONFIG_NAME,
                    CONFIG_NAME,
                    cls.config_name,
                }
            )
            ignore_patterns = ["*.msgpack", "*.safetensors", "*pytorch_model.bin"]
            if not from_onnx:
                ignore_patterns.extend(["*.onnx", "*.onnx_data"])
            # Downloads all repo's files matching the allowed patterns
            model_id = snapshot_download(
                model_id,
                cache_dir=cache_dir,
                local_files_only=local_files_only,
                token=token,
                revision=revision,
                allow_patterns=allow_patterns,
                ignore_patterns=ignore_patterns,
            )
        new_model_save_dir = Path(model_id)

        for name in sub_models_names:
            # Check if the subcomponent needs to be loaded
            if kwargs.get(name, None) is not None:
                continue
            library_name, library_classes = config[name]
            if library_classes is not None:
                library = importlib.import_module(library_name)
                class_obj = getattr(library, library_classes)
                load_method = getattr(class_obj, "from_pretrained")
                # Check if the module is in a subdirectory
                if (new_model_save_dir / name).is_dir():
                    kwargs[name] = load_method(new_model_save_dir / name)
                else:
                    kwargs[name] = load_method(new_model_save_dir)

        unet_path = new_model_save_dir / DIFFUSION_MODEL_UNET_SUBFOLDER / unet_file_name
        components = {
            "vae_encoder": new_model_save_dir / DIFFUSION_MODEL_VAE_ENCODER_SUBFOLDER / vae_encoder_file_name,
            "vae_decoder": new_model_save_dir / DIFFUSION_MODEL_VAE_DECODER_SUBFOLDER / vae_decoder_file_name,
            "text_encoder": new_model_save_dir / DIFFUSION_MODEL_TEXT_ENCODER_SUBFOLDER / text_encoder_file_name,
            "text_encoder_2": new_model_save_dir / DIFFUSION_MODEL_TEXT_ENCODER_2_SUBFOLDER / text_encoder_2_file_name,
        }

        compile_only = kwargs.get("compile_only", False)

        if model_save_dir is None:
            model_save_dir = new_model_save_dir

        quantization_config = cls._prepare_weight_quantization_config(quantization_config, load_in_8bit)
        if (quantization_config is None or quantization_config.dataset is None) and not compile_only:
            unet = cls.load_model(unet_path, quantization_config)
            for key, value in components.items():
                components[key] = cls.load_model(value, quantization_config) if value.is_file() else None
        elif compile_only:
            ov_config = kwargs.get("ov_config", {})
            device = kwargs.get("device", "CPU")
            vae_ov_conifg = {**ov_config}
            if "GPU" in device.upper() and "INFERENCE_PRECISION_HINT" not in vae_ov_conifg:
                vae_ov_conifg["INFERENCE_PRECISION_HINT"] = "f32"
            unet = cls._compile_model(unet_path, device, ov_config, Path(model_save_dir) / "unet")
            for key, value in components.items():
                components[key] = (
                    cls._compile_model(
                        value, device, ov_config if "vae" not in key else vae_ov_conifg, Path(model_save_dir) / key
                    )
                    if value.is_file()
                    else None
                )
        else:
            # Load uncompressed models to apply hybrid quantization further
            unet = cls.load_model(unet_path)
            for key, value in components.items():
                components[key] = cls.load_model(value) if value.is_file() else None
            sd_model = cls(unet=unet, config=config, model_save_dir=model_save_dir, **components, **kwargs)

            supported_pipelines = (
                OVStableDiffusionPipeline,
                OVStableDiffusionXLPipeline,
                OVLatentConsistencyModelPipeline,
            )
            if not isinstance(sd_model, supported_pipelines):
                raise NotImplementedError(f"Quantization in hybrid mode is not supported for {cls.__name__}")

            from optimum.intel import OVQuantizer

            hybrid_quantization_config = deepcopy(quantization_config)
            hybrid_quantization_config.quant_method = OVQuantizationMethod.HYBRID
            quantizer = OVQuantizer(sd_model)
            quantizer.quantize(ov_config=OVConfig(quantization_config=hybrid_quantization_config))

            return sd_model

        return cls(
            unet=unet,
            config=config,
            model_save_dir=model_save_dir,
            quantization_config=quantization_config,
            **components,
            **kwargs,
        )

    @classmethod
    def _from_transformers(
        cls,
        model_id: str,
        config: Dict[str, Any],
        token: Optional[Union[bool, str]] = None,
        revision: Optional[str] = None,
        force_download: bool = False,
        cache_dir: str = HUGGINGFACE_HUB_CACHE,
        local_files_only: bool = False,
        tokenizer: Optional["CLIPTokenizer"] = None,
        scheduler: Optional[SchedulerMixin] = None,
        feature_extractor: Optional["CLIPFeatureExtractor"] = None,
        tokenizer_2: Optional["CLIPTokenizer"] = None,
        load_in_8bit: Optional[bool] = None,
        quantization_config: Union[OVWeightQuantizationConfig, Dict] = None,
        **kwargs,
    ):
        save_dir = TemporaryDirectory()
        save_dir_path = Path(save_dir.name)

        # If load_in_8bit and quantization_config not specified then ov_config is set to None and will be set by default in convert depending on the model size
        if load_in_8bit is None and not quantization_config:
            ov_config = None
        else:
            ov_config = OVConfig(dtype="fp32")

        compile_only = kwargs.pop("compile_only", False)

        if compile_only:
            logger.warning(
                "`compile_only` mode will be disabled because it does not support model export."
                "Please provide openvino model obtained using optimum-cli or saved on disk using `save_pretrained`"
            )
            compile_only = False

        main_export(
            model_name_or_path=model_id,
            output=save_dir_path,
            do_validation=False,
            no_post_process=True,
            revision=revision,
            cache_dir=cache_dir,
            token=token,
            local_files_only=local_files_only,
            force_download=force_download,
            ov_config=ov_config,
            library_name=cls._library_name,
        )

        return cls._from_pretrained(
            model_id=save_dir_path,
            config=config,
            from_onnx=False,
            token=token,
            revision=revision,
            force_download=force_download,
            cache_dir=cache_dir,
            local_files_only=local_files_only,
            model_save_dir=save_dir,
            tokenizer=tokenizer,
            tokenizer_2=tokenizer_2,
            scheduler=scheduler,
            feature_extractor=feature_extractor,
            load_in_8bit=load_in_8bit,
            quantization_config=quantization_config,
            compile_only=compile_only,
            **kwargs,
        )

    def to(self, device: str):
        if self._compile_only and not isinstance(device, str):
            raise ValueError(
                "`to()` is not supported with `compile_only` mode, please intialize model without this option"
            )

        if isinstance(device, str):
            self._device = device.upper()
            self.clear_requests()
        else:
            raise ValueError(
                "The `device` argument should be a string representing the device on which the model should be loaded."
            )

        return self

    @property
    def height(self) -> int:
        height = self.unet.model.inputs[0].get_partial_shape()[2]
        if height.is_dynamic:
            return -1
        return height.get_length() * self.vae_scale_factor

    @property
    def width(self) -> int:
        width = self.unet.model.inputs[0].get_partial_shape()[3]
        if width.is_dynamic:
            return -1
        return width.get_length() * self.vae_scale_factor

    @property
    def _batch_size(self) -> int:
        batch_size = self.unet.model.inputs[0].get_partial_shape()[0]
        if batch_size.is_dynamic:
            return -1
        return batch_size.get_length()

    def _reshape_unet(
        self,
        model: openvino.runtime.Model,
        batch_size: int = -1,
        height: int = -1,
        width: int = -1,
        num_images_per_prompt: int = -1,
        tokenizer_max_length: int = -1,
    ):
        if batch_size == -1 or num_images_per_prompt == -1:
            batch_size = -1
        else:
            batch_size *= num_images_per_prompt
            # The factor of 2 comes from the guidance scale > 1
            if "timestep_cond" not in {inputs.get_any_name() for inputs in model.inputs}:
                batch_size *= 2

        height = height // self.vae_scale_factor if height > 0 else height
        width = width // self.vae_scale_factor if width > 0 else width
        shapes = {}
        for inputs in model.inputs:
            shapes[inputs] = inputs.get_partial_shape()
            if inputs.get_any_name() == "timestep":
                shapes[inputs][0] = 1
            elif inputs.get_any_name() == "sample":
                in_channels = self.unet.config.get("in_channels", None)
                if in_channels is None:
                    in_channels = shapes[inputs][1]
                    if in_channels.is_dynamic:
                        logger.warning(
                            "Could not identify `in_channels` from the unet configuration, to statically reshape the unet please provide a configuration."
                        )
                        self.is_dynamic = True

                shapes[inputs] = [batch_size, in_channels, height, width]
            elif inputs.get_any_name() == "text_embeds":
                shapes[inputs] = [batch_size, self.text_encoder_2.config["projection_dim"]]
            elif inputs.get_any_name() == "time_ids":
                shapes[inputs] = [batch_size, inputs.get_partial_shape()[1]]
            elif inputs.get_any_name() == "timestep_cond":
                shapes[inputs] = [batch_size, self.unet.config["time_cond_proj_dim"]]
            else:
                shapes[inputs][0] = batch_size
                shapes[inputs][1] = tokenizer_max_length
        model.reshape(shapes)
        return model

    def _reshape_text_encoder(
        self, model: openvino.runtime.Model, batch_size: int = -1, tokenizer_max_length: int = -1
    ):
        if batch_size != -1:
            shapes = {model.inputs[0]: [batch_size, tokenizer_max_length]}
            model.reshape(shapes)
        return model

    def _reshape_vae_decoder(self, model: openvino.runtime.Model, height: int = -1, width: int = -1):
        height = height // self.vae_scale_factor if height > -1 else height
        width = width // self.vae_scale_factor if width > -1 else width
        latent_channels = self.vae_decoder.config.get("latent_channels", None)
        if latent_channels is None:
            latent_channels = model.inputs[0].get_partial_shape()[1]
            if latent_channels.is_dynamic:
                logger.warning(
                    "Could not identify `latent_channels` from the VAE decoder configuration, to statically reshape the VAE decoder please provide a configuration."
                )
                self.is_dynamic = True
        shapes = {model.inputs[0]: [1, latent_channels, height, width]}
        model.reshape(shapes)
        return model

    def _reshape_vae_encoder(
        self, model: openvino.runtime.Model, batch_size: int = -1, height: int = -1, width: int = -1
    ):
        in_channels = self.vae_encoder.config.get("in_channels", None)
        if in_channels is None:
            in_channels = model.inputs[0].get_partial_shape()[1]
            if in_channels.is_dynamic:
                logger.warning(
                    "Could not identify `in_channels` from the VAE encoder configuration, to statically reshape the VAE encoder please provide a configuration."
                )
                self.is_dynamic = True
        shapes = {model.inputs[0]: [batch_size, in_channels, height, width]}
        model.reshape(shapes)
        return model

    def reshape(
        self,
        batch_size: int,
        height: int,
        width: int,
        num_images_per_prompt: int = -1,
    ):
        if self._compile_only:
            raise ValueError(
                "`reshape()` is not supported with `compile_only` mode, please intialize model without this option"
            )

        self.is_dynamic = -1 in {batch_size, height, width, num_images_per_prompt}

        if self.tokenizer is None and self.tokenizer_2 is None:
            tokenizer_max_len = -1
        else:
            tokenizer_max_len = (
                self.tokenizer.model_max_length if self.tokenizer is not None else self.tokenizer_2.model_max_length
            )

        self.unet.model = self._reshape_unet(
            self.unet.model, batch_size, height, width, num_images_per_prompt, tokenizer_max_len
        )

        if self.vae_encoder is not None:
            self.vae_encoder.model = self._reshape_vae_encoder(self.vae_encoder.model, batch_size, height, width)

        if self.vae_decoder is not None:
            self.vae_decoder.model = self._reshape_vae_decoder(self.vae_decoder.model, height, width)

        if self.text_encoder is not None:
            self.text_encoder.model = self._reshape_text_encoder(
                self.text_encoder.model, batch_size, self.tokenizer.model_max_length
            )

        if self.text_encoder_2 is not None:
            self.text_encoder_2.model = self._reshape_text_encoder(
                self.text_encoder_2.model, batch_size, self.tokenizer_2.model_max_length
            )

        self.clear_requests()
        return self

    def half(self):
        """
        Converts all the model weights to FP16 for more efficient inference on GPU.
        """
<<<<<<< HEAD
        components = {self.unet, self.vae_encoder, self.vae_decoder, self.text_encoder, self.text_encoder_2}
        for component in components:
=======
        if self._compile_only:
            raise ValueError(
                "`half()` is not supported with `compile_only` mode, please intialize model without this option"
            )

        compress_model_transformation(self.vae_decoder.model)
        compress_model_transformation(self.unet.model)
        for component in {self.text_encoder, self.text_encoder_2, self.vae_encoder}:
>>>>>>> b760a1dd
            if component is not None:
                compress_model_transformation(component.model)
        self.clear_requests()
        return self

    def clear_requests(self):
<<<<<<< HEAD
        components = {self.unet, self.vae_encoder, self.vae_decoder, self.text_encoder, self.text_encoder_2}
        for component in components:
=======
        if self._compile_only:
            raise ValueError(
                "`clear_requests()` is not supported with `compile_only` mode, please intialize model without this option"
            )

        self.vae_decoder.request = None
        self.unet.request = None
        for component in {self.text_encoder, self.text_encoder_2, self.vae_encoder}:
>>>>>>> b760a1dd
            if component is not None:
                component.request = None

    def compile(self):
        components = {self.unet, self.vae_encoder, self.vae_decoder, self.text_encoder, self.text_encoder_2}
        for component in components:
            if component is not None:
                component._compile()

    @classmethod
    def _load_config(cls, config_name_or_path: Union[str, os.PathLike], **kwargs):
        return cls.load_config(config_name_or_path, **kwargs)

    def _save_config(self, save_directory):
        self.save_config(save_directory)

    @property
    def _execution_device(self):
        return self.device

    def __call__(self, *args, **kwargs):
        device = self._execution_device

        for i in range(len(args)):
            args[i] = np_to_pt(args[i], device)

        for k, v in kwargs.items():
            kwargs[k] = np_to_pt(v, device)

        return self.auto_model_class.__call__(self, *args, **kwargs)


class OVModelPart:
    model_part_folder: str = None
    config_name: str = "config.json"

    def __init__(
        self, model: openvino.runtime.Model, parent_model: OVBaseModel, ov_config: Optional[Dict[str, str]] = None
    ):
        self.model = model
        self.parent_model = parent_model

        config_path = self.model_save_dir / self.config_name
        self.config = FrozenDict(parent_model._dict_from_json_file(config_path) if config_path.is_file() else {})

        self.ov_config = ov_config or {**self.parent_model.ov_config}
<<<<<<< HEAD
        self.request = None

    @property
    def _device(self) -> str:
        return self.parent_model._device

    @property
    def device(self) -> torch.device:
        return self.parent_model.device

    @property
    def dtype(self) -> torch.dtype:
        return OV_TO_PT_TYPE[self.ov_config.get("dtype", "f32")]

    @property
    def model_save_dir(self) -> Optional[Union[str, Path, TemporaryDirectory]]:
        if isinstance(self.parent_model.model_save_dir, TemporaryDirectory):
            return Path(self.parent_model.model_save_dir.name) / self.model_part_folder
        else:
            return Path(self.parent_model.model_save_dir) / self.model_part_folder
=======
        self._compile_only = parent_model._compile_only
        self.request = None if not self._compile_only else self.model
        self._model_name = model_name
        self._model_dir = Path(model_dir or parent_model._model_save_dir)
        config_path = self._model_dir / model_name / self.CONFIG_NAME
        self.config = self.parent_model._dict_from_json_file(config_path) if config_path.is_file() else {}
>>>>>>> b760a1dd

    def _compile(self):
        if self.request is None:
            if (
                "CACHE_DIR" not in self.ov_config.keys()
                and not str(self.model_save_dir).startswith(gettempdir())
                and "GPU" in self._device
            ):
                self.ov_config["CACHE_DIR"] = os.path.join(self.model_save_dir, self.model_part_folder, "model_cache")

            logger.info(f"Compiling the {self.model_save_dir} to {self._device} ...")
            self.request = core.compile_model(self.model, self._device, self.ov_config)
            # OPENVINO_LOG_LEVEL can be found in https://docs.openvino.ai/2023.2/openvino_docs_OV_UG_supported_plugins_AUTO_debugging.html
            if "OPENVINO_LOG_LEVEL" in os.environ and int(os.environ["OPENVINO_LOG_LEVEL"]) > 2:
                logger.info(f"{self._device} SUPPORTED_PROPERTIES:")
                _print_compiled_model_properties(self.request)

    @abstractmethod
    def forward(self, *args, **kwargs):
        raise NotImplementedError

    def __call__(self, *args, **kwargs):
        return self.forward(*args, **kwargs)

    def to(self, *args, device: Union[str, torch.device], dtype: torch.dtype, **kwargs):
        for arg in args:
            if isinstance(arg, str):
                device = arg.upper()
            elif isinstance(arg, torch.device):
                device = arg.type.upper()
            elif isinstance(arg, torch.dtype):
                dtype = arg

        if device is not None and isinstance(device, str):
            self._device = device.upper()
            self.request = None
        elif device is not None:
            raise ValueError(
                "The `device` argument should be a string representing the device on which the model should be loaded."
            )

        if dtype is not None and dtype != self.dtype:
            raise NotImplementedError(
                f"Cannot change the dtype of the model from {self.dtype} to {dtype}. "
                f"Please export the model with the desired dtype."
            )


class OVModelTextEncoder(OVModelPart):
    model_part_folder: str = "text_encoder"

    def forward(
        self,
        input_ids: Union[np.ndarray, torch.Tensor],
        attention_mask: Optional[Union[np.ndarray, torch.Tensor]] = None,
        output_hidden_states: Optional[bool] = None,
        return_dict: bool = False,
    ):
        self._compile()

        model_inputs = {"input_ids": input_ids}

        ov_outputs = self.request(model_inputs, share_inputs=True).to_dict()

        model_outputs = {}
        for key, value in ov_outputs.items():
            model_outputs[next(iter(key.names))] = torch.from_numpy(value)

        if output_hidden_states:
            model_outputs["hidden_states"] = []
            for i in range(self.config.num_hidden_layers):
                model_outputs["hidden_states"].append(model_outputs.pop(f"hidden_states.{i}"))
            model_outputs["hidden_states"].append(model_outputs.get("last_hidden_state"))

        if return_dict:
            return model_outputs

        return ModelOutput(**model_outputs)


class OVModelUnet(OVModelPart):
    model_part_folder: str = "unet"

    def forward(
        self,
        sample: Union[np.ndarray, torch.Tensor],
        timestep: Union[np.ndarray, torch.Tensor],
        encoder_hidden_states: Union[np.ndarray, torch.Tensor],
        text_embeds: Optional[Union[np.ndarray, torch.Tensor]] = None,
        time_ids: Optional[Union[np.ndarray, torch.Tensor]] = None,
        timestep_cond: Optional[Union[np.ndarray, torch.Tensor]] = None,
        cross_attention_kwargs: Optional[Dict[str, Any]] = None,
        added_cond_kwargs: Optional[Dict[str, Any]] = None,
        return_dict: bool = False,
    ):
        self._compile()

        model_inputs = {
            "sample": sample,
            "timestep": timestep,
            "encoder_hidden_states": encoder_hidden_states,
        }

        if text_embeds is not None:
            model_inputs["text_embeds"] = text_embeds
        if time_ids is not None:
            model_inputs["time_ids"] = time_ids
        if timestep_cond is not None:
            model_inputs["timestep_cond"] = timestep_cond
        if cross_attention_kwargs is not None:
            model_inputs.update(cross_attention_kwargs)
        if added_cond_kwargs is not None:
            model_inputs.update(added_cond_kwargs)

        ov_outputs = self.request(model_inputs, share_inputs=True).to_dict()

        model_outputs = {}
        for key, value in ov_outputs.items():
            model_outputs[next(iter(key.names))] = torch.from_numpy(value)

        if return_dict:
            return model_outputs

        return ModelOutput(**model_outputs)


class OVModelVaeEncoder(OVModelPart):
    model_part_folder: str = "vae_encoder"

    def forward(self, sample: Union[np.ndarray, torch.Tensor], return_dict: bool = False):
        self._compile()

        model_inputs = {"sample": sample}

        ov_outputs = self.request(model_inputs, share_inputs=True).to_dict()

        model_outputs = {}
        for key, value in ov_outputs.items():
            model_outputs[next(iter(key.names))] = torch.from_numpy(value)

        if "latent_sample" in model_outputs:
            model_outputs["latents"] = model_outputs.pop("latent_sample")

        if "latent_parameters" in model_outputs:
            model_outputs["latent_dist"] = DiagonalGaussianDistribution(
                parameters=model_outputs.pop("latent_parameters")
            )

        if return_dict:
            return model_outputs

        return ModelOutput(**model_outputs)

    def _compile(self):
        if "GPU" in self._device and "INFERENCE_PRECISION_HINT" not in self.ov_config:
            self.ov_config.update({"INFERENCE_PRECISION_HINT": "f32"})
        super()._compile()


class OVModelVaeDecoder(OVModelPart):
    model_part_folder: str = "vae_decoder"

    def forward(
        self,
        latent_sample: Union[np.ndarray, torch.Tensor],
        generator: Optional[torch.Generator] = None,
        return_dict: bool = False,
    ):
        self._compile()

        model_inputs = {
            "latent_sample": latent_sample,
        }

        ov_outputs = self.request(model_inputs, share_inputs=True).to_dict()

        model_outputs = {}
        for key, value in ov_outputs.items():
            model_outputs[next(iter(key.names))] = torch.from_numpy(value)

        if return_dict:
            return model_outputs

        return ModelOutput(**model_outputs)

    def _compile(self):
        if "GPU" in self._device and "INFERENCE_PRECISION_HINT" not in self.ov_config:
            self.ov_config.update({"INFERENCE_PRECISION_HINT": "f32"})
        super()._compile()


class OVModelVae(OVModelPart):
    model_part_folder: str = "vae_decoder"

    def __init__(self, vae_encoder: OVModelVaeEncoder, vae_decoder: OVModelVaeDecoder, parent_model: OVPipeline):
        super().__init__(vae_decoder.model, parent_model)

        self.encode = vae_encoder.forward
        self.decode = vae_decoder.forward


class OVStableDiffusionPipeline(OVPipeline, OVTextualInversionLoaderMixin, StableDiffusionPipeline):
    """
    OpenVINO-powered stable diffusion pipeline corresponding to [diffusers.StableDiffusionPipeline](https://huggingface.co/docs/diffusers/api/pipelines/stable_diffusion/stable_diffusion#diffusers.StableDiffusionPipeline).
    """

    main_input_name = "prompt"
    auto_model_class = StableDiffusionPipeline


class OVStableDiffusionImg2ImgPipeline(OVPipeline, OVTextualInversionLoaderMixin, StableDiffusionImg2ImgPipeline):
    """
    OpenVINO-powered stable diffusion pipeline corresponding to [diffusers.StableDiffusionImg2ImgPipeline](https://huggingface.co/docs/diffusers/api/pipelines/stable_diffusion/stable_diffusion_img2img#diffusers.StableDiffusionImg2ImgPipeline).
    """

    main_input_name = "image"
    auto_model_class = StableDiffusionImg2ImgPipeline


class OVStableDiffusionInpaintPipeline(OVPipeline, OVTextualInversionLoaderMixin, StableDiffusionInpaintPipeline):
    """
    OpenVINO-powered stable diffusion pipeline corresponding to [diffusers.StableDiffusionInpaintPipeline](https://huggingface.co/docs/diffusers/api/pipelines/stable_diffusion/stable_diffusion_inpaint#diffusers.StableDiffusionInpaintPipeline).
    """

    main_input_name = "image"
    auto_model_class = StableDiffusionInpaintPipeline


class OVStableDiffusionXLPipeline(OVPipeline, OVTextualInversionLoaderMixin, StableDiffusionXLPipeline):
    """
    OpenVINO-powered stable diffusion pipeline corresponding to [diffusers.StableDiffusionXLPipeline](https://huggingface.co/docs/diffusers/api/pipelines/stable_diffusion/stable_diffusion_xl#diffusers.StableDiffusionXLPipeline).
    """

    main_input_name = "prompt"
    auto_model_class = StableDiffusionXLPipeline

    def __init__(self, *args, add_watermarker: Optional[bool] = None, **kwargs):
        super().__init__(*args, **kwargs)

        requires_aesthetics_score = kwargs.get("requires_aesthetics_score", False)
        force_zeros_for_empty_prompt = kwargs.get("force_zeros_for_empty_prompt", True)
        self.register_to_config(force_zeros_for_empty_prompt=force_zeros_for_empty_prompt)
        self.register_to_config(requires_aesthetics_score=requires_aesthetics_score)

        add_watermarker = add_watermarker if add_watermarker is not None else is_invisible_watermark_available()

        if add_watermarker:
            self.watermark = StableDiffusionXLWatermarker()
        else:
            self.watermark = None

    # Adapted from diffusers.pipelines.stable_diffusion_xl.pipeline_stable_diffusion_xl.StableDiffusionXLPipeline._get_add_time_ids
    def _get_add_time_ids(
        self, original_size, crops_coords_top_left, target_size, dtype, text_encoder_projection_dim=None
    ):
        add_time_ids = list(original_size + crops_coords_top_left + target_size)

        add_time_ids = torch.tensor([add_time_ids], dtype=dtype)

        return add_time_ids


class OVStableDiffusionXLImg2ImgPipeline(OVPipeline, OVTextualInversionLoaderMixin, StableDiffusionXLImg2ImgPipeline):
    """
    OpenVINO-powered stable diffusion pipeline corresponding to [diffusers.StableDiffusionXLImg2ImgPipeline](https://huggingface.co/docs/diffusers/api/pipelines/stable_diffusion/stable_diffusion_xl#diffusers.StableDiffusionXLImg2ImgPipeline).
    """

    main_input_name = "image"
    auto_model_class = StableDiffusionXLImg2ImgPipeline

    def __init__(self, *args, add_watermarker: Optional[bool] = None, **kwargs):
        super().__init__(*args, **kwargs)

        requires_aesthetics_score = kwargs.get("requires_aesthetics_score", False)
        force_zeros_for_empty_prompt = kwargs.get("force_zeros_for_empty_prompt", True)
        self.register_to_config(force_zeros_for_empty_prompt=force_zeros_for_empty_prompt)
        self.register_to_config(requires_aesthetics_score=requires_aesthetics_score)

        add_watermarker = add_watermarker if add_watermarker is not None else is_invisible_watermark_available()

        if add_watermarker:
            self.watermark = StableDiffusionXLWatermarker()
        else:
            self.watermark = None

    # Adapted from diffusers.pipelines.stable_diffusion_xl.pipeline_stable_diffusion_xl_inpaint.StableDiffusionXLInpaintPipeline._get_add_time_ids
    def _get_add_time_ids(
        self,
        original_size,
        crops_coords_top_left,
        target_size,
        aesthetic_score,
        negative_aesthetic_score,
        negative_original_size,
        negative_crops_coords_top_left,
        negative_target_size,
        dtype,
        text_encoder_projection_dim=None,
    ):
        if self.config.requires_aesthetics_score:
            add_time_ids = list(original_size + crops_coords_top_left + (aesthetic_score,))
            add_neg_time_ids = list(
                negative_original_size + negative_crops_coords_top_left + (negative_aesthetic_score,)
            )
        else:
            add_time_ids = list(original_size + crops_coords_top_left + target_size)
            add_neg_time_ids = list(negative_original_size + crops_coords_top_left + negative_target_size)

        add_time_ids = torch.tensor([add_time_ids], dtype=dtype)
        add_neg_time_ids = torch.tensor([add_neg_time_ids], dtype=dtype)

        return add_time_ids, add_neg_time_ids


class OVStableDiffusionXLInpaintPipeline(OVPipeline, OVTextualInversionLoaderMixin, StableDiffusionXLInpaintPipeline):
    """
    OpenVINO-powered stable diffusion pipeline corresponding to [diffusers.StableDiffusionXLInpaintPipeline](https://huggingface.co/docs/diffusers/api/pipelines/stable_diffusion/stable_diffusion_xl#diffusers.StableDiffusionXLInpaintPipeline).
    """

    main_input_name = "image"
    auto_model_class = StableDiffusionXLInpaintPipeline

    def __init__(self, *args, add_watermarker: Optional[bool] = None, **kwargs):
        super().__init__(*args, **kwargs)

        requires_aesthetics_score = kwargs.get("requires_aesthetics_score", False)
        force_zeros_for_empty_prompt = kwargs.get("force_zeros_for_empty_prompt", True)
        self.register_to_config(force_zeros_for_empty_prompt=force_zeros_for_empty_prompt)
        self.register_to_config(requires_aesthetics_score=requires_aesthetics_score)

        add_watermarker = add_watermarker if add_watermarker is not None else is_invisible_watermark_available()

        if add_watermarker:
            self.watermark = StableDiffusionXLWatermarker()
        else:
            self.watermark = None

    # Adapted from diffusers.pipelines.stable_diffusion_xl.pipeline_stable_diffusion_xl_inpaint.StableDiffusionXLInpaintPipeline._get_add_time_ids
    def _get_add_time_ids(
        self,
        original_size,
        crops_coords_top_left,
        target_size,
        aesthetic_score,
        negative_aesthetic_score,
        negative_original_size,
        negative_crops_coords_top_left,
        negative_target_size,
        dtype,
        text_encoder_projection_dim=None,
    ):
        if self.config.requires_aesthetics_score:
            add_time_ids = list(original_size + crops_coords_top_left + (aesthetic_score,))
            add_neg_time_ids = list(
                negative_original_size + negative_crops_coords_top_left + (negative_aesthetic_score,)
            )
        else:
            add_time_ids = list(original_size + crops_coords_top_left + target_size)
            add_neg_time_ids = list(negative_original_size + crops_coords_top_left + negative_target_size)

        add_time_ids = torch.tensor([add_time_ids], dtype=dtype)
        add_neg_time_ids = torch.tensor([add_neg_time_ids], dtype=dtype)

        return add_time_ids, add_neg_time_ids


class OVLatentConsistencyModelPipeline(OVPipeline, OVTextualInversionLoaderMixin, LatentConsistencyModelPipeline):
    """
    OpenVINO-powered stable diffusion pipeline corresponding to [diffusers.LatentConsistencyModelPipeline](https://huggingface.co/docs/diffusers/api/pipelines/stable_diffusion/latent_consistency#diffusers.LatentConsistencyModelPipeline).
    """

    main_input_name = "prompt"
    auto_model_class = LatentConsistencyModelPipeline


class OVLatentConsistencyModelImg2ImgPipeline(
    OVPipeline, OVTextualInversionLoaderMixin, LatentConsistencyModelImg2ImgPipeline
):
    """
    OpenVINO-powered stable diffusion pipeline corresponding to [diffusers.LatentConsistencyModelImg2ImgPipeline](https://huggingface.co/docs/diffusers/api/pipelines/stable_diffusion/latent_consistency_img2img#diffusers.LatentConsistencyModelImg2ImgPipeline).
    """

    main_input_name = "image"
    auto_model_class = LatentConsistencyModelImg2ImgPipeline


SUPPORTED_OV_PIPELINES = [
    OVStableDiffusionPipeline,
    OVStableDiffusionImg2ImgPipeline,
    OVStableDiffusionInpaintPipeline,
    OVStableDiffusionXLPipeline,
    OVStableDiffusionXLImg2ImgPipeline,
    OVStableDiffusionXLInpaintPipeline,
    OVLatentConsistencyModelPipeline,
    OVLatentConsistencyModelImg2ImgPipeline,
]


def _get_pipeline_class(pipeline_class_name: str, throw_error_if_not_exist: bool = True):
    for ort_pipeline_class in SUPPORTED_OV_PIPELINES:
        if (
            ort_pipeline_class.__name__ == pipeline_class_name
            or ort_pipeline_class.auto_model_class.__name__ == pipeline_class_name
        ):
            return ort_pipeline_class

    if throw_error_if_not_exist:
        raise ValueError(f"OVDiffusionPipeline can't find a pipeline linked to {pipeline_class_name}")


class OVDiffusionPipeline(ConfigMixin):
    config_name = "model_index.json"

    @classmethod
    @validate_hf_hub_args
    def from_pretrained(cls, pretrained_model_or_path, **kwargs):
        load_config_kwargs = {
            "force_download": kwargs.get("force_download", False),
            "resume_download": kwargs.get("resume_download", None),
            "local_files_only": kwargs.get("local_files_only", False),
            "cache_dir": kwargs.get("cache_dir", None),
            "revision": kwargs.get("revision", None),
            "proxies": kwargs.get("proxies", None),
            "token": kwargs.get("token", None),
        }

        config = cls.load_config(pretrained_model_or_path, **load_config_kwargs)
        config = config[0] if isinstance(config, tuple) else config
        class_name = config["_class_name"]

        ort_pipeline_class = _get_pipeline_class(class_name)

        return ort_pipeline_class.from_pretrained(pretrained_model_or_path, **kwargs)


OV_TEXT2IMAGE_PIPELINES_MAPPING = OrderedDict(
    [
        ("stable-diffusion", OVStableDiffusionPipeline),
        ("stable-diffusion-xl", OVStableDiffusionXLPipeline),
        ("latent-consistency", OVLatentConsistencyModelPipeline),
    ]
)

OV_IMAGE2IMAGE_PIPELINES_MAPPING = OrderedDict(
    [
        ("stable-diffusion", OVStableDiffusionImg2ImgPipeline),
        ("stable-diffusion-xl", OVStableDiffusionXLImg2ImgPipeline),
        ("latent-consistency", OVLatentConsistencyModelImg2ImgPipeline),
    ]
)

OV_INPAINT_PIPELINES_MAPPING = OrderedDict(
    [
        ("stable-diffusion", OVStableDiffusionInpaintPipeline),
        ("stable-diffusion-xl", OVStableDiffusionXLInpaintPipeline),
    ]
)

SUPPORTED_OV_PIPELINES_MAPPINGS = [
    OV_TEXT2IMAGE_PIPELINES_MAPPING,
    OV_IMAGE2IMAGE_PIPELINES_MAPPING,
    OV_INPAINT_PIPELINES_MAPPING,
]


def _get_task_class(mapping, pipeline_class_name):
    def _get_model_name(pipeline_class_name):
        for ort_pipelines_mapping in SUPPORTED_OV_PIPELINES_MAPPINGS:
            for model_name, ort_pipeline_class in ort_pipelines_mapping.items():
                if (
                    ort_pipeline_class.__name__ == pipeline_class_name
                    or ort_pipeline_class.auto_model_class.__name__ == pipeline_class_name
                ):
                    return model_name

    model_name = _get_model_name(pipeline_class_name)

    if model_name is not None:
        task_class = mapping.get(model_name, None)
        if task_class is not None:
            return task_class

    raise ValueError(f"OVPipelineForTask can't find a pipeline linked to {pipeline_class_name} for {model_name}")


class OVPipelineForTask(ConfigMixin):
    config_name = "model_index.json"

    @classmethod
    @validate_hf_hub_args
    def from_pretrained(cls, pretrained_model_or_path, **kwargs):
        load_config_kwargs = {
            "force_download": kwargs.get("force_download", False),
            "resume_download": kwargs.get("resume_download", None),
            "local_files_only": kwargs.get("local_files_only", False),
            "cache_dir": kwargs.get("cache_dir", None),
            "revision": kwargs.get("revision", None),
            "proxies": kwargs.get("proxies", None),
            "token": kwargs.get("token", None),
        }
        config = cls.load_config(pretrained_model_or_path, **load_config_kwargs)
        config = config[0] if isinstance(config, tuple) else config
        class_name = config["_class_name"]

        ort_pipeline_class = _get_task_class(cls.ort_pipelines_mapping, class_name)

        return ort_pipeline_class.from_pretrained(pretrained_model_or_path, **kwargs)


class OVPipelineForText2Image(OVPipelineForTask):
    auto_model_class = AutoPipelineForText2Image
    ort_pipelines_mapping = OV_TEXT2IMAGE_PIPELINES_MAPPING


class OVPipelineForImage2Image(OVPipelineForTask):
    auto_model_class = AutoPipelineForImage2Image
    ort_pipelines_mapping = OV_IMAGE2IMAGE_PIPELINES_MAPPING


class OVPipelineForInpainting(OVPipelineForTask):
    auto_model_class = AutoPipelineForInpainting
    ort_pipelines_mapping = OV_INPAINT_PIPELINES_MAPPING<|MERGE_RESOLUTION|>--- conflicted
+++ resolved
@@ -115,11 +115,7 @@
         self.is_dynamic = dynamic_shapes
         self.model_save_dir = model_save_dir
         self.ov_config = {} if ov_config is None else {**ov_config}
-<<<<<<< HEAD
-        self._openvino_config = OVConfig(quantization_config=quantization_config) if quantization_config else None
-=======
         self._compile_only = kwargs.get("compile_only", False)
->>>>>>> b760a1dd
 
         self.unet = OVModelUnet(unet, self)
         self.vae_encoder = OVModelVaeEncoder(vae_encoder, self) if vae_encoder is not None else None
@@ -137,7 +133,6 @@
         self.feature_extractor = feature_extractor
         self.safety_checker = kwargs.get("safety_checker", None)
 
-<<<<<<< HEAD
         if hasattr(self.vae.config, "block_out_channels"):
             self.vae_scale_factor = 2 ** (len(self.vae.config.block_out_channels) - 1)
         else:
@@ -147,10 +142,6 @@
         self.mask_processor = VaeImageProcessor(
             vae_scale_factor=self.vae_scale_factor, do_normalize=False, do_binarize=True, do_convert_grayscale=True
         )
-=======
-        if self.is_dynamic and not self._compile_only:
-            self.reshape(batch_size=-1, height=-1, width=-1, num_images_per_prompt=-1)
->>>>>>> b760a1dd
 
         sub_models = {
             DIFFUSION_MODEL_UNET_SUBFOLDER: self.unet,
@@ -168,14 +159,10 @@
 
         self._set_ov_config_parameters()
 
-<<<<<<< HEAD
-        if self.is_dynamic:
+        if self.is_dynamic and not self._compile_only:
             self.reshape(batch_size=-1, height=-1, width=-1, num_images_per_prompt=-1)
 
-        if compile:
-=======
         if compile and not self._compile_only:
->>>>>>> b760a1dd
             self.compile()
 
     def _save_pretrained(self, save_directory: Union[str, Path]):
@@ -610,38 +597,28 @@
         """
         Converts all the model weights to FP16 for more efficient inference on GPU.
         """
-<<<<<<< HEAD
-        components = {self.unet, self.vae_encoder, self.vae_decoder, self.text_encoder, self.text_encoder_2}
-        for component in components:
-=======
         if self._compile_only:
             raise ValueError(
                 "`half()` is not supported with `compile_only` mode, please intialize model without this option"
             )
 
-        compress_model_transformation(self.vae_decoder.model)
-        compress_model_transformation(self.unet.model)
-        for component in {self.text_encoder, self.text_encoder_2, self.vae_encoder}:
->>>>>>> b760a1dd
+        components = {self.unet, self.vae_encoder, self.vae_decoder, self.text_encoder, self.text_encoder_2}
+        for component in components:
             if component is not None:
                 compress_model_transformation(component.model)
+
         self.clear_requests()
+
         return self
 
     def clear_requests(self):
-<<<<<<< HEAD
-        components = {self.unet, self.vae_encoder, self.vae_decoder, self.text_encoder, self.text_encoder_2}
-        for component in components:
-=======
         if self._compile_only:
             raise ValueError(
                 "`clear_requests()` is not supported with `compile_only` mode, please intialize model without this option"
             )
 
-        self.vae_decoder.request = None
-        self.unet.request = None
-        for component in {self.text_encoder, self.text_encoder_2, self.vae_encoder}:
->>>>>>> b760a1dd
+        components = {self.unet, self.vae_encoder, self.vae_decoder, self.text_encoder, self.text_encoder_2}
+        for component in components:
             if component is not None:
                 component.request = None
 
@@ -688,8 +665,8 @@
         self.config = FrozenDict(parent_model._dict_from_json_file(config_path) if config_path.is_file() else {})
 
         self.ov_config = ov_config or {**self.parent_model.ov_config}
-<<<<<<< HEAD
-        self.request = None
+        self._compile_only = parent_model._compile_only
+        self.request = None if not self._compile_only else self.model
 
     @property
     def _device(self) -> str:
@@ -709,14 +686,6 @@
             return Path(self.parent_model.model_save_dir.name) / self.model_part_folder
         else:
             return Path(self.parent_model.model_save_dir) / self.model_part_folder
-=======
-        self._compile_only = parent_model._compile_only
-        self.request = None if not self._compile_only else self.model
-        self._model_name = model_name
-        self._model_dir = Path(model_dir or parent_model._model_save_dir)
-        config_path = self._model_dir / model_name / self.CONFIG_NAME
-        self.config = self.parent_model._dict_from_json_file(config_path) if config_path.is_file() else {}
->>>>>>> b760a1dd
 
     def _compile(self):
         if self.request is None:
