--- conflicted
+++ resolved
@@ -718,11 +718,7 @@
         return list(outputs.values())
 
     def _compile(self):
-<<<<<<< HEAD
-        if "GPU" in self.device and "INFERENCE_PRECISION_HINT" not in self.ov_config:
-=======
-        if "GPU" in self._device:
->>>>>>> 12438c4d
+        if "GPU" in self._device and "INFERENCE_PRECISION_HINT" not in self.ov_config:
             self.ov_config.update({"INFERENCE_PRECISION_HINT": "f32"})
         super()._compile()
 
@@ -743,11 +739,7 @@
         return list(outputs.values())
 
     def _compile(self):
-<<<<<<< HEAD
-        if "GPU" in self.device and "INFERENCE_PRECISION_HINT" not in self.ov_config:
-=======
-        if "GPU" in self._device:
->>>>>>> 12438c4d
+        if "GPU" in self._device and "INFERENCE_PRECISION_HINT" not in self.ov_config:
             self.ov_config.update({"INFERENCE_PRECISION_HINT": "f32"})
         super()._compile()
 
