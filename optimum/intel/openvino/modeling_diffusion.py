#  Copyright 2022 The HuggingFace Team. All rights reserved.
#
#  Licensed under the Apache License, Version 2.0 (the "License");
#  you may not use this file except in compliance with the License.
#  You may obtain a copy of the License at
#
#      http://www.apache.org/licenses/LICENSE-2.0
#
#  Unless required by applicable law or agreed to in writing, software
#  distributed under the License is distributed on an "AS IS" BASIS,
#  WITHOUT WARRANTIES OR CONDITIONS OF ANY KIND, either express or implied.
#  See the License for the specific language governing permissions and
#  limitations under the License.

import importlib
import logging
import os
from pathlib import Path
from tempfile import TemporaryDirectory
from typing import Any, Dict, Optional, Union

import numpy as np
from transformers import CLIPFeatureExtractor, CLIPTokenizer

import openvino
from diffusers import DDIMScheduler, LMSDiscreteScheduler, PNDMScheduler, StableDiffusionPipeline
from diffusers.schedulers.scheduling_utils import SCHEDULER_CONFIG_NAME
from diffusers.utils import CONFIG_NAME
from huggingface_hub import snapshot_download
from openvino._offline_transformations import compress_model_transformation
from openvino.offline_transformations import compress_model_transformation
from openvino.runtime import Core
from optimum.exporters import TasksManager
from optimum.exporters.onnx import export_models, get_stable_diffusion_models_for_export
from optimum.pipelines.diffusers.pipeline_stable_diffusion import StableDiffusionPipelineMixin
from optimum.utils import (
    CONFIG_NAME,
    DIFFUSION_MODEL_TEXT_ENCODER_SUBFOLDER,
    DIFFUSION_MODEL_UNET_SUBFOLDER,
    DIFFUSION_MODEL_VAE_DECODER_SUBFOLDER,
    DIFFUSION_MODEL_VAE_ENCODER_SUBFOLDER,
)

from .modeling_base import OVBaseModel
from .utils import ONNX_WEIGHTS_NAME, OV_TO_NP_TYPE, OV_XML_FILE_NAME


core = Core()

logger = logging.getLogger(__name__)


class OVStableDiffusionPipeline(OVBaseModel, StableDiffusionPipelineMixin):
    auto_model_class = StableDiffusionPipeline
    config_name = "model_index.json"
    export_feature = "stable-diffusion"

    def __init__(
        self,
        vae_decoder: openvino.runtime.Model,
        text_encoder: openvino.runtime.Model,
        unet: openvino.runtime.Model,
        config: Dict[str, Any],
        tokenizer: "CLIPTokenizer",
        scheduler: Union["DDIMScheduler", "PNDMScheduler", "LMSDiscreteScheduler"],
        feature_extractor: Optional["CLIPFeatureExtractor"] = None,
        vae_encoder: Optional[openvino.runtime.Model] = None,
        device: str = "CPU",
        dynamic_shapes: bool = True,
        compile: bool = True,
        ov_config: Optional[Dict[str, str]] = None,
        model_save_dir: Optional[Union[str, Path, TemporaryDirectory]] = None,
        **kwargs,
    ):
        self._internal_dict = config
        self._device = device.upper()
        self.is_dynamic = dynamic_shapes
        self.ov_config = ov_config if ov_config is not None else {}
        model_save_dir = model_save_dir.name if isinstance(model_save_dir, TemporaryDirectory) else model_save_dir

        self.vae_decoder = OVModelVaeDecoder(
            vae_decoder,
            self,
            {**self.ov_config, "CACHE_DIR": os.path.join(model_save_dir, DIFFUSION_MODEL_VAE_DECODER_SUBFOLDER)},
        )
        self.text_encoder = OVModelTextEncoder(
            text_encoder,
            self,
            {**self.ov_config, "CACHE_DIR": os.path.join(model_save_dir, DIFFUSION_MODEL_TEXT_ENCODER_SUBFOLDER)},
        )
        self.unet = OVModelUnet(
            unet,
            self,
            {**self.ov_config, "CACHE_DIR": os.path.join(model_save_dir, DIFFUSION_MODEL_UNET_SUBFOLDER)},
        )
        vae_ov_config = {
            **self.ov_config,
            "CACHE_DIR": os.path.join(model_save_dir, DIFFUSION_MODEL_VAE_ENCODER_SUBFOLDER),
        }
        self.vae_encoder = OVModelVaeEncoder(vae_encoder, self, vae_ov_config) if vae_encoder is not None else None
        self.tokenizer = tokenizer
        self.scheduler = scheduler
        self.feature_extractor = feature_extractor
        self.safety_checker = None
        self.preprocessors = []

        if self.is_dynamic:
            self.reshape(batch_size=-1, height=-1, width=-1, num_images_per_prompt=-1)

        if compile:
            self.compile()

        sub_models = {
            DIFFUSION_MODEL_TEXT_ENCODER_SUBFOLDER: self.text_encoder,
            DIFFUSION_MODEL_UNET_SUBFOLDER: self.unet,
            DIFFUSION_MODEL_VAE_DECODER_SUBFOLDER: self.vae_decoder,
            DIFFUSION_MODEL_VAE_ENCODER_SUBFOLDER: self.vae_encoder,
        }
        for name in sub_models.keys():
            self._internal_dict[name] = (
                ("optimum", sub_models[name].__class__.__name__) if sub_models[name] is not None else (None, None)
            )

        self._internal_dict.pop("vae", None)

    def _save_pretrained(
        self,
        save_directory: Union[str, Path],
        vae_decoder_file_name: str = OV_XML_FILE_NAME,
        text_encoder_file_name: str = OV_XML_FILE_NAME,
        unet_file_name: str = OV_XML_FILE_NAME,
        vae_encoder_file_name: str = OV_XML_FILE_NAME,
        **kwargs,
    ):
        """
        Saves the model to the OpenVINO IR format so that it can be re-loaded using the
        [`~optimum.intel.openvino.modeling.OVModel.from_pretrained`] class method.

        Arguments:
            save_directory (`str` or `Path`):
                The directory where to save the model files.
            vae_decoder_file_name (`str`, defaults to `optimum.intel.openvino.utils.OV_XML_FILE_NAME`):
                The VAE decoder model file name. Overwrites the default file name and allows one to save the VAE decoder model
                with a different name.
            text_encoder_file_name (`str`, defaults to `optimum.intel.openvino.utils.OV_XML_FILE_NAME`):
                The text encoder model file name. Overwrites the default file name and allows one to save the text encoder model
                with a different name.
            unet_file_name (`str`, defaults to `optimum.intel.openvino.utils.OV_XML_FILE_NAME`):
                The U-NET model file name. Overwrites the default file name and allows one to save the U-NET model
                with a different name.
            vae_encoder_file_name (`str`, defaults to `optimum.intel.openvino.utils.OV_XML_FILE_NAME`):
                The VAE encoder model file name. Overwrites the default file name and allows one to save the VAE decoder model
                with a different name.
        """
        save_directory = Path(save_directory)
        src_to_dst_file = {
            self.vae_decoder.model: save_directory / DIFFUSION_MODEL_VAE_DECODER_SUBFOLDER / vae_decoder_file_name,
            self.text_encoder.model: save_directory / DIFFUSION_MODEL_TEXT_ENCODER_SUBFOLDER / text_encoder_file_name,
            self.unet.model: save_directory / DIFFUSION_MODEL_UNET_SUBFOLDER / unet_file_name,
        }
        if self.vae_encoder is not None:
            src_to_dst_file[self.vae_encoder.model] = (
                save_directory / DIFFUSION_MODEL_VAE_ENCODER_SUBFOLDER / vae_encoder_file_name
            )

        for src_file, dst_path in src_to_dst_file.items():
            dst_path.parent.mkdir(parents=True, exist_ok=True)
            openvino.runtime.serialize(src_file, str(dst_path), str(dst_path.with_suffix(".bin")))

        self.tokenizer.save_pretrained(save_directory.joinpath("tokenizer"))
        self.scheduler.save_pretrained(save_directory.joinpath("scheduler"))
        if self.feature_extractor is not None:
            self.feature_extractor.save_pretrained(save_directory.joinpath("feature_extractor"))

    @classmethod
    def _from_pretrained(
        cls,
        model_id: Union[str, Path],
        config: Dict[str, Any],
        use_auth_token: Optional[Union[bool, str]] = None,
        revision: Optional[str] = None,
        cache_dir: Optional[str] = None,
        vae_decoder_file_name: Optional[str] = None,
        text_encoder_file_name: Optional[str] = None,
        unet_file_name: Optional[str] = None,
        vae_encoder_file_name: Optional[str] = None,
        local_files_only: bool = False,
        from_onnx: bool = False,
        model_save_dir: Optional[Union[str, Path, TemporaryDirectory]] = None,
        **kwargs,
    ):
        default_file_name = ONNX_WEIGHTS_NAME if from_onnx else OV_XML_FILE_NAME
        vae_decoder_file_name = vae_decoder_file_name or default_file_name
        text_encoder_file_name = text_encoder_file_name or default_file_name
        unet_file_name = unet_file_name or default_file_name
        vae_encoder_file_name = vae_encoder_file_name or default_file_name
        model_id = str(model_id)
        sub_models_to_load, _, _ = cls.extract_init_dict(config)
        sub_models_names = set(sub_models_to_load.keys()).intersection({"feature_extractor", "tokenizer", "scheduler"})

        if not os.path.isdir(model_id):
            patterns = set(config.keys())
            patterns.update({"vae_encoder", "vae_decoder"})
            allow_patterns = {os.path.join(k, "*") for k in patterns if not k.startswith("_")}
            allow_patterns.update(
                {
                    vae_decoder_file_name,
                    text_encoder_file_name,
                    unet_file_name,
                    vae_encoder_file_name,
                    vae_decoder_file_name.replace(".xml", ".bin"),
                    text_encoder_file_name.replace(".xml", ".bin"),
                    unet_file_name.replace(".xml", ".bin"),
                    vae_encoder_file_name.replace(".xml", ".bin"),
                    SCHEDULER_CONFIG_NAME,
                    CONFIG_NAME,
                    cls.config_name,
                }
            )
            # Downloads all repo's files matching the allowed patterns
            model_id = snapshot_download(
                model_id,
                cache_dir=cache_dir,
                local_files_only=local_files_only,
                use_auth_token=use_auth_token,
                revision=revision,
                allow_patterns=allow_patterns,
                ignore_patterns=["*.msgpack", "*.safetensors", "*pytorch_model.bin"],
            )
        new_model_save_dir = Path(model_id)

        for name in sub_models_names:
            # Check if the subcomponent needs to be loaded
            if kwargs.get(name, None) is not None:
                continue
            library_name, library_classes = sub_models_to_load[name]
            if library_classes is not None:
                library = importlib.import_module(library_name)
                class_obj = getattr(library, library_classes)
                load_method = getattr(class_obj, "from_pretrained")
                # Check if the module is in a subdirectory
                if (new_model_save_dir / name).is_dir():
                    kwargs[name] = load_method(new_model_save_dir / name)
                else:
                    kwargs[name] = load_method(new_model_save_dir)

        vae_decoder = cls.load_model(
            new_model_save_dir / DIFFUSION_MODEL_VAE_DECODER_SUBFOLDER / vae_decoder_file_name
        )
        text_encoder = cls.load_model(
            new_model_save_dir / DIFFUSION_MODEL_TEXT_ENCODER_SUBFOLDER / text_encoder_file_name
        )
        unet = cls.load_model(new_model_save_dir / DIFFUSION_MODEL_UNET_SUBFOLDER / unet_file_name)
        vae_encoder_path = new_model_save_dir / DIFFUSION_MODEL_VAE_ENCODER_SUBFOLDER / vae_encoder_file_name
        vae_encoder = cls.load_model(vae_encoder_path) if vae_encoder_path.is_file() else None

        if model_save_dir is None:
            model_save_dir = new_model_save_dir

        return cls(
            vae_decoder=vae_decoder,
            text_encoder=text_encoder,
            unet=unet,
            config=config,
            tokenizer=kwargs.pop("tokenizer"),
            scheduler=kwargs.pop("scheduler"),
            feature_extractor=kwargs.pop("feature_extractor", None),
            vae_encoder=vae_encoder,
            model_save_dir=model_save_dir,
            **kwargs,
        )

    @classmethod
    def _from_transformers(
        cls,
        model_id: str,
        config: Dict[str, Any],
        use_auth_token: Optional[Union[bool, str]] = None,
        revision: Optional[str] = None,
        force_download: bool = False,
        cache_dir: Optional[str] = None,
        local_files_only: bool = False,
        task: Optional[str] = None,
        tokenizer: "CLIPTokenizer" = None,
        scheduler: Union["DDIMScheduler", "PNDMScheduler", "LMSDiscreteScheduler"] = None,
        feature_extractor: Optional["CLIPFeatureExtractor"] = None,
        **kwargs,
    ):
        if task is None:
            task = cls._auto_model_to_task(cls.auto_model_class)
        save_dir = TemporaryDirectory()
        save_dir_path = Path(save_dir.name)

        model_kwargs = {
            "revision": revision,
            "use_auth_token": use_auth_token,
            "cache_dir": cache_dir,
            "local_files_only": local_files_only,
            "force_download": force_download,
            "config": config,
        }
        model = TasksManager.get_model_from_task(task, model_id, **model_kwargs)

        output_names = [
            os.path.join(DIFFUSION_MODEL_TEXT_ENCODER_SUBFOLDER, ONNX_WEIGHTS_NAME),
            os.path.join(DIFFUSION_MODEL_UNET_SUBFOLDER, ONNX_WEIGHTS_NAME),
            os.path.join(DIFFUSION_MODEL_VAE_ENCODER_SUBFOLDER, ONNX_WEIGHTS_NAME),
            os.path.join(DIFFUSION_MODEL_VAE_DECODER_SUBFOLDER, ONNX_WEIGHTS_NAME),
        ]
        models_and_onnx_configs = get_stable_diffusion_models_for_export(model)
        model.save_config(save_dir_path)
        export_models(
            models_and_onnx_configs=models_and_onnx_configs,
            output_dir=save_dir_path,
            output_names=output_names,
        )

        return cls._from_pretrained(
            model_id=save_dir_path,
            config=config,
            from_onnx=True,
            use_auth_token=use_auth_token,
            revision=revision,
            force_download=force_download,
            cache_dir=cache_dir,
            local_files_only=local_files_only,
            model_save_dir=save_dir,
            tokenizer=tokenizer or model.tokenizer,
            scheduler=scheduler or model.scheduler,
            feature_extractor=feature_extractor or model.feature_extractor,
            **kwargs,
        )

    def to(self, device: str):
        self._device = device.upper()
        self.clear_requests()
        return self

    @property
    def device(self) -> str:
        return self._device.lower()

    def _reshape_unet(
        self,
        model: openvino.runtime.Model,
        batch_size: int = -1,
        height: int = -1,
        width: int = -1,
        num_images_per_prompt: int = -1,
    ):
        if batch_size == -1 or num_images_per_prompt == -1:
            batch_size = -1
        else:
            # The factor of 2 comes from the guidance scale > 1
            batch_size = 2 * batch_size * num_images_per_prompt

        height = height // 8 if height > 0 else height
        width = width // 8 if width > 0 else width
        shapes = {}
        for inputs in model.inputs:
            shapes[inputs] = inputs.get_partial_shape()
            if inputs.get_any_name().startswith("timestep"):
                shapes[inputs][0] = 1
            elif inputs.get_any_name().startswith("sample"):
                shapes[inputs] = [batch_size, 4, height, width]
            else:
                shapes[inputs][0] = batch_size
                shapes[inputs][1] = self.tokenizer.model_max_length
        model.reshape(shapes)
        return model

    def _reshape_text_encoder(self, model: openvino.runtime.Model, batch_size: int = -1):
        if batch_size != -1:
            shapes = {model.inputs[0]: [batch_size, self.tokenizer.model_max_length]}
            model.reshape(shapes)
        return model

    def _reshape_vae_decoder(self, model: openvino.runtime.Model, height: int = -1, width: int = -1):
        height = height // 8 if height > -1 else height
        width = width // 8 if width > -1 else width
        shapes = {model.inputs[0]: [1, 4, height, width]}
        model.reshape(shapes)
        return model

    def reshape(
        self,
        batch_size: int,
        height: int,
        width: int,
        num_images_per_prompt: int = -1,
    ):
        self.is_dynamic = -1 in {batch_size, height, width, num_images_per_prompt}
        self.text_encoder.model = self._reshape_text_encoder(self.text_encoder.model, batch_size)
        self.vae_decoder.model = self._reshape_vae_decoder(self.vae_decoder.model, height, width)
        self.unet.model = self._reshape_unet(self.unet.model, batch_size, height, width, num_images_per_prompt)
        self.clear_requests()
        return self

    def half(self):
        """
        Converts all the model weights to FP16 for more efficient inference on GPU.
        """
        compress_model_transformation(self.vae_decoder.model)
        compress_model_transformation(self.text_encoder.model)
        compress_model_transformation(self.unet.model)
        self.clear_requests()
        return self

    def clear_requests(self):
        self.text_encoder.request = None
        self.vae_decoder.request = None
        self.unet.request = None

    def compile(self):
        self.text_encoder._create_inference_request()
        self.vae_decoder._create_inference_request()
        self.unet._create_inference_request()

    def __call__(self, *args, **kwargs):
        guidance_scale = kwargs.get("guidance_scale", None)
        if guidance_scale is not None and guidance_scale <= 1 and not self.is_dynamic:
            raise ValueError(
                f"`guidance_scale` was set to {guidance_scale}, static shapes are only supported for `guidance_scale` > 1, "
                "please set `dynamic_shapes` to `True` when loading the model."
            )
        return StableDiffusionPipelineMixin.__call__(self, *args, **kwargs)

    @classmethod
    def _load_config(cls, config_name_or_path: Union[str, os.PathLike], **kwargs):
        return cls.load_config(config_name_or_path, **kwargs)

    def _save_config(self, save_directory):
        self.save_config(save_directory)


class OVModelPart:
    def __init__(
        self, model: openvino.runtime.Model, parent_model: OVBaseModel, ov_config: Optional[Dict[str, str]] = None
    ):
        self.model = model
        self.parent_model = parent_model
        self.input_names = {key.get_any_name(): idx for idx, key in enumerate(self.model.inputs)}
        self.input_dtype = {
            inputs.get_any_name(): OV_TO_NP_TYPE[inputs.get_element_type().get_type_name()]
            for inputs in self.model.inputs
        }
        self.ov_config = ov_config or self.parent_model.ov_config
        self.request = None

    def _create_inference_request(self):
        if self.request is None:
            logger.info("Compiling the encoder...")
            self.request = core.compile_model(self.model, self.device, self.ov_config)

    @property
    def device(self):
        return self.parent_model._device


class OVModelTextEncoder(OVModelPart):
    def __call__(self, input_ids: np.ndarray):
        self._create_inference_request()

        inputs = {
            "input_ids": input_ids,
        }
        outputs = self.request(inputs)
        return list(outputs.values())


class OVModelUnet(OVModelPart):
    def __call__(self, sample: np.ndarray, timestep: np.ndarray, encoder_hidden_states: np.ndarray):
        self._create_inference_request()

        inputs = {
            "sample": sample,
            "timestep": timestep,
            "encoder_hidden_states": encoder_hidden_states,
        }

        outputs = self.request(inputs)
        return list(outputs.values())


class OVModelVaeDecoder(OVModelPart):
    def __call__(self, latent_sample: np.ndarray):
        self._create_inference_request()

        inputs = {
            "latent_sample": latent_sample,
        }
<<<<<<< HEAD
        outputs = self.request(inputs)
=======
        outputs = self.request.infer(inputs)
        return list(outputs.values())


class OVModelVaeEncoder(OVModelPart):
    def __call__(self, sample: np.ndarray):
        self._create_inference_request()

        inputs = {
            "sample": sample,
        }
        outputs = self.request.infer(inputs)
>>>>>>> 9402620f
        return list(outputs.values())<|MERGE_RESOLUTION|>--- conflicted
+++ resolved
@@ -489,10 +489,7 @@
         inputs = {
             "latent_sample": latent_sample,
         }
-<<<<<<< HEAD
         outputs = self.request(inputs)
-=======
-        outputs = self.request.infer(inputs)
         return list(outputs.values())
 
 
@@ -504,5 +501,4 @@
             "sample": sample,
         }
         outputs = self.request.infer(inputs)
->>>>>>> 9402620f
         return list(outputs.values())