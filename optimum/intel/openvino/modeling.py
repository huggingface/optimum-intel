--- conflicted
+++ resolved
@@ -415,63 +415,6 @@
         )
         return BaseModelOutput(last_hidden_state=last_hidden_state)
 
-<<<<<<< HEAD
-=======
-    @classmethod
-    def _from_transformers(
-        cls,
-        model_id: str,
-        config: PretrainedConfig,
-        token: Optional[Union[bool, str]] = None,
-        revision: Optional[str] = None,
-        force_download: bool = False,
-        cache_dir: str = HUGGINGFACE_HUB_CACHE,
-        subfolder: str = "",
-        local_files_only: bool = False,
-        task: Optional[str] = None,
-        trust_remote_code: bool = False,
-        load_in_8bit: Optional[bool] = None,
-        quantization_config: Union[OVWeightQuantizationConfig, Dict] = None,
-        **kwargs,
-    ):
-        save_dir = TemporaryDirectory()
-        save_dir_path = Path(save_dir.name)
-        # This attribute is needed to keep one reference on the temporary directory, since garbage collecting
-        # would end-up removing the directory containing the underlying OpenVINO model
-        cls._model_save_dir_tempdirectory_instance = save_dir
-
-        # If load_in_8bit and quantization_config not specified then ov_config is set to None and will be set by default in convert depending on the model size
-        if load_in_8bit is None and not quantization_config:
-            ov_config = None
-        else:
-            ov_config = OVConfig(dtype="fp32")
-
-        # OVModelForFeatureExtraction works with Transformers type of models, thus even sentence-transformers models are loaded as such.
-        main_export(
-            model_name_or_path=model_id,
-            output=save_dir_path,
-            task=task or cls.export_feature,
-            subfolder=subfolder,
-            revision=revision,
-            cache_dir=cache_dir,
-            token=token,
-            local_files_only=local_files_only,
-            force_download=force_download,
-            trust_remote_code=trust_remote_code,
-            ov_config=ov_config,
-            library_name="transformers",
-        )
-
-        config.save_pretrained(save_dir_path)
-        return cls._from_pretrained(
-            model_id=save_dir_path,
-            config=config,
-            load_in_8bit=load_in_8bit,
-            quantization_config=quantization_config,
-            **kwargs,
-        )
-
->>>>>>> 3586b5be
 
 MASKED_LM_EXAMPLE = r"""
     Example of masked language modeling using `transformers.pipelines`:
