#  Copyright 2022 The HuggingFace Team. All rights reserved.
#
#  Licensed under the Apache License, Version 2.0 (the "License");
#  you may not use this file except in compliance with the License.
#  You may obtain a copy of the License at
#
#      http://www.apache.org/licenses/LICENSE-2.0
#
#  Unless required by applicable law or agreed to in writing, software
#  distributed under the License is distributed on an "AS IS" BASIS,
#  WITHOUT WARRANTIES OR CONDITIONS OF ANY KIND, either express or implied.
#  See the License for the specific language governing permissions and
#  limitations under the License.
import logging
import os
from pathlib import Path
from typing import Optional, Union
import time
import numpy as np
import openvino
import torch
import transformers
from huggingface_hub import model_info
from transformers import (
    AutoConfig,
    AutoModel,
    AutoModelForAudioClassification,
    AutoModelForAudioFrameClassification,
    AutoModelForAudioXVector,
    AutoModelForCTC,
    AutoModelForImageClassification,
    AutoModelForMaskedLM,
    AutoModelForQuestionAnswering,
    AutoModelForSequenceClassification,
    AutoModelForTokenClassification,
    PretrainedConfig,
)
from transformers.file_utils import add_start_docstrings, add_start_docstrings_to_model_forward
from transformers.modeling_outputs import (
    BaseModelOutput,
    CausalLMOutput,
    ImageClassifierOutput,
    MaskedLMOutput,
    QuestionAnsweringModelOutput,
    SequenceClassifierOutput,
    TokenClassifierOutput,
    XVectorOutput,
)

from optimum.exporters import TasksManager

from ..utils.import_utils import is_timm_available, is_timm_version
from .modeling_base import OVBaseModel
from .utils import _is_timm_ov_dir


logger = logging.getLogger(__name__)


_TOKENIZER_FOR_DOC = "AutoTokenizer"
_FEATURE_EXTRACTOR_FOR_DOC = "AutoFeatureExtractor"

MODEL_START_DOCSTRING = r"""
    This model inherits from [`optimum.intel.openvino.modeling.OVBaseModel`]. Check the superclass documentation for the generic methods the
    library implements for all its model (such as downloading or saving)
    Parameters:
        model (`openvino.runtime.Model`): is the main class used to run OpenVINO Runtime inference.
        config (`transformers.PretrainedConfig`): [PretrainedConfig](https://huggingface.co/docs/transformers/main_classes/configuration#transformers.PretrainedConfig)
            is the Model configuration class with all the parameters of the model.
            Initializing with a config file does not load the weights associated with the model, only the configuration.
            Check out the [`~intel.openvino.modeling.OVBaseModel.from_pretrained`] method to load the model weights.
        device (`str`, defaults to `"CPU"`):
            The device type for which the model will be optimized for. The resulting compiled model will contains nodes specific to this device.
        dynamic_shapes (`bool`, defaults to `True`):
            All the model's dimension will be set to dynamic when set to `True`. Should be set to `False` for the model to not be dynamically reshaped by default.
        ov_config (`Optional[Dict]`, defaults to `None`):
            The dictionnary containing the informations related to the model compilation.
        compile (`bool`, defaults to `True`):
            Disable the model compilation during the loading step when set to `False`.
            Can be useful to avoid unnecessary compilation, in the case where the model needs to be statically reshaped, the device modified or if FP16 conversion is enabled.
"""

INPUTS_DOCSTRING = r"""
    Args:
        input_ids (`torch.Tensor`):
            Indices of input sequence tokens in the vocabulary.
            Indices can be obtained using [`AutoTokenizer`](https://huggingface.co/docs/transformers/autoclass_tutorial#autotokenizer).
            [What are input IDs?](https://huggingface.co/docs/transformers/glossary#input-ids)
        attention_mask (`torch.Tensor`), *optional*):
            Mask to avoid performing attention on padding token indices. Mask values selected in `[0, 1]`:
            - 1 for tokens that are **not masked**,
            - 0 for tokens that are **masked**.
            [What are attention masks?](https://huggingface.co/docs/transformers/glossary#attention-mask)
        token_type_ids (`torch.Tensor`, *optional*):
            Segment token indices to indicate first and second portions of the inputs. Indices are selected in `[0, 1]`:
            - 1 for tokens that are **sentence A**,
            - 0 for tokens that are **sentence B**.
            [What are token type IDs?](https://huggingface.co/docs/transformers/glossary#token-type-ids)
"""

IMAGE_INPUTS_DOCSTRING = r"""
    Args:
        pixel_values (`torch.Tensor`):
            Pixel values corresponding to the images in the current batch.
            Pixel values can be obtained from encoded images using [`AutoFeatureExtractor`](https://huggingface.co/docs/transformers/autoclass_tutorial#autofeatureextractor).
"""

AUDIO_INPUTS_DOCSTRING = r"""
    Args:
        input_values (`torch.Tensor` of shape `({0})`):
            Float values of input raw speech waveform..
            Input values can be obtained from audio file loaded into an array using [`AutoFeatureExtractor`](https://huggingface.co/docs/transformers/autoclass_tutorial#autofeatureextractor).
"""


class OVModel(OVBaseModel):
    base_model_prefix = "openvino_model"
    auto_model_class = AutoModel

    def __init__(self, model: openvino.runtime.Model, config: transformers.PretrainedConfig = None, **kwargs):
        super().__init__(model, config, **kwargs)
        # Avoid warnings when creating a transformers pipeline
        AutoConfig.register(self.base_model_prefix, AutoConfig)
        self.auto_model_class.register(AutoConfig, self.__class__)
        self.device = torch.device("cpu")

    def to(self, device: str):
        """
        Use the specified `device` for inference. For example: "cpu" or "gpu". `device` can
        be in upper or lower case. To speed up first inference, call `.compile()` after `.to()`.
        """
<<<<<<< HEAD
        self.compiled_model = None
        self._device = str(device).upper()
=======
        if isinstance(device, str):
            self._device = device.upper()
            self.request = None
        else:
            logger.warning(f"device must be of type {str} but got {type(device)} instead")

>>>>>>> e23213b0
        return self

    def forward(self, *args, **kwargs):
        raise NotImplementedError


SEQUENCE_CLASSIFICATION_EXAMPLE = r"""
    Example of sequence classification using `transformers.pipeline`:
    ```python
    >>> from transformers import {processor_class}, pipeline
    >>> from optimum.intel import {model_class}

    >>> tokenizer = {processor_class}.from_pretrained("{checkpoint}")
    >>> model = {model_class}.from_pretrained("{checkpoint}", export=True)
    >>> pipe = pipeline("text-classification", model=model, tokenizer=tokenizer)
    >>> outputs = pipe("Hello, my dog is cute")
    ```
"""


@add_start_docstrings(
    """
    OpenVINO Model with a SequenceClassifierOutput for sequence classification tasks.
    """,
    MODEL_START_DOCSTRING,
)
class OVModelForSequenceClassification(OVModel):
    export_feature = "text-classification"
    auto_model_class = AutoModelForSequenceClassification

    def __init__(self, model=None, config=None, **kwargs):
        super().__init__(model, config, **kwargs)

    @add_start_docstrings_to_model_forward(
        INPUTS_DOCSTRING.format("batch_size, sequence_length")
        + SEQUENCE_CLASSIFICATION_EXAMPLE.format(
            processor_class=_TOKENIZER_FOR_DOC,
            model_class="OVModelForSequenceClassification",
            checkpoint="distilbert-base-uncased-finetuned-sst-2-english",
        )
    )
    def forward(
        self,
        input_ids: Union[torch.Tensor, np.ndarray],
        attention_mask: Union[torch.Tensor, np.ndarray],
        token_type_ids: Optional[Union[torch.Tensor, np.ndarray]] = None,
        **kwargs,
    ):
        self.compile()
        self.create_infer_request()

        np_inputs = isinstance(input_ids, np.ndarray)
        if not np_inputs:
            input_ids = np.array(input_ids)
            attention_mask = np.array(attention_mask)
            token_type_ids = np.array(token_type_ids) if token_type_ids is not None else token_type_ids

        inputs = {
            "input_ids": input_ids,
            "attention_mask": attention_mask,
        }

        # Add the token_type_ids when needed
        if "token_type_ids" in self.input_names:
            inputs["token_type_ids"] = token_type_ids

        # Run inference
        if self.async_exec:
            self.request.start_async(inputs)
            self.request.wait()
        else:
            self.request.infer(inputs)
        logits = (
            torch.from_numpy(self.request.get_tensor("logits").data).to(self.device)
            if not np_inputs
            else self.request.get_tensor("logits").data
        )
        return SequenceClassifierOutput(logits=logits)


QUESTION_ANSWERING_EXAMPLE = r"""
    Example of question answering using `transformers.pipeline`:
    ```python
    >>> from transformers import {processor_class}, pipeline
    >>> from optimum.intel import {model_class}

    >>> tokenizer = {processor_class}.from_pretrained("{checkpoint}")
    >>> model = {model_class}.from_pretrained("{checkpoint}", export=True)
    >>> pipe = pipeline("question-answering", model=model, tokenizer=tokenizer)
    >>> question, text = "Who was Jim Henson?", "Jim Henson was a nice puppet"
    >>> outputs = pipe(question, text)
    ```
"""


@add_start_docstrings(
    """
    OpenVINO Model with a QuestionAnsweringModelOutput for extractive question-answering tasks.
    """,
    MODEL_START_DOCSTRING,
)
class OVModelForQuestionAnswering(OVModel):
    export_feature = "question-answering"
    auto_model_class = AutoModelForQuestionAnswering

    def __init__(self, model=None, config=None, **kwargs):
        super().__init__(model, config, **kwargs)

    @add_start_docstrings_to_model_forward(
        INPUTS_DOCSTRING.format("batch_size, sequence_length")
        + QUESTION_ANSWERING_EXAMPLE.format(
            processor_class=_TOKENIZER_FOR_DOC,
            model_class="OVModelForQuestionAnswering",
            checkpoint="distilbert-base-cased-distilled-squad",
        )
    )
    def forward(
        self,
        input_ids: Union[torch.Tensor, np.ndarray],
        attention_mask: Union[torch.Tensor, np.ndarray],
        token_type_ids: Optional[Union[torch.Tensor, np.ndarray]] = None,
        **kwargs,
    ):
        self.compile()
        self.create_infer_request()

        np_inputs = isinstance(input_ids, np.ndarray)
        if not np_inputs:
            input_ids = np.array(input_ids)
            attention_mask = np.array(attention_mask)
            token_type_ids = np.array(token_type_ids) if token_type_ids is not None else token_type_ids

        inputs = {
            "input_ids": input_ids,
            "attention_mask": attention_mask,
        }

        # Add the token_type_ids when needed
        if "token_type_ids" in self.input_names:
            inputs["token_type_ids"] = token_type_ids

        # Run inference
        if self.async_exec:
            self.request.start_async(inputs)
            self.request.wait()
        else:
            self.request.infer(inputs)

        start_logits = (
            torch.from_numpy(self.request.get_tensor("start_logits").data).to(self.device)
            if not np_inputs
            else self.request.get_tensor("start_logits").data
        )
        end_logits = (
            torch.from_numpy(self.request.get_tensor("end_logits").data).to(self.device)
            if not np_inputs
            else self.request.get_tensor("end_logits").data
        )
        return QuestionAnsweringModelOutput(start_logits=start_logits, end_logits=end_logits)


TOKEN_CLASSIFICATION_EXAMPLE = r"""
    Example of token classification using `transformers.pipelines`:
    ```python
    >>> from transformers import {processor_class}, pipeline
    >>> from optimum.intel import {model_class}

    >>> tokenizer = {processor_class}.from_pretrained("{checkpoint}")
    >>> model = {model_class}.from_pretrained("{checkpoint}", export=True)
    >>> pipe = pipeline("token-classification", model=model, tokenizer=tokenizer)
    >>> outputs = pipe("My Name is Peter and I live in New York.")
    ```
"""


@add_start_docstrings(
    """
    OpenVINO Model with a TokenClassifierOutput for token classification tasks.
    """,
    MODEL_START_DOCSTRING,
)
class OVModelForTokenClassification(OVModel):
    export_feature = "token-classification"
    auto_model_class = AutoModelForTokenClassification

    def __init__(self, model=None, config=None, **kwargs):
        super().__init__(model, config, **kwargs)

    @add_start_docstrings_to_model_forward(
        INPUTS_DOCSTRING.format("batch_size, sequence_length")
        + TOKEN_CLASSIFICATION_EXAMPLE.format(
            processor_class=_TOKENIZER_FOR_DOC,
            model_class="OVModelForTokenClassification",
            checkpoint="dslim/bert-base-NER",
        )
    )
    def forward(
        self,
        input_ids: Union[torch.Tensor, np.ndarray],
        attention_mask: Union[torch.Tensor, np.ndarray],
        token_type_ids: Optional[Union[torch.Tensor, np.ndarray]] = None,
        **kwargs,
    ):
        self.compile()
        self.create_infer_request()

        np_inputs = isinstance(input_ids, np.ndarray)
        if not np_inputs:
            input_ids = np.array(input_ids)
            attention_mask = np.array(attention_mask)
            token_type_ids = np.array(token_type_ids) if token_type_ids is not None else token_type_ids

        inputs = {
            "input_ids": input_ids,
            "attention_mask": attention_mask,
        }

        # Add the token_type_ids when needed
        if "token_type_ids" in self.input_names:
            inputs["token_type_ids"] = token_type_ids

        # Run inference
        if self.async_exec == True:
            self.request.start_async(inputs)
            self.request.wait()
        else:
            self.request.infer(inputs)
        logits = (
            torch.from_numpy(self.request.get_tensor("logits").data).to(self.device)
            if not np_inputs
            else self.request.get_tensor("logits").data
        )
        return TokenClassifierOutput(logits=logits)


FEATURE_EXTRACTION_EXAMPLE = r"""
    Example of feature extraction using `transformers.pipelines`:
    ```python
    >>> from transformers import {processor_class}, pipeline
    >>> from optimum.intel import {model_class}

    >>> tokenizer = {processor_class}.from_pretrained("{checkpoint}")
    >>> model = {model_class}.from_pretrained("{checkpoint}", export=True)
    >>> pipe = pipeline("feature-extraction", model=model, tokenizer=tokenizer)
    >>> outputs = pipe("My Name is Peter and I live in New York.")
    ```
"""


@add_start_docstrings(
    """
    OpenVINO Model with a BaseModelOutput for feature extraction tasks.
    """,
    MODEL_START_DOCSTRING,
)
class OVModelForFeatureExtraction(OVModel):
    export_feature = "feature-extraction"
    auto_model_class = AutoModel

    def __init__(self, model=None, config=None, **kwargs):
        super().__init__(model, config, **kwargs)

    @add_start_docstrings_to_model_forward(
        INPUTS_DOCSTRING.format("batch_size, sequence_length")
        + FEATURE_EXTRACTION_EXAMPLE.format(
            processor_class=_TOKENIZER_FOR_DOC,
            model_class="OVModelForFeatureExtraction",
            checkpoint="sentence-transformers/all-MiniLM-L6-v2",
        )
    )
    def forward(
        self,
        input_ids: Union[torch.Tensor, np.ndarray],
        attention_mask: Union[torch.Tensor, np.ndarray],
        token_type_ids: Optional[Union[torch.Tensor, np.ndarray]] = None,
        **kwargs,
    ):
        self.compile()
        self.create_infer_request()

        np_inputs = isinstance(input_ids, np.ndarray)
        if not np_inputs:
            input_ids = np.array(input_ids)
            attention_mask = np.array(attention_mask)
            token_type_ids = np.array(token_type_ids) if token_type_ids is not None else token_type_ids

        inputs = {
            "input_ids": input_ids,
            "attention_mask": attention_mask,
        }

        # Add the token_type_ids when needed
        if "token_type_ids" in self.input_names:
            inputs["token_type_ids"] = token_type_ids

        # Run inference
        if self.async_exec == True:
            self.request.start_async(inputs)
            self.request.wait()
        else:
            self.request.infer(inputs)
        last_hidden_state = (
            torch.from_numpy(self.request.get_tensor("last_hidden_state").data).to(self.device)
            if not np_inputs
            else self.request.get_tensor("last_hidden_state").data
        )
        return BaseModelOutput(last_hidden_state=last_hidden_state)


MASKED_LM_EXAMPLE = r"""
    Example of masked language modeling using `transformers.pipelines`:
    ```python
    >>> from transformers import {processor_class}, pipeline
    >>> from optimum.intel import {model_class}

    >>> tokenizer = {processor_class}.from_pretrained("{checkpoint}")
    >>> model = {model_class}.from_pretrained("{checkpoint}", export=True)
    >>> mask_token = tokenizer.mask_token
    >>> pipe = pipeline("fill-mask", model=model, tokenizer=tokenizer)
    >>> outputs = pipe("The goal of life is" + mask_token)
    ```
"""


@add_start_docstrings(
    """
    OpenVINO Model with a MaskedLMOutput for masked language modeling tasks.
    """,
    MODEL_START_DOCSTRING,
)
class OVModelForMaskedLM(OVModel):
    export_feature = "fill-mask"
    auto_model_class = AutoModelForMaskedLM

    def __init__(self, model=None, config=None, **kwargs):
        super().__init__(model, config, **kwargs)

    @add_start_docstrings_to_model_forward(
        INPUTS_DOCSTRING.format("batch_size, sequence_length")
        + MASKED_LM_EXAMPLE.format(
            processor_class=_TOKENIZER_FOR_DOC,
            model_class="OVModelForMaskedLM",
            checkpoint="roberta-base",
        )
    )
    def forward(
        self,
        input_ids: Union[torch.Tensor, np.ndarray],
        attention_mask: Union[torch.Tensor, np.ndarray],
        token_type_ids: Optional[Union[torch.Tensor, np.ndarray]] = None,
        **kwargs,
    ):
        self.compile()
        self.create_infer_request()

        np_inputs = isinstance(input_ids, np.ndarray)
        if not np_inputs:
            input_ids = np.array(input_ids)
            attention_mask = np.array(attention_mask)
            token_type_ids = np.array(token_type_ids) if token_type_ids is not None else token_type_ids

        inputs = {
            "input_ids": input_ids,
            "attention_mask": attention_mask,
        }

        # Add the token_type_ids when needed
        if "token_type_ids" in self.input_names:
            inputs["token_type_ids"] = token_type_ids

        # Run inference
        if self.async_exec == True:
            self.request.start_async(inputs)
            self.request.wait()
        else:
            self.request.infer(inputs)
        logits = (
            torch.from_numpy(self.request.get_tensor("logits").data).to(self.device)
            if not np_inputs
            else self.request.get_tensor("logits").data
        )
        return MaskedLMOutput(logits=logits)


IMAGE_CLASSIFICATION_EXAMPLE = r"""
    Example of image classification using `transformers.pipelines`:
    ```python
    >>> from transformers import {processor_class}, pipeline
    >>> from optimum.intel import {model_class}

    >>> preprocessor = {processor_class}.from_pretrained("{checkpoint}")
    >>> model = {model_class}.from_pretrained("{checkpoint}", export=True)
    >>> model.reshape(batch_size=1, sequence_length=3, height=224, width=224)
    >>> pipe = pipeline("image-classification", model=model, feature_extractor=preprocessor)
    >>> url = "http://images.cocodataset.org/val2017/000000039769.jpg"
    >>> outputs = pipe(url)
    ```
    This class can also be used with [timm](https://github.com/huggingface/pytorch-image-models)
    models hosted on [HuggingFaceHub](https://huggingface.co/timm). Example:
    ```python
    >>> from transformers import pipeline
    >>> from optimum.intel.openvino.modeling_timm import TimmImageProcessor
    >>> from optimum.intel import OVModelForImageClassification

    >>> model_id = "timm/vit_tiny_patch16_224.augreg_in21k"
    >>> preprocessor = TimmImageProcessor.from_pretrained(model_id)
    >>> model = OVModelForImageClassification.from_pretrained(model_id, export=True)
    >>> pipe = pipeline("image-classification", model=model, feature_extractor=preprocessor)
    >>> url = "http://images.cocodataset.org/val2017/000000039769.jpg"
    >>> outputs = pipe(url)
    ```
"""


@add_start_docstrings(
    """
    OpenVINO Model with a ImageClassifierOutput for image classification tasks.
    """,
    MODEL_START_DOCSTRING,
)
class OVModelForImageClassification(OVModel):
    export_feature = "image-classification"
    auto_model_class = AutoModelForImageClassification

    def __init__(self, model=None, config=None, **kwargs):
        super().__init__(model, config, **kwargs)

    @classmethod
    def from_pretrained(
        cls,
        model_id: Union[str, Path],
        export: bool = False,
        config: Optional["PretrainedConfig"] = None,
        use_auth_token: Optional[Union[bool, str]] = None,
        revision: Optional[str] = None,
        force_download: bool = False,
        cache_dir: Optional[str] = None,
        subfolder: str = "",
        local_files_only: bool = False,
        task: Optional[str] = None,
        trust_remote_code: bool = False,
        **kwargs,
    ):
        # Fix the mismatch between timm_config and huggingface_config
        local_timm_model = _is_timm_ov_dir(model_id)
        if local_timm_model or (not os.path.isdir(model_id) and model_info(model_id).library_name == "timm"):
            if not is_timm_available():
                raise ImportError(
                    "To load a timm model, timm needs to be installed. Please install it with `pip install timm`."
                )

            if is_timm_version("<", "0.9.0"):
                raise ImportError(
                    "To load a timm model, please make sure to upgrade your `timm` version to at least 0.9.0, you can upgrade it by running `pip install --upgrade timm`"
                )

            from .modeling_timm import TimmConfig, TimmForImageClassification, TimmOnnxConfig

            config = TimmConfig.from_pretrained(model_id, **kwargs)
            #  If locally saved timm model, directly load
            if local_timm_model:
                return super()._from_pretrained(model_id=model_id, config=config)
            model = TimmForImageClassification.from_pretrained(model_id, **kwargs)
            onnx_config = TimmOnnxConfig(model.config)

            return cls._to_load(model=model, config=config, onnx_config=onnx_config, stateful=False, **kwargs)
        else:
            return super().from_pretrained(
                model_id=model_id,
                config=config,
                export=export,
                use_auth_token=use_auth_token,
                revision=revision,
                force_download=force_download,
                cache_dir=cache_dir,
                subfolder=subfolder,
                local_files_only=local_files_only,
                task=task,
                trust_remote_code=trust_remote_code,
                **kwargs,
            )

    @add_start_docstrings_to_model_forward(
        IMAGE_INPUTS_DOCSTRING.format("batch_size, num_channels, height, width")
        + IMAGE_CLASSIFICATION_EXAMPLE.format(
            processor_class=_FEATURE_EXTRACTOR_FOR_DOC,
            model_class="OVModelForImageClassification",
            checkpoint="google/vit-base-patch16-224",
        )
    )
    def forward(
        self,
        pixel_values: Union[torch.Tensor, np.ndarray],
        **kwargs,
    ):
        self.compile()
        self.create_infer_request()

        np_inputs = isinstance(pixel_values, np.ndarray)
        if not np_inputs:
            pixel_values = np.array(pixel_values)

        inputs = {
            "pixel_values": pixel_values,
        }

        # Run inference
        if self.async_exec == True:
            self.request.start_async(inputs)
            self.request.wait()
        else:
            self.request.infer(inputs)
        logits = (
            torch.from_numpy(self.request.get_tensor("logits").data).to(self.device)
            if not np_inputs
            else self.request.get_tensor("logits").data
        )
        return ImageClassifierOutput(logits=logits)


AUDIO_CLASSIFICATION_EXAMPLE = r"""
    Example of audio classification using `transformers.pipelines`:
    ```python
    >>> from datasets import load_dataset
    >>> from transformers import {processor_class}, pipeline
    >>> from optimum.intel import {model_class}

    >>> preprocessor = {processor_class}.from_pretrained("{checkpoint}")
    >>> model = {model_class}.from_pretrained("{checkpoint}", export=True)
    >>> pipe = pipeline("audio-classification", model=model, feature_extractor=preprocessor)
    >>> dataset = load_dataset("superb", "ks", split="test")
    >>> audio_file = dataset[3]["audio"]["array"]
    >>> outputs = pipe(audio_file)
    ```
"""


@add_start_docstrings(
    """
    OpenVINO Model with a SequenceClassifierOutput for audio classification tasks.
    """,
    MODEL_START_DOCSTRING,
)
class OVModelForAudioClassification(OVModel):
    export_feature = "audio-classification"
    auto_model_class = AutoModelForAudioClassification

    def __init__(self, model=None, config=None, **kwargs):
        super().__init__(model, config, **kwargs)

    @add_start_docstrings_to_model_forward(
        INPUTS_DOCSTRING.format("batch_size, sequence_length")
        + AUDIO_CLASSIFICATION_EXAMPLE.format(
            processor_class=_FEATURE_EXTRACTOR_FOR_DOC,
            model_class="OVModelForAudioClassification",
            checkpoint="superb/hubert-base-superb-er",
        )
    )
    def forward(
        self,
        input_values: Union[torch.Tensor, np.ndarray],
        attention_mask: Optional[Union[torch.Tensor, np.ndarray]] = None,
        **kwargs,
    ):
        self.compile()
        self.create_infer_request()

        np_inputs = isinstance(input_values, np.ndarray)
        if not np_inputs:
            input_values = np.array(input_values)
            attention_mask = np.array(attention_mask) if attention_mask is not None else attention_mask

        inputs = {
            "input_values": input_values,
        }

        # Add the attention_mask when needed
        if "attention_mask" in self.input_names:
            inputs["attention_mask"] = attention_mask

        # Run inference
        if self.async_exec == True:
            self.request.start_async(inputs)
            self.request.wait()
        else:
            self.request.infer(inputs)
        logits = (
            torch.from_numpy(self.request.get_tensor("logits").data).to(self.device)
            if not np_inputs
            else self.request.get_tensor("logits").data
        )
        return SequenceClassifierOutput(logits=logits)


CTC_EXAMPLE = r"""
    Example of CTC:

    ```python
    >>> from transformers import {processor_class}
    >>> from optimum.intel import {model_class}
    >>> from datasets import load_dataset

    >>> dataset = load_dataset("hf-internal-testing/librispeech_asr_demo", "clean", split="validation")
    >>> dataset = dataset.sort("id")
    >>> sampling_rate = dataset.features["audio"].sampling_rate

    >>> processor = {processor_class}.from_pretrained("{checkpoint}")
    >>> model = {model_class}.from_pretrained("{checkpoint}", export=True)

    >>> # audio file is decoded on the fly
    >>> inputs = processor(dataset[0]["audio"]["array"], sampling_rate=sampling_rate, return_tensors="np")
    >>> logits = model(**inputs).logits
    >>> predicted_ids = np.argmax(logits, axis=-1)

    >>> transcription = processor.batch_decode(predicted_ids)
    ```
"""


@add_start_docstrings(
    """
    Onnx Model with a language modeling head on top for Connectionist Temporal Classification (CTC).
    """,
    MODEL_START_DOCSTRING,
)
class OVModelForCTC(OVModel):
    """
    CTC model for OpenVINO.
    """

    auto_model_class = AutoModelForCTC
    export_feature = TasksManager.infer_task_from_model(auto_model_class)

    @add_start_docstrings_to_model_forward(
        AUDIO_INPUTS_DOCSTRING.format("batch_size, sequence_length")
        + CTC_EXAMPLE.format(
            processor_class=_FEATURE_EXTRACTOR_FOR_DOC,
            model_class="OVModelForCTC",
            checkpoint="facebook/hubert-large-ls960-ft",
        )
    )
    def forward(
        self,
        input_values: Optional[torch.Tensor] = None,
        attention_mask: Optional[Union[torch.Tensor, np.ndarray]] = None,
        **kwargs,
    ):
        self.compile()
        self.create_infer_request()
        np_inputs = isinstance(input_values, np.ndarray)
        if not np_inputs:
            input_values = np.array(input_values)
            attention_mask = np.array(attention_mask) if attention_mask is not None else attention_mask

        inputs = {
            "input_values": input_values,
        }

        # Add the attention_mask when needed
        if "attention_mask" in self.input_names:
            inputs["attention_mask"] = attention_mask

        # Run inference
        if self.async_exec == True:
            self.request.start_async(inputs)
            self.request.wait()
        else:
            self.request.infer(inputs)
        logits = (
            torch.from_numpy(self.request.get_tensor("logits").data).to(self.device)
            if not np_inputs
            else self.request.get_tensor("logits").data
        )
        return CausalLMOutput(logits=logits)


AUDIO_XVECTOR_EXAMPLE = r"""
    Example of Audio XVector:

    ```python
    >>> from transformers import {processor_class}
    >>> from optimum.intel import {model_class}
    >>> from datasets import load_dataset
    >>> import torch

    >>> dataset = load_dataset("hf-internal-testing/librispeech_asr_demo", "clean", split="validation")
    >>> dataset = dataset.sort("id")
    >>> sampling_rate = dataset.features["audio"].sampling_rate

    >>> feature_extractor = {processor_class}.from_pretrained("{checkpoint}")
    >>> model = {model_class}.from_pretrained("{checkpoint}", export=True)

    >>> # audio file is decoded on the fly
    >>> inputs = feature_extractor(
    ...     [d["array"] for d in dataset[:2]["audio"]], sampling_rate=sampling_rate, return_tensors="pt", padding=True
    ... )
    >>>     embeddings = model(**inputs).embeddings

    >>> embeddings = torch.nn.functional.normalize(embeddings, dim=-1).cpu()

    >>> cosine_sim = torch.nn.CosineSimilarity(dim=-1)
    >>> similarity = cosine_sim(embeddings[0], embeddings[1])
    >>> threshold = 0.7
    >>> if similarity < threshold:
    ...     print("Speakers are not the same!")
    >>> round(similarity.item(), 2)
    ```
"""


@add_start_docstrings(
    """
    Onnx Model with an XVector feature extraction head on top for tasks like Speaker Verification.
    """,
    MODEL_START_DOCSTRING,
)
class OVModelForAudioXVector(OVModel):
    """
    Audio XVector model for OpenVINO.
    """

    auto_model_class = AutoModelForAudioXVector
    export_feature = TasksManager.infer_task_from_model(auto_model_class)

    @add_start_docstrings_to_model_forward(
        AUDIO_INPUTS_DOCSTRING.format("batch_size, sequence_length")
        + AUDIO_XVECTOR_EXAMPLE.format(
            processor_class=_FEATURE_EXTRACTOR_FOR_DOC,
            model_class="OVModelForAudioXVector",
            checkpoint="anton-l/wav2vec2-base-superb-sv",
        )
    )
    def forward(
        self,
        input_values: Optional[torch.Tensor] = None,
        attention_mask: Optional[torch.Tensor] = None,
        **kwargs,
    ):
        np_inputs = isinstance(input_values, np.ndarray)
        if not np_inputs:
            input_values = np.array(input_values)
            attention_mask = np.array(attention_mask) if attention_mask is not None else attention_mask

        inputs = {
            "input_values": input_values,
        }

        # Add the attention_mask when needed
        if "attention_mask" in self.input_names:
            inputs["attention_mask"] = attention_mask

        # Run inference
        infer_request = self.compiled_model.create_infer_request()
        infer_request.start_async(inputs)
        infer_request.wait()
        logits = (
            torch.from_numpy(infer_request.get_tensor("logits").data).to(self.device)
            if not np_inputs
            else infer_request.get_tensor("logits").data
        )
        embeddings = (
            torch.from_numpy(infer_request.get_tensor("embeddings").data).to(self.device)
            if not np_inputs
            else infer_request.get_tensor("embeddings").data
        )
        return XVectorOutput(logits=logits, embeddings=embeddings)


AUDIO_FRAME_CLASSIFICATION_EXAMPLE = r"""
    Example of audio frame classification:

    ```python
    >>> from transformers import {processor_class}
    >>> from optimum.intel import {model_class}
    >>> from datasets import load_dataset
    >>> import torch

    >>> dataset = load_dataset("hf-internal-testing/librispeech_asr_demo", "clean", split="validation")
    >>> dataset = dataset.sort("id")
    >>> sampling_rate = dataset.features["audio"].sampling_rate

    >>> feature_extractor = {processor_class}.from_pretrained("{checkpoint}")
    >>> model =  {model_class}.from_pretrained("{checkpoint}", export=True)

    >>> inputs = feature_extractor(dataset[0]["audio"]["array"], return_tensors="pt", sampling_rate=sampling_rate)
    >>>    logits = model(**inputs).logits

    >>> probabilities = torch.sigmoid(torch.as_tensor(logits)[0])
    >>> labels = (probabilities > 0.5).long()
    >>> labels[0].tolist()
    ```
"""


@add_start_docstrings(
    """
    OpenVINO Model for with a frame classification head on top for tasks like Speaker Diarization.
    """,
    MODEL_START_DOCSTRING,
)
class OVModelForAudioFrameClassification(OVModel):
    """
    Audio Frame Classification model for OpenVINO.
    """

    auto_model_class = AutoModelForAudioFrameClassification
    export_feature = TasksManager.infer_task_from_model(auto_model_class)

    @add_start_docstrings_to_model_forward(
        AUDIO_INPUTS_DOCSTRING.format("batch_size, sequence_length")
        + AUDIO_FRAME_CLASSIFICATION_EXAMPLE.format(
            processor_class=_FEATURE_EXTRACTOR_FOR_DOC,
            model_class="OVModelForAudioFrameClassification",
            checkpoint="anton-l/wav2vec2-base-superb-sd",
        )
    )
    def forward(
        self,
        input_values: Optional[torch.Tensor] = None,
        attention_mask: Optional[torch.Tensor] = None,
        **kwargs,
    ):
        np_inputs = isinstance(input_values, np.ndarray)
        if not np_inputs:
            input_values = np.array(input_values)
            attention_mask = np.array(attention_mask) if attention_mask is not None else attention_mask

        inputs = {
            "input_values": input_values,
        }

        # Add the attention_mask when needed
        if "attention_mask" in self.input_names:
            inputs["attention_mask"] = attention_mask

        # Run inference
        infer_request = self.compiled_model.create_infer_request()
        infer_request.start_async(inputs)
        infer_request.wait()
        logits = (
            torch.from_numpy(infer_request.get_tensor("logits").data).to(self.device)
            if not np_inputs
            else infer_request.get_tensor("logits").data
        )

        return TokenClassifierOutput(logits=logits)<|MERGE_RESOLUTION|>--- conflicted
+++ resolved
@@ -15,7 +15,7 @@
 import os
 from pathlib import Path
 from typing import Optional, Union
-import time
+
 import numpy as np
 import openvino
 import torch
@@ -129,17 +129,12 @@
         Use the specified `device` for inference. For example: "cpu" or "gpu". `device` can
         be in upper or lower case. To speed up first inference, call `.compile()` after `.to()`.
         """
-<<<<<<< HEAD
-        self.compiled_model = None
-        self._device = str(device).upper()
-=======
         if isinstance(device, str):
             self._device = device.upper()
-            self.request = None
+            self.compiled_model = None
         else:
             logger.warning(f"device must be of type {str} but got {type(device)} instead")
 
->>>>>>> e23213b0
         return self
 
     def forward(self, *args, **kwargs):
@@ -362,7 +357,7 @@
             inputs["token_type_ids"] = token_type_ids
 
         # Run inference
-        if self.async_exec == True:
+        if self.async_exec:
             self.request.start_async(inputs)
             self.request.wait()
         else:
@@ -436,7 +431,7 @@
             inputs["token_type_ids"] = token_type_ids
 
         # Run inference
-        if self.async_exec == True:
+        if self.async_exec:
             self.request.start_async(inputs)
             self.request.wait()
         else:
@@ -511,7 +506,7 @@
             inputs["token_type_ids"] = token_type_ids
 
         # Run inference
-        if self.async_exec == True:
+        if self.async_exec:
             self.request.start_async(inputs)
             self.request.wait()
         else:
@@ -647,7 +642,7 @@
         }
 
         # Run inference
-        if self.async_exec == True:
+        if self.async_exec:
             self.request.start_async(inputs)
             self.request.wait()
         else:
@@ -721,7 +716,7 @@
             inputs["attention_mask"] = attention_mask
 
         # Run inference
-        if self.async_exec == True:
+        if self.async_exec:
             self.request.start_async(inputs)
             self.request.wait()
         else:
@@ -803,7 +798,7 @@
             inputs["attention_mask"] = attention_mask
 
         # Run inference
-        if self.async_exec == True:
+        if self.async_exec:
             self.request.start_async(inputs)
             self.request.wait()
         else:
