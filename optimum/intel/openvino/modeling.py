#  Copyright 2022 The HuggingFace Team. All rights reserved.
#
#  Licensed under the Apache License, Version 2.0 (the "License");
#  you may not use this file except in compliance with the License.
#  You may obtain a copy of the License at
#
#      http://www.apache.org/licenses/LICENSE-2.0
#
#  Unless required by applicable law or agreed to in writing, software
#  distributed under the License is distributed on an "AS IS" BASIS,
#  WITHOUT WARRANTIES OR CONDITIONS OF ANY KIND, either express or implied.
#  See the License for the specific language governing permissions and
#  limitations under the License.
import logging
import os
from pathlib import Path
from typing import Optional, Union

import numpy as np
import openvino
import torch
import transformers
from huggingface_hub import model_info
from transformers import (
    AutoConfig,
    AutoModel,
    AutoModelForAudioClassification,
    AutoModelForAudioFrameClassification,
    AutoModelForAudioXVector,
    AutoModelForCTC,
    AutoModelForImageClassification,
    AutoModelForMaskedLM,
    AutoModelForQuestionAnswering,
    AutoModelForSequenceClassification,
    AutoModelForTokenClassification,
    PretrainedConfig,
)
from transformers.file_utils import add_start_docstrings, add_start_docstrings_to_model_forward
from transformers.modeling_outputs import (
    BaseModelOutput,
    CausalLMOutput,
    ImageClassifierOutput,
    MaskedLMOutput,
    QuestionAnsweringModelOutput,
    SequenceClassifierOutput,
    TokenClassifierOutput,
    XVectorOutput,
)

from optimum.exporters import TasksManager

from ..utils.import_utils import is_timm_available, is_timm_version
from .modeling_base import OVBaseModel
from .utils import _is_timm_ov_dir


logger = logging.getLogger(__name__)


_TOKENIZER_FOR_DOC = "AutoTokenizer"
_FEATURE_EXTRACTOR_FOR_DOC = "AutoFeatureExtractor"

MODEL_START_DOCSTRING = r"""
    This model inherits from [`optimum.intel.openvino.modeling.OVBaseModel`]. Check the superclass documentation for the generic methods the
    library implements for all its model (such as downloading or saving)
    Parameters:
        model (`openvino.runtime.Model`): is the main class used to run OpenVINO Runtime inference.
        config (`transformers.PretrainedConfig`): [PretrainedConfig](https://huggingface.co/docs/transformers/main_classes/configuration#transformers.PretrainedConfig)
            is the Model configuration class with all the parameters of the model.
            Initializing with a config file does not load the weights associated with the model, only the configuration.
            Check out the [`~intel.openvino.modeling.OVBaseModel.from_pretrained`] method to load the model weights.
        device (`str`, defaults to `"CPU"`):
            The device type for which the model will be optimized for. The resulting compiled model will contains nodes specific to this device.
        dynamic_shapes (`bool`, defaults to `True`):
            All the model's dimension will be set to dynamic when set to `True`. Should be set to `False` for the model to not be dynamically reshaped by default.
        ov_config (`Optional[Dict]`, defaults to `None`):
            The dictionnary containing the informations related to the model compilation.
        compile (`bool`, defaults to `True`):
            Disable the model compilation during the loading step when set to `False`.
            Can be useful to avoid unnecessary compilation, in the case where the model needs to be statically reshaped, the device modified or if FP16 conversion is enabled.
"""

INPUTS_DOCSTRING = r"""
    Args:
        input_ids (`torch.Tensor`):
            Indices of input sequence tokens in the vocabulary.
            Indices can be obtained using [`AutoTokenizer`](https://huggingface.co/docs/transformers/autoclass_tutorial#autotokenizer).
            [What are input IDs?](https://huggingface.co/docs/transformers/glossary#input-ids)
        attention_mask (`torch.Tensor`), *optional*):
            Mask to avoid performing attention on padding token indices. Mask values selected in `[0, 1]`:
            - 1 for tokens that are **not masked**,
            - 0 for tokens that are **masked**.
            [What are attention masks?](https://huggingface.co/docs/transformers/glossary#attention-mask)
        token_type_ids (`torch.Tensor`, *optional*):
            Segment token indices to indicate first and second portions of the inputs. Indices are selected in `[0, 1]`:
            - 1 for tokens that are **sentence A**,
            - 0 for tokens that are **sentence B**.
            [What are token type IDs?](https://huggingface.co/docs/transformers/glossary#token-type-ids)
"""

IMAGE_INPUTS_DOCSTRING = r"""
    Args:
        pixel_values (`torch.Tensor`):
            Pixel values corresponding to the images in the current batch.
            Pixel values can be obtained from encoded images using [`AutoFeatureExtractor`](https://huggingface.co/docs/transformers/autoclass_tutorial#autofeatureextractor).
"""

AUDIO_INPUTS_DOCSTRING = r"""
    Args:
        input_values (`torch.Tensor` of shape `({0})`):
            Float values of input raw speech waveform..
            Input values can be obtained from audio file loaded into an array using [`AutoFeatureExtractor`](https://huggingface.co/docs/transformers/autoclass_tutorial#autofeatureextractor).
"""


class OVModel(OVBaseModel):
    base_model_prefix = "openvino_model"
    auto_model_class = AutoModel

    def __init__(self, model: openvino.runtime.Model, config: transformers.PretrainedConfig = None, **kwargs):
        super().__init__(model, config, **kwargs)
        # Avoid warnings when creating a transformers pipeline
        AutoConfig.register(self.base_model_prefix, AutoConfig)
        self.auto_model_class.register(AutoConfig, self.__class__)
        self.device = torch.device("cpu")

    def to(self, device: str):
        """
        Use the specified `device` for inference. For example: "cpu" or "gpu". `device` can
        be in upper or lower case. To speed up first inference, call `.compile()` after `.to()`.
        """
        self._device = device.upper()
        self.request = None
        return self

    def forward(self, *args, **kwargs):
        raise NotImplementedError


SEQUENCE_CLASSIFICATION_EXAMPLE = r"""
    Example of sequence classification using `transformers.pipeline`:
    ```python
    >>> from transformers import {processor_class}, pipeline
    >>> from optimum.intel import {model_class}

    >>> tokenizer = {processor_class}.from_pretrained("{checkpoint}")
    >>> model = {model_class}.from_pretrained("{checkpoint}", export=True)
    >>> pipe = pipeline("text-classification", model=model, tokenizer=tokenizer)
    >>> outputs = pipe("Hello, my dog is cute")
    ```
"""


@add_start_docstrings(
    """
    OpenVINO Model with a SequenceClassifierOutput for sequence classification tasks.
    """,
    MODEL_START_DOCSTRING,
)
class OVModelForSequenceClassification(OVModel):
    export_feature = "text-classification"
    auto_model_class = AutoModelForSequenceClassification

    def __init__(self, model=None, config=None, **kwargs):
        super().__init__(model, config, **kwargs)

    @add_start_docstrings_to_model_forward(
        INPUTS_DOCSTRING.format("batch_size, sequence_length")
        + SEQUENCE_CLASSIFICATION_EXAMPLE.format(
            processor_class=_TOKENIZER_FOR_DOC,
            model_class="OVModelForSequenceClassification",
            checkpoint="distilbert-base-uncased-finetuned-sst-2-english",
        )
    )
    def forward(
        self,
        input_ids: Union[torch.Tensor, np.ndarray],
        attention_mask: Union[torch.Tensor, np.ndarray],
        token_type_ids: Optional[Union[torch.Tensor, np.ndarray]] = None,
        **kwargs,
    ):
        self.compile()

        np_inputs = isinstance(input_ids, np.ndarray)
        if not np_inputs:
            input_ids = np.array(input_ids)
            attention_mask = np.array(attention_mask)
            token_type_ids = np.array(token_type_ids) if token_type_ids is not None else token_type_ids

        inputs = {
            "input_ids": input_ids,
            "attention_mask": attention_mask,
        }

        # Add the token_type_ids when needed
        if "token_type_ids" in self.input_names:
            inputs["token_type_ids"] = token_type_ids

        # Run inference
        outputs = self.request(inputs)
        logits = torch.from_numpy(outputs["logits"]).to(self.device) if not np_inputs else outputs["logits"]
        return SequenceClassifierOutput(logits=logits)


QUESTION_ANSWERING_EXAMPLE = r"""
    Example of question answering using `transformers.pipeline`:
    ```python
    >>> from transformers import {processor_class}, pipeline
    >>> from optimum.intel import {model_class}

    >>> tokenizer = {processor_class}.from_pretrained("{checkpoint}")
    >>> model = {model_class}.from_pretrained("{checkpoint}", export=True)
    >>> pipe = pipeline("question-answering", model=model, tokenizer=tokenizer)
    >>> question, text = "Who was Jim Henson?", "Jim Henson was a nice puppet"
    >>> outputs = pipe(question, text)
    ```
"""


@add_start_docstrings(
    """
    OpenVINO Model with a QuestionAnsweringModelOutput for extractive question-answering tasks.
    """,
    MODEL_START_DOCSTRING,
)
class OVModelForQuestionAnswering(OVModel):
    export_feature = "question-answering"
    auto_model_class = AutoModelForQuestionAnswering

    def __init__(self, model=None, config=None, **kwargs):
        super().__init__(model, config, **kwargs)

    @add_start_docstrings_to_model_forward(
        INPUTS_DOCSTRING.format("batch_size, sequence_length")
        + QUESTION_ANSWERING_EXAMPLE.format(
            processor_class=_TOKENIZER_FOR_DOC,
            model_class="OVModelForQuestionAnswering",
            checkpoint="distilbert-base-cased-distilled-squad",
        )
    )
    def forward(
        self,
        input_ids: Union[torch.Tensor, np.ndarray],
        attention_mask: Union[torch.Tensor, np.ndarray],
        token_type_ids: Optional[Union[torch.Tensor, np.ndarray]] = None,
        **kwargs,
    ):
        self.compile()

        np_inputs = isinstance(input_ids, np.ndarray)
        if not np_inputs:
            input_ids = np.array(input_ids)
            attention_mask = np.array(attention_mask)
            token_type_ids = np.array(token_type_ids) if token_type_ids is not None else token_type_ids

        inputs = {
            "input_ids": input_ids,
            "attention_mask": attention_mask,
        }

        # Add the token_type_ids when needed
        if "token_type_ids" in self.input_names:
            inputs["token_type_ids"] = token_type_ids

        # Run inference
        outputs = self.request(inputs)
        start_logits = (
            torch.from_numpy(outputs["start_logits"]).to(self.device) if not np_inputs else outputs["start_logits"]
        )
        end_logits = (
            torch.from_numpy(outputs["end_logits"]).to(self.device) if not np_inputs else outputs["end_logits"]
        )
        return QuestionAnsweringModelOutput(start_logits=start_logits, end_logits=end_logits)


TOKEN_CLASSIFICATION_EXAMPLE = r"""
    Example of token classification using `transformers.pipelines`:
    ```python
    >>> from transformers import {processor_class}, pipeline
    >>> from optimum.intel import {model_class}

    >>> tokenizer = {processor_class}.from_pretrained("{checkpoint}")
    >>> model = {model_class}.from_pretrained("{checkpoint}", export=True)
    >>> pipe = pipeline("token-classification", model=model, tokenizer=tokenizer)
    >>> outputs = pipe("My Name is Peter and I live in New York.")
    ```
"""


@add_start_docstrings(
    """
    OpenVINO Model with a TokenClassifierOutput for token classification tasks.
    """,
    MODEL_START_DOCSTRING,
)
class OVModelForTokenClassification(OVModel):
    export_feature = "token-classification"
    auto_model_class = AutoModelForTokenClassification

    def __init__(self, model=None, config=None, **kwargs):
        super().__init__(model, config, **kwargs)

    @add_start_docstrings_to_model_forward(
        INPUTS_DOCSTRING.format("batch_size, sequence_length")
        + TOKEN_CLASSIFICATION_EXAMPLE.format(
            processor_class=_TOKENIZER_FOR_DOC,
            model_class="OVModelForTokenClassification",
            checkpoint="dslim/bert-base-NER",
        )
    )
    def forward(
        self,
        input_ids: Union[torch.Tensor, np.ndarray],
        attention_mask: Union[torch.Tensor, np.ndarray],
        token_type_ids: Optional[Union[torch.Tensor, np.ndarray]] = None,
        **kwargs,
    ):
        self.compile()

        np_inputs = isinstance(input_ids, np.ndarray)
        if not np_inputs:
            input_ids = np.array(input_ids)
            attention_mask = np.array(attention_mask)
            token_type_ids = np.array(token_type_ids) if token_type_ids is not None else token_type_ids

        inputs = {
            "input_ids": input_ids,
            "attention_mask": attention_mask,
        }

        # Add the token_type_ids when needed
        if "token_type_ids" in self.input_names:
            inputs["token_type_ids"] = token_type_ids

        # Run inference
        outputs = self.request(inputs)
        logits = torch.from_numpy(outputs["logits"]).to(self.device) if not np_inputs else outputs["logits"]
        return TokenClassifierOutput(logits=logits)


FEATURE_EXTRACTION_EXAMPLE = r"""
    Example of feature extraction using `transformers.pipelines`:
    ```python
    >>> from transformers import {processor_class}, pipeline
    >>> from optimum.intel import {model_class}

    >>> tokenizer = {processor_class}.from_pretrained("{checkpoint}")
    >>> model = {model_class}.from_pretrained("{checkpoint}", export=True)
    >>> pipe = pipeline("feature-extraction", model=model, tokenizer=tokenizer)
    >>> outputs = pipe("My Name is Peter and I live in New York.")
    ```
"""


@add_start_docstrings(
    """
    OpenVINO Model with a BaseModelOutput for feature extraction tasks.
    """,
    MODEL_START_DOCSTRING,
)
class OVModelForFeatureExtraction(OVModel):
    export_feature = "feature-extraction"
    auto_model_class = AutoModel

    def __init__(self, model=None, config=None, **kwargs):
        super().__init__(model, config, **kwargs)

    @add_start_docstrings_to_model_forward(
        INPUTS_DOCSTRING.format("batch_size, sequence_length")
        + FEATURE_EXTRACTION_EXAMPLE.format(
            processor_class=_TOKENIZER_FOR_DOC,
            model_class="OVModelForFeatureExtraction",
            checkpoint="sentence-transformers/all-MiniLM-L6-v2",
        )
    )
    def forward(
        self,
        input_ids: Union[torch.Tensor, np.ndarray],
        attention_mask: Union[torch.Tensor, np.ndarray],
        token_type_ids: Optional[Union[torch.Tensor, np.ndarray]] = None,
        **kwargs,
    ):
        self.compile()

        np_inputs = isinstance(input_ids, np.ndarray)
        if not np_inputs:
            input_ids = np.array(input_ids)
            attention_mask = np.array(attention_mask)
            token_type_ids = np.array(token_type_ids) if token_type_ids is not None else token_type_ids

        inputs = {
            "input_ids": input_ids,
            "attention_mask": attention_mask,
        }

        # Add the token_type_ids when needed
        if "token_type_ids" in self.input_names:
            inputs["token_type_ids"] = token_type_ids

        # Run inference
        outputs = self.request(inputs)
        last_hidden_state = (
            torch.from_numpy(outputs["last_hidden_state"]).to(self.device)
            if not np_inputs
            else outputs["last_hidden_state"]
        )
        return BaseModelOutput(last_hidden_state=last_hidden_state)


MASKED_LM_EXAMPLE = r"""
    Example of masked language modeling using `transformers.pipelines`:
    ```python
    >>> from transformers import {processor_class}, pipeline
    >>> from optimum.intel import {model_class}

    >>> tokenizer = {processor_class}.from_pretrained("{checkpoint}")
    >>> model = {model_class}.from_pretrained("{checkpoint}", export=True)
    >>> mask_token = tokenizer.mask_token
    >>> pipe = pipeline("fill-mask", model=model, tokenizer=tokenizer)
    >>> outputs = pipe("The goal of life is" + mask_token)
    ```
"""


@add_start_docstrings(
    """
    OpenVINO Model with a MaskedLMOutput for masked language modeling tasks.
    """,
    MODEL_START_DOCSTRING,
)
class OVModelForMaskedLM(OVModel):
    export_feature = "fill-mask"
    auto_model_class = AutoModelForMaskedLM

    def __init__(self, model=None, config=None, **kwargs):
        super().__init__(model, config, **kwargs)

    @add_start_docstrings_to_model_forward(
        INPUTS_DOCSTRING.format("batch_size, sequence_length")
        + MASKED_LM_EXAMPLE.format(
            processor_class=_TOKENIZER_FOR_DOC,
            model_class="OVModelForMaskedLM",
            checkpoint="roberta-base",
        )
    )
    def forward(
        self,
        input_ids: Union[torch.Tensor, np.ndarray],
        attention_mask: Union[torch.Tensor, np.ndarray],
        token_type_ids: Optional[Union[torch.Tensor, np.ndarray]] = None,
        **kwargs,
    ):
        self.compile()

        np_inputs = isinstance(input_ids, np.ndarray)
        if not np_inputs:
            input_ids = np.array(input_ids)
            attention_mask = np.array(attention_mask)
            token_type_ids = np.array(token_type_ids) if token_type_ids is not None else token_type_ids

        inputs = {
            "input_ids": input_ids,
            "attention_mask": attention_mask,
        }

        # Add the token_type_ids when needed
        if "token_type_ids" in self.input_names:
            inputs["token_type_ids"] = token_type_ids

        # Run inference
        outputs = self.request(inputs)
        logits = torch.from_numpy(outputs["logits"]).to(self.device) if not np_inputs else outputs["logits"]
        return MaskedLMOutput(logits=logits)


IMAGE_CLASSIFICATION_EXAMPLE = r"""
    Example of image classification using `transformers.pipelines`:
    ```python
    >>> from transformers import {processor_class}, pipeline
    >>> from optimum.intel import {model_class}

    >>> preprocessor = {processor_class}.from_pretrained("{checkpoint}")
    >>> model = {model_class}.from_pretrained("{checkpoint}", export=True)
    >>> model.reshape(batch_size=1, sequence_length=3, height=224, width=224)
    >>> pipe = pipeline("image-classification", model=model, feature_extractor=preprocessor)
    >>> url = "http://images.cocodataset.org/val2017/000000039769.jpg"
    >>> outputs = pipe(url)
    ```
    This class can also be used with [timm](https://github.com/huggingface/pytorch-image-models)
    models hosted on [HuggingFaceHub](https://huggingface.co/timm). Example:
    ```python
    >>> from transformers import pipeline
    >>> from optimum.intel.openvino.modeling_timm import TimmImageProcessor
    >>> from optimum.intel import OVModelForImageClassification

    >>> model_id = "timm/vit_tiny_patch16_224.augreg_in21k"
    >>> preprocessor = TimmImageProcessor.from_pretrained(model_id)
    >>> model = OVModelForImageClassification.from_pretrained(model_id, export=True)
    >>> pipe = pipeline("image-classification", model=model, feature_extractor=preprocessor)
    >>> url = "http://images.cocodataset.org/val2017/000000039769.jpg"
    >>> outputs = pipe(url)
    ```
"""


@add_start_docstrings(
    """
    OpenVINO Model with a ImageClassifierOutput for image classification tasks.
    """,
    MODEL_START_DOCSTRING,
)
class OVModelForImageClassification(OVModel):
    export_feature = "image-classification"
    auto_model_class = AutoModelForImageClassification

    def __init__(self, model=None, config=None, **kwargs):
        super().__init__(model, config, **kwargs)

    @classmethod
    def from_pretrained(
        cls,
        model_id: Union[str, Path],
        export: bool = False,
        config: Optional["PretrainedConfig"] = None,
        use_auth_token: Optional[Union[bool, str]] = None,
        revision: Optional[str] = None,
        force_download: bool = False,
        cache_dir: Optional[str] = None,
        subfolder: str = "",
        local_files_only: bool = False,
        task: Optional[str] = None,
        trust_remote_code: bool = False,
        **kwargs,
    ):
        # Fix the mismatch between timm_config and huggingface_config
        local_timm_model = _is_timm_ov_dir(model_id)
        if local_timm_model or (not os.path.isdir(model_id) and model_info(model_id).library_name == "timm"):
            if not is_timm_available():
                raise ImportError(
                    "To load a timm model, timm needs to be installed. Please install it with `pip install timm`."
                )

            if is_timm_version("<", "0.9.0"):
                raise ImportError(
                    "To load a timm model, please make sure to upgrade your `timm` version to at least 0.9.0, you can upgrade it by running `pip install --upgrade timm`"
                )

            from .modeling_timm import TimmConfig, TimmForImageClassification, TimmOnnxConfig

            config = TimmConfig.from_pretrained(model_id, **kwargs)
            #  If locally saved timm model, directly load
            if local_timm_model:
                return super()._from_pretrained(model_id=model_id, config=config)
            model = TimmForImageClassification.from_pretrained(model_id, **kwargs)
            onnx_config = TimmOnnxConfig(model.config)

<<<<<<< HEAD
            return cls._to_load(model=model, config=config, onnx_config=onnx_config, **kwargs)
=======
            return cls._to_load(model=model, config=config, onnx_config=onnx_config, stateful=False)
>>>>>>> 2f2a764c
        else:
            return super().from_pretrained(
                model_id=model_id,
                config=config,
                export=export,
                use_auth_token=use_auth_token,
                revision=revision,
                force_download=force_download,
                cache_dir=cache_dir,
                subfolder=subfolder,
                local_files_only=local_files_only,
                task=task,
                trust_remote_code=trust_remote_code,
                **kwargs,
            )

    @add_start_docstrings_to_model_forward(
        IMAGE_INPUTS_DOCSTRING.format("batch_size, num_channels, height, width")
        + IMAGE_CLASSIFICATION_EXAMPLE.format(
            processor_class=_FEATURE_EXTRACTOR_FOR_DOC,
            model_class="OVModelForImageClassification",
            checkpoint="google/vit-base-patch16-224",
        )
    )
    def forward(
        self,
        pixel_values: Union[torch.Tensor, np.ndarray],
        **kwargs,
    ):
        self.compile()

        np_inputs = isinstance(pixel_values, np.ndarray)
        if not np_inputs:
            pixel_values = np.array(pixel_values)

        inputs = {
            "pixel_values": pixel_values,
        }

        # Run inference
        outputs = self.request(inputs)
        logits = torch.from_numpy(outputs["logits"]).to(self.device) if not np_inputs else outputs["logits"]
        return ImageClassifierOutput(logits=logits)


AUDIO_CLASSIFICATION_EXAMPLE = r"""
    Example of audio classification using `transformers.pipelines`:
    ```python
    >>> from datasets import load_dataset
    >>> from transformers import {processor_class}, pipeline
    >>> from optimum.intel import {model_class}

    >>> preprocessor = {processor_class}.from_pretrained("{checkpoint}")
    >>> model = {model_class}.from_pretrained("{checkpoint}", export=True)
    >>> pipe = pipeline("audio-classification", model=model, feature_extractor=preprocessor)
    >>> dataset = load_dataset("superb", "ks", split="test")
    >>> audio_file = dataset[3]["audio"]["array"]
    >>> outputs = pipe(audio_file)
    ```
"""


@add_start_docstrings(
    """
    OpenVINO Model with a SequenceClassifierOutput for audio classification tasks.
    """,
    MODEL_START_DOCSTRING,
)
class OVModelForAudioClassification(OVModel):
    export_feature = "audio-classification"
    auto_model_class = AutoModelForAudioClassification

    def __init__(self, model=None, config=None, **kwargs):
        super().__init__(model, config, **kwargs)

    @add_start_docstrings_to_model_forward(
        INPUTS_DOCSTRING.format("batch_size, sequence_length")
        + AUDIO_CLASSIFICATION_EXAMPLE.format(
            processor_class=_FEATURE_EXTRACTOR_FOR_DOC,
            model_class="OVModelForAudioClassification",
            checkpoint="superb/hubert-base-superb-er",
        )
    )
    def forward(
        self,
        input_values: Union[torch.Tensor, np.ndarray],
        attention_mask: Optional[Union[torch.Tensor, np.ndarray]] = None,
        **kwargs,
    ):
        self.compile()

        np_inputs = isinstance(input_values, np.ndarray)
        if not np_inputs:
            input_values = np.array(input_values)
            attention_mask = np.array(attention_mask) if attention_mask is not None else attention_mask

        inputs = {
            "input_values": input_values,
        }

        # Add the attention_mask when needed
        if "attention_mask" in self.input_names:
            inputs["attention_mask"] = attention_mask

        # Run inference
        outputs = self.request(inputs)
        logits = torch.from_numpy(outputs["logits"]).to(self.device) if not np_inputs else outputs["logits"]
        return SequenceClassifierOutput(logits=logits)


CTC_EXAMPLE = r"""
    Example of CTC:

    ```python
    >>> from transformers import {processor_class}
    >>> from optimum.intel import {model_class}
    >>> from datasets import load_dataset

    >>> dataset = load_dataset("hf-internal-testing/librispeech_asr_demo", "clean", split="validation")
    >>> dataset = dataset.sort("id")
    >>> sampling_rate = dataset.features["audio"].sampling_rate

    >>> processor = {processor_class}.from_pretrained("{checkpoint}")
    >>> model = {model_class}.from_pretrained("{checkpoint}", export=True)

    >>> # audio file is decoded on the fly
    >>> inputs = processor(dataset[0]["audio"]["array"], sampling_rate=sampling_rate, return_tensors="np")
    >>> logits = model(**inputs).logits
    >>> predicted_ids = np.argmax(logits, axis=-1)

    >>> transcription = processor.batch_decode(predicted_ids)
    ```
"""


@add_start_docstrings(
    """
    Onnx Model with a language modeling head on top for Connectionist Temporal Classification (CTC).
    """,
    MODEL_START_DOCSTRING,
)
class OVModelForCTC(OVModel):
    """
    CTC model for OpenVINO.
    """

    auto_model_class = AutoModelForCTC
    export_feature = TasksManager.infer_task_from_model(auto_model_class)

    @add_start_docstrings_to_model_forward(
        AUDIO_INPUTS_DOCSTRING.format("batch_size, sequence_length")
        + CTC_EXAMPLE.format(
            processor_class=_FEATURE_EXTRACTOR_FOR_DOC,
            model_class="OVModelForCTC",
            checkpoint="facebook/hubert-large-ls960-ft",
        )
    )
    def forward(
        self,
        input_values: Optional[torch.Tensor] = None,
        attention_mask: Optional[Union[torch.Tensor, np.ndarray]] = None,
        **kwargs,
    ):
        np_inputs = isinstance(input_values, np.ndarray)
        if not np_inputs:
            input_values = np.array(input_values)
            attention_mask = np.array(attention_mask) if attention_mask is not None else attention_mask

        inputs = {
            "input_values": input_values,
        }

        # Add the attention_mask when needed
        if "attention_mask" in self.input_names:
            inputs["attention_mask"] = attention_mask

        # Run inference
        outputs = self.request(inputs)
        logits = torch.from_numpy(outputs["logits"]).to(self.device) if not np_inputs else outputs["logits"]
        return CausalLMOutput(logits=logits)


AUDIO_XVECTOR_EXAMPLE = r"""
    Example of Audio XVector:

    ```python
    >>> from transformers import {processor_class}
    >>> from optimum.intel import {model_class}
    >>> from datasets import load_dataset
    >>> import torch

    >>> dataset = load_dataset("hf-internal-testing/librispeech_asr_demo", "clean", split="validation")
    >>> dataset = dataset.sort("id")
    >>> sampling_rate = dataset.features["audio"].sampling_rate

    >>> feature_extractor = {processor_class}.from_pretrained("{checkpoint}")
    >>> model = {model_class}.from_pretrained("{checkpoint}", export=True)

    >>> # audio file is decoded on the fly
    >>> inputs = feature_extractor(
    ...     [d["array"] for d in dataset[:2]["audio"]], sampling_rate=sampling_rate, return_tensors="pt", padding=True
    ... )
    >>>     embeddings = model(**inputs).embeddings

    >>> embeddings = torch.nn.functional.normalize(embeddings, dim=-1).cpu()

    >>> cosine_sim = torch.nn.CosineSimilarity(dim=-1)
    >>> similarity = cosine_sim(embeddings[0], embeddings[1])
    >>> threshold = 0.7
    >>> if similarity < threshold:
    ...     print("Speakers are not the same!")
    >>> round(similarity.item(), 2)
    ```
"""


@add_start_docstrings(
    """
    Onnx Model with an XVector feature extraction head on top for tasks like Speaker Verification.
    """,
    MODEL_START_DOCSTRING,
)
class OVModelForAudioXVector(OVModel):
    """
    Audio XVector model for OpenVINO.
    """

    auto_model_class = AutoModelForAudioXVector
    export_feature = TasksManager.infer_task_from_model(auto_model_class)

    @add_start_docstrings_to_model_forward(
        AUDIO_INPUTS_DOCSTRING.format("batch_size, sequence_length")
        + AUDIO_XVECTOR_EXAMPLE.format(
            processor_class=_FEATURE_EXTRACTOR_FOR_DOC,
            model_class="OVModelForAudioXVector",
            checkpoint="anton-l/wav2vec2-base-superb-sv",
        )
    )
    def forward(
        self,
        input_values: Optional[torch.Tensor] = None,
        attention_mask: Optional[torch.Tensor] = None,
        **kwargs,
    ):
        np_inputs = isinstance(input_values, np.ndarray)
        if not np_inputs:
            input_values = np.array(input_values)
            attention_mask = np.array(attention_mask) if attention_mask is not None else attention_mask

        inputs = {
            "input_values": input_values,
        }

        # Add the attention_mask when needed
        if "attention_mask" in self.input_names:
            inputs["attention_mask"] = attention_mask

        # Run inference
        outputs = self.request(inputs)
        logits = torch.from_numpy(outputs["logits"]).to(self.device) if not np_inputs else outputs["logits"]
        embeddings = (
            torch.from_numpy(outputs["embeddings"]).to(self.device) if not np_inputs else outputs["embeddings"]
        )

        return XVectorOutput(logits=logits, embeddings=embeddings)


AUDIO_FRAME_CLASSIFICATION_EXAMPLE = r"""
    Example of audio frame classification:

    ```python
    >>> from transformers import {processor_class}
    >>> from optimum.intel import {model_class}
    >>> from datasets import load_dataset
    >>> import torch

    >>> dataset = load_dataset("hf-internal-testing/librispeech_asr_demo", "clean", split="validation")
    >>> dataset = dataset.sort("id")
    >>> sampling_rate = dataset.features["audio"].sampling_rate

    >>> feature_extractor = {processor_class}.from_pretrained("{checkpoint}")
    >>> model =  {model_class}.from_pretrained("{checkpoint}", export=True)

    >>> inputs = feature_extractor(dataset[0]["audio"]["array"], return_tensors="pt", sampling_rate=sampling_rate)
    >>>    logits = model(**inputs).logits

    >>> probabilities = torch.sigmoid(torch.as_tensor(logits)[0])
    >>> labels = (probabilities > 0.5).long()
    >>> labels[0].tolist()
    ```
"""


@add_start_docstrings(
    """
    OpenVINO Model for with a frame classification head on top for tasks like Speaker Diarization.
    """,
    MODEL_START_DOCSTRING,
)
class OVModelForAudioFrameClassification(OVModel):
    """
    Audio Frame Classification model for OpenVINO.
    """

    auto_model_class = AutoModelForAudioFrameClassification
    export_feature = TasksManager.infer_task_from_model(auto_model_class)

    @add_start_docstrings_to_model_forward(
        AUDIO_INPUTS_DOCSTRING.format("batch_size, sequence_length")
        + AUDIO_FRAME_CLASSIFICATION_EXAMPLE.format(
            processor_class=_FEATURE_EXTRACTOR_FOR_DOC,
            model_class="OVModelForAudioFrameClassification",
            checkpoint="anton-l/wav2vec2-base-superb-sd",
        )
    )
    def forward(
        self,
        input_values: Optional[torch.Tensor] = None,
        attention_mask: Optional[torch.Tensor] = None,
        **kwargs,
    ):
        np_inputs = isinstance(input_values, np.ndarray)
        if not np_inputs:
            input_values = np.array(input_values)
            attention_mask = np.array(attention_mask) if attention_mask is not None else attention_mask

        inputs = {
            "input_values": input_values,
        }

        # Add the attention_mask when needed
        if "attention_mask" in self.input_names:
            inputs["attention_mask"] = attention_mask

        # Run inference
        outputs = self.request(inputs)
        logits = torch.from_numpy(outputs["logits"]).to(self.device) if not np_inputs else outputs["logits"]

        return TokenClassifierOutput(logits=logits)<|MERGE_RESOLUTION|>--- conflicted
+++ resolved
@@ -554,11 +554,7 @@
             model = TimmForImageClassification.from_pretrained(model_id, **kwargs)
             onnx_config = TimmOnnxConfig(model.config)
 
-<<<<<<< HEAD
-            return cls._to_load(model=model, config=config, onnx_config=onnx_config, **kwargs)
-=======
-            return cls._to_load(model=model, config=config, onnx_config=onnx_config, stateful=False)
->>>>>>> 2f2a764c
+            return cls._to_load(model=model, config=config, onnx_config=onnx_config, stateful=False, **kwargs)
         else:
             return super().from_pretrained(
                 model_id=model_id,
