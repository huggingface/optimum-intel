--- conflicted
+++ resolved
@@ -781,14 +781,10 @@
             init_cls = cls
 
         if isinstance(quantization_config, dict) and quantization_config == {"bits": 4}:
-<<<<<<< HEAD
-            quantization_config = _DEFAULT_4BIT_CONFIGS.get(config.name_or_path, _DEFAULT_4BIT_CONFIG)
+            quantization_config = get_default_int4_config(config.name_or_path)
             if quantization_config.get("dataset", None) is not None:
                 quantization_config["trust_remote_code"] = kwargs.get("trust_remote_code", False)
 
-=======
-            quantization_config = get_default_int4_config(config.name_or_path)
->>>>>>> 12438c4d
         quantization_config = cls._prepare_weight_quantization_config(quantization_config, load_in_8bit)
 
         enable_compilation = kwargs.pop("compile", True) and not quantization_config
