--- conflicted
+++ resolved
@@ -103,7 +103,10 @@
 """
 
 
-<<<<<<< HEAD
+# inheritage from PushToHubMixin added as workaround for transformers>=4.52.0 and nncf<=2.16.0 compatibility
+# during dataset preparatioon nncf checks isinstance(model, PreTrainedModel.__bases__)
+# in transformers 4.52.0 PreTrainedModel does not include GenerationMixin and this check failed for OVModelForCausalLM
+# TO DO: remove it after migration on new nncf
 def has_cache_inputs(model):
     return any(
         "past_key_values" in key.get_any_name()
@@ -112,13 +115,6 @@
         for key in model.inputs
     )
 
-
-=======
-# inheritage from PushToHubMixin added as workaround for transformers>=4.52.0 and nncf<=2.16.0 compatibility
-# during dataset preparatioon nncf checks isinstance(model, PreTrainedModel.__bases__)
-# in transformers 4.52.0 PreTrainedModel does not include GenerationMixin and this check failed for OVModelForCausalLM
-# TO DO: remove it after migration on new nncf
->>>>>>> 7592fc5f
 @add_start_docstrings(
     """
     Base OVBaseDecoderModel class.
