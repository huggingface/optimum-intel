--- conflicted
+++ resolved
@@ -354,8 +354,10 @@
         if self.use_cache and past_key_values is not None:
             input_ids = input_ids[:, -1:]
 
-<<<<<<< HEAD
+        inputs = {}
+        past_len = 0
         if past_key_values is not None:
+            past_len = past_key_values[0][1].shape[-2]
             if self.config.model_type not in MULTI_QUERY_ATTN_MODELS:
                 if self._pkv_precision == Type.bf16:
                     # numpy does not support bf16, pretending f16, should change to bf16
@@ -369,25 +371,7 @@
                     past_key_values = tuple(
                         past_key_value for pkv_per_layer in past_key_values for past_key_value in pkv_per_layer
                     )
-=======
-        inputs = {}
-        past_len = 0
-        if past_key_values is not None:
-            seq_len_dim = 1 if self.model.input(self.key_value_input_names[0]).get_partial_shape()[1].is_dynamic else 2
-            past_len = past_key_values[0][0].shape[seq_len_dim]
-            if self._pkv_precision == Type.bf16:
-                # numpy does not support bf16, pretending f16, should change to bf16
-                past_key_values = tuple(
-                    Tensor(past_key_value, past_key_value.shape, Type.bf16)
-                    for pkv_per_layer in past_key_values
-                    for past_key_value in pkv_per_layer
-                )
-            else:
-                # Flatten the past_key_values
-                past_key_values = tuple(
-                    past_key_value for pkv_per_layer in past_key_values for past_key_value in pkv_per_layer
-                )
->>>>>>> b7703dc9
+
             # Add the past_key_values to the decoder inputs
             inputs = dict(zip(self.key_value_input_names, past_key_values))
 
@@ -409,10 +393,6 @@
 
         inputs["input_ids"] = np.array(input_ids)
         # Add the attention_mask inputs when needed
-<<<<<<< HEAD
-        if attention_mask is not None:
-            inputs["attention_mask"] = np.array(attention_mask)
-=======
         if "attention_mask" in self.input_names:
             if attention_mask is not None:
                 inputs["attention_mask"] = np.array(attention_mask)
@@ -420,7 +400,6 @@
                 inputs["attention_mask"] = np.ones(
                     (input_ids.shape[0], input_ids.shape[1] + past_len), dtype=inputs["input_ids"].dtype
                 )
->>>>>>> b7703dc9
 
         # Run inference
         results = self.request.infer(inputs, share_inputs=True, share_outputs=True)
