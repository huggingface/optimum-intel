#  Copyright 2022 The HuggingFace Team. All rights reserved.
#
#  Licensed under the Apache License, Version 2.0 (the "License");
#  you may not use this file except in compliance with the License.
#  You may obtain a copy of the License at
#
#      http://www.apache.org/licenses/LICENSE-2.0
#
#  Unless required by applicable law or agreed to in writing, software
#  distributed under the License is distributed on an "AS IS" BASIS,
#  WITHOUT WARRANTIES OR CONDITIONS OF ANY KIND, either express or implied.
#  See the License for the specific language governing permissions and
#  limitations under the License.
import copy
import inspect
import json
import logging
from dataclasses import dataclass
from enum import Enum
from functools import reduce
from pathlib import Path
from typing import Any, Dict, List, Optional, Type, Union

import torch
from transformers.utils.quantization_config import QuantizationConfigMixin

from optimum.configuration_utils import BaseConfig

from ..utils.import_utils import is_nncf_available, is_nncf_version
from .utils import (
    PREDEFINED_CAUSAL_LANGUAGE_DATASETS,
    PREDEFINED_LANGUAGE_DATASETS,
    PREDEFINED_SD_DATASETS,
    PREDEFINED_SPEECH_TO_TEXT_DATASETS,
    PREDEFINED_VISUAL_LM_DATASETS,
)


if is_nncf_available():
    import nncf

logger = logging.getLogger(__name__)


class OVQuantizationMethod(str, Enum):
    DEFAULT = "default"
    HYBRID = "hybrid"
    AWQ = "awq"


# Default configs for 4-bit weight quantization
_DEFAULT_4BIT_WQ_CONFIGS = {
    "databricks/dolly-v2-3b": {
        "bits": 4,
        "sym": False,
        "group_size": 128,
        "ratio": 1.0,
        "dataset": "wikitext2",
        "scale_estimation": True,
    },
    "EleutherAI/gpt-j-6b": {"bits": 4, "sym": False, "group_size": 64},
    "facebook/opt-6.7b": {"bits": 4, "sym": False, "group_size": 64, "ratio": 0.8},
    "togethercomputer/RedPajama-INCITE-7B-Instruct": {"bits": 4, "sym": False, "group_size": 128},
    "HuggingFaceH4/zephyr-7b-beta": {
        "bits": 4,
        "sym": True,
        "group_size": 128,
        "ratio": 0.8,
        "quant_method": OVQuantizationMethod.AWQ,
    },
    "meta-llama/Llama-2-7b-hf": {"bits": 4, "sym": True, "group_size": 128, "ratio": 0.6},
    "meta-llama/Llama-2-7b-chat-hf": {
        "bits": 4,
        "sym": True,
        "group_size": 128,
        "ratio": 1.0,
        "quant_method": OVQuantizationMethod.AWQ,
    },
    "meta-llama/Llama-2-13b-chat-hf": {"bits": 4, "sym": True, "group_size": 64, "ratio": 0.8},
    "stabilityai/stablelm-3b-4e1t": {
        "bits": 4,
        "sym": True,
        "group_size": 64,
        "ratio": 0.8,
        "dataset": "wikitext2",
        "quant_method": OVQuantizationMethod.AWQ,
    },
    "stabilityai/stablelm-zephyr-3b": {
        "bits": 4,
        "sym": False,
        "group_size": 128,
        "ratio": 0.9,
        "dataset": "wikitext2",
        "scale_estimation": True,
    },
    "stabilityai/stable-code-3b": {"bits": 4, "sym": True, "group_size": 64, "ratio": 0.8},
    "pansophic/rocket-3B": {"bits": 4, "sym": True, "group_size": 128, "ratio": 0.8},
    "THUDM/chatglm2-6b": {"bits": 4, "sym": True, "group_size": 128, "ratio": 0.72},
    "Qwen/Qwen-7B-Chat": {"bits": 4, "sym": True, "group_size": 128, "ratio": 0.6},
    "Qwen/Qwen2.5-1.5B-Instruct": {
        "bits": 4,
        "sym": False,
        "group_size": 128,
        "ratio": 0.9,
        "dataset": "wikitext2",
        "quant_method": OVQuantizationMethod.AWQ,
        "scale_estimation": True,
    },
    "Qwen/Qwen2.5-7B-Instruct": {
        "bits": 4,
        "sym": False,
        "group_size": 128,
        "ratio": 1.0,
        "quant_method": OVQuantizationMethod.AWQ,
    },
    "Qwen/Qwen2.5-Coder-3B-Instruct": {
        "bits": 4,
        "sym": False,
        "group_size": 64,
        "ratio": 1.0,
        "quant_method": OVQuantizationMethod.AWQ,
    },
    "Qwen/Qwen3-1.7B": {
        "bits": 4,
        "sym": True,
        "group_size": 64,
        "ratio": 1.0,
        "dataset": "wikitext2",
        "quant_method": OVQuantizationMethod.AWQ,
        "scale_estimation": True,
    },
    "Qwen/Qwen3-4B": {
        "bits": 4,
        "sym": True,
        "group_size": 128,
        "ratio": 1.0,
        "quant_method": OVQuantizationMethod.AWQ,
    },
    "Qwen/Qwen3-8B": {
        "bits": 4,
        "sym": False,
        "group_size": 128,
        "ratio": 1.0,
        "dataset": "wikitext2",
<<<<<<< HEAD
        "scale_estimation": True,
=======
        "quant_method": OVQuantizationMethod.AWQ,
>>>>>>> 1452fe45
    },
    "openlm-research/open_llama_3b": {"bits": 4, "sym": False, "group_size": 64, "all_layers": True},
    "openlm-research/open_llama_3b_v2": {
        "bits": 4,
        "sym": False,
        "group_size": 64,
        "ratio": 1.0,
        "dataset": "wikitext2",
        "quant_method": OVQuantizationMethod.AWQ,
    },
    "tiiuae/falcon-7b-instruct": {"bits": 4, "sym": False, "group_size": 64},
    "psmathur/orca_mini_3b": {
        "bits": 4,
        "sym": True,
        "group_size": 64,
        "all_layers": True,
    },
    "bigscience/bloomz-560m": {
        "bits": 4,
        "sym": True,
        "group_size": 64,
        "ratio": 0.8,
        "dataset": "wikitext2",
        "quant_method": OVQuantizationMethod.AWQ,
    },
    "mistralai/Mixtral-8x7B-v0.1": {"bits": 4, "sym": True, "group_size": 128, "ratio": 0.8},
    "facebook/opt-2.7b": {"bits": 4, "sym": True, "group_size": 128, "ratio": 0.7},
    "togethercomputer/RedPajama-INCITE-Chat-3B-v1": {
        "bits": 4,
        "sym": False,
        "group_size": 128,
        "ratio": 1.0,
        "dataset": "wikitext2",
        "scale_estimation": True,
    },
    "lmsys/vicuna-7b-v1.5": {"bits": 4, "sym": False, "group_size": 128, "ratio": 1.0},
    "stabilityai/stablelm-tuned-alpha-3b": {"bits": 4, "sym": False, "group_size": 128, "ratio": 0.8},
    "mistralai/Mistral-7B-v0.1": {"bits": 4, "sym": True, "group_size": 128, "ratio": 0.9},
    "baichuan-inc/Baichuan2-7B-Chat": {
        "bits": 4,
        "sym": False,
        "group_size": 128,
        "ratio": 0.8,
    },
    "baichuan-inc/Baichuan2-13B-Chat": {
        "bits": 4,
        "sym": False,
        "group_size": 128,
        "ratio": 1.0,
        "quant_method": OVQuantizationMethod.AWQ,
    },
    "lmsys/longchat-7b-16k": {
        "bits": 4,
        "sym": False,
        "group_size": 128,
        "ratio": 1.0,
        "dataset": "wikitext2",
        "quant_method": OVQuantizationMethod.AWQ,
        "scale_estimation": True,
    },
    "bigcode/starcoder2-3b": {"bits": 4, "sym": False, "group_size": 128, "ratio": 0.9},
    "bigcode/starcoder2-15b": {"bits": 4, "sym": False, "group_size": 64, "ratio": 1.0},
    "TinyLlama/TinyLlama-1.1B-Chat-v1.0": {
        "bits": 4,
        "sym": False,
        "group_size": 64,
        "ratio": 1.0,
        "quant_method": OVQuantizationMethod.AWQ,
    },
    "microsoft/phi-2": {
        "bits": 4,
        "sym": False,
        "group_size": 64,
        "ratio": 1.0,
        "dataset": "wikitext2",
        "quant_method": OVQuantizationMethod.AWQ,
        "scale_estimation": True,
    },
    "stabilityai/stablelm-tuned-alpha-7b": {
        "bits": 4,
        "sym": False,
        "group_size": 64,
        "ratio": 1.0,
        "dataset": "wikitext2",
        "scale_estimation": True,
    },
    "meta-llama/Meta-Llama-3.1-8B-Instruct": {
        "bits": 4,
        "sym": False,
        "group_size": 64,
        "ratio": 0.8,
        "quant_method": OVQuantizationMethod.AWQ,
    },
    "meta-llama/Llama-3.2-1B-Instruct": {
        "bits": 4,
        "sym": False,
        "group_size": 128,
        "ratio": 1.0,
        "quant_method": OVQuantizationMethod.AWQ,
    },
    "meta-llama/Meta-Llama-3.1-8B": {
        "bits": 4,
        "sym": False,
        "group_size": 64,
        "ratio": 0.8,
        "quant_method": OVQuantizationMethod.AWQ,
    },
    "microsoft/Phi-3-mini-4k-instruct": {
        "bits": 4,
        "sym": False,
        "group_size": 64,
        "ratio": 1.0,
        "dataset": "wikitext2",
        "scale_estimation": True,
    },
    "microsoft/Phi-3.5-mini-instruct": {
        "bits": 4,
        "sym": False,
        "group_size": 64,
        "ratio": 1.0,
        "quant_method": OVQuantizationMethod.AWQ,
    },
    "microsoft/Phi-4-mini-instruct": {
        "bits": 4,
        "sym": False,
        "group_size": 64,
        "ratio": 1.0,
        "quant_method": OVQuantizationMethod.AWQ,
    },
    "deepseek-ai/DeepSeek-R1-Distill-Qwen-1.5B": {
        "bits": 4,
        "sym": False,
        "group_size": 32,
        "ratio": 0.7,
        "quant_method": OVQuantizationMethod.AWQ,
    },
    "deepseek-ai/DeepSeek-R1-Distill-Qwen-7B": {
        "bits": 4,
        "sym": False,
        "group_size": 128,
        "ratio": 1.0,
        "dataset": "wikitext2",
        "quant_method": OVQuantizationMethod.AWQ,
        "scale_estimation": True,
    },
    "deepseek-ai/DeepSeek-R1-Distill-Llama-8B": {
        "bits": 4,
        "sym": False,
        "group_size": 64,
        "ratio": 0.8,
        "quant_method": OVQuantizationMethod.AWQ,
    },
    "microsoft/Phi-4-multimodal-instruct": {
        "quantization_configs": {
            "lm_model": {
                "bits": 4,
                "sym": False,
                "group_size": 64,
                "dataset": "contextual",
                "quant_method": OVQuantizationMethod.AWQ,
                "scale_estimation": True,
                "ignored_scope": {
                    "patterns": [
                        "__module\\.model\\.layers\\.\\d+\\.(mlp\\.(gate_up_proj|down_proj)|self_attn\\.(qkv_proj|o_proj))\\.lora_B\\.speech/ov_ext::linear/MatMul",
                    ]
                },
            },
            "text_embeddings_model": {"bits": 8, "sym": True, "weight_only": True},
            "audio_encoder_model": {"bits": 8, "sym": True, "weight_only": True},
            "vision_embeddings_model": {"bits": 8, "sym": True, "weight_only": True},
        },
    },
}

# Add configs for model id aliases
# The list below contains pairs of model ids: config for the second model id will be copied from the first model id.
model_id_aliases = [
    ("meta-llama/Meta-Llama-3.1-8B-Instruct", "meta-llama/Llama-3.1-8B-Instruct"),
    ("meta-llama/Meta-Llama-3.1-8B", "meta-llama/Llama-3.1-8B"),
]
for m_id_1, m_id_2 in model_id_aliases:
    _DEFAULT_4BIT_WQ_CONFIGS[m_id_2] = _DEFAULT_4BIT_WQ_CONFIGS[m_id_1]

_DEFAULT_4BIT_WQ_CONFIG = {
    "bits": 4,
    "ratio": 1.0,
    "sym": False,
    "group_size": 128,
    "all_layers": None,
}


# Default configs for int8 full quantization
_DEFAULT_INT8_FQ_CONFIGS = {
    "FacebookAI/roberta-large": {
        "dtype": "int8",
        "dataset": "wikitext2",
        "num_samples": 128,
        "smooth_quant_alpha": 0.5,
    },
    "google-bert/bert-base-multilingual-uncased": {
        "dtype": "int8",
        "dataset": "wikitext2",
        "num_samples": 300,
    },
    "openai/clip-vit-base-patch16": {
        "dtype": "int8",
        "dataset": "conceptual_captions",
        "num_samples": 300,
        "smooth_quant_alpha": 0.6,
    },
    "openai/clip-vit-base-patch32": {
        "dtype": "int8",
        "dataset": "conceptual_captions",
        "num_samples": 300,
        "smooth_quant_alpha": 0.6,
    },
    "openai/clip-vit-large-patch14": {
        "dtype": "int8",
        "dataset": "conceptual_captions",
        "num_samples": 300,
        "smooth_quant_alpha": 0.6,
    },
    "hf-tiny-model-private/tiny-random-CLIPModel": {  # For test purposes
        "dtype": "int8",
        "dataset": "conceptual_captions",
        "num_samples": 1,
        "smooth_quant_alpha": 0.9,
    },
}


def get_default_int4_config(model_id_or_path: str):
    """
    Args:
        model_id_or_path (`str`):
            id of the model or path to it.
    Returns:
        Default int4 config for the given model or generic default int4 config.
    """
    logger.warning(
        "The `get_default_int4_config` function is deprecated and will be removed in optimum-intel v1.25.0. "
        "Please use `get_default_quantization_config` instead."
    )

    return get_default_quantization_config(model_id_or_path, "int4") or _DEFAULT_4BIT_WQ_CONFIG


def get_default_quantization_config(
    model_id_or_path: str, weight_format: Optional[str] = None, quant_mode: Optional[str] = None
) -> Optional[Dict[str, Any]]:
    """
    Args:
        model_id_or_path (`str`):
            id of the model or path to it.
        weight_format (`str`, *optional*):
            The format of the weights. Currently only "int4" value is supported.
        quant_mode (`str`, *optional*):
            The quantization mode. Currently only "int8" value is supported.
    Returns:
        Default quantization config for the given model if found and `None` otherwise.
    """

    if weight_format is None and quant_mode is None:
        raise ValueError("Either `weight_format` or `quant_mode` must be provided.")

    if weight_format == "int4":
        default_configs_dict = _DEFAULT_4BIT_WQ_CONFIGS
    elif quant_mode == "int8":
        default_configs_dict = _DEFAULT_INT8_FQ_CONFIGS
    else:
        return None

    # Check if the model_id_or_path is in the default configs
    if model_id_or_path in default_configs_dict:
        return default_configs_dict[model_id_or_path]

    # Try to match by config.json
    model_path = Path(model_id_or_path)
    config_path = model_path / "config.json"
    if config_path.exists():
        with config_path.open("r") as config_f:
            config = json.load(config_f)
            original_model_name = config.get("_name_or_path", "")
        if original_model_name in default_configs_dict:
            return default_configs_dict[original_model_name]

    # Try to match by folder name
    for model_id, config in default_configs_dict.items():
        short_id = model_id.split("/")[-1]
        if model_path.name == short_id:
            return config

    return None


@dataclass
class OVQuantizationConfigBase(QuantizationConfigMixin):
    """
    Base configuration class for quantization parameters
    """

    quant_method = OVQuantizationMethod.DEFAULT

    def __init__(
        self,
        ignored_scope: Optional[Union[dict, "nncf.IgnoredScope"]] = None,
        num_samples: Optional[int] = None,
        dataset: Optional[Union[str, List[str]]] = None,
        tokenizer: Optional[str] = None,
        processor: Optional[str] = None,
        trust_remote_code: Optional[bool] = False,
        **kwargs,
    ):
        """
        Args:
            ignored_scope (`dict` or `nncf.IgnoredScope`, *optional*):
                An ignored scope that defines the list of model nodes to be ignored during quantization. Dictionary
                entries provided via this argument are used to create an instance of `nncf.IgnoredScope` class.
            num_samples (`int`, *optional*):
                The maximum number of samples composing the calibration dataset.
            dataset (`str or List[str]`, *optional*):
                The dataset used for data-aware optimization with NNCF.
            tokenizer (`str`, *optional*):
                The tokenizer used to process the dataset.
            processor (`str`, *optional*):
                A transformers processor used to process the dataset inputs.
            trust_remote_code (`bool`, defaults to `False`):
                Allows to use custom code for the modeling hosted in the model repository. This option should only be
                set for repositories you trust and in which you have read the code, as it will execute on your local
                machine arbitrary code present in the model repository.
        """
        self.num_samples = num_samples
        self.dataset = dataset
        self.tokenizer = tokenizer
        self.processor = processor
        self.trust_remote_code = trust_remote_code
        if isinstance(ignored_scope, nncf.IgnoredScope):
            ignored_scope = ignored_scope.__dict__
        self.ignored_scope = ignored_scope
        self.kwargs = kwargs

    def post_init(self):
        try:
            self.get_ignored_scope_instance()
        except Exception as e:
            raise ValueError(
                f"Can't create an `IgnoredScope` object from the provided ignored scope dict: {self.ignored_scope}.\n{e}"
            )
        if not (self.num_samples is None or isinstance(self.num_samples, int) and self.num_samples > 0):
            raise ValueError(f"`num_samples` is expected to be a positive integer, but found: {self.num_samples}")

    def get_ignored_scope_instance(self) -> "nncf.IgnoredScope":
        if self.ignored_scope is None:
            return nncf.IgnoredScope()
        return nncf.IgnoredScope(**copy.deepcopy(self.ignored_scope))

    def clone(self):
        return copy.deepcopy(self)

    def to_dict(self) -> Dict[str, Any]:
        # Unpack kwargs dict
        result = super().to_dict()
        result = result | result.pop("kwargs", {})
        return result


@dataclass
class OVWeightQuantizationConfig(OVQuantizationConfigBase):
    """
    This is a wrapper class about all possible attributes and features that you can play with a model that has been
    loaded using `optimum-intel` api for weight-only quantization with NNCF. For full model quantization please see
    OVQuantizationConfig.
    Args:
        bits (`int`, defaults to 8):
            The number of bits to quantize to.
        sym (`bool`, defaults to `False`):
            Whether to use symmetric quantization on the weights. Does not affect backup precision symmetricity.
        group_size (`int`, *optional*):
            The group size to use for quantization. Recommended value is 128 and -1 uses per-column quantization.
        tokenizer (`str`, *optional*):
            The tokenizer used to process the dataset. You can pass either:
                - A string, the *model id* of a predefined tokenizer hosted inside a model repo on huggingface.co.
                    Valid model ids can be located at the root-level, like `bert-base-uncased`, or namespaced under a
                    user or organization name, like `dbmdz/bert-base-german-cased`.
                - A path to a *directory* containing vocabulary files required by the tokenizer, for instance saved
                    using the [`~PreTrainedTokenizer.save_pretrained`] method, e.g., `./my_model_directory/`.
        trust_remote_code (`bool`, defaults to `False`):
            Allows to use custom code for the modeling hosted in the model repository. This option should only be set
            for repositories you trust and in which you have read the code, as it will execute on your local machine
            arbitrary code present in the model repository.
        dataset (`str or List[str]`, *optional*):
            The dataset used for data-aware compression with NNCF.
            - For language models you can provide your own dataset in a list of strings or just use one from the list
                ['auto', 'wikitext2','c4','c4-new']. With 'auto' the dataset will be collected from model's generations.
            - For diffusion models the dataset must be one of ['conceptual_captions',
                'laion/220k-GPT4Vision-captions-from-LIVIS', 'laion/filtered-wit'].
            - For visual language models the dataset must be set to 'contextual'.
            Alternatively, you can provide data objects via `calibration_dataset` argument of `OVQuantizer.quantize()`
            method.
        ratio (`float`, defaults to 1.0):
            The ratio between baseline and backup precisions (e.g. 0.9 means 90% of layers quantized to INT4_ASYM
            and the rest to INT8_ASYM).
            Note: If dataset is provided, and the ratio is less than 1.0, then data-aware mixed precision assignment
            will be applied.
        all_layers (`bool`, *optional*):
            Defines how many layers are compressed to 4-bits while the rest are kept in 8-bit precision.
        sensitivity_metric (`str`, *optional*):
            The sensitivity metric for assigning quantization precision to layers. In order to
            preserve the accuracy of the model, the more sensitive layers receives a higher precision.
        ignored_scope (`dict` or `nncf.IgnoredScope`, *optional*):
            An ignored scope that defines the list of model nodes to be ignored during quantization. Dictionary
            entries provided via this argument are used to create an instance of `nncf.IgnoredScope` class.
        num_samples (`int`, *optional*):
            The maximum number of samples composing the calibration dataset.
        quant_method (`str or OVQuantizationMethod`, defaults of OVQuantizationMethod.DEFAULT):
            Weight compression method to apply. Possible options:
                - "default": default weight quantization will be applied.
                - "awq": compressed weights will be computed according to the Activation-Aware-Quantization (AWQ)
                  method. AWQ improves generation quality of INT4-compressed LLMs. If dataset is provided, a data-aware
                  activation-based version of the algorithm will be executed, which requires additional time. Otherwise,
                  data-free AWQ will be applied which relies on per-column magnitudes of weights instead of activations.
                  Note: it's possible that there will be no matching patterns in the model to apply AWQ, in such case it
                  will be skipped.
                - "hybrid": The hybrid mode involves the quantization of weights in MatMul and Embedding layers, and
                  activations of other layers, facilitating accuracy preservation post-optimization while reducing
                  the model size. Hybrid mode performs well when applied to a UNet model in diffusion pipelines.
        scale_estimation (`bool`, *optional*):
            Indicates whether to apply a scale estimation algorithm that minimizes the L2 error between the original and
            compressed layers. Providing a dataset is required to run scale estimation.
        dtype (`str`, *optional*):
            Data type weights are compressed to. Possible values: ['int4', 'int8', 'mxfp4', 'nf4'].
        qptq (`bool`, *optional*):
            Whether to apply GPTQ algorithm. GPTQ optimizes compressed weights in a layer-wise fashion to minimize the
            difference between activations of a compressed and original layer. Dataset is required to run GPTQ.
        processor (`str`, *optional*):
            A transformers processor used to process inputs for multi-modal models. You can pass either:
                - A string, the *model id* of a predefined processor hosted inside a model repo on huggingface.co.
                - A path to a *directory* containing files required by the processor, for instance saved
                    using the [`~AutoProcessor.save_pretrained`] method, e.g., `./my_model_directory/`.
        lora_correction (`bool`, *optional*):
            If True, apply LoRA Correction algorithm. When enabled, this algorithm introduces low-rank adaptation
            layers in the model that can recover accuracy after weight compression at some cost of inference latency.
            It calculates low-rank matrices via singular value decomposition (SVD) on the difference between the
            original and quantized weights. These matrices are iteratively refined by solving a system of linear
            equations to improve accuracy.
        backup_precision (`str`, defaults to None):
            Defines a backup precision for mixed-precision weight compression.
            - "none" stands for original floating-point precision of the model weights, in this case weights are
                retained in their original precision without any quantization.
            - "int8_sym" stands for 8-bit integer symmetric quantization without zero point.
            - "int8_asym" stands for 8-bit integer asymmetric quantization with zero points per each quantization group.
        kwargs: Additional parameters for nncf.compress_weights() call.
    """

    def __init__(
        self,
        bits: int = 8,
        sym: bool = False,
        group_size: Optional[int] = None,
        tokenizer: Optional[str] = None,
        trust_remote_code: bool = False,
        dataset: Optional[Union[str, List[str]]] = None,
        ratio: float = 1.0,
        all_layers: Optional[bool] = None,
        sensitivity_metric: Optional[str] = None,
        ignored_scope: Optional[Union[dict, "nncf.IgnoredScope"]] = None,
        num_samples: Optional[int] = None,
        quant_method: Union[str, OVQuantizationMethod] = OVQuantizationMethod.DEFAULT,
        scale_estimation: bool = None,
        dtype: Optional[str] = None,
        gptq: bool = None,
        processor: Optional[str] = None,
        lora_correction: bool = None,
        backup_precision: Optional[str] = None,
        **kwargs,
    ):
        weight_format = kwargs.pop("weight_format", None)
        if weight_format is not None:
            logger.warning(
                "The `weight_format` parameter is deprecated and will be removed in optimum-intel v1.24.0. "
                "Please use `dtype` instead."
            )
            dtype = weight_format
        super().__init__(
            ignored_scope=ignored_scope,
            num_samples=num_samples,
            dataset=dataset,
            tokenizer=tokenizer,
            processor=processor,
            trust_remote_code=trust_remote_code,
            **kwargs,
        )
        self.bits = bits
        self.sym = sym
        self.group_size = group_size or (-1 if bits == 8 else 128)
        self.ratio = ratio
        self.all_layers = all_layers
        self.sensitivity_metric = sensitivity_metric
        self.quant_method = OVQuantizationMethod(quant_method) if isinstance(quant_method, str) else quant_method
        self.scale_estimation = scale_estimation
        self.gptq = gptq
        self.lora_correction = lora_correction
        self.backup_precision = backup_precision
        self.dtype = dtype
        self.post_init()

    def post_init(self):
        r"""
        Safety checker that arguments are correct
        """
        super().post_init()
        if not (0 <= self.ratio <= 1):
            raise ValueError("`ratio` must between 0 and 1.")
        if self.group_size is not None and self.group_size != -1 and self.group_size <= 0:
            raise ValueError("`group_size` must be greater than 0 or equal to -1")
        if not (self.dataset is None or isinstance(self.dataset, (str, list))):
            raise ValueError(
                f"Dataset must be a instance of either string or list of strings, but found {type(self.dataset)}. "
                f"If you wish to provide a custom dataset, please use the `OVQuantizer` instead."
            )
        if self.dataset is not None and isinstance(self.dataset, str):
            visual_lm_datasets = set(PREDEFINED_VISUAL_LM_DATASETS.keys())
            stable_diffusion_datasets = set(PREDEFINED_SD_DATASETS.keys())
            language_datasets = set(PREDEFINED_LANGUAGE_DATASETS.keys())
            if (
                self.dataset
                not in PREDEFINED_CAUSAL_LANGUAGE_DATASETS
                | language_datasets
                | visual_lm_datasets
                | stable_diffusion_datasets
            ):
                raise ValueError(
                    "You have entered a string value for dataset. You can only choose between "
                    f"{language_datasets} for text feature extraction models, "
                    f"{PREDEFINED_CAUSAL_LANGUAGE_DATASETS} for LLMs, {visual_lm_datasets} for visual LLMs or "
                    f"{stable_diffusion_datasets} for diffusion models, but we found {self.dataset}."
                )

        if self.dataset is not None and not (
            self.quant_method in [OVQuantizationMethod.AWQ, OVQuantizationMethod.HYBRID]
            or self.scale_estimation
            or self.gptq
            or self.lora_correction
            or (self.ratio < 1.0 and self.sensitivity_metric != nncf.SensitivityMetric.WEIGHT_QUANTIZATION_ERROR)
        ):
            logger.warning(
                "The provided dataset won't have any effect on the resulting compressed model because no data-aware "
                "quantization algorithm is selected and compression ratio is 1.0."
            )

        if self.dataset is None and self.quant_method == OVQuantizationMethod.AWQ and is_nncf_version("<", "2.17.0"):
            raise ValueError("Data-free AWQ is available starting form NNCF 2.17. Please update nncf package.")

        if self.dtype in ["int4", "int8"]:
            bits = 4 if self.dtype == "int4" else 8
            if self.bits is not None and self.bits != bits:
                logger.warning(
                    f"Overriding `bits` parameter to the value `bits`={bits} to match the given {self.dtype} `dtype`."
                )
            self.bits = bits

        if self.bits not in [4, 8]:
            raise ValueError(f"Only support quantization to [4,8] bits but found {self.bits}")

        if self.bits == 8 and self.dtype:
            if self.ratio != 1:
                raise ValueError(
                    f"For 8-bit quantization, `ratio` is expected to be set to 1.0, but was set to {self.ratio}"
                )
            if self.group_size != -1:
                raise ValueError(
                    f"For 8-bit quantization, `group_size` is expected to be set to -1, but was set to {self.group_size}"
                )
            if self.all_layers:
                raise ValueError("The `all_layers` parameter is not supported for 8-bit quantization")
            if self.sensitivity_metric:
                raise ValueError("The `sensitivity_metric` parameter is not supported for 8-bit quantization")
            if self.quant_method == OVQuantizationMethod.AWQ:
                raise ValueError(
                    "The AWQ algorithm is not supported for 8-bit quantization and got `quant_method='awq'`, please update accordingly"
                )
            if self.scale_estimation:
                raise ValueError(
                    "The Scale Estimation algorithm is not supported for 8-bit quantization and got `scale_estimation=True`, please set `scale_estimation=False`"
                )
            if self.gptq:
                raise ValueError(
                    "The GPTQ algorithm is not supported for 8-bit quantization and got `gptq=True`, please set `gptq=False`"
                )
            if self.lora_correction:
                raise ValueError(
                    "The LoRA Correction algorithm is not supported for 8-bit quantization and got `lora_correction=True`, please set `lora_correction=False`"
                )
            if self.backup_precision is not None:
                raise ValueError(
                    f"The `backup_precision` parameter is not supported for 8-bit quantization and got "
                    f"`backup_precision={self.backup_precision}`, please set `backup_precision=None`"
                )

        if self.backup_precision is not None and self.backup_precision not in ["none", "int8_sym", "int8_asym"]:
            raise ValueError(
                f"`backup_precision` parameter must be on of the following: ['none', 'int8_sym', 'int8_asym'], but found{self.backup_precision}"
            )

        if self.tokenizer is not None and not isinstance(self.tokenizer, str):
            raise ValueError(f"Tokenizer is expected to be a string, but found {self.tokenizer}")

        if self.processor is not None and not isinstance(self.processor, str):
            raise ValueError(f"Processor is expected to be a string, but found {self.processor}")

        if self.dtype is None:
            self.dtype = "int4" if self.bits == 4 else "int8"
        if self.dtype not in ["int4", "int8", "mxfp4", "nf4"]:
            raise ValueError(
                f"Weights quantization data type must be one of the following: ['int4', 'int8', 'mxfp4', 'nf4'], but found: {self.dtype}."
            )
        if self.dtype in ["mxfp4", "nf4"]:
            if self.bits != 4:
                raise ValueError(
                    f"When applying weight compression with '{self.dtype}' data type, the `bits` parameter must be set to 4, but found {self.bits}"
                )
            if self.dtype == "mxfp4":
                if self.quant_method == OVQuantizationMethod.AWQ:
                    raise ValueError("The AWQ algorithm is not supported for 'mxpf4' data type")
                if self.scale_estimation:
                    raise ValueError("The Scale Estimation algorithm is not supported for 'mxpf4' data type")
                if self.gptq:
                    raise ValueError("The GPTQ algorithm is not supported for 'mxfp4' data type")
                if self.lora_correction:
                    raise ValueError("The LoRA Correction algorithm is not supported for 'mxfp4' data type")
        if self.gptq and self.lora_correction:
            raise ValueError("The GPTQ and LoRA Correction algorithms can't be applied simultaneously")

    def to_nncf_dict(self) -> Dict[str, Any]:
        """
        Returns a dictionary with the variables that are ready to use for nncf.quantize() call.
        """

        signed_bitness = {4: "int4", 8: "int8"}
        mode = self.dtype if self.dtype else signed_bitness[self.bits]
        if mode in signed_bitness.values():
            mode += "_sym" if self.sym else "_asym"
        if mode == "mxfp4":
            mode = "e2m1"
        mode = nncf.CompressWeightsMode(mode)

        awq = True if self.quant_method == OVQuantizationMethod.AWQ else None
        sensitivity_metric = nncf.SensitivityMetric(self.sensitivity_metric) if self.sensitivity_metric else None
        backup_mode = nncf.BackupMode(self.backup_precision) if self.backup_precision else None
        result = {
            "mode": mode,
            "ratio": self.ratio,
            "group_size": self.group_size,
            "ignored_scope": self.get_ignored_scope_instance(),
            "all_layers": self.all_layers,
            "sensitivity_metric": sensitivity_metric,
            "subset_size": self.num_samples or 128,
            "awq": awq,
            "scale_estimation": self.scale_estimation,
            "gptq": self.gptq,
            "lora_correction": self.lora_correction,
            "backup_mode": backup_mode,
            **self.kwargs,
        }
        return result


@dataclass
class OVDynamicQuantizationConfig(OVWeightQuantizationConfig):
    def __init__(
        self,
        bits: int = 8,
        sym: bool = False,
        weights_group_size: Optional[int] = None,
        activations_group_size: int = 32,
        **kwargs,
    ):
        super().__init__(bits=bits, sym=sym, group_size=weights_group_size, **kwargs)
        self.activations_group_size = activations_group_size
        logger.warning(
            "OVDynamicQuantizationConfig is deprecated and will be removed in optimum-intel v1.24.0. "
            "Dynamic quantization and KV cache compression are enabled by default starting from OpenVINO 2024.6 and "
            "there is no need to enable them manually. If you need precise control over these parameters, please "
            "provide `DYNAMIC_QUANTIZATION_GROUP_SIZE` and `KV_CACHE_PRECISION` with `ov_config` argument during model "
            "inference."
        )


@dataclass
class OVQuantizationConfig(OVQuantizationConfigBase):
    def __init__(
        self,
        bits: int = 8,
        sym: bool = False,
        ignored_scope: Optional[Union[dict, "nncf.IgnoredScope"]] = None,
        num_samples: Optional[int] = None,
        model_type: str = "transformer",
        fast_bias_correction: bool = True,
        overflow_fix: str = "disable",
        dataset: Optional[str] = None,
        tokenizer: Optional[str] = None,
        processor: Optional[str] = None,
        trust_remote_code: bool = False,
        smooth_quant_alpha: Optional[float] = None,
        dtype: Optional[str] = "int8",
        **kwargs,
    ):
        """
        Configuration class containing parameters related to model quantization with NNCF. Compared to weight
        compression, during quantization both weights and activations are converted to lower precision.
        For weight-only model quantization please see OVWeightQuantizationConfig.
        Args:
            bits (`int`, defaults to 8):
                The number of bits to quantize to.
            sym (`bool`, defaults to `False`):
                Whether to use symmetric quantization on the activations. Symmetric quantization will be applied on the weights in any case.
            ignored_scope (`dict` or `nncf.IgnoredScope`, *optional*):
                An ignored scope that defines the list of model nodes to be ignored during quantization. Dictionary
                entries provided via this argument are used to create an instance of `nncf.IgnoredScope` class.
            num_samples (`int`, *optional*):
                The maximum number of samples composing the calibration dataset.
            model_type (`str`, defaults to "transformer"):
                Model type is needed to specify additional patterns in the model. Supported only `transformer` now.
            fast_bias_correction (`bool`, defaults to True):
                Whether to apply fast or full bias correction algorithm.
            overflow_fix (`str`, default to "disable"):
                Parameter for controlling overflow fix setting.
            dataset (`str`, *optional*):
                The dataset used for quantization. For language models the allowed values are
                ['auto', 'wikitext2','c4','c4-new']. For text-to-speech model quantization the allowed value is 'librispeech'.
            tokenizer (`str`, *optional*):
                The tokenizer used to process the dataset. You can pass either:
                    - A string, the *model id* of a predefined tokenizer hosted inside a model repo on huggingface.co.
                        Valid model ids can be located at the root-level, like `bert-base-uncased`, or namespaced under a
                        user or organization name, like `dbmdz/bert-base-german-cased`.
                    - A path to a *directory* containing vocabulary files required by the tokenizer, for instance saved
                        using the [`~PreTrainedTokenizer.save_pretrained`] method, e.g., `./my_model_directory/`.
            processor (`str`, *optional*):
                A transformers processor used to process inputs for multi-modal models. You can pass either:
                    - A string, the *model id* of a predefined processor hosted inside a model repo on huggingface.co.
                    - A path to a *directory* containing files required by the processor, for instance saved
                        using the [`~AutoProcessor.save_pretrained`] method, e.g., `./my_model_directory/`.
            trust_remote_code (`bool`, defaults to `False`):
                Allows to use custom code for the modeling hosted in the model repository. This option should only be set
                for repositories you trust and in which you have read the code, as it will execute on your local machine
                arbitrary code present in the model repository.
            smooth_quant_alpha (`float`, *optional*):
                SmoothQuant alpha parameter that improves the distribution of activations before MatMul layers and
                reduces quantization error.
            dtype (`str`, defaults to "int8"):
                Data type activations are compressed to. Possible values: ['int8', 'f8e4m3', 'f8e5m2'].
            kwargs: Additional parameters for nncf.quantize() call.
        """
        activation_format = kwargs.pop("activation_format", None)
        if activation_format is not None:
            logger.warning(
                "The `activation_format` parameter is deprecated and will be removed in optimum-intel v1.24.0. "
                "Please use `dtype` instead."
            )
            dtype = activation_format
        super().__init__(
            ignored_scope=ignored_scope,
            num_samples=num_samples,
            dataset=dataset,
            tokenizer=tokenizer,
            processor=processor,
            trust_remote_code=trust_remote_code,
            **kwargs,
        )
        self.bits = bits
        self.sym = sym
        self.model_type = model_type
        self.fast_bias_correction = fast_bias_correction
        self.overflow_fix = overflow_fix
        self.smooth_quant_alpha = smooth_quant_alpha
        self.dtype = dtype

        f8_dtypes = ["f8e4m3", "f8e5m2"]
        if self.dtype in f8_dtypes:
            self.sym = True
        self.post_init()

    def post_init(self):
        r"""
        Safety checker that arguments are correct
        """
        super().post_init()

        if self.dataset is not None and isinstance(self.dataset, str):
            speech_to_text_datasets = set(PREDEFINED_SPEECH_TO_TEXT_DATASETS.keys())
            visual_lm_datasets = set(PREDEFINED_VISUAL_LM_DATASETS.keys())
            stable_diffusion_datasets = set(PREDEFINED_SD_DATASETS.keys())
            language_datasets = set(PREDEFINED_LANGUAGE_DATASETS.keys())
            if (
                self.dataset
                not in PREDEFINED_CAUSAL_LANGUAGE_DATASETS
                | language_datasets
                | speech_to_text_datasets
                | stable_diffusion_datasets
                | visual_lm_datasets
            ):
                raise ValueError(
                    "You can only choose between the following datasets:"
                    f"{language_datasets} for text feature extraction models, "
                    f"{PREDEFINED_CAUSAL_LANGUAGE_DATASETS} for LLMs, "
                    f"{speech_to_text_datasets} for speech-to-text models, "
                    f"{visual_lm_datasets} for visual LLMs or "
                    f"{stable_diffusion_datasets} for diffusion models, but we found {self.dataset}."
                )

        if self.bits != 8:
            raise ValueError(f"Only support 8-bit for static quantization but found {self.bits}")

        if self.smooth_quant_alpha is not None and (
            self.smooth_quant_alpha != -1 and not (0 <= self.smooth_quant_alpha <= 1)
        ):
            raise ValueError(
                f"SmoothQuant alpha parameter can equal -1 or be in range [0, 1], but found {self.smooth_quant_alpha}"
            )

    def to_nncf_dict(self) -> Dict[str, Any]:
        """
        Returns a dictionary with the variables that are ready to use for nncf.compress_weights() call.
        """

        # Merge advanced parameters from kwargs if they were provided
        kwargs_copy = copy.deepcopy(self.kwargs)
        advanced_parameters = kwargs_copy.pop("advanced_parameters", nncf.AdvancedQuantizationParameters())
        advanced_parameters.overflow_fix = nncf.OverflowFix(self.overflow_fix)
        if self.smooth_quant_alpha:
            advanced_parameters.smooth_quant_alphas.matmul = self.smooth_quant_alpha

        mode_map = {"f8e4m3": "fp8_e4m3", "f8e5m2": "fp8_e5m2"}
        mode = mode_map.get(self.dtype)

        preset = "performance" if self.sym else "mixed"
        preset = nncf.QuantizationPreset(preset)
        model_type = nncf.ModelType(self.model_type)

        return {
            "mode": mode,
            "preset": preset,
            "subset_size": self.num_samples or 128,
            "fast_bias_correction": self.fast_bias_correction,
            "model_type": model_type,
            "ignored_scope": self.get_ignored_scope_instance(),
            "advanced_parameters": advanced_parameters,
            **kwargs_copy,
        }


class OVConfig(BaseConfig):
    CONFIG_NAME = "openvino_config.json"
    FULL_CONFIGURATION_FILE = "openvino_config.json"

    def __init__(
        self,
        input_info: Optional[List] = None,
        save_onnx_model: bool = False,
        quantization_config: Optional[Union[dict, OVQuantizationConfigBase]] = None,
        dtype: Optional[str] = None,
        **kwargs,
    ):
        super().__init__()
        self.input_info = input_info
        self.save_onnx_model = save_onnx_model
        self.optimum_version = kwargs.pop("optimum_version", None)
        if isinstance(quantization_config, dict):
            quantization_config = _quantization_config_from_dict(quantization_config)
        self.quantization_config = quantization_config
        if self.quantization_config is not None:
            self.dtype = self._get_dtype(self.quantization_config)
        else:
            self.dtype = dtype

    def add_input_info(self, model_inputs: Dict, force_batch_one: bool = False):
        self.input_info = [
            {
                "sample_size": [1] + list(value.shape[1:]) if force_batch_one else list(value.shape),
                "type": "long" if value.dtype is torch.int64 else "float",
                "keyword": name,
            }
            for name, value in model_inputs.items()
        ]

    def _to_dict_safe(self, to_diff_dict: bool = False) -> Dict[str, Any]:
        class ConfigStub:
            def to_dict(self):
                return None

            def to_diff_dict(self):
                return None

        if self.quantization_config is None:
            # Parent to_dict() implementation does not support quantization_config being None
            self_copy = copy.deepcopy(self)
            self_copy.quantization_config = ConfigStub()
            result = self_copy.to_diff_dict() if to_diff_dict else self_copy.to_dict()
        else:
            result = super().to_diff_dict() if to_diff_dict else super().to_dict()
        return result

    @staticmethod
    def _get_dtype(quantization_config):
        if isinstance(quantization_config, (OVWeightQuantizationConfig, OVQuantizationConfig)):
            dtype = quantization_config.dtype
        elif isinstance(quantization_config, OVMixedQuantizationConfig):
            wc_dtype = quantization_config.weight_quantization_config.dtype
            q_dtype = quantization_config.full_quantization_config.dtype
            dtype = f"{wc_dtype}_{q_dtype}"
        elif isinstance(quantization_config, OVPipelineQuantizationConfig):
            dtypes = [OVConfig._get_dtype(config) for config in quantization_config.quantization_configs.values()]
            dtype = "_".join(dtypes)
        else:
            raise ValueError(f"Unsupported type of quantization config: {type(quantization_config)}")
        return dtype

    def to_dict(self) -> Dict[str, Any]:
        return self._to_dict_safe(to_diff_dict=False)

    def to_diff_dict(self) -> Dict[str, Any]:
        return self._to_dict_safe(to_diff_dict=True)


class OVMixedQuantizationConfig(OVQuantizationConfigBase):
    def __init__(
        self,
        weight_quantization_config: Union[OVWeightQuantizationConfig, dict],
        full_quantization_config: Union[OVQuantizationConfig, dict],
        ignored_scope: Optional[Union[dict, "nncf.IgnoredScope"]] = None,
        num_samples: Optional[int] = None,
        dataset: Optional[Union[str, List[str]]] = None,
        tokenizer: Optional[str] = None,
        processor: Optional[str] = None,
        trust_remote_code: bool = False,
        **kwargs,
    ):
        """
        Configuration class for mixed quantization where we separately quantize:
            (1) weights of weighted layers to the precision given in the `weight_quantization_config`, and
            (2) weights and activations of other possible layers; precision is given in the `full_quantization_config`.

        By default, weights of all weighted layers are quantized in the first step. In the second step activations of
        weighted and non-weighted layers are quantized. If some layers are instructed to be ignored in the first step
        with `weight_quantization_config.ignored_scope` parameter, both weights and activations of these layers are
        quantized to the precision given in the `full_quantization_config`.

        Args:
            weight_quantization_config (`OVWeightQuantizationConfig` or `dict`):
                Configuration related to weight quantization.
            full_quantization_config (`OVQuantizationConfig` or `dict`):
                Configuration related to full quantization.
            ignored_scope (`dict` or `nncf.IgnoredScope`, *optional*):
                An ignored scope that defines the list of model nodes to be ignored during quantization. Dictionary
                entries provided via this argument are used to create an instance of `nncf.IgnoredScope` class.
                Ignored scope provided here will be used for both weight and full quantization steps.
            num_samples (`int`, *optional*):
                The maximum number of samples composing the calibration dataset.
            dataset (`str or List[str]`, *optional*):
                The dataset used for data-aware optimization with NNCF.
            tokenizer (`str`, *optional*):
                The tokenizer used to process the dataset.
            processor (`str`, *optional*):
                A transformers processor used to process the dataset inputs.
            trust_remote_code (`bool`, defaults to `False`):
                Allows to use custom code for the modeling hosted in the model repository. This option should only be
                set for repositories you trust and in which you have read the code, as it will execute on your local
                machine arbitrary code present in the model repository.
            **kwargs:
        """
        self.weight_quantization_config = self._initialize_quantization_config(
            weight_quantization_config, OVWeightQuantizationConfig
        )
        wqc = self.weight_quantization_config

        self.full_quantization_config = self._initialize_quantization_config(
            full_quantization_config, OVQuantizationConfig
        )
        fqc = self.full_quantization_config

        if fqc.dtype in ["f8e4m3", "f8e5m2"] and wqc.backup_precision is None:
            # Here we simulate FP8 backup weight compression precision through full quantization: during weight
            # compression step some weighted layers are kept in original precision and later are compressed to FP8
            # during full precision quantization step.
            # The issue with current approach is that if one provides an ignored scope for the full quantization step,
            # then the weights of the layers under this ignored scope won't be compressed to FP8.
            # TODO: remove once there is support for FP8 weight compression in NNCF
            wqc.backup_precision = "none"

        # Pull dataset-related parameters from child configs
        num_samples = max((num_samples or 0, wqc.num_samples or 0, fqc.num_samples or 0)) or None
        dataset = dataset or wqc.dataset or fqc.dataset
        tokenizer = tokenizer or wqc.tokenizer or fqc.tokenizer
        processor = processor or wqc.processor or fqc.processor
        trust_remote_code = trust_remote_code or wqc.trust_remote_code or fqc.trust_remote_code
        super().__init__(
            ignored_scope=ignored_scope,
            num_samples=num_samples,
            dataset=dataset,
            tokenizer=tokenizer,
            processor=processor,
            trust_remote_code=trust_remote_code,
            **kwargs,
        )

        self.post_init()

    @staticmethod
    def _initialize_quantization_config(
        config: Union[dict, OVWeightQuantizationConfig, OVQuantizationConfig],
        config_type: Type[Union[OVWeightQuantizationConfig, OVQuantizationConfig]],
    ):
        if isinstance(config, dict):
            return config_type.from_dict(config)
        elif isinstance(config, config_type):
            return config.clone()
        else:
            raise ValueError(
                f"Unsupported type of quantization config. Expected either a dictionary or an instance of "
                f"{config_type}, but found: {type(config)}."
            )

    def to_dict(self):
        result = super().to_dict()
        result["weight_quantization_config"] = self.weight_quantization_config.to_dict()
        result["full_quantization_config"] = self.full_quantization_config.to_dict()
        return result


class OVPipelineQuantizationConfig(OVQuantizationConfigBase):
    def __init__(
        self,
        quantization_configs: Dict[str, Union[Dict, OVQuantizationConfigBase]],
        num_samples: Optional[int] = None,
        dataset: Optional[Union[str, List[str]]] = None,
        tokenizer: Optional[str] = None,
        processor: Optional[str] = None,
        trust_remote_code: Optional[bool] = False,
        **kwargs,
    ):
        """
        Configuration class for quantization of multimodel pipelines.
        For each submodel in the pipeline, a separate quantization config can be provided. If the config is not provided for a
        submodel, it won't be quantized.

        Args:
            quantization_configs (Dict[str, Union[Dict, OVQuantizationConfigBase]]):
                A dictionary where keys are submodel names and values are either dictionaries or instances of
                `OVQuantizationConfigBase` containing quantization configurations for each submodel in the pipeline.
            num_samples (Optional[int]):
                The maximum number of samples composing the calibration dataset. Defaults to None.
            dataset (Optional[Union[str, List[str]]]):
                The dataset used for data-aware optimization with NNCF. Can be a string or a list of strings. Defaults to None.
            tokenizer (Optional[str]):
                The tokenizer used to process the dataset. Can be a model ID or a path to a directory containing
                tokenizer files. Defaults to None.
            processor (Optional[str]):
                A transformers processor used to process the dataset inputs. Can be a model ID or a path to a
                directory containing processor files. Defaults to None.
            trust_remote_code (Optional[bool]):
                If True, allows the use of custom code hosted in the model repository. This should only be set for repositories
                you trust, as it will execute arbitrary code on your local machine. Defaults to False.
            **kwargs:
                Additional parameters for the configuration.
        """

        def or_op(a, b):
            return a or b

        if kwargs.pop("ignored_scope", None) is not None:
            logger.warning(
                "`ignored_scope` parameter is not supported for pipeline quantization. It will be ignored. "
                "Please use `ignored_scope` parameter in the submodel configs instead."
            )

        quantization_configs = copy.deepcopy(quantization_configs)
        for submodel_name, submodel_config in quantization_configs.items():
            if isinstance(submodel_config, dict):
                quantization_configs[submodel_name] = _quantization_config_from_dict(submodel_config)

        # Pull dataset-related parameters from child configs
        configs = quantization_configs.values()
        num_samples = max((num_samples or 0, *(config.num_samples or 0 for config in configs))) or None
        dataset = reduce(or_op, (dataset, *(config.dataset for config in configs)))
        tokenizer = reduce(or_op, (tokenizer, *(config.tokenizer for config in configs)))
        processor = reduce(or_op, (processor, *(config.processor for config in configs)))
        trust_remote_code = reduce(or_op, (trust_remote_code, *(config.trust_remote_code for config in configs)))

        super().__init__(
            ignored_scope=None,
            num_samples=num_samples,
            dataset=dataset,
            tokenizer=tokenizer,
            processor=processor,
            trust_remote_code=trust_remote_code,
            **kwargs,
        )
        self.quantization_configs = quantization_configs
        self.post_init()

    def to_dict(self) -> Dict[str, Any]:
        result = super().to_dict()
        result["quantization_configs"] = {name: config.to_dict() for name, config in self.quantization_configs.items()}
        return result

    def post_init(self):
        super().post_init()
        for submodel_config in self.quantization_configs.values():
            submodel_config.post_init()


def _quantization_config_from_dict(config_dict: Dict[str, Any]) -> OVQuantizationConfigBase:
    """
    Helper function to create a quantization config from a dictionary.
    """

    # Check for OVMixedQuantizationConfig
    if "weight_quantization_config" in config_dict and "full_quantization_config" in config_dict:
        return OVMixedQuantizationConfig.from_dict(config_dict)

    # Check for OVPipelineQuantizationConfig
    if "quantization_configs" in config_dict:
        return OVPipelineQuantizationConfig.from_dict(config_dict)

    # Either OVWeightQuantizationConfig or OVQuantizationConfig
    # Try to detect the type of config based on the keys present in the dictionary
    wq_args = set(inspect.getfullargspec(OVWeightQuantizationConfig.__init__).args)
    fq_args = set(inspect.getfullargspec(OVQuantizationConfig.__init__).args)
    common_args = wq_args & fq_args
    wq_only_args = wq_args - common_args
    fq_only_args = fq_args - common_args
    if any(arg in wq_only_args for arg in config_dict):
        return OVWeightQuantizationConfig.from_dict(config_dict)
    if any(arg in fq_only_args for arg in config_dict):
        return OVQuantizationConfig.from_dict(config_dict)

    # Try to create instances of both configs and check which one is valid
    try:
        wq_config = OVWeightQuantizationConfig.from_dict(config_dict)
    except ValueError as wc_exception:  # noqa: F841
        wq_config = None
    try:
        fq_config = OVQuantizationConfig.from_dict(config_dict)
    except ValueError as fq_exception:  # noqa: F841
        fq_config = None
    if (wq_config is None) != (fq_config is None):
        return wq_config or fq_config
    if wq_config is None and fq_config is None:
        raise ValueError(
            "The provided configuration dictionary does not match the expected structure for either "
            "OVWeightQuantizationConfig or OVQuantizationConfig. "
            f"Exceptions encountered: {wc_exception} \n {fq_exception}"  # noqa: F821
        )

    # Try to determine the type of config based on the `weight_only` parameter
    weight_only = config_dict.get("weight_only", None)
    if weight_only:
        return wq_config
    if weight_only is False:
        return fq_config

    # If everything else fails, default to OVWeightQuantizationConfig
    logger.warning(
        "Can't determine type of OV quantization config. Please specify explicitly whether you intend to "
        "run weight-only quantization or not with `weight_only` parameter. Creating an instance of "
        "OVWeightQuantizationConfig."
    )
    return wq_config<|MERGE_RESOLUTION|>--- conflicted
+++ resolved
@@ -142,11 +142,7 @@
         "group_size": 128,
         "ratio": 1.0,
         "dataset": "wikitext2",
-<<<<<<< HEAD
-        "scale_estimation": True,
-=======
-        "quant_method": OVQuantizationMethod.AWQ,
->>>>>>> 1452fe45
+        "quant_method": OVQuantizationMethod.AWQ,
     },
     "openlm-research/open_llama_3b": {"bits": 4, "sym": False, "group_size": 64, "all_layers": True},
     "openlm-research/open_llama_3b_v2": {
