#  Copyright 2022 The HuggingFace Team. All rights reserved.
#
#  Licensed under the Apache License, Version 2.0 (the "License");
#  you may not use this file except in compliance with the License.
#  You may obtain a copy of the License at
#
#      http://www.apache.org/licenses/LICENSE-2.0
#
#  Unless required by applicable law or agreed to in writing, software
#  distributed under the License is distributed on an "AS IS" BASIS,
#  WITHOUT WARRANTIES OR CONDITIONS OF ANY KIND, either express or implied.
#  See the License for the specific language governing permissions and
#  limitations under the License.
import copy
import inspect
import logging
from dataclasses import dataclass
from enum import Enum
from typing import Any, Dict, List, Optional, Union

import torch
from transformers import PretrainedConfig
from transformers.utils.quantization_config import QuantizationConfigMixin, QuantizationMethod

from optimum.configuration_utils import BaseConfig

from ..utils.import_utils import is_nncf_available


if is_nncf_available():
    import nncf

logger = logging.getLogger(__name__)

_DEFAULT_4BIT_CONFIGS = {
    "databricks/dolly-v2-3b": {"bits": 4, "sym": False, "group_size": 32, "ratio": 0.5},
    "EleutherAI/gpt-j-6b": {"bits": 4, "sym": False, "group_size": 64},
    "facebook/opt-6.7b": {"bits": 4, "sym": False, "group_size": 64, "ratio": 0.8},
    "bigscience/bloomz-7b1": {"bits": 4, "sym": False, "group_size": 32, "ratio": 0.6},
    "togethercomputer/RedPajama-INCITE-7B-Instruct": {"bits": 4, "sym": False, "group_size": 128},
    "HuggingFaceH4/zephyr-7b-beta": {"bits": 4, "sym": True, "group_size": 64, "ratio": 0.6},
    "meta-llama/Llama-2-7b": {"bits": 4, "sym": True, "group_size": 128, "ratio": 0.6},
    "meta-llama/Llama-2-7b-chat": {"bits": 4, "sym": True, "group_size": 128, "ratio": 0.8},
    "meta-llama/Llama-2-13b-chat": {"bits": 4, "sym": True, "group_size": 64, "ratio": 0.8},
    "stabilityai/stablelm-3b-4e1t": {"bits": 4, "sym": True, "group_size": 64, "ratio": 0.8},
    "stablelm-epoch-3b-preview": {"bits": 4, "sym": True, "group_size": 64, "ratio": 0.8},
    "stable-zephyr-3b-dpo": {"bits": 4, "sym": False, "group_size": 64, "ratio": 0.8},
    "pansophic/rocket-3B": {"bits": 4, "sym": True, "group_size": 128, "ratio": 0.8},
    "THUDM/chatglm2-6b": {"bits": 4, "sym": True, "group_size": 128, "ratio": 0.72},
    "Qwen/Qwen-7B-Chat": {"bits": 4, "sym": True, "group_size": 128, "ratio": 0.6},
    "openlm-research/open_llama_3b": {"bits": 4, "sym": True, "group_size": 64, "all_layers": True},
    "tiiuae/falcon-7b": {"bits": 4, "sym": True, "group_size": 64, "all_layers": True},
    "psmathur/orca_mini_3b": {"bits": 4, "sym": True, "group_size": 64, "all_layers": True},
    "mistralai/Mixtral-8x7B-v0.1": {"bits": 4, "sym": True, "group_size": 128, "ratio": 0.8},
}


class OVQuantizationMethod(str, Enum):
    DEFAULT = "default"


@dataclass
class OVQuantizationConfigBase(QuantizationConfigMixin):
    """
    Base configuration class for quantization parameters
    """

    quant_method = OVQuantizationMethod.DEFAULT

    def __init__(
        self,
        ignored_scope: Optional[dict] = None,
        num_samples: Optional[int] = None,
        **kwargs,
    ):
        """
        Args:
            ignored_scope (`dict`, *optional*):
                An ignored scope that defines a list of model nodes to be ignored during quantization. Dictionary
                entries provided via this argument are used to create an instance of `nncf.IgnoredScope` class.
            num_samples (`int`, *optional*):
                The maximum number of samples composing the calibration dataset.
        """
        if isinstance(ignored_scope, nncf.IgnoredScope):
            ignored_scope = ignored_scope.__dict__
        self.ignored_scope = ignored_scope
        self.num_samples = num_samples

    def post_init(self):
        try:
            self.get_ignored_scope_instance()
        except Exception as e:
            raise ValueError(
                f"Can't create an `IgnoredScope` object from the provided ignored scope dict: {self.ignored_scope}.\n{e}"
            )
        if not (self.num_samples is None or isinstance(self.num_samples, int) and self.num_samples > 0):
            raise ValueError(f"`num_samples` is expected to be a positive integer, but found: {self.num_samples}")

    def get_ignored_scope_instance(self) -> "nncf.IgnoredScope":
        if self.ignored_scope is None:
            return nncf.IgnoredScope()
        return nncf.IgnoredScope(**copy.deepcopy(self.ignored_scope))


class OVConfig(BaseConfig):
    CONFIG_NAME = "openvino_config.json"
    FULL_CONFIGURATION_FILE = "openvino_config.json"

    def __init__(
        self,
        input_info: Optional[List] = None,
        save_onnx_model: bool = False,
        quantization_config: Optional[Union[dict, OVQuantizationConfigBase]] = None,
        dtype: Optional[str] = None,
        **kwargs,
    ):
        super().__init__()
        self.input_info = input_info
        self.save_onnx_model = save_onnx_model
        self.optimum_version = kwargs.pop("optimum_version", None)
        if isinstance(quantization_config, dict):
            quantization_config = self._quantization_config_from_dict(quantization_config)
        self.quantization_config = quantization_config
        self.compression = None  # A field for backward-compatability of training-time compression parameters

        bits = (
            self.quantization_config.bits if isinstance(self.quantization_config, OVWeightQuantizationConfig) else None
        )
        self.dtype = "int" + str(bits) if isinstance(bits, int) else dtype

    def add_input_info(self, model_inputs: Dict, force_batch_one: bool = False):
        self.input_info = [
            {
                "sample_size": [1] + list(value.shape[1:]) if force_batch_one else list(value.shape),
                "type": "long" if value.dtype is torch.int64 else "float",
                "keyword": name,
            }
            for name, value in model_inputs.items()
        ]

    @staticmethod
    def _quantization_config_from_dict(quantization_config: dict) -> OVQuantizationConfigBase:
        wq_args = inspect.getfullargspec(OVWeightQuantizationConfig.__init__).args
        q_args = inspect.getfullargspec(OVQuantizationConfig.__init__).args
        config_keys = quantization_config.keys()
        matches_wq_config_signature = all(arg_name in wq_args for arg_name in config_keys)
        matches_q_config_signature = all(arg_name in q_args for arg_name in config_keys)
        if matches_wq_config_signature == matches_q_config_signature:
            weight_only = quantization_config.get("weight_only", None)
            if weight_only is None:
                logger.warning(
                    "Can't determine type of OV quantization config. Please specify explicitly whether you intend to "
                    "run weight-only quantization or not with `weight_only` parameter. Creating an instance of "
                    "OVWeightQuantizationConfig."
                )
                return OVWeightQuantizationConfig.from_dict(quantization_config)
            matches_wq_config_signature = weight_only

        config_type = OVWeightQuantizationConfig if matches_wq_config_signature else OVQuantizationConfig
        return config_type.from_dict(quantization_config)

    def _to_dict_safe(self, to_diff_dict: bool = False) -> Dict[str, Any]:
        class ConfigStub:
            def to_dict(self):
                return None

            def to_diff_dict(self):
                return None

        if self.quantization_config is None:
            # Parent to_dict() implementation does not support quantization_config being None
            self_copy = copy.deepcopy(self)
            self_copy.quantization_config = ConfigStub()
            result = self_copy.to_diff_dict() if to_diff_dict else self_copy.to_dict()
        else:
            result = super().to_diff_dict() if to_diff_dict else super().to_dict()
        return result

    def to_dict(self) -> Dict[str, Any]:
        return self._to_dict_safe(to_diff_dict=False)

    def to_diff_dict(self) -> Dict[str, Any]:
        return self._to_dict_safe(to_diff_dict=True)


@dataclass
class OVWeightQuantizationConfig(OVQuantizationConfigBase):
    """
    This is a wrapper class about all possible attributes and features that you can play with a model that has been
    loaded using `optimum-intel` api for weight-only quantization with NNCF. For full model quantization please see
    OVQuantizationConfig.
    Args:
        bits (`int`, defaults to 8):
            The number of bits to quantize to.
        group_size (`int`, *optional*):
            The group size to use for quantization. Recommended value is 128 and -1 uses per-column quantization.
        sym (`bool`, defaults to `False`):
            Whether to use symmetric quantization.
        tokenizer (`str`, *optional*):
            The tokenizer used to process the dataset. You can pass either:
                - A string, the *model id* of a predefined tokenizer hosted inside a model repo on huggingface.co.
                    Valid model ids can be located at the root-level, like `bert-base-uncased`, or namespaced under a
                    user or organization name, like `dbmdz/bert-base-german-cased`.
                - A path to a *directory* containing vocabulary files required by the tokenizer, for instance saved
                    using the [`~PreTrainedTokenizer.save_pretrained`] method, e.g., `./my_model_directory/`.
        dataset (`str or List[str]`, *optional*):
            The dataset used for data-aware compression or quantization with NNCF. You can provide your own dataset
            in a list of strings or just use the one from the list ['wikitext','c4','c4-new','ptb','ptb-new'] for LLLMs
            or ['conceptual_captions','laion/220k-GPT4Vision-captions-from-LIVIS','laion/filtered-wit'] for diffusion models.
            Alternatively, you can provide data objects via `calibration_dataset` argument
            of `OVQuantizer.quantize()` method.
        ratio (`float`, defaults to 1.0):
            The ratio between baseline and backup precisions (e.g. 0.9 means 90% of layers quantized to INT4_ASYM
            and the rest to INT8_ASYM).
        all_layers (`bool`, *optional*):
            Defines how many layers are compressed to 4-bits while the rest are kept in 8-bit precision.
        sensitivity_metric (`str`, *optional*):
            The sensitivity metric for assigning quantization precision to layers. In order to
            preserve the accuracy of the model, the more sensitive layers receives a higher precision.
        ignored_scope (`dict`, *optional*):
            An ignored scope that defines the list of model nodes to be ignored during quantization. Dictionary
            entries provided via this argument are used to create an instance of `nncf.IgnoredScope` class.
        num_samples (`int`, *optional*):
            The maximum number of samples composing the calibration dataset.
        quant_method (`str`, defaults of OVQuantizationMethod.DEFAULT):
            Weight compression method to apply.
    """

    def __init__(
        self,
        bits: int = 8,
        group_size: Optional[int] = None,
        sym: bool = False,
        tokenizer: Optional[str] = None,
        dataset: Optional[Union[str, List[str]]] = None,
        ratio: float = 1.0,
        all_layers: Optional[bool] = None,
        sensitivity_metric: Optional[str] = None,
        ignored_scope: Optional[dict] = None,
        num_samples: Optional[int] = None,
<<<<<<< HEAD
        quant_method: Optional[Union[QuantizationMethod, OVQuantizationMethod]] = OVQuantizationMethod.DEFAULT,
=======
        quant_method: Union[QuantizationMethod, OVQuantizationMethod] = OVQuantizationMethod.DEFAULT,
        weight_only: Optional[bool] = True,
>>>>>>> ff1d94b5
        **kwargs,
    ):
        super().__init__(ignored_scope, num_samples)
        self.bits = bits
        self.sym = sym
        self.tokenizer = tokenizer
        self.dataset = dataset
        self.group_size = group_size or (-1 if bits == 8 else 128)
        self.ratio = ratio
        self.all_layers = all_layers
        self.sensitivity_metric = sensitivity_metric
        self.quant_method = quant_method
        self.post_init()

    def post_init(self):
        r"""
        Safety checker that arguments are correct
        """
        super().post_init()
        if self.ratio is not None and not (0 <= self.ratio <= 1):
            raise ValueError("`ratio` must between 0 and 1.")
        if self.group_size is not None and self.group_size != -1 and self.group_size <= 0:
            raise ValueError("`group_size` must be greater than 0 or equal to -1")
        if not (self.dataset is None or isinstance(self.dataset, (str, list))):
            raise ValueError(
                f"Dataset must be a instance of either string or list of strings, but found {type(self.dataset)}. "
                f"If you wish to provide a custom dataset please pass it via `calibration_dataset` argument."
            )
        if self.dataset is not None and isinstance(self.dataset, str):
            llm_datasets = ["wikitext", "c4", "c4-new", "ptb", "ptb-new"]
            stable_diffusion_datasets = [
                "conceptual_captions",
                "laion/220k-GPT4Vision-captions-from-LIVIS",
                "laion/filtered-wit",
            ]
            if self.dataset not in llm_datasets + stable_diffusion_datasets:
                raise ValueError(
                    f"""You have entered a string value for dataset. You can only choose between
                    {llm_datasets} for LLLMs or {stable_diffusion_datasets} for diffusion models, but we found {self.dataset}"""
                )

        if self.bits not in [4, 8]:
            raise ValueError(f"Only support quantization to [4,8] bits but found {self.bits}")

        if self.bits == 8:
            if self.ratio != 1:
                raise ValueError(
                    f"For 8-bit quantization, `ratio` is expected to be set to 1.0, but was set to {self.ratio}"
                )
            if self.group_size != -1:
                raise ValueError(
                    f"For 8-bit quantization, `group_size` is expected to be set to -1, but was set to {self.group_size}"
                )

        if self.tokenizer is not None and not isinstance(self.tokenizer, str):
            raise ValueError(f"Tokenizer is expected to be a string, but found {self.tokenizer}")


@dataclass
class OVDynamicQuantizationConfig(OVWeightQuantizationConfig):
    def __init__(
        self,
        bits: int = 8,
        weights_group_size: Optional[int] = None,
        activations_group_size: int = 32,
        **kwargs,
    ):
        super().__init__(bits=bits, group_size=weights_group_size, **kwargs)
        # TODO add kv_cache_dtype
        self.activations_group_size = activations_group_size


@dataclass
class OVQuantizationConfig(OVQuantizationConfigBase):
    def __init__(
        self,
<<<<<<< HEAD
        bits: int = 8,
        sym: bool = False,
        ignored_scope: Optional[dict] = None,
        num_samples: Optional[int] = 300,
        model_type: nncf.ModelType = nncf.ModelType.TRANSFORMER,
        fast_bias_correction: bool = True,
        overflow_fix: OverflowFix = OverflowFix.DISABLE,
=======
        sym: bool = False,
        ignored_scope: Optional[dict] = None,
        num_samples: Optional[int] = 300,
        model_type: str = "transformer",
        fast_bias_correction: bool = True,
        overflow_fix: str = "disable",
        weight_only: Optional[bool] = False,
>>>>>>> ff1d94b5
        **kwargs,
    ):
        """
        Configuration class containing parameters related to model quantization with NNCF. Compared to weight
        compression, during quantization both weights and activations are converted to lower precision.
        For weight-only model quantization please see OVWeightQuantizationConfig.
        Args:
<<<<<<< HEAD
            bits (`int`, defaults to 8):
                The number of bits to quantize to.
=======
            sym (`bool`, defaults to `False`):
                Whether to use symmetric quantization on the activations. Symmetric quantization will be applied on the weights in any case.
>>>>>>> ff1d94b5
            ignored_scope (`dict`, *optional*):
                An ignored scope that defines the list of model nodes to be ignored during quantization. Dictionary
                entries provided via this argument are used to create an instance of `nncf.IgnoredScope` class.
            num_samples (`int`, *optional*):
                The maximum number of samples composing the calibration dataset.
<<<<<<< HEAD
            sym (`bool`, defaults to `False`):
                Whether to use symmetric quantization on the activations. Symmetric quantization will be applied on the weights in any case.
            model_type (`nncf.ModelType`, defaults to nncf.ModelType.TRANSFORMER):
=======
            model_type (`str`, defaults to "transformer"):
>>>>>>> ff1d94b5
                Model type is needed to specify additional patterns in the model. Supported only `transformer` now.
            fast_bias_correction (`bool`, defaults to True):
                Whether to apply fast or full bias correction algorithm.
            overflow_fix (`str`, default to "disable"):
                Parameter for controlling overflow fix setting.
        """
<<<<<<< HEAD
        super().__init__(ignored_scope, num_samples)
        # TODO: remove checks below once NNCF is updated to 2.10
        if isinstance(overflow_fix, str):
            overflow_fix = OverflowFix(overflow_fix)

        self.bits = bits
=======
        if weight_only is True:
            logger.warning(
                "Trying to create an instance of `OVQuantizationConfig` with `weight_only` being True. "
                "Please check your configuration."
            )
        super().__init__(ignored_scope, num_samples, False)
>>>>>>> ff1d94b5
        self.sym = sym
        self.model_type = model_type
        self.fast_bias_correction = fast_bias_correction
        self.overflow_fix = overflow_fix
        self.post_init()

<<<<<<< HEAD
    def to_dict(self) -> Dict[str, Any]:
        # TODO: remove code below once NNCF is updated to 2.10
        if isinstance(self.overflow_fix, Enum):
            overflow_fix_value = (
                None
                if self.overflow_fix is None
                else self.overflow_fix
                if isinstance(self.overflow_fix, str)
                else self.overflow_fix.value
            )
            self_copy = copy.deepcopy(self)
            self_copy.overflow_fix = overflow_fix_value
            return self_copy.to_dict()
        return super().to_dict()

    def post_init(self):
        r"""
        Safety checker that arguments are correct
        """
        super().post_init()

        if self.bits != 8:
            raise ValueError(f"Only support 8-bit for static quantization but found {self.bits}")

=======
>>>>>>> ff1d94b5

def _check_default_4bit_configs(config: PretrainedConfig):
    return _DEFAULT_4BIT_CONFIGS.get(config.name_or_path, None)<|MERGE_RESOLUTION|>--- conflicted
+++ resolved
@@ -238,12 +238,7 @@
         sensitivity_metric: Optional[str] = None,
         ignored_scope: Optional[dict] = None,
         num_samples: Optional[int] = None,
-<<<<<<< HEAD
-        quant_method: Optional[Union[QuantizationMethod, OVQuantizationMethod]] = OVQuantizationMethod.DEFAULT,
-=======
         quant_method: Union[QuantizationMethod, OVQuantizationMethod] = OVQuantizationMethod.DEFAULT,
-        weight_only: Optional[bool] = True,
->>>>>>> ff1d94b5
         **kwargs,
     ):
         super().__init__(ignored_scope, num_samples)
@@ -320,23 +315,13 @@
 class OVQuantizationConfig(OVQuantizationConfigBase):
     def __init__(
         self,
-<<<<<<< HEAD
         bits: int = 8,
-        sym: bool = False,
-        ignored_scope: Optional[dict] = None,
-        num_samples: Optional[int] = 300,
-        model_type: nncf.ModelType = nncf.ModelType.TRANSFORMER,
-        fast_bias_correction: bool = True,
-        overflow_fix: OverflowFix = OverflowFix.DISABLE,
-=======
         sym: bool = False,
         ignored_scope: Optional[dict] = None,
         num_samples: Optional[int] = 300,
         model_type: str = "transformer",
         fast_bias_correction: bool = True,
         overflow_fix: str = "disable",
-        weight_only: Optional[bool] = False,
->>>>>>> ff1d94b5
         **kwargs,
     ):
         """
@@ -344,67 +329,28 @@
         compression, during quantization both weights and activations are converted to lower precision.
         For weight-only model quantization please see OVWeightQuantizationConfig.
         Args:
-<<<<<<< HEAD
-            bits (`int`, defaults to 8):
-                The number of bits to quantize to.
-=======
             sym (`bool`, defaults to `False`):
                 Whether to use symmetric quantization on the activations. Symmetric quantization will be applied on the weights in any case.
->>>>>>> ff1d94b5
             ignored_scope (`dict`, *optional*):
                 An ignored scope that defines the list of model nodes to be ignored during quantization. Dictionary
                 entries provided via this argument are used to create an instance of `nncf.IgnoredScope` class.
             num_samples (`int`, *optional*):
                 The maximum number of samples composing the calibration dataset.
-<<<<<<< HEAD
-            sym (`bool`, defaults to `False`):
-                Whether to use symmetric quantization on the activations. Symmetric quantization will be applied on the weights in any case.
-            model_type (`nncf.ModelType`, defaults to nncf.ModelType.TRANSFORMER):
-=======
             model_type (`str`, defaults to "transformer"):
->>>>>>> ff1d94b5
                 Model type is needed to specify additional patterns in the model. Supported only `transformer` now.
             fast_bias_correction (`bool`, defaults to True):
                 Whether to apply fast or full bias correction algorithm.
             overflow_fix (`str`, default to "disable"):
                 Parameter for controlling overflow fix setting.
         """
-<<<<<<< HEAD
         super().__init__(ignored_scope, num_samples)
-        # TODO: remove checks below once NNCF is updated to 2.10
-        if isinstance(overflow_fix, str):
-            overflow_fix = OverflowFix(overflow_fix)
-
         self.bits = bits
-=======
-        if weight_only is True:
-            logger.warning(
-                "Trying to create an instance of `OVQuantizationConfig` with `weight_only` being True. "
-                "Please check your configuration."
-            )
-        super().__init__(ignored_scope, num_samples, False)
->>>>>>> ff1d94b5
         self.sym = sym
         self.model_type = model_type
         self.fast_bias_correction = fast_bias_correction
         self.overflow_fix = overflow_fix
         self.post_init()
 
-<<<<<<< HEAD
-    def to_dict(self) -> Dict[str, Any]:
-        # TODO: remove code below once NNCF is updated to 2.10
-        if isinstance(self.overflow_fix, Enum):
-            overflow_fix_value = (
-                None
-                if self.overflow_fix is None
-                else self.overflow_fix
-                if isinstance(self.overflow_fix, str)
-                else self.overflow_fix.value
-            )
-            self_copy = copy.deepcopy(self)
-            self_copy.overflow_fix = overflow_fix_value
-            return self_copy.to_dict()
-        return super().to_dict()
 
     def post_init(self):
         r"""
@@ -415,8 +361,6 @@
         if self.bits != 8:
             raise ValueError(f"Only support 8-bit for static quantization but found {self.bits}")
 
-=======
->>>>>>> ff1d94b5
 
 def _check_default_4bit_configs(config: PretrainedConfig):
     return _DEFAULT_4BIT_CONFIGS.get(config.name_or_path, None)