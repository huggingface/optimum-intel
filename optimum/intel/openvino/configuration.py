--- conflicted
+++ resolved
@@ -1,16 +1,16 @@
-# Copyright 2022 The HuggingFace Team. All rights reserved.
+#  Copyright 2022 The HuggingFace Team. All rights reserved.
 #
-# Licensed under the Apache License, Version 2.0 (the "License");
-# you may not use this file except in compliance with the License.
-# You may obtain a copy of the License at
+#  Licensed under the Apache License, Version 2.0 (the "License");
+#  you may not use this file except in compliance with the License.
+#  You may obtain a copy of the License at
 #
-#     http://www.apache.org/licenses/LICENSE-2.0
+#      http://www.apache.org/licenses/LICENSE-2.0
 #
-# Unless required by applicable law or agreed to in writing, software
-# distributed under the License is distributed on an "AS IS" BASIS,
-# WITHOUT WARRANTIES OR CONDITIONS OF ANY KIND, either express or implied.
-# See the License for the specific language governing permissions and
-# limitations under the License.
+#  Unless required by applicable law or agreed to in writing, software
+#  distributed under the License is distributed on an "AS IS" BASIS,
+#  WITHOUT WARRANTIES OR CONDITIONS OF ANY KIND, either express or implied.
+#  See the License for the specific language governing permissions and
+#  limitations under the License.
 
 import logging
 
@@ -32,999 +32,7 @@
 
 logger = logging.getLogger(__name__)
 
-<<<<<<< HEAD
 logger.warning(
     "`optimum.intel.configuration` import path is deprecated and will be removed in optimum-intel v1.24. "
     "Please use `optimum.intel.quantization.configuration` instead."
-)
-=======
-
-class OVQuantizationMethod(str, Enum):
-    DEFAULT = "default"
-    HYBRID = "hybrid"
-    AWQ = "awq"
-
-
-_DEFAULT_4BIT_CONFIGS = {
-    "databricks/dolly-v2-3b": {
-        "bits": 4,
-        "sym": False,
-        "group_size": 128,
-        "ratio": 1.0,
-        "dataset": "wikitext2",
-        "scale_estimation": True,
-    },
-    "EleutherAI/gpt-j-6b": {"bits": 4, "sym": False, "group_size": 64},
-    "facebook/opt-6.7b": {"bits": 4, "sym": False, "group_size": 64, "ratio": 0.8},
-    "togethercomputer/RedPajama-INCITE-7B-Instruct": {"bits": 4, "sym": False, "group_size": 128},
-    "HuggingFaceH4/zephyr-7b-beta": {
-        "bits": 4,
-        "sym": True,
-        "group_size": 128,
-        "ratio": 0.8,
-        "dataset": "wikitext2",
-        "quant_method": OVQuantizationMethod.AWQ,
-    },
-    "meta-llama/Llama-2-7b-hf": {"bits": 4, "sym": True, "group_size": 128, "ratio": 0.6},
-    "meta-llama/Llama-2-7b-chat-hf": {"bits": 4, "sym": True, "group_size": 128, "ratio": 0.8},
-    "meta-llama/Llama-2-13b-chat-hf": {"bits": 4, "sym": True, "group_size": 64, "ratio": 0.8},
-    "stabilityai/stablelm-3b-4e1t": {
-        "bits": 4,
-        "sym": True,
-        "group_size": 64,
-        "ratio": 0.8,
-        "dataset": "wikitext2",
-        "quant_method": OVQuantizationMethod.AWQ,
-    },
-    "stabilityai/stablelm-zephyr-3b": {
-        "bits": 4,
-        "sym": False,
-        "group_size": 128,
-        "ratio": 0.9,
-        "dataset": "wikitext2",
-        "scale_estimation": True,
-    },
-    "stabilityai/stable-code-3b": {"bits": 4, "sym": True, "group_size": 64, "ratio": 0.8},
-    "pansophic/rocket-3B": {"bits": 4, "sym": True, "group_size": 128, "ratio": 0.8},
-    "THUDM/chatglm2-6b": {"bits": 4, "sym": True, "group_size": 128, "ratio": 0.72},
-    "Qwen/Qwen-7B-Chat": {"bits": 4, "sym": True, "group_size": 128, "ratio": 0.6},
-    "Qwen/Qwen2.5-7B-Instruct": {
-        "bits": 4,
-        "sym": False,
-        "group_size": 128,
-        "ratio": 1.0,
-        "dataset": "wikitext2",
-        "quant_method": OVQuantizationMethod.AWQ,
-        "scale_estimation": True,
-    },
-    "openlm-research/open_llama_3b": {"bits": 4, "sym": False, "group_size": 64, "all_layers": True},
-    "openlm-research/open_llama_3b_v2": {
-        "bits": 4,
-        "sym": False,
-        "group_size": 64,
-        "ratio": 1.0,
-        "dataset": "wikitext2",
-        "quant_method": OVQuantizationMethod.AWQ,
-    },
-    "tiiuae/falcon-7b-instruct": {"bits": 4, "sym": False, "group_size": 64},
-    "psmathur/orca_mini_3b": {
-        "bits": 4,
-        "sym": True,
-        "group_size": 64,
-        "all_layers": True,
-    },
-    "bigscience/bloomz-560m": {
-        "bits": 4,
-        "sym": True,
-        "group_size": 64,
-        "ratio": 0.8,
-        "dataset": "wikitext2",
-        "quant_method": OVQuantizationMethod.AWQ,
-    },
-    "mistralai/Mixtral-8x7B-v0.1": {"bits": 4, "sym": True, "group_size": 128, "ratio": 0.8},
-    "facebook/opt-2.7b": {"bits": 4, "sym": True, "group_size": 128, "ratio": 0.7},
-    "togethercomputer/RedPajama-INCITE-Chat-3B-v1": {
-        "bits": 4,
-        "sym": False,
-        "group_size": 128,
-        "ratio": 1.0,
-        "dataset": "wikitext2",
-        "scale_estimation": True,
-    },
-    "lmsys/vicuna-7b-v1.5": {"bits": 4, "sym": False, "group_size": 128, "ratio": 1.0},
-    "stabilityai/stablelm-tuned-alpha-3b": {"bits": 4, "sym": False, "group_size": 128, "ratio": 0.8},
-    "mistralai/Mistral-7B-v0.1": {"bits": 4, "sym": True, "group_size": 128, "ratio": 0.9},
-    "baichuan-inc/Baichuan2-7B-Chat": {
-        "bits": 4,
-        "sym": False,
-        "group_size": 128,
-        "ratio": 0.8,
-    },
-    "baichuan-inc/Baichuan2-13B-Chat": {
-        "bits": 4,
-        "sym": False,
-        "group_size": 128,
-        "ratio": 1.0,
-        "dataset": "wikitext2",
-        "quant_method": OVQuantizationMethod.AWQ,
-        "scale_estimation": True,
-    },
-    "lmsys/longchat-7b-16k": {
-        "bits": 4,
-        "sym": False,
-        "group_size": 128,
-        "ratio": 1.0,
-        "dataset": "wikitext2",
-        "quant_method": OVQuantizationMethod.AWQ,
-        "scale_estimation": True,
-    },
-    "bigcode/starcoder2-3b": {"bits": 4, "sym": False, "group_size": 128, "ratio": 0.9},
-    "TinyLlama/TinyLlama-1.1B-Chat-v1.0": {
-        "bits": 4,
-        "sym": False,
-        "group_size": 64,
-        "ratio": 1.0,
-        "dataset": "wikitext2",
-        "quant_method": OVQuantizationMethod.AWQ,
-        "scale_estimation": True,
-    },
-    "microsoft/phi-2": {
-        "bits": 4,
-        "sym": False,
-        "group_size": 64,
-        "ratio": 1.0,
-        "dataset": "wikitext2",
-        "quant_method": OVQuantizationMethod.AWQ,
-        "scale_estimation": True,
-    },
-    "stabilityai/stablelm-tuned-alpha-7b": {
-        "bits": 4,
-        "sym": False,
-        "group_size": 64,
-        "ratio": 1.0,
-        "dataset": "wikitext2",
-        "scale_estimation": True,
-    },
-    "meta-llama/Meta-Llama-3.1-8B-Instruct": {
-        "bits": 4,
-        "sym": False,
-        "group_size": 64,
-        "ratio": 0.8,
-        "dataset": "wikitext2",
-        "scale_estimation": True,
-    },
-    "meta-llama/Meta-Llama-3.1-8B": {
-        "bits": 4,
-        "sym": False,
-        "group_size": 64,
-        "ratio": 0.8,
-        "dataset": "wikitext2",
-        "scale_estimation": True,
-    },
-    "microsoft/Phi-3-mini-4k-instruct": {
-        "bits": 4,
-        "sym": False,
-        "group_size": 64,
-        "ratio": 1.0,
-        "dataset": "wikitext2",
-        "scale_estimation": True,
-    },
-    "microsoft/Phi-3.5-mini-instruct": {
-        "bits": 4,
-        "sym": False,
-        "group_size": 64,
-        "ratio": 1.0,
-        "dataset": "wikitext2",
-        "quant_method": OVQuantizationMethod.AWQ,
-        "scale_estimation": True,
-    },
-    "microsoft/Phi-4-mini-instruct": {
-        "bits": 4,
-        "sym": False,
-        "group_size": 64,
-        "ratio": 1.0,
-        "dataset": "wikitext2",
-        "quant_method": OVQuantizationMethod.AWQ,
-        "scale_estimation": True,
-    },
-    "deepseek-ai/DeepSeek-R1-Distill-Qwen-1.5B": {
-        "bits": 4,
-        "sym": False,
-        "group_size": 32,
-        "ratio": 0.7,
-        "dataset": "wikitext2",
-        "quant_method": OVQuantizationMethod.AWQ,
-        "scale_estimation": True,
-    },
-    "deepseek-ai/DeepSeek-R1-Distill-Qwen-7B": {
-        "bits": 4,
-        "sym": False,
-        "group_size": 128,
-        "ratio": 1.0,
-        "dataset": "wikitext2",
-        "quant_method": OVQuantizationMethod.AWQ,
-        "scale_estimation": True,
-    },
-    "deepseek-ai/DeepSeek-R1-Distill-Llama-8B": {
-        "bits": 4,
-        "sym": False,
-        "group_size": 64,
-        "ratio": 0.8,
-        "dataset": "wikitext2",
-        "quant_method": OVQuantizationMethod.AWQ,
-    },
-}
-
-# Add configs for model id aliases
-# The list below contains pairs of model ids: config for the second model id will be copied from the first model id.
-model_id_aliases = [
-    ("meta-llama/Meta-Llama-3.1-8B-Instruct", "meta-llama/Llama-3.1-8B-Instruct"),
-    ("meta-llama/Meta-Llama-3.1-8B", "meta-llama/Llama-3.1-8B"),
-]
-for m_id_1, m_id_2 in model_id_aliases:
-    _DEFAULT_4BIT_CONFIGS[m_id_2] = _DEFAULT_4BIT_CONFIGS[m_id_1]
-
-_DEFAULT_4BIT_CONFIG = {
-    "bits": 4,
-    "ratio": 1.0,
-    "sym": False,
-    "group_size": 128,
-    "all_layers": None,
-}
-
-
-def _check_default_4bit_configs(model_id_or_path: str):
-    if model_id_or_path in _DEFAULT_4BIT_CONFIGS:
-        return _DEFAULT_4BIT_CONFIGS[model_id_or_path]
-
-    model_path = Path(model_id_or_path)
-    config_path = model_path / "config.json"
-    if config_path.exists():
-        with config_path.open("r") as config_f:
-            config = json.load(config_f)
-            original_model_name = config.get("_name_or_path", "")
-        if original_model_name in _DEFAULT_4BIT_CONFIGS:
-            return _DEFAULT_4BIT_CONFIGS[original_model_name]
-
-    for model_id, config in _DEFAULT_4BIT_CONFIGS.items():
-        short_id = model_id.split("/")[-1]
-        if model_path.name == short_id:
-            return config
-
-    return None
-
-
-def get_default_int4_config(model_id_or_path: str):
-    """
-    Args:
-        model_id_or_path (`str`):
-            id of the model or path to it.
-    Returns:
-        Default int4 config for the given model or generic default int4 config.
-    """
-    return _check_default_4bit_configs(model_id_or_path) or _DEFAULT_4BIT_CONFIG
-
-
-@dataclass
-class OVQuantizationConfigBase(QuantizationConfigMixin):
-    """
-    Base configuration class for quantization parameters
-    """
-
-    quant_method = OVQuantizationMethod.DEFAULT
-
-    def __init__(
-        self,
-        ignored_scope: Optional[Union[dict, "nncf.IgnoredScope"]] = None,
-        num_samples: Optional[int] = None,
-        dataset: Optional[Union[str, List[str]]] = None,
-        tokenizer: Optional[str] = None,
-        processor: Optional[str] = None,
-        trust_remote_code: Optional[bool] = False,
-        **kwargs,
-    ):
-        """
-        Args:
-            ignored_scope (`dict` or `nncf.IgnoredScope`, *optional*):
-                An ignored scope that defines the list of model nodes to be ignored during quantization. Dictionary
-                entries provided via this argument are used to create an instance of `nncf.IgnoredScope` class.
-            num_samples (`int`, *optional*):
-                The maximum number of samples composing the calibration dataset.
-            dataset (`str or List[str]`, *optional*):
-                The dataset used for data-aware optimization with NNCF.
-            tokenizer (`str`, *optional*):
-                The tokenizer used to process the dataset.
-            processor (`str`, *optional*):
-                A transformers processor used to process the dataset inputs.
-            trust_remote_code (`bool`, defaults to `False`):
-                Allows to use custom code for the modeling hosted in the model repository. This option should only be
-                set for repositories you trust and in which you have read the code, as it will execute on your local
-                machine arbitrary code present in the model repository.
-        """
-        self.num_samples = num_samples
-        self.dataset = dataset
-        self.tokenizer = tokenizer
-        self.processor = processor
-        self.trust_remote_code = trust_remote_code
-        if isinstance(ignored_scope, nncf.IgnoredScope):
-            ignored_scope = ignored_scope.__dict__
-        self.ignored_scope = ignored_scope
-        self.kwargs = kwargs
-
-    def post_init(self):
-        try:
-            self.get_ignored_scope_instance()
-        except Exception as e:
-            raise ValueError(
-                f"Can't create an `IgnoredScope` object from the provided ignored scope dict: {self.ignored_scope}.\n{e}"
-            )
-        if not (self.num_samples is None or isinstance(self.num_samples, int) and self.num_samples > 0):
-            raise ValueError(f"`num_samples` is expected to be a positive integer, but found: {self.num_samples}")
-
-    def get_ignored_scope_instance(self) -> "nncf.IgnoredScope":
-        if self.ignored_scope is None:
-            return nncf.IgnoredScope()
-        return nncf.IgnoredScope(**copy.deepcopy(self.ignored_scope))
-
-    def clone(self):
-        return copy.deepcopy(self)
-
-    def to_dict(self) -> Dict[str, Any]:
-        # Unpack kwargs dict
-        result = super().to_dict()
-        result = result | result.pop("kwargs", {})
-        return result
-
-
-@dataclass
-class OVWeightQuantizationConfig(OVQuantizationConfigBase):
-    """
-    This is a wrapper class about all possible attributes and features that you can play with a model that has been
-    loaded using `optimum-intel` api for weight-only quantization with NNCF. For full model quantization please see
-    OVQuantizationConfig.
-    Args:
-        bits (`int`, defaults to 8):
-            The number of bits to quantize to.
-        sym (`bool`, defaults to `False`):
-            Whether to use symmetric quantization on the weights.
-        group_size (`int`, *optional*):
-            The group size to use for quantization. Recommended value is 128 and -1 uses per-column quantization.
-        tokenizer (`str`, *optional*):
-            The tokenizer used to process the dataset. You can pass either:
-                - A string, the *model id* of a predefined tokenizer hosted inside a model repo on huggingface.co.
-                    Valid model ids can be located at the root-level, like `bert-base-uncased`, or namespaced under a
-                    user or organization name, like `dbmdz/bert-base-german-cased`.
-                - A path to a *directory* containing vocabulary files required by the tokenizer, for instance saved
-                    using the [`~PreTrainedTokenizer.save_pretrained`] method, e.g., `./my_model_directory/`.
-        trust_remote_code (`bool`, defaults to `False`):
-            Allows to use custom code for the modeling hosted in the model repository. This option should only be set
-            for repositories you trust and in which you have read the code, as it will execute on your local machine
-            arbitrary code present in the model repository.
-        dataset (`str or List[str]`, *optional*):
-            The dataset used for data-aware compression with NNCF.
-            - For language models you can provide your own dataset in a list of strings or just use one from the list
-                ['auto', 'wikitext2','c4','c4-new']. With 'auto' the dataset will be collected from model's generations.
-            - For diffusion models the dataset must be one of ['conceptual_captions',
-                'laion/220k-GPT4Vision-captions-from-LIVIS', 'laion/filtered-wit'].
-            - For visual language models the dataset must be set to 'contextual'.
-            Alternatively, you can provide data objects via `calibration_dataset` argument of `OVQuantizer.quantize()`
-            method.
-        ratio (`float`, defaults to 1.0):
-            The ratio between baseline and backup precisions (e.g. 0.9 means 90% of layers quantized to INT4_ASYM
-            and the rest to INT8_ASYM).
-            Note: If dataset is provided, and the ratio is less than 1.0, then data-aware mixed precision assignment
-            will be applied.
-        all_layers (`bool`, *optional*):
-            Defines how many layers are compressed to 4-bits while the rest are kept in 8-bit precision.
-        sensitivity_metric (`str`, *optional*):
-            The sensitivity metric for assigning quantization precision to layers. In order to
-            preserve the accuracy of the model, the more sensitive layers receives a higher precision.
-        ignored_scope (`dict` or `nncf.IgnoredScope`, *optional*):
-            An ignored scope that defines the list of model nodes to be ignored during quantization. Dictionary
-            entries provided via this argument are used to create an instance of `nncf.IgnoredScope` class.
-        num_samples (`int`, *optional*):
-            The maximum number of samples composing the calibration dataset.
-        quant_method (`str or OVQuantizationMethod`, defaults of OVQuantizationMethod.DEFAULT):
-            Weight compression method to apply. Possible options:
-                - "default": default weight quantization will be applied.
-                - "awq": compressed weights will be computed according to the Activation-Aware-Quantization (AWQ)
-                  method. AWQ improves generation quality of INT4-compressed LLMs, but requires
-                  additional time for tuning weights on a calibration dataset. To run AWQ, providing a dataset is
-                  required. Note: it's possible that there will be no matching patterns in the model to apply AWQ, in
-                  such case it will be skipped.
-                - "hybrid": The hybrid mode involves the quantization of weights in MatMul and Embedding layers, and
-                  activations of other layers, facilitating accuracy preservation post-optimization while reducing
-                  the model size. Hybrid mode performs well when applied to a UNet model in diffusion pipelines.
-        scale_estimation (`bool`, *optional*):
-            Indicates whether to apply a scale estimation algorithm that minimizes the L2 error between the original and
-            compressed layers. Providing a dataset is required to run scale estimation.
-        dtype (`str`, *optional*):
-            Data type weights are compressed to. Possible values: ['int4', 'int8', 'mxfp4', 'nf4'].
-        qptq (`bool`, *optional*):
-            Whether to apply GPTQ algorithm. GPTQ optimizes compressed weights in a layer-wise fashion to minimize the
-            difference between activations of a compressed and original layer. Dataset is required to run GPTQ.
-        processor (`str`, *optional*):
-            A transformers processor used to process inputs for multi-modal models. You can pass either:
-                - A string, the *model id* of a predefined processor hosted inside a model repo on huggingface.co.
-                - A path to a *directory* containing files required by the processor, for instance saved
-                    using the [`~AutoProcessor.save_pretrained`] method, e.g., `./my_model_directory/`.
-        lora_correction (`bool`, *optional*):
-            If True, apply LoRA Correction algorithm. When enabled, this algorithm introduces low-rank adaptation
-            layers in the model that can recover accuracy after weight compression at some cost of inference latency.
-            It calculates low-rank matrices via singular value decomposition (SVD) on the difference between the
-            original and quantized weights. These matrices are iteratively refined by solving a system of linear
-            equations to improve accuracy.
-        backup_precision (`str`, defaults to None):
-            Defines a backup precision for mixed-precision weight compression.
-            - "none" stands for original floating-point precision of the model weights, in this case weights are
-                retained in their original precision without any quantization.
-            - "int8_sym" stands for 8-bit integer symmetric quantization without zero point.
-            - "int8_asym" stands for 8-bit integer asymmetric quantization with zero points per each quantization group.
-        kwargs: Additional parameters for nncf.compress_weights() call.
-    """
-
-    def __init__(
-        self,
-        bits: int = 8,
-        sym: bool = False,
-        group_size: Optional[int] = None,
-        tokenizer: Optional[str] = None,
-        trust_remote_code: bool = False,
-        dataset: Optional[Union[str, List[str]]] = None,
-        ratio: float = 1.0,
-        all_layers: Optional[bool] = None,
-        sensitivity_metric: Optional[str] = None,
-        ignored_scope: Optional[Union[dict, "nncf.IgnoredScope"]] = None,
-        num_samples: Optional[int] = None,
-        quant_method: Union[str, OVQuantizationMethod] = OVQuantizationMethod.DEFAULT,
-        scale_estimation: bool = None,
-        dtype: Optional[str] = None,
-        gptq: bool = None,
-        processor: Optional[str] = None,
-        lora_correction: bool = None,
-        backup_precision: Optional[str] = None,
-        **kwargs,
-    ):
-        weight_format = kwargs.pop("weight_format", None)
-        if weight_format is not None:
-            logger.warning(
-                "The `weight_format` parameter is deprecated and will be removed in optimum-intel v1.24.0. "
-                "Please use `dtype` instead."
-            )
-            dtype = weight_format
-        super().__init__(
-            ignored_scope=ignored_scope,
-            num_samples=num_samples,
-            dataset=dataset,
-            tokenizer=tokenizer,
-            processor=processor,
-            trust_remote_code=trust_remote_code,
-            **kwargs,
-        )
-        self.bits = bits
-        self.sym = sym
-        self.group_size = group_size or (-1 if bits == 8 else 128)
-        self.ratio = ratio
-        self.all_layers = all_layers
-        self.sensitivity_metric = sensitivity_metric
-        self.quant_method = OVQuantizationMethod(quant_method) if isinstance(quant_method, str) else quant_method
-        self.scale_estimation = scale_estimation
-        self.gptq = gptq
-        self.lora_correction = lora_correction
-        self.backup_precision = backup_precision
-        self.dtype = dtype
-        self.post_init()
-
-    def post_init(self):
-        r"""
-        Safety checker that arguments are correct
-        """
-        super().post_init()
-        if not (0 <= self.ratio <= 1):
-            raise ValueError("`ratio` must between 0 and 1.")
-        if self.group_size is not None and self.group_size != -1 and self.group_size <= 0:
-            raise ValueError("`group_size` must be greater than 0 or equal to -1")
-        if not (self.dataset is None or isinstance(self.dataset, (str, list))):
-            raise ValueError(
-                f"Dataset must be a instance of either string or list of strings, but found {type(self.dataset)}. "
-                f"If you wish to provide a custom dataset, please use the `OVQuantizer` instead."
-            )
-        if self.dataset is not None and isinstance(self.dataset, str):
-            visual_lm_datasets = list(PREDEFINED_VISUAL_LM_DATASETS.keys())
-            stable_diffusion_datasets = list(PREDEFINED_SD_DATASETS.keys())
-            if self.dataset not in LANGUAGE_DATASETS + visual_lm_datasets + stable_diffusion_datasets:
-                raise ValueError(
-                    f"""You have entered a string value for dataset. You can only choose between
-                    {LANGUAGE_DATASETS} for LLMs, {visual_lm_datasets} for visual LLMs
-                    or {stable_diffusion_datasets} for diffusion models, but we found {self.dataset}"""
-                )
-
-        if self.dataset is not None and not (
-            self.quant_method == OVQuantizationMethod.AWQ
-            or self.scale_estimation
-            or self.gptq
-            or self.lora_correction
-            or (self.ratio < 1.0 and self.sensitivity_metric != nncf.SensitivityMetric.WEIGHT_QUANTIZATION_ERROR)
-        ):
-            logger.warning(
-                "The provided dataset won't have any effect on the resulting compressed model because no data-aware "
-                "quantization algorithm is selected and compression ratio is 1.0."
-            )
-
-        if self.dtype in ["int4", "int8"]:
-            bits = 4 if self.dtype == "int4" else 8
-            if self.bits is not None and self.bits != bits:
-                logger.warning(
-                    f"Overriding `bits` parameter to the value `bits`={bits} to match the given {self.dtype} `dtype`."
-                )
-            self.bits = bits
-
-        if self.bits not in [4, 8]:
-            raise ValueError(f"Only support quantization to [4,8] bits but found {self.bits}")
-
-        if self.bits == 8 and self.dtype:
-            if self.ratio != 1:
-                raise ValueError(
-                    f"For 8-bit quantization, `ratio` is expected to be set to 1.0, but was set to {self.ratio}"
-                )
-            if self.group_size != -1:
-                raise ValueError(
-                    f"For 8-bit quantization, `group_size` is expected to be set to -1, but was set to {self.group_size}"
-                )
-            if self.all_layers:
-                raise ValueError("The `all_layers` parameter is not supported for 8-bit quantization")
-            if self.sensitivity_metric:
-                raise ValueError("The `sensitivity_metric` parameter is not supported for 8-bit quantization")
-            if self.quant_method == OVQuantizationMethod.AWQ:
-                raise ValueError(
-                    "The AWQ algorithm is not supported for 8-bit quantization and got `quant_method='awq'`, please update accordingly"
-                )
-            if self.scale_estimation:
-                raise ValueError(
-                    "The Scale Estimation algorithm is not supported for 8-bit quantization and got `scale_estimation=True`, please set `scale_estimation=False`"
-                )
-            if self.gptq:
-                raise ValueError(
-                    "The GPTQ algorithm is not supported for 8-bit quantization and got `gptq=True`, please set `gptq=False`"
-                )
-            if self.lora_correction:
-                raise ValueError(
-                    "The LoRA Correction algorithm is not supported for 8-bit quantization and got `lora_correction=True`, please set `lora_correction=False`"
-                )
-            if self.backup_precision is not None:
-                raise ValueError(
-                    f"The `backup_precision` parameter is not supported for 8-bit quantization and got "
-                    f"`backup_precision={self.backup_precision}`, please set `backup_precision=None`"
-                )
-
-        if self.backup_precision is not None and self.backup_precision not in ["none", "int8_sym", "int8_asym"]:
-            raise ValueError(
-                f"`backup_precision` parameter must be on of the following: ['none', 'int8_sym', 'int8_asym'], but found{self.backup_precision}"
-            )
-
-        if self.tokenizer is not None and not isinstance(self.tokenizer, str):
-            raise ValueError(f"Tokenizer is expected to be a string, but found {self.tokenizer}")
-
-        if self.processor is not None and not isinstance(self.processor, str):
-            raise ValueError(f"Processor is expected to be a string, but found {self.processor}")
-
-        if self.dtype is None:
-            self.dtype = "int4" if self.bits == 4 else "int8"
-        if self.dtype not in ["int4", "int8", "mxfp4", "nf4"]:
-            raise ValueError(
-                f"Weights quantization data type must be one of the following: ['int4', 'int8', 'mxfp4', 'nf4'], but found: {self.dtype}."
-            )
-        if self.dtype in ["mxfp4", "nf4"]:
-            if self.bits != 4:
-                raise ValueError(
-                    f"When applying weight compression with '{self.dtype}' data type, the `bits` parameter must be set to 4, but found {self.bits}"
-                )
-            if self.dtype == "mxfp4":
-                if self.quant_method == OVQuantizationMethod.AWQ:
-                    raise ValueError("The AWQ algorithm is not supported for 'mxpf4' data type")
-                if self.scale_estimation:
-                    raise ValueError("The Scale Estimation algorithm is not supported for 'mxpf4' data type")
-                if self.gptq:
-                    raise ValueError("The GPTQ algorithm is not supported for 'mxfp4' data type")
-                if self.lora_correction:
-                    raise ValueError("The LoRA Correction algorithm is not supported for 'mxfp4' data type")
-        if self.gptq and self.lora_correction:
-            raise ValueError("The GPTQ and LoRA Correction algorithms can't be applied simultaneously")
-
-    def to_nncf_dict(self) -> Dict[str, Any]:
-        """
-        Returns a dictionary with the variables that are ready to use for nncf.quantize() call.
-        """
-
-        signed_bitness = {4: "int4", 8: "int8"}
-        mode = self.dtype if self.dtype else signed_bitness[self.bits]
-        if mode in signed_bitness.values():
-            mode += "_sym" if self.sym else "_asym"
-        if mode == "mxfp4":
-            mode = "e2m1"
-        mode = nncf.CompressWeightsMode(mode)
-
-        awq = True if self.quant_method == OVQuantizationMethod.AWQ else None
-        sensitivity_metric = nncf.SensitivityMetric(self.sensitivity_metric) if self.sensitivity_metric else None
-        backup_mode = nncf.BackupMode(self.backup_precision) if self.backup_precision else None
-        result = {
-            "mode": mode,
-            "ratio": self.ratio,
-            "group_size": self.group_size,
-            "ignored_scope": self.get_ignored_scope_instance(),
-            "all_layers": self.all_layers,
-            "sensitivity_metric": sensitivity_metric,
-            "subset_size": self.num_samples or 128,
-            "awq": awq,
-            "scale_estimation": self.scale_estimation,
-            "gptq": self.gptq,
-            "lora_correction": self.lora_correction,
-            "backup_mode": backup_mode,
-            **self.kwargs,
-        }
-        return result
-
-
-@dataclass
-class OVDynamicQuantizationConfig(OVWeightQuantizationConfig):
-    def __init__(
-        self,
-        bits: int = 8,
-        sym: bool = False,
-        weights_group_size: Optional[int] = None,
-        activations_group_size: int = 32,
-        **kwargs,
-    ):
-        super().__init__(bits=bits, sym=sym, group_size=weights_group_size, **kwargs)
-        self.activations_group_size = activations_group_size
-        logger.warning(
-            "OVDynamicQuantizationConfig is deprecated and will be removed in optimum-intel v1.24.0. "
-            "Dynamic quantization and KV cache compression are enabled by default starting from OpenVINO 2024.6 and "
-            "there is no need to enable them manually. If you need precise control over these parameters, please "
-            "provide `DYNAMIC_QUANTIZATION_GROUP_SIZE` and `KV_CACHE_PRECISION` with `ov_config` argument during model "
-            "inference."
-        )
-
-
-@dataclass
-class OVQuantizationConfig(OVQuantizationConfigBase):
-    def __init__(
-        self,
-        bits: int = 8,
-        sym: bool = False,
-        ignored_scope: Optional[Union[dict, "nncf.IgnoredScope"]] = None,
-        num_samples: Optional[int] = 128,
-        model_type: str = "transformer",
-        fast_bias_correction: bool = True,
-        overflow_fix: str = "disable",
-        dataset: Optional[str] = None,
-        tokenizer: Optional[str] = None,
-        processor: Optional[str] = None,
-        trust_remote_code: bool = False,
-        smooth_quant_alpha: Optional[float] = None,
-        dtype: Optional[str] = "int8",
-        **kwargs,
-    ):
-        """
-        Configuration class containing parameters related to model quantization with NNCF. Compared to weight
-        compression, during quantization both weights and activations are converted to lower precision.
-        For weight-only model quantization please see OVWeightQuantizationConfig.
-        Args:
-            bits (`int`, defaults to 8):
-                The number of bits to quantize to.
-            sym (`bool`, defaults to `False`):
-                Whether to use symmetric quantization on the activations. Symmetric quantization will be applied on the weights in any case.
-            ignored_scope (`dict` or `nncf.IgnoredScope`, *optional*):
-                An ignored scope that defines the list of model nodes to be ignored during quantization. Dictionary
-                entries provided via this argument are used to create an instance of `nncf.IgnoredScope` class.
-            num_samples (`int`, *optional*):
-                The maximum number of samples composing the calibration dataset.
-            model_type (`str`, defaults to "transformer"):
-                Model type is needed to specify additional patterns in the model. Supported only `transformer` now.
-            fast_bias_correction (`bool`, defaults to True):
-                Whether to apply fast or full bias correction algorithm.
-            overflow_fix (`str`, default to "disable"):
-                Parameter for controlling overflow fix setting.
-            dataset (`str`, *optional*):
-                The dataset used for quantization. For language models the allowed values are
-                ['auto', 'wikitext2','c4','c4-new']. For text-to-speech model quantization the allowed value is 'librispeech'.
-            tokenizer (`str`, *optional*):
-                The tokenizer used to process the dataset. You can pass either:
-                    - A string, the *model id* of a predefined tokenizer hosted inside a model repo on huggingface.co.
-                        Valid model ids can be located at the root-level, like `bert-base-uncased`, or namespaced under a
-                        user or organization name, like `dbmdz/bert-base-german-cased`.
-                    - A path to a *directory* containing vocabulary files required by the tokenizer, for instance saved
-                        using the [`~PreTrainedTokenizer.save_pretrained`] method, e.g., `./my_model_directory/`.
-            processor (`str`, *optional*):
-                A transformers processor used to process inputs for multi-modal models. You can pass either:
-                    - A string, the *model id* of a predefined processor hosted inside a model repo on huggingface.co.
-                    - A path to a *directory* containing files required by the processor, for instance saved
-                        using the [`~AutoProcessor.save_pretrained`] method, e.g., `./my_model_directory/`.
-            trust_remote_code (`bool`, defaults to `False`):
-                Allows to use custom code for the modeling hosted in the model repository. This option should only be set
-                for repositories you trust and in which you have read the code, as it will execute on your local machine
-                arbitrary code present in the model repository.
-            smooth_quant_alpha (`float`, *optional*):
-                SmoothQuant alpha parameter that improves the distribution of activations before MatMul layers and
-                reduces quantization error.
-            dtype (`str`, defaults to "int8"):
-                Data type activations are compressed to. Possible values: ['int8', 'f8e4m3', 'f8e5m2'].
-            kwargs: Additional parameters for nncf.quantize() call.
-        """
-        activation_format = kwargs.pop("activation_format", None)
-        if activation_format is not None:
-            logger.warning(
-                "The `activation_format` parameter is deprecated and will be removed in optimum-intel v1.24.0. "
-                "Please use `dtype` instead."
-            )
-            dtype = activation_format
-        super().__init__(
-            ignored_scope=ignored_scope,
-            num_samples=num_samples,
-            dataset=dataset,
-            tokenizer=tokenizer,
-            processor=processor,
-            trust_remote_code=trust_remote_code,
-            **kwargs,
-        )
-        self.bits = bits
-        self.sym = sym
-        self.model_type = model_type
-        self.fast_bias_correction = fast_bias_correction
-        self.overflow_fix = overflow_fix
-        self.smooth_quant_alpha = smooth_quant_alpha
-        self.dtype = dtype
-
-        f8_dtypes = ["f8e4m3", "f8e5m2"]
-        if self.dtype in f8_dtypes:
-            self.sym = True
-        self.post_init()
-
-    def post_init(self):
-        r"""
-        Safety checker that arguments are correct
-        """
-        super().post_init()
-
-        if self.dataset is not None:
-            speech_to_text_datasets = list(PREDEFINED_SPEECH_TO_TEXT_DATASETS.keys())
-            if self.dataset not in LANGUAGE_DATASETS + speech_to_text_datasets:
-                raise ValueError(
-                    f"""You can only choose between the following datasets: {LANGUAGE_DATASETS} for LLMs or
-                    {speech_to_text_datasets} for speech-to-text models, but we found {self.dataset}."""
-                )
-
-        if self.bits != 8:
-            raise ValueError(f"Only support 8-bit for static quantization but found {self.bits}")
-
-        if self.smooth_quant_alpha is not None and (
-            self.smooth_quant_alpha != -1 and not (0 <= self.smooth_quant_alpha <= 1)
-        ):
-            raise ValueError(
-                f"SmoothQuant alpha parameter can equal -1 or be in range [0, 1], but found {self.smooth_quant_alpha}"
-            )
-
-    def to_nncf_dict(self) -> Dict[str, Any]:
-        """
-        Returns a dictionary with the variables that are ready to use for nncf.compress_weights() call.
-        """
-
-        # Merge advanced parameters from kwargs if they were provided
-        kwargs_copy = copy.deepcopy(self.kwargs)
-        advanced_parameters = kwargs_copy.pop("advanced_parameters", nncf.AdvancedQuantizationParameters())
-        advanced_parameters.overflow_fix = nncf.OverflowFix(self.overflow_fix)
-        if self.smooth_quant_alpha:
-            advanced_parameters.smooth_quant_alphas.matmul = self.smooth_quant_alpha
-
-        mode_map = {"f8e4m3": "fp8_e4m3", "f8e5m2": "fp8_e5m2"}
-        mode = mode_map.get(self.dtype)
-
-        preset = "performance" if self.sym else "mixed"
-        preset = nncf.QuantizationPreset(preset)
-        model_type = nncf.ModelType(self.model_type)
-
-        return {
-            "mode": mode,
-            "preset": preset,
-            "subset_size": self.num_samples or 128,
-            "fast_bias_correction": self.fast_bias_correction,
-            "model_type": model_type,
-            "ignored_scope": self.get_ignored_scope_instance(),
-            "advanced_parameters": advanced_parameters,
-            **kwargs_copy,
-        }
-
-
-class OVConfig(BaseConfig):
-    CONFIG_NAME = "openvino_config.json"
-    FULL_CONFIGURATION_FILE = "openvino_config.json"
-
-    def __init__(
-        self,
-        input_info: Optional[List] = None,
-        save_onnx_model: bool = False,
-        quantization_config: Optional[Union[dict, OVQuantizationConfigBase]] = None,
-        dtype: Optional[str] = None,
-        **kwargs,
-    ):
-        super().__init__()
-        self.input_info = input_info
-        self.save_onnx_model = save_onnx_model
-        self.optimum_version = kwargs.pop("optimum_version", None)
-        if isinstance(quantization_config, dict):
-            quantization_config = self.quantization_config_from_dict(quantization_config)
-        self.quantization_config = quantization_config
-        if self.quantization_config is not None:
-            if isinstance(self.quantization_config, (OVWeightQuantizationConfig, OVQuantizationConfig)):
-                self.dtype = self.quantization_config.dtype
-            elif isinstance(self.quantization_config, OVMixedQuantizationConfig):
-                wc_dtype = self.quantization_config.weight_quantization_config.dtype
-                q_dtype = self.quantization_config.full_quantization_config.dtype
-                self.dtype = f"{wc_dtype}_{q_dtype}"
-            else:
-                raise ValueError(f"Unsupported type of quantization config: {type(self.quantization_config)}")
-        else:
-            self.dtype = dtype
-
-    def add_input_info(self, model_inputs: Dict, force_batch_one: bool = False):
-        self.input_info = [
-            {
-                "sample_size": [1] + list(value.shape[1:]) if force_batch_one else list(value.shape),
-                "type": "long" if value.dtype is torch.int64 else "float",
-                "keyword": name,
-            }
-            for name, value in model_inputs.items()
-        ]
-
-    @staticmethod
-    def quantization_config_from_dict(quantization_config: dict) -> OVQuantizationConfigBase:
-        if "weight_quantization_config" in quantization_config and "full_quantization_config" in quantization_config:
-            return OVMixedQuantizationConfig.from_dict(quantization_config)
-        wq_args = inspect.getfullargspec(OVWeightQuantizationConfig.__init__).args
-        q_args = inspect.getfullargspec(OVQuantizationConfig.__init__).args
-        weight_only = quantization_config.pop("weight_only", None)
-        config_keys = quantization_config.keys()
-        matches_wq_config_signature = all(arg_name in wq_args for arg_name in config_keys)
-        matches_q_config_signature = all(arg_name in q_args for arg_name in config_keys)
-        if matches_wq_config_signature == matches_q_config_signature:
-            if weight_only is None:
-                logger.warning(
-                    "Can't determine type of OV quantization config. Please specify explicitly whether you intend to "
-                    "run weight-only quantization or not with `weight_only` parameter. Creating an instance of "
-                    "OVWeightQuantizationConfig."
-                )
-                return OVWeightQuantizationConfig.from_dict(quantization_config)
-            matches_wq_config_signature = weight_only
-
-        config_type = OVWeightQuantizationConfig if matches_wq_config_signature else OVQuantizationConfig
-        return config_type.from_dict(quantization_config)
-
-    def _to_dict_safe(self, to_diff_dict: bool = False) -> Dict[str, Any]:
-        class ConfigStub:
-            def to_dict(self):
-                return None
-
-            def to_diff_dict(self):
-                return None
-
-        if self.quantization_config is None:
-            # Parent to_dict() implementation does not support quantization_config being None
-            self_copy = copy.deepcopy(self)
-            self_copy.quantization_config = ConfigStub()
-            result = self_copy.to_diff_dict() if to_diff_dict else self_copy.to_dict()
-        else:
-            result = super().to_diff_dict() if to_diff_dict else super().to_dict()
-        return result
-
-    def to_dict(self) -> Dict[str, Any]:
-        return self._to_dict_safe(to_diff_dict=False)
-
-    def to_diff_dict(self) -> Dict[str, Any]:
-        return self._to_dict_safe(to_diff_dict=True)
-
-
-class OVMixedQuantizationConfig(OVQuantizationConfigBase):
-    def __init__(
-        self,
-        weight_quantization_config: Union[OVWeightQuantizationConfig, dict],
-        full_quantization_config: Union[OVQuantizationConfig, dict],
-        ignored_scope: Optional[Union[dict, "nncf.IgnoredScope"]] = None,
-        num_samples: Optional[int] = None,
-        dataset: Optional[Union[str, List[str]]] = None,
-        tokenizer: Optional[str] = None,
-        processor: Optional[str] = None,
-        trust_remote_code: bool = False,
-        **kwargs,
-    ):
-        """
-        Configuration class for mixed quantization where we separately quantize:
-            (1) weights of weighted layers to the precision given in the `weight_quantization_config`, and
-            (2) weights and activations of other possible layers; precision is given in the `full_quantization_config`.
-
-        By default, weights of all weighted layers are quantized in the first step. In the second step activations of
-        weighted and non-weighted layers are quantized. If some layers are instructed to be ignored in the first step
-        with `weight_quantization_config.ignored_scope` parameter, both weights and activations of these layers are
-        quantized to the precision given in the `full_quantization_config`.
-
-        Args:
-            weight_quantization_config (`OVWeightQuantizationConfig` or `dict`):
-                Configuration related to weight quantization.
-            full_quantization_config (`OVQuantizationConfig` or `dict`):
-                Configuration related to full quantization.
-            ignored_scope (`dict` or `nncf.IgnoredScope`, *optional*):
-                An ignored scope that defines the list of model nodes to be ignored during quantization. Dictionary
-                entries provided via this argument are used to create an instance of `nncf.IgnoredScope` class.
-                Ignored scope provided here will be used for both weight and full quantization steps.
-            num_samples (`int`, *optional*):
-                The maximum number of samples composing the calibration dataset.
-            dataset (`str or List[str]`, *optional*):
-                The dataset used for data-aware optimization with NNCF.
-            tokenizer (`str`, *optional*):
-                The tokenizer used to process the dataset.
-            processor (`str`, *optional*):
-                A transformers processor used to process the dataset inputs.
-            trust_remote_code (`bool`, defaults to `False`):
-                Allows to use custom code for the modeling hosted in the model repository. This option should only be
-                set for repositories you trust and in which you have read the code, as it will execute on your local
-                machine arbitrary code present in the model repository.
-            **kwargs:
-        """
-        self.weight_quantization_config = self._initialize_quantization_config(
-            weight_quantization_config, OVWeightQuantizationConfig
-        )
-        wqc = self.weight_quantization_config
-
-        self.full_quantization_config = self._initialize_quantization_config(
-            full_quantization_config, OVQuantizationConfig
-        )
-        fqc = self.full_quantization_config
-
-        if fqc.dtype in ["f8e4m3", "f8e5m2"] and wqc.backup_precision is None:
-            # Here we simulate FP8 backup weight compression precision through full quantization: during weight
-            # compression step some weighted layers are kept in original precision and later are compressed to FP8
-            # during full precision quantization step.
-            # The issue with current approach is that if one provides an ignored scope for the full quantization step,
-            # then the weights of the layers under this ignored scope won't be compressed to FP8.
-            # TODO: remove once there is support for FP8 weight compression in NNCF
-            wqc.backup_precision = "none"
-
-        # Pull dataset-related parameters from child configs. This is not the intended use case, but we process it just
-        # in case user sets those parameters inside child configs only.
-        num_samples = max((num_samples or 0, wqc.num_samples or 0, fqc.num_samples or 0)) or None
-        dataset = dataset or wqc.dataset or fqc.dataset
-        tokenizer = tokenizer or wqc.tokenizer or fqc.tokenizer
-        processor = processor or wqc.processor or fqc.processor
-        trust_remote_code = trust_remote_code or wqc.trust_remote_code or fqc.trust_remote_code
-        super().__init__(
-            ignored_scope=ignored_scope,
-            num_samples=num_samples,
-            dataset=dataset,
-            tokenizer=tokenizer,
-            processor=processor,
-            trust_remote_code=trust_remote_code,
-            **kwargs,
-        )
-
-        self.post_init()
-
-    @staticmethod
-    def _initialize_quantization_config(
-        config: Union[dict, OVWeightQuantizationConfig, OVQuantizationConfig],
-        config_type: Type[Union[OVWeightQuantizationConfig, OVQuantizationConfig]],
-    ):
-        if isinstance(config, dict):
-            return config_type.from_dict(config)
-        elif isinstance(config, config_type):
-            return config.clone()
-        else:
-            raise ValueError(
-                f"Unsupported type of quantization config. Expected either a dictionary or an instance of "
-                f"{config_type}, but found: {type(config)}."
-            )
-
-    def to_dict(self):
-        result = super().to_dict()
-        result["weight_quantization_config"] = self.weight_quantization_config.to_dict()
-        result["full_quantization_config"] = self.full_quantization_config.to_dict()
-        return result
->>>>>>> 7055210d
+)