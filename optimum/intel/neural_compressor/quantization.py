#  Copyright 2022 The HuggingFace Team. All rights reserved.
#
#  Licensed under the Apache License, Version 2.0 (the "License");
#  you may not use this file except in compliance with the License.
#  You may obtain a copy of the License at
#
#      http://www.apache.org/licenses/LICENSE-2.0
#
#  Unless required by applicable law or agreed to in writing, software
#  distributed under the License is distributed on an "AS IS" BASIS,
#  WITHOUT WARRANTIES OR CONDITIONS OF ANY KIND, either express or implied.
#  See the License for the specific language governing permissions and
#  limitations under the License.

import copy
import inspect
import logging
import os
import warnings
from enum import Enum
from itertools import chain
from pathlib import Path
from typing import Callable, ClassVar, Dict, List, Optional, Tuple, Union

import torch
import transformers
from datasets import Dataset, load_dataset
from packaging import version
from torch.quantization import add_observer_, convert
from torch.quantization.quantize_fx import convert_fx, prepare_fx, prepare_qat_fx
from torch.utils.data import DataLoader, RandomSampler
from transformers import (
    AutoConfig,
    AutoModel,
    AutoModelForCausalLM,
    AutoModelForMaskedLM,
    AutoModelForMultipleChoice,
    AutoModelForQuestionAnswering,
    AutoModelForSeq2SeqLM,
    AutoModelForSequenceClassification,
    AutoModelForTokenClassification,
    AutoModelForVision2Seq,
    DataCollator,
    PretrainedConfig,
    PreTrainedModel,
    XLNetLMHeadModel,
    default_data_collator,
)
from transformers.modeling_utils import no_init_weights
from transformers.models.auto.auto_factory import _get_model_class
from transformers.utils import TRANSFORMERS_CACHE, is_offline_mode
<<<<<<< HEAD
=======
from transformers.utils.generic import ContextManagers
from transformers.utils.versions import require_version
>>>>>>> be6842c0

import neural_compressor
from huggingface_hub import HfApi, hf_hub_download
from neural_compressor.adaptor.pytorch import PyTorch_FXAdaptor, _cfg_to_qconfig, _propagate_qconfig, get_torch_version
from neural_compressor.adaptor.torch_utils.util import get_embedding_contiguous
from neural_compressor.model.torch_model import PyTorchModel
from neural_compressor.quantization import fit
from neural_compressor.utils.pytorch import load
from optimum.exporters import TasksManager
from optimum.exporters.onnx import OnnxConfig
from optimum.quantization_base import OptimumQuantizer

from .configuration import IncOptimizedConfig, IncQuantizationConfig
from .utils import (
    MIN_QDQ_ONNX_OPSET,
    ONNX_WEIGHTS_NAME,
    WEIGHTS_NAME,
    INCDataLoader,
    _cfgs_to_fx_cfgs,
    is_torch_less_than_1_13,
)


logger = logging.getLogger(__name__)

_neural_compressor_version = version.parse(version.parse(neural_compressor.__version__).base_version)

# TODO : Replace required version to 2.0.0
NEURAL_COMPRESSOR_REQUIRED_VERSION = version.parse("1.14.2")

if _neural_compressor_version < NEURAL_COMPRESSOR_REQUIRED_VERSION:
    raise ImportError(
        f"Found an incompatible version of neural-compressor. Found version {_neural_compressor_version}, "
        f"but only version {NEURAL_COMPRESSOR_REQUIRED_VERSION} is supported."
    )


class INCQuantizationMode(Enum):

    DYNAMIC = "post_training_dynamic_quant"
    STATIC = "post_training_static_quant"
    AWARE_TRAINING = "quant_aware_training"


SUPPORTED_QUANT_MODE = set([approach.value for approach in INCQuantizationMode])


class INCQuantizer(OptimumQuantizer):
    """
    Handle the Neural Compressor quantization process.
    """

    def __init__(
        self,
        model: torch.nn.Module,
        eval_fn: Optional[Callable[[PreTrainedModel], int]] = None,
        calibration_fn: Optional[Callable[[PreTrainedModel], int]] = None,
        task: Optional[str] = None,
        seed: int = 42,
    ):
        """
        Args:
            model (`torch.nn.Module`):
                The model to quantize.
            eval_fn (`Callable[[PreTrainedModel], int]`, defaults to None):
                The evaluation function to use for the accuracy driven strategy of the quantization process.
                The accuracy driven strategy will be enabled only if `eval_fn` is provided.
            task (`str`, defaults to None):
                The task defining the model topology used for the ONNX export.
            seed (`int`, defaults to 42):
                The random seed to use when shuffling the calibration dataset.
        """
        super().__init__()
        self._original_model = model
        self.eval_fn = eval_fn
        self.calibration_fn = calibration_fn
        self.task = task
        self.seed = seed
        signature = inspect.signature(self._original_model.forward)
        self._signature_columns = list(signature.parameters.keys())
        self.input_names = None
        self._quantized_model = None

<<<<<<< HEAD
    @classmethod
    def from_pretrained(cls, model: PreTrainedModel, **kwargs):
        # TODO : Create model
        return cls(model, **kwargs)

    def quantize(
        self,
        quantization_config: "PostTrainingQuantConfig",
        save_directory: Union[str, Path],
        calibration_dataset: Dataset = None,
        batch_size: int = 8,
        data_collator: Optional[DataCollator] = None,
        remove_unused_columns: bool = True,
        **kwargs,
    ):
        """
        Quantize a model given the optimization specifications defined in `quantization_config`.

        Args:
            quantization_config (`PostTrainingQuantConfig`):
                The configuration containing the parameters related to quantization.
            save_directory (`Union[str, Path]`):
                The directory where the quantized model should be saved.
            calibration_dataset (`datasets.Dataset`, defaults to `None`):
                The dataset to use for the calibration step, needed for post-training static quantization.
            batch_size (`int`, defaults to 8):
                The number of calibration samples to load per batch.
            data_collator (`DataCollator`, defaults to `None`):
                The function to use to form a batch from a list of elements of the calibration dataset.
            remove_unused_columns (`bool`, defaults to `True`):
                Whether or not to remove the columns unused by the model forward method.
        """
        save_directory = Path(save_directory)
        save_directory.mkdir(parents=True, exist_ok=True)
        save_onnx_model = kwargs.pop("save_onnx_model", False)
        output_path = save_directory.joinpath(WEIGHTS_NAME)
        calibration_dataloader = None

        if INCQuantizationMode(quantization_config.approach) == INCQuantizationMode.STATIC:
            if calibration_dataset is None:
                raise ValueError("Post-training static quantization needs a calibration dataset.")
            calibration_dataloader = self._get_calibration_dataloader(
                calibration_dataset=calibration_dataset,
                batch_size=batch_size,
                remove_unused_columns=remove_unused_columns,
                data_collator=data_collator,
            )

        compressed_model = fit(
            self._original_model,
            conf=quantization_config,
            calib_dataloader=calibration_dataloader,
            eval_func=self.eval_fn,
            calib_func=self.calibration_fn,
        )

        if isinstance(self._original_model.config, PretrainedConfig):
            self._original_model.config.save_pretrained(save_directory)

        self._quantized_model = compressed_model._model

        if save_onnx_model:
            self._set_task()
            model_type = self._original_model.config.model_type.replace("_", "-")
            model_name = getattr(self._original_model, "name", None)
            onnx_config_constructor = TasksManager.get_exporter_config_constructor(
                model_type, "onnx", task=self.task, model_name=model_name
            )
            onnx_config = onnx_config_constructor(self._original_model.config)
            compressed_model.eval()
            output_onnx_path = save_directory.joinpath(ONNX_WEIGHTS_NAME)
            # Export the compressed model to the ONNX format
            self._onnx_export(compressed_model, onnx_config, output_onnx_path, calibration_dataloader)

        # Save the quantized model
        self._save_pretrained(compressed_model, output_path)
        # TODO : Save quantization_config

    @staticmethod
    def _save_pretrained(model: PyTorchModel, output_path: str):
        state_dict = model._model.state_dict()
        if hasattr(model, "q_config"):
            state_dict["best_configure"] = model.q_config
        torch.save(state_dict, output_path)
        logger.info(f"Model weights saved to {output_path}")

    def _onnx_export(
        self,
        model: PyTorchModel,
        config: OnnxConfig,
        output_path: Union[str, Path],
        calibration_dataloader: INCDataLoader = None,
    ):
        opset = min(config.DEFAULT_ONNX_OPSET, MIN_QDQ_ONNX_OPSET)
        dynamic_axes = {name: axes for name, axes in chain(config.inputs.items(), config.outputs.items())}
        inputs = config.generate_dummy_inputs(framework="pt")
        model.export_to_int8_onnx(
            save_path=str(output_path),
            example_inputs=inputs,
            input_names=list(config.inputs.keys()),
            output_names=list(config.outputs.keys()),
            dynamic_axes=dynamic_axes,
            opset_version=opset,
            fp32_model=self._original_model,
            calib_dataloader=calibration_dataloader,
        )

    def _set_task(self):
        if self.task is None:
            self.task = HfApi().model_info(self._original_model.config._name_or_path).pipeline_tag
            if self.task in ["sentiment-analysis", "text-classification", "zero-shot-classification"]:
                self.task = "sequence-classification"
            elif self.task in ["feature-extraction", "fill-mask"]:
                self.task = "default"
            elif self.task is None:
                raise ValueError(
                    "The task defining the model topology could not be extracted and needs to be specified for the ONNX export."
                )
        if self.task in ["seq2seq-lm", "translation", "summarization"]:
            raise ValueError(f"Seq2Seq models are currently not supported for post-training static quantization.")

    def get_calibration_dataset(
        self,
        dataset_name: str,
        num_samples: int = 100,
        dataset_config_name: Optional[str] = None,
        dataset_split: str = "train",
        preprocess_function: Optional[Callable] = None,
        preprocess_batch: bool = True,
        use_auth_token: bool = False,
    ) -> Dataset:
        """
        Create the calibration `datasets.Dataset` to use for the post-training static quantization calibration step.

        Args:
            dataset_name (`str`):
                The dataset repository name on the Hugging Face Hub or path to a local directory containing data files
                in generic formats and optionally a dataset script, if it requires some code to read the data files.
            num_samples (`int`, defaults to 100):
                The maximum number of samples composing the calibration dataset.
            dataset_config_name (`str`, *optional*):
                The name of the dataset configuration.
            dataset_split (`str`, defaults to `"train"`):
                Which split of the dataset to use to perform the calibration step.
            preprocess_function (`Callable`, *optional*):
                Processing function to apply to each example after loading dataset.
            preprocess_batch (`bool`, defaults to `True`):
                Whether the `preprocess_function` should be batched.
            use_auth_token (`bool`, defaults to `False`):
                Whether to use the token generated when running `transformers-cli login`.
        Returns:
            The calibration `datasets.Dataset` to use for the post-training static quantization calibration step.
        """
        calibration_dataset = load_dataset(
            dataset_name,
            name=dataset_config_name,
            split=dataset_split,
            use_auth_token=use_auth_token,
        )

        if num_samples is not None:
            num_samples = min(num_samples, len(calibration_dataset))
            calibration_dataset = calibration_dataset.shuffle(seed=self.seed).select(range(num_samples))

        if preprocess_function is not None:
            calibration_dataset = calibration_dataset.map(preprocess_function, batched=preprocess_batch)

        return calibration_dataset

    def _get_calibration_dataloader(
        self,
        calibration_dataset: Dataset,
        batch_size: int,
        remove_unused_columns: bool,
        data_collator: Optional[DataCollator] = None,
    ) -> INCDataLoader:
        data_collator = data_collator if data_collator is not None else default_data_collator
        if remove_unused_columns:
            calibration_dataset = self._remove_unused_columns(calibration_dataset)
        self.input_names = getattr(calibration_dataset, "column_names", None)
        generator = torch.Generator()
        generator.manual_seed(self.seed)
        sampler = RandomSampler(calibration_dataset, generator=generator)
        calibration_dataloader = DataLoader(
            calibration_dataset,
            batch_size=batch_size,
            sampler=sampler,
            collate_fn=data_collator,
            drop_last=False,
        )

        return INCDataLoader.from_pytorch_dataloader(calibration_dataloader)

    def _remove_unused_columns(self, dataset: Dataset):
        ignored_columns = list(set(dataset.column_names) - set(self._signature_columns))
        return dataset.remove_columns(ignored_columns)
=======
        self.config = config.config if isinstance(config, IncQuantizationConfig) else Quantization_Conf(config)
        self.approach = IncQuantizationMode(self.config.usr_cfg.quantization.approach)
        self.eval_func = eval_func
        self.train_func = train_func
        self.calib_func = calib_func
        if calib_dataloader is not None:
            calib_dataloader = IncDataLoader.from_pytorch_dataloader(calib_dataloader)
        self.calib_dataloader = calib_dataloader

        if self.config.usr_cfg.model.framework == "pytorch_fx":
            neural_compressor.adaptor.pytorch._cfgs_to_fx_cfgs = _cfgs_to_fx_cfgs

        self.quantization = Quantization(self.config)

        self.quantization.eval_func = self.eval_func

        if self.approach == IncQuantizationMode.STATIC:
            if self.calib_func is not None:
                self.quantization.calib_func = self.calib_func
            if self.calib_dataloader is not None:
                self.quantization._calib_dataloader = self.calib_dataloader

        if self.approach == IncQuantizationMode.AWARE_TRAINING:
            if self.train_func is None:
                raise ValueError("train_func must be provided for quantization aware training.")
            self.quantization.q_func = self.train_func
            if not is_torch_less_than_1_13:
                if self.calib_dataloader is None:
                    raise ValueError(
                        "For quantization aware training, a calibration dataloader `calib_dataloader` must be provided for PyTorch 1.13 or above."
                    )
                self.quantization._calib_dataloader = self.calib_dataloader
>>>>>>> be6842c0


# Adapted from https://github.com/intel/neural-compressor/blob/master/neural_compressor/utils/pytorch.py#L96
def _apply_quantization_from_config(q_config: Dict, model: torch.nn.Module) -> torch.nn.Module:
    """
    Apply Intel Neural Compressor quantization steps on the given model.

    Arguments:
        q_config (`Dict`):
            Dictionary containing all quantization information such as approach, dtype, scheme and granularity.
        model (`torch.nn.Module`):
            Model to quantize.
    Returns:
        q_model (`torch.nn.Module`):
            Quantized model.
    """
    approach = q_config.get("approach")
    framework = q_config.get("framework")

    if approach not in SUPPORTED_QUANT_MODE:
        raise ValueError(
            "Unknown quantization approach. Supported approach are " + ", ".join(SUPPORTED_QUANT_MODE.keys())
        )

    quant_mode = INCQuantizationMode(approach)
    q_model = copy.deepcopy(model)
    q_model.eval()

    if framework == "pytorch_fx":
        op_cfgs = _cfg_to_qconfig(q_config, approach)
        fx_op_cfgs = _cfgs_to_fx_cfgs(op_cfgs, approach)

        if not q_config["fx_sub_module_list"]:
            if quant_mode == INCQuantizationMode.AWARE_TRAINING:
                q_model.train()
                q_model = prepare_qat_fx(q_model, fx_op_cfgs)
            else:
                q_model = prepare_fx(q_model, fx_op_cfgs)
            q_model = convert_fx(q_model)

        else:
            sub_module_list = q_config["fx_sub_module_list"]
            if q_config["approach"] == "quant_aware_training":
                q_model.train()
                PyTorch_FXAdaptor.prepare_sub_graph(sub_module_list, fx_op_cfgs, q_model, prefix="", is_qat=True)
            else:
                PyTorch_FXAdaptor.prepare_sub_graph(sub_module_list, fx_op_cfgs, q_model, prefix="")
            PyTorch_FXAdaptor.convert_sub_graph(sub_module_list, q_model, prefix="")

    else:
        if quant_mode == INCQuantizationMode.DYNAMIC:
            q_mapping = torch.quantization.quantization_mappings.get_default_dynamic_quant_module_mappings()
            op_cfgs = _cfg_to_qconfig(q_config, approach)
        else:
            q_mapping = torch.quantization.quantization_mappings.get_default_static_quant_module_mappings()
            op_cfgs = _cfg_to_qconfig(q_config)

        _propagate_qconfig(q_model, op_cfgs, approach=approach)

        if quant_mode != INCQuantizationMode.DYNAMIC:
            add_observer_(q_model)
        q_model = convert(q_model, mapping=q_mapping, inplace=True)

    return q_model


class INCModel:

    TRANSFORMERS_AUTO_CLASS: ClassVar = AutoModel

    def __init__(self, *args, **kwargs):
        raise EnvironmentError(
            f"{self.__class__.__name__} is designed to be instantiated using the"
            f"`{self.__class__.__name__}.from_pretrained(model_name_or_path)` method."
        )

    @classmethod
    def from_pretrained(
        cls,
        model_name_or_path: str,
        inc_config: Union[IncOptimizedConfig, str] = None,
        q_model_name: Optional[str] = None,
        **kwargs
    ) -> torch.nn.Module:
        """
        Instantiate a quantized pytorch model from a given Intel Neural Compressor configuration file.
        Arguments:
            model_name_or_path (`str`):
                Repository name in the Hugging Face Hub or path to a local directory hosting the model.
            inc_config (`Union[IncOptimizedConfig, str]`, *optional*):
                Configuration file containing all the information related to the model quantization.
                Can be either:
                    - an instance of the class :class:`IncOptimizedConfig`,
                    - a string valid as input to :func:`IncOptimizedConfig.from_pretrained`.
            q_model_name (`str`, *optional*):
                Name of the state dictionary located in model_name_or_path used to load the quantized model. If
                state_dict is specified, the latter will not be used.
            cache_dir (`str`, *optional*):
                Path to a directory in which a downloaded configuration should be cached if the standard cache should
                not be used.
            force_download (`bool`, *optional*, defaults to `False`):
                Whether or not to force to (re-)download the configuration files and override the cached versions if
                they exist.
            resume_download (`bool`, *optional*, defaults to `False`):
                Whether or not to delete incompletely received file. Attempts to resume the download if such a file
                exists.
            revision(`str`, *optional*):
                The specific model version to use. It can be a branch name, a tag name, or a commit id, since we use a
                git-based system for storing models and other artifacts on huggingface.co, so ``revision`` can be any
                identifier allowed by git.
            state_dict (`Dict[str, torch.Tensor]`, *optional*):
                State dictionary of the quantized model, if not specified q_model_name will be used to load the
                state dictionary.
        Returns:
            q_model: Quantized model.
        """
        download_kwarg_default = [
            ("cache_dir", None),
            ("force_download", False),
            ("resume_download", False),
            ("revision", None),
        ]
        download_kwargs = {name: kwargs.get(name, default_value) for (name, default_value) in download_kwarg_default}
        state_dict = kwargs.get("state_dict", None)

        config = AutoConfig.from_pretrained(model_name_or_path)
        model_class = _get_model_class(config, cls.TRANSFORMERS_AUTO_CLASS._model_mapping)
        keys_to_ignore_on_load_unexpected = copy.deepcopy(
            getattr(model_class, "_keys_to_ignore_on_load_unexpected", None)
        )
        keys_to_ignore_on_load_missing = copy.deepcopy(getattr(model_class, "_keys_to_ignore_on_load_missing", None))
        # Avoid unnecessary warnings resulting from quantized model initialization
        quantized_keys_to_ignore_on_load = [
            r"zero_point",
            r"scale",
            r"packed_params",
            r"constant",
            r"module",
            r"best_configure",
            r"max_val",
            r"min_val",
            r"eps",
            r"fake_quant_enabled",
            r"observer_enabled",
        ]
        if keys_to_ignore_on_load_unexpected is None:
            model_class._keys_to_ignore_on_load_unexpected = quantized_keys_to_ignore_on_load
        else:
            model_class._keys_to_ignore_on_load_unexpected.extend(quantized_keys_to_ignore_on_load)
        missing_keys_to_ignore_on_load = [r"weight", r"bias"]
        if keys_to_ignore_on_load_missing is None:
            model_class._keys_to_ignore_on_load_missing = missing_keys_to_ignore_on_load
        else:
            model_class._keys_to_ignore_on_load_missing.extend(missing_keys_to_ignore_on_load)

        # init model with no weights
        init_contexts = [no_init_weights(_enable=True)]
        with ContextManagers(init_contexts):
            model = model_class(config, **kwargs)

        model_class._keys_to_ignore_on_load_unexpected = keys_to_ignore_on_load_unexpected
        model_class._keys_to_ignore_on_load_missing = keys_to_ignore_on_load_missing

        if state_dict is None:
            q_model_name = q_model_name if q_model_name is not None else WEIGHTS_NAME
            revision = download_kwargs.pop("revision", None)
            if os.path.isdir(model_name_or_path):
                state_dict_path = os.path.join(model_name_or_path, q_model_name)
            elif os.path.isfile(model_name_or_path):
                state_dict_path = model_name_or_path
            else:
                local_files_only = False
                if is_offline_mode():
                    logger.info("Offline mode: forcing local_files_only=True")
                    local_files_only = True
                cache_dir = download_kwargs.get("cache_dir", None)
                if cache_dir is None:
                    cache_dir = TRANSFORMERS_CACHE
                if isinstance(cache_dir, Path):
                    cache_dir = str(cache_dir)
                try:
                    state_dict_path = hf_hub_download(
                        repo_id=model_name_or_path,
                        filename=q_model_name,
                        revision=revision,
                        cache_dir=cache_dir,
                        local_files_only=local_files_only,
                    )
                except EnvironmentError as err:
                    logger.error(err)
                    msg = (
                        f"Can't load config for '{model_name_or_path}'. Make sure that:\n\n"
                        f"-'{model_name_or_path}' is a correct model identifier listed on 'https://huggingface.co/models'\n\n"
                        f"-or '{model_name_or_path}' is a correct path to a directory containing a {q_model_name} file\n\n"
                    )

                    if revision is not None:
                        msg += (
                            f"- or '{revision}' is a valid git identifier (branch name, a tag name, or a commit id) that "
                            f"exists for this model name as listed on its model page on 'https://huggingface.co/models'\n\n"
                        )

                    raise EnvironmentError(msg)

<<<<<<< HEAD
        if getattr(config, "framework", None) == "pytorch_ipex":
            raise ValueError("INC IPEX is currently not supported")
=======
            if config.framework == "pytorch_ipex":
                state_dict = torch.jit.load(state_dict_path)
                state_dict = torch.jit.freeze(state_dict.eval())
                return state_dict
            else:
                state_dict = torch.load(state_dict_path)

        if "best_configure" in state_dict:
            inc_config = state_dict.pop("best_configure")
        elif isinstance(inc_config, IncOptimizedConfig):
            inc_config = inc_config.config
        else:
            config_path = inc_config if inc_config is not None else model_name_or_path
            inc_config = IncOptimizedConfig.from_pretrained(config_path, **download_kwargs).config

        if "is_oneshot" in inc_config and inc_config["is_oneshot"]:
            return _load_int8_orchestration(model, inc_config, state_dict)

        q_model = apply_quantization_from_config(inc_config, model)

        q_model.load_state_dict(state_dict, strict=False)

        get_embedding_contiguous(q_model)
>>>>>>> be6842c0

        return load(state_dict_path, model)


class INCModelForQuestionAnswering(INCModel):

    TRANSFORMERS_AUTO_CLASS = AutoModelForQuestionAnswering


class INCModelForSequenceClassification(INCModel):

    TRANSFORMERS_AUTO_CLASS = AutoModelForSequenceClassification


class INCModelForTokenClassification(INCModel):

    TRANSFORMERS_AUTO_CLASS = AutoModelForTokenClassification


class INCModelForMultipleChoice(INCModel):

    TRANSFORMERS_AUTO_CLASS = AutoModelForMultipleChoice


class INCModelForSeq2SeqLM(INCModel):

    TRANSFORMERS_AUTO_CLASS = AutoModelForSeq2SeqLM


class INCModelForCausalLM(INCModel):

    TRANSFORMERS_AUTO_CLASS = AutoModelForCausalLM


class INCModelForMaskedLM(INCModel):

    TRANSFORMERS_AUTO_CLASS = AutoModelForMaskedLM


class INCModelForXLNetLM(INCModel):

    TRANSFORMERS_AUTO_CLASS = XLNetLMHeadModel


class INCModelForVision2Seq(INCModel):

    TRANSFORMERS_AUTO_CLASS = AutoModelForVision2Seq<|MERGE_RESOLUTION|>--- conflicted
+++ resolved
@@ -46,14 +46,8 @@
     XLNetLMHeadModel,
     default_data_collator,
 )
-from transformers.modeling_utils import no_init_weights
 from transformers.models.auto.auto_factory import _get_model_class
 from transformers.utils import TRANSFORMERS_CACHE, is_offline_mode
-<<<<<<< HEAD
-=======
-from transformers.utils.generic import ContextManagers
-from transformers.utils.versions import require_version
->>>>>>> be6842c0
 
 import neural_compressor
 from huggingface_hub import HfApi, hf_hub_download
@@ -137,7 +131,6 @@
         self.input_names = None
         self._quantized_model = None
 
-<<<<<<< HEAD
     @classmethod
     def from_pretrained(cls, model: PreTrainedModel, **kwargs):
         # TODO : Create model
@@ -334,40 +327,6 @@
     def _remove_unused_columns(self, dataset: Dataset):
         ignored_columns = list(set(dataset.column_names) - set(self._signature_columns))
         return dataset.remove_columns(ignored_columns)
-=======
-        self.config = config.config if isinstance(config, IncQuantizationConfig) else Quantization_Conf(config)
-        self.approach = IncQuantizationMode(self.config.usr_cfg.quantization.approach)
-        self.eval_func = eval_func
-        self.train_func = train_func
-        self.calib_func = calib_func
-        if calib_dataloader is not None:
-            calib_dataloader = IncDataLoader.from_pytorch_dataloader(calib_dataloader)
-        self.calib_dataloader = calib_dataloader
-
-        if self.config.usr_cfg.model.framework == "pytorch_fx":
-            neural_compressor.adaptor.pytorch._cfgs_to_fx_cfgs = _cfgs_to_fx_cfgs
-
-        self.quantization = Quantization(self.config)
-
-        self.quantization.eval_func = self.eval_func
-
-        if self.approach == IncQuantizationMode.STATIC:
-            if self.calib_func is not None:
-                self.quantization.calib_func = self.calib_func
-            if self.calib_dataloader is not None:
-                self.quantization._calib_dataloader = self.calib_dataloader
-
-        if self.approach == IncQuantizationMode.AWARE_TRAINING:
-            if self.train_func is None:
-                raise ValueError("train_func must be provided for quantization aware training.")
-            self.quantization.q_func = self.train_func
-            if not is_torch_less_than_1_13:
-                if self.calib_dataloader is None:
-                    raise ValueError(
-                        "For quantization aware training, a calibration dataloader `calib_dataloader` must be provided for PyTorch 1.13 or above."
-                    )
-                self.quantization._calib_dataloader = self.calib_dataloader
->>>>>>> be6842c0
 
 
 # Adapted from https://github.com/intel/neural-compressor/blob/master/neural_compressor/utils/pytorch.py#L96
@@ -523,11 +482,7 @@
         else:
             model_class._keys_to_ignore_on_load_missing.extend(missing_keys_to_ignore_on_load)
 
-        # init model with no weights
-        init_contexts = [no_init_weights(_enable=True)]
-        with ContextManagers(init_contexts):
-            model = model_class(config, **kwargs)
-
+        model = model_class.from_pretrained(model_name_or_path, **kwargs)
         model_class._keys_to_ignore_on_load_unexpected = keys_to_ignore_on_load_unexpected
         model_class._keys_to_ignore_on_load_missing = keys_to_ignore_on_load_missing
 
@@ -572,34 +527,8 @@
 
                     raise EnvironmentError(msg)
 
-<<<<<<< HEAD
         if getattr(config, "framework", None) == "pytorch_ipex":
             raise ValueError("INC IPEX is currently not supported")
-=======
-            if config.framework == "pytorch_ipex":
-                state_dict = torch.jit.load(state_dict_path)
-                state_dict = torch.jit.freeze(state_dict.eval())
-                return state_dict
-            else:
-                state_dict = torch.load(state_dict_path)
-
-        if "best_configure" in state_dict:
-            inc_config = state_dict.pop("best_configure")
-        elif isinstance(inc_config, IncOptimizedConfig):
-            inc_config = inc_config.config
-        else:
-            config_path = inc_config if inc_config is not None else model_name_or_path
-            inc_config = IncOptimizedConfig.from_pretrained(config_path, **download_kwargs).config
-
-        if "is_oneshot" in inc_config and inc_config["is_oneshot"]:
-            return _load_int8_orchestration(model, inc_config, state_dict)
-
-        q_model = apply_quantization_from_config(inc_config, model)
-
-        q_model.load_state_dict(state_dict, strict=False)
-
-        get_embedding_contiguous(q_model)
->>>>>>> be6842c0
 
         return load(state_dict_path, model)
 
