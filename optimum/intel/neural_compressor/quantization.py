--- conflicted
+++ resolved
@@ -55,12 +55,8 @@
 from huggingface_hub import HfApi, hf_hub_download
 from neural_compressor.adaptor.pytorch import PyTorch_FXAdaptor, _cfg_to_qconfig, _propagate_qconfig, get_torch_version
 from neural_compressor.adaptor.torch_utils.util import get_embedding_contiguous
-<<<<<<< HEAD
 from neural_compressor.model.torch_model import IPEXModel, PyTorchModel
-=======
 from neural_compressor.experimental.export import torch_to_int8_onnx
-from neural_compressor.model.torch_model import PyTorchModel
->>>>>>> f5e33274
 from neural_compressor.quantization import fit
 from neural_compressor.utils.pytorch import load
 from optimum.exporters import TasksManager
@@ -548,16 +544,10 @@
 
                     raise EnvironmentError(msg)
 
-<<<<<<< HEAD
-        # Load the the state dictionary of the model ti verify whether the model is quantized with INC
         if config.backend == "ipex":
             return load(state_dict_path)
-=======
-        if getattr(config, "framework", None) == "pytorch_ipex":
-            raise ValueError("INC IPEX is currently not supported")
-
+        
         # Load the state dictionary of the model to verify whether the model is quantized or not
->>>>>>> f5e33274
         state_dict = torch.load(state_dict_path)
         if "best_configure" not in state_dict:
             return model
