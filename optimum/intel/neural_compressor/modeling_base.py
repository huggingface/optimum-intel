--- conflicted
+++ resolved
@@ -84,11 +84,8 @@
         self._device = getattr(self.model, "device", None) or torch.device(
             "cuda:0" if torch.cuda.is_available() else "cpu"
         )
-<<<<<<< HEAD
         self.generation_config = GenerationConfig.from_model_config(config)
 
-=======
->>>>>>> 64d9a49b
         # Registers the INCModelForXXX classes into the transformers AutoModel classes to avoid warnings when creating
         # a pipeline https://github.com/huggingface/transformers/blob/cad61b68396a1a387287a8e2e2fef78a25b79383/src/transformers/pipelines/base.py#L863
         AutoConfig.register(self.base_model_prefix, AutoConfig)
