#  Copyright 2022 The HuggingFace Team. All rights reserved.
#
#  Licensed under the Apache License, Version 2.0 (the "License");
#  you may not use this file except in compliance with the License.
#  You may obtain a copy of the License at
#
#      http://www.apache.org/licenses/LICENSE-2.0
#
#  Unless required by applicable law or agreed to in writing, software
#  distributed under the License is distributed on an "AS IS" BASIS,
#  WITHOUT WARRANTIES OR CONDITIONS OF ANY KIND, either express or implied.
#  See the License for the specific language governing permissions and
#  limitations under the License.

import logging
import os
from typing import Callable, Optional, Union

import torch
from transformers import (
    AutoModel,
    AutoModelForCausalLM,
    AutoModelForMaskedLM,
    AutoModelForMultipleChoice,
    AutoModelForQuestionAnswering,
    AutoModelForSeq2SeqLM,
    AutoModelForSequenceClassification,
    AutoModelForTokenClassification,
    PreTrainedModel,
    XLNetLMHeadModel,
)

import yaml
from neural_compressor.experimental import Pruning, Quantization, common
from neural_compressor.experimental.scheduler import Scheduler

from .distillation import IncDistiller
from .pruning import IncPruner
from .quantization import IncQuantizationMode, IncQuantizer
from .utils import CONFIG_NAME, WEIGHTS_NAME


logger = logging.getLogger(__name__)


class IncOptimizer:

    TRANSFORMERS_AUTO_CLASS = AutoModel

    def __init__(
        self,
        model: PreTrainedModel,
        quantizer: Optional[IncQuantizer] = None,
        pruner: Optional[IncPruner] = None,
        distiller: Optional[IncDistiller] = None,
        one_shot_optimization: bool = True,
        eval_func: Optional[Callable] = None,
        train_func: Optional[Callable] = None,
    ):
        """
        Arguments:
            model (`PreTrainedModel`):
                Model to quantize and/or prune.
            quantizer (`IncQuantizer`, *optional*):
                Quantization object which handles the quantization process.
            pruner (`IncPruner`, *optional*):
                Pruning object which handles the pruning process.
            distiller (`IncDistiller`, *optional*):
                Distillation object which handles the distillation process.
            one_shot_optimization (`bool`, *optional*, defaults to True):
                Whether to apply the compression processes all together.
            eval_func (`Callable`, *optional*):
                Evaluation function to evaluate the tuning objective.
            train_func (`Callable`, *optional*):
                Training function which will be combined with pruning.
        """
        self.config = model.config
        self.scheduler = Scheduler()
        self.scheduler.model = common.Model(model)
        self._model = None
        self.apply_pruning = False
        self.apply_quantization = False
        self.one_shot_optimization = one_shot_optimization

        components = []
        if pruner is not None:
            components.append(pruner.pruning)
            self.apply_pruning = True

        criterion = None
        if distiller is not None:
            distiller.distillation.model = self.scheduler.model
            components.append(distiller.distillation)
            distiller.distillation.create_criterion()
            criterion = getattr(distiller.distillation, "criterion", None)

        if quantizer is not None:
            if quantizer.approach == IncQuantizationMode.AWARE_TRAINING:
                components.append(quantizer.quantization)
            self.apply_quantization = True
            self.config.torch_dtype = "int8"

        if one_shot_optimization and len(components) > 1:
            agent = self.scheduler.combine(*components)
            agent.train_func = train_func
            agent.eval_func = eval_func
            agent.criterion = criterion
            self.scheduler.append(agent)
        else:
            self.scheduler.append(*components)

        if self.apply_quantization and quantizer.approach != IncQuantizationMode.AWARE_TRAINING:
            self.scheduler.append(quantizer.quantization)

    def fit(self):
        # If no optimization, the original model is returned
        if len(self.scheduler.components) == 0:
            logger.error(
                "No optimization applied.`IncOptimizer` requires either a `quantizer`, a `pruner` or a `distiller` argument."
            )
        self._model = self.scheduler()
        return self.model

    @property
    def model(self):
<<<<<<< HEAD
        return self._model.model if self._model is not None else None
=======
        return self._model.model
>>>>>>> 44750f96

    def get_agent(self):
        return self.scheduler.components[0] if self.one_shot_optimization or self.apply_pruning else None

    def get_sparsity(self):
        sparsity = self._model.report_sparsity()
        return sparsity[-1]

    def save_pretrained(self, save_directory: Optional[Union[str, os.PathLike]] = None):
        """
        Save the optimized model as well as its corresponding configuration to a directory, so that it can be re-loaded.

        Arguments:
            save_directory (`str` or `os.PathLike`):
                Directory to which to save. Will be created if it doesn't exist.
        """
        if os.path.isfile(save_directory):
            logger.error(f"Provided path ({save_directory}) should be a directory, not a file")
            return

        if self._model is None:
            logger.error(f"The model was not optimized, please call the `fit` method before saving.")
            return

        os.makedirs(save_directory, exist_ok=True)
        self.config.save_pretrained(save_directory)
        state_dict = self._model.model.state_dict()
        if hasattr(self._model, "q_config"):
            state_dict["best_configure"] = self._model.q_config
<<<<<<< HEAD

=======
        elif hasattr(self._model, "tune_cfg"):
            state_dict["best_configure"] = self._model.tune_cfg
>>>>>>> 44750f96
        torch.save(state_dict, os.path.join(save_directory, WEIGHTS_NAME))
        logger.info(f"Model weights saved to {save_directory}")<|MERGE_RESOLUTION|>--- conflicted
+++ resolved
@@ -123,11 +123,7 @@
 
     @property
     def model(self):
-<<<<<<< HEAD
         return self._model.model if self._model is not None else None
-=======
-        return self._model.model
->>>>>>> 44750f96
 
     def get_agent(self):
         return self.scheduler.components[0] if self.one_shot_optimization or self.apply_pruning else None
@@ -157,11 +153,5 @@
         state_dict = self._model.model.state_dict()
         if hasattr(self._model, "q_config"):
             state_dict["best_configure"] = self._model.q_config
-<<<<<<< HEAD
-
-=======
-        elif hasattr(self._model, "tune_cfg"):
-            state_dict["best_configure"] = self._model.tune_cfg
->>>>>>> 44750f96
         torch.save(state_dict, os.path.join(save_directory, WEIGHTS_NAME))
         logger.info(f"Model weights saved to {save_directory}")