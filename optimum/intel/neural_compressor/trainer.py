--- conflicted
+++ resolved
@@ -1,776 +1,740 @@
-#  Copyright 2022 The HuggingFace Team. All rights reserved.
-#
-#  Licensed under the Apache License, Version 2.0 (the "License");
-#  you may not use this file except in compliance with the License.
-#  You may obtain a copy of the License at
-#
-#      http://www.apache.org/licenses/LICENSE-2.0
-#
-#  Unless required by applicable law or agreed to in writing, software
-#  distributed under the License is distributed on an "AS IS" BASIS,
-#  WITHOUT WARRANTIES OR CONDITIONS OF ANY KIND, either express or implied.
-#  See the License for the specific language governing permissions and
-#  limitations under the License.
-
-import copy
-import math
-import os
-import sys
-import time
-from typing import TYPE_CHECKING, Dict, List, Optional, Union
-
-import datasets
-import torch
-import torch.distributed as dist
-
-# from packaging import version
-from torch import nn
-from torch.utils.data import Dataset, RandomSampler
-from torch.utils.data.dataloader import DataLoader
-from torch.utils.data.distributed import DistributedSampler
-from tqdm.auto import tqdm
-from transformers import Trainer
-from transformers.debug_utils import DebugOption, DebugUnderflowOverflow
-from transformers.deepspeed import deepspeed_init
-from transformers.file_utils import WEIGHTS_NAME
-
-# Integrations must be imported before ML frameworks:
-from transformers.integrations import hp_params
-from transformers.modeling_utils import get_parameter_dtype, unwrap_model
-from transformers.models.auto.modeling_auto import MODEL_FOR_CAUSAL_LM_MAPPING_NAMES
-from transformers.pytorch_utils import is_torch_less_than_1_11
-from transformers.trainer import TRAINER_STATE_NAME
-from transformers.trainer_callback import TrainerState
-from transformers.trainer_pt_utils import IterableDatasetShard
-from transformers.trainer_utils import HPSearchBackend, ShardedDDPOption, TrainOutput, has_length, speed_metrics
-from transformers.utils import is_sagemaker_mp_enabled, logging
-
-from .utils import MIN_QDQ_ONNX_OPSET, ONNX_WEIGHTS_NAME, TRAINING_ARGS_NAME
-
-
-if TYPE_CHECKING:
-    import optuna
-
-
-__version__ = "4.22.2"
-
-
-logger = logging.get_logger(__name__)
-
-
-from itertools import chain
-from typing import TYPE_CHECKING, Callable, Dict, List, Optional, Tuple, Union
-
-from transformers.data.data_collator import DataCollator
-from transformers.modeling_utils import PreTrainedModel
-from transformers.tokenization_utils_base import PreTrainedTokenizerBase
-from transformers.trainer_callback import TrainerCallback
-from transformers.trainer_utils import EvalPrediction
-from transformers.training_args import TrainingArguments
-
-from neural_compressor import training
-from neural_compressor.conf.pythonic_config import _BaseQuantizationConfig
-from neural_compressor.model.torch_model import PyTorchModel
-from optimum.exporters import TasksManager
-
-
-class INCTrainer(Trainer):
-    """
-    INCTrainer enables Intel Neural Compression quantization aware training, pruning and distillation.
-    """
-
-    def __init__(
-        self,
-        model: Union[PreTrainedModel, torch.nn.Module] = None,
-        args: TrainingArguments = None,
-        data_collator: Optional[DataCollator] = None,
-        train_dataset: Optional[Dataset] = None,
-        eval_dataset: Optional[Dataset] = None,
-        tokenizer: Optional[PreTrainedTokenizerBase] = None,
-        model_init: Callable[[], PreTrainedModel] = None,
-        compute_metrics: Optional[Callable[[EvalPrediction], Dict]] = None,
-        callbacks: Optional[List[TrainerCallback]] = None,
-        optimizers: Tuple[torch.optim.Optimizer, torch.optim.lr_scheduler.LambdaLR] = (None, None),
-        preprocess_logits_for_metrics: Callable[[torch.Tensor, torch.Tensor], torch.Tensor] = None,
-        quantization_config: Optional[_BaseQuantizationConfig] = None,
-        pruning_config: Optional[_BaseQuantizationConfig] = None,
-        distillation_config: Optional[_BaseQuantizationConfig] = None,
-        task: Optional[str] = None,
-        save_onnx_model: bool = False,
-    ):
-
-<<<<<<< HEAD
-        super().__init__(
-            model,
-            args,
-            data_collator,
-            train_dataset,
-            eval_dataset,
-            tokenizer,
-            model_init,
-            compute_metrics,
-            callbacks,
-            optimizers,
-            preprocess_logits_for_metrics,
-        )
-
-        inc_config = []
-        self.task = task
-        self.quantization_config = quantization_config
-        self.pruning_config = pruning_config
-        self.distillation_config = distillation_config
-        self._compression_manager = None
-        self.save_onnx_model = save_onnx_model
-
-        # Attach dtype and architecture to the config
-        self.dtype = "int8" if quantization_config is not None else str(get_parameter_dtype(self.model)).split(".")[1]
-        self.model.config.torch_dtype = self.dtype
-        self.model.config.framework = "pytorch_fx"
-        self.model.config.architectures = [self.model.__class__.__name__]
-        self.config = getattr(self.model, "config", None)
-
-        self._set_signature_columns_if_needed()
-
-        for config in [quantization_config, pruning_config, distillation_config]:
-            if config is not None:
-                inc_config.append(config)
-=======
-        """
-        Main training entry point.
-        Args:
-            agent (:obj:`Component`, *optional*):
-                Component object containing the compression objects to apply during the training process.
-            resume_from_checkpoint (`str` or `bool`, *optional*):
-                If a `str`, local path to a saved checkpoint as saved by a previous instance of [`IncTrainer`]. If a
-                `bool` and equals `True`, load the last checkpoint in *args.output_dir* as saved by a previous instance
-                of [`IncTrainer`]. If present, training will resume from the model/optimizer/scheduler states loaded here.
-            trial (`optuna.Trial` or `Dict[str, Any]`, *optional*):
-                The trial run or the hyperparameter dictionary for hyperparameter search.
-            ignore_keys_for_eval (`List[str]`, *optional*):
-                A list of keys in the output of your model (if it is a dictionary) that should be ignored when
-                gathering predictions for evaluation during the training.
-            kwargs:
-                Additional keyword arguments used to hide deprecated arguments
-        """
-        self.agent = agent
->>>>>>> be6842c0
-
-        if len(inc_config) >= 1 and self.args.do_train:
-            inc_config = inc_config if len(inc_config) > 1 else inc_config.pop()
-            self._compression_manager = training.prepare_compression(self.model, confs=inc_config)
-            self.model = self._compression_manager.model
-            self.model_wrapped = self.model
-
-    def _inner_training_loop(
-        self, batch_size=None, args=None, resume_from_checkpoint=None, trial=None, ignore_keys_for_eval=None
-    ):
-
-        self._train_batch_size = batch_size
-        # Data loader and number of training steps
-        train_dataloader = self.get_train_dataloader()
-
-        # Setting up training control variables:
-        # number of training epochs: num_train_epochs
-        # number of training steps per epoch: num_update_steps_per_epoch
-        # total number of training steps to execute: max_steps
-        total_train_batch_size = args.train_batch_size * args.gradient_accumulation_steps * args.world_size
-
-        len_dataloader = None
-        if has_length(train_dataloader):
-            len_dataloader = len(train_dataloader)
-            num_update_steps_per_epoch = len_dataloader // args.gradient_accumulation_steps
-            num_update_steps_per_epoch = max(num_update_steps_per_epoch, 1)
-            num_examples = self.num_examples(train_dataloader)
-            if args.max_steps > 0:
-                max_steps = args.max_steps
-                num_train_epochs = args.max_steps // num_update_steps_per_epoch + int(
-                    args.max_steps % num_update_steps_per_epoch > 0
-                )
-                # May be slightly incorrect if the last batch in the training dataloader has a smaller size but it's
-                # the best we can do.
-                num_train_samples = args.max_steps * total_train_batch_size
-            else:
-                max_steps = math.ceil(args.num_train_epochs * num_update_steps_per_epoch)
-                num_train_epochs = math.ceil(args.num_train_epochs)
-                num_train_samples = self.num_examples(train_dataloader) * args.num_train_epochs
-        elif args.max_steps > 0:  # Rely on max_steps when dataloader does not have a working size
-            max_steps = args.max_steps
-            # Setting a very large number of epochs so we go as many times as necessary over the iterator.
-            num_train_epochs = sys.maxsize
-            num_update_steps_per_epoch = max_steps
-            num_examples = total_train_batch_size * args.max_steps
-            num_train_samples = args.max_steps * total_train_batch_size
-        else:
-            raise ValueError(
-                "args.max_steps must be set to a positive value if dataloader does not have a length, was"
-                f" {args.max_steps}"
-            )
-
-        if DebugOption.UNDERFLOW_OVERFLOW in self.args.debug:
-            if self.args.n_gpu > 1:
-                # nn.DataParallel(model) replicates the model, creating new variables and module
-                # references registered here no longer work on other gpus, breaking the module
-                raise ValueError(
-                    "Currently --debug underflow_overflow is not supported under DP. Please use DDP"
-                    " (torch.distributed.launch)."
-                )
-            else:
-                debug_overflow = DebugUnderflowOverflow(self.model)  # noqa
-
-        delay_optimizer_creation = (
-            self.sharded_ddp is not None
-            and self.sharded_ddp != ShardedDDPOption.SIMPLE
-            or is_sagemaker_mp_enabled()
-            or self.fsdp is not None
-        )
-        if args.deepspeed:
-            deepspeed_engine, optimizer, lr_scheduler = deepspeed_init(
-                self, num_training_steps=max_steps, resume_from_checkpoint=resume_from_checkpoint
-            )
-            self.model = deepspeed_engine.module
-            self.model_wrapped = deepspeed_engine
-            self.deepspeed = deepspeed_engine
-            self.optimizer = optimizer
-            self.lr_scheduler = lr_scheduler
-        elif not delay_optimizer_creation:
-            self.create_optimizer_and_scheduler(num_training_steps=max_steps)
-
-        self.state = TrainerState()
-        self.state.is_hyper_param_search = trial is not None
-
-        # Activate gradient checkpointing if needed
-        if args.gradient_checkpointing:
-            self.model.gradient_checkpointing_enable()
-
-        model = self._wrap_model(self.model_wrapped)
-
-        if is_sagemaker_mp_enabled() and resume_from_checkpoint is not None:
-            self._load_from_checkpoint(resume_from_checkpoint, model)
-
-        # for the rest of this function `model` is the outside model, whether it was wrapped or not
-        if model is not self.model:
-            self.model_wrapped = model
-
-        if delay_optimizer_creation:
-            self.create_optimizer_and_scheduler(num_training_steps=max_steps)
-
-        # Check if saved optimizer or scheduler states exist
-        self._load_optimizer_and_scheduler(resume_from_checkpoint)
-
-        # important: at this point:
-        # self.model         is the Transformers Model
-        # self.model_wrapped is DDP(Transformers Model), Deepspeed(Transformers Model), etc.
-
-        # Train!
-        logger.info("***** Running training *****")
-        logger.info(f"  Num examples = {num_examples}")
-        logger.info(f"  Num Epochs = {num_train_epochs}")
-        logger.info(f"  Instantaneous batch size per device = {args.per_device_train_batch_size}")
-        logger.info(f"  Total train batch size (w. parallel, distributed & accumulation) = {total_train_batch_size}")
-        logger.info(f"  Gradient Accumulation steps = {args.gradient_accumulation_steps}")
-        logger.info(f"  Total optimization steps = {max_steps}")
-
-        self.state.epoch = 0
-        start_time = time.time()
-        epochs_trained = 0
-        steps_trained_in_current_epoch = 0
-        steps_trained_progress_bar = None
-
-        # Check if continuing training from a checkpoint
-        if resume_from_checkpoint is not None and os.path.isfile(
-            os.path.join(resume_from_checkpoint, TRAINER_STATE_NAME)
-        ):
-            self.state = TrainerState.load_from_json(os.path.join(resume_from_checkpoint, TRAINER_STATE_NAME))
-            epochs_trained = self.state.global_step // num_update_steps_per_epoch
-            if not args.ignore_data_skip:
-                steps_trained_in_current_epoch = self.state.global_step % (num_update_steps_per_epoch)
-                steps_trained_in_current_epoch *= args.gradient_accumulation_steps
-            else:
-                steps_trained_in_current_epoch = 0
-
-            logger.info("  Continuing training from checkpoint, will skip to saved global_step")
-            logger.info(f"  Continuing training from epoch {epochs_trained}")
-            logger.info(f"  Continuing training from global step {self.state.global_step}")
-            if not args.ignore_data_skip:
-                logger.info(
-                    f"  Will skip the first {epochs_trained} epochs then the first {steps_trained_in_current_epoch} "
-                    "batches in the first epoch. If this takes a lot of time, you can add the `--ignore_data_skip` "
-                    "flag to your launch command, but you will resume the training on data already seen by your model."
-                )
-                if self.is_local_process_zero() and not args.disable_tqdm:
-                    steps_trained_progress_bar = tqdm(total=steps_trained_in_current_epoch)
-                    steps_trained_progress_bar.set_description("Skipping the first batches")
-
-        # Update the references
-        self.callback_handler.model = self.model
-        self.callback_handler.optimizer = self.optimizer
-        self.callback_handler.lr_scheduler = self.lr_scheduler
-        self.callback_handler.train_dataloader = train_dataloader
-        self.state.trial_name = self.hp_name(trial) if self.hp_name is not None else None
-        if trial is not None:
-            assignments = trial.assignments if self.hp_search_backend == HPSearchBackend.SIGOPT else trial
-            self.state.trial_params = hp_params(assignments)
-        else:
-            self.state.trial_params = None
-        # This should be the same if the state has been saved but in case the training arguments changed, it's safer
-        # to set this after the load.
-        self.state.max_steps = max_steps
-        self.state.num_train_epochs = num_train_epochs
-        self.state.is_local_process_zero = self.is_local_process_zero()
-        self.state.is_world_process_zero = self.is_world_process_zero()
-
-        # tr_loss is a tensor to avoid synchronization of TPUs through .item()
-        tr_loss = torch.tensor(0.0).to(args.device)
-        # _total_loss_scalar is updated everytime .item() has to be called on tr_loss and stores the sum of all losses
-        self._total_loss_scalar = 0.0
-        self._globalstep_last_logged = self.state.global_step
-        model.zero_grad()
-
-        self.control = self.callback_handler.on_train_begin(args, self.state, self.control)
-
-        if self._compression_manager is not None:
-            self._compression_manager.callbacks.on_train_begin()
-
-        # Skip the first epochs_trained epochs to get the random state of the dataloader at the right point.
-        if not args.ignore_data_skip:
-            for epoch in range(epochs_trained):
-                is_random_sampler = hasattr(train_dataloader, "sampler") and isinstance(
-                    train_dataloader.sampler, RandomSampler
-                )
-                if is_torch_less_than_1_11 or not is_random_sampler:
-                    # We just need to begin an iteration to create the randomization of the sampler.
-                    # That was before PyTorch 1.11 however...
-                    for _ in train_dataloader:
-                        break
-                else:
-                    # Otherwise we need to call the whooooole sampler cause there is some random operation added
-                    # AT THE VERY END!
-                    _ = list(train_dataloader.sampler)
-
-        for epoch in range(epochs_trained, num_train_epochs):
-            if isinstance(train_dataloader, DataLoader) and isinstance(train_dataloader.sampler, DistributedSampler):
-                train_dataloader.sampler.set_epoch(epoch)
-            elif hasattr(train_dataloader, "dataset") and isinstance(train_dataloader.dataset, IterableDatasetShard):
-                train_dataloader.dataset.set_epoch(epoch)
-
-            epoch_iterator = train_dataloader
-
-            # Reset the past mems state at the beginning of each epoch if necessary.
-            if args.past_index >= 0:
-                self._past = None
-
-            steps_in_epoch = (
-                len(epoch_iterator)
-                if len_dataloader is not None
-                else args.max_steps * args.gradient_accumulation_steps
-            )
-            self.control = self.callback_handler.on_epoch_begin(args, self.state, self.control)
-
-            if self._compression_manager is not None:
-                self._compression_manager.callbacks.on_epoch_begin(epoch)
-
-            if epoch == epochs_trained and resume_from_checkpoint is not None and steps_trained_in_current_epoch == 0:
-                self._load_rng_state(resume_from_checkpoint)
-
-            step = -1
-            for step, inputs in enumerate(epoch_iterator):
-                # Skip past any already trained steps if resuming training
-                if steps_trained_in_current_epoch > 0:
-                    steps_trained_in_current_epoch -= 1
-                    if steps_trained_progress_bar is not None:
-                        steps_trained_progress_bar.update(1)
-                    if steps_trained_in_current_epoch == 0:
-                        self._load_rng_state(resume_from_checkpoint)
-                    continue
-                elif steps_trained_progress_bar is not None:
-                    steps_trained_progress_bar.close()
-                    steps_trained_progress_bar = None
-
-                if step % args.gradient_accumulation_steps == 0:
-                    self.control = self.callback_handler.on_step_begin(args, self.state, self.control)
-                    if self._compression_manager is not None:
-                        self._compression_manager.callbacks.on_step_begin(step)
-
-                if (
-                    ((step + 1) % args.gradient_accumulation_steps != 0)
-                    and args.local_rank != -1
-                    and args._no_sync_in_gradient_accumulation
-                ):
-                    # Avoid unnecessary DDP synchronization since there will be no backward pass on this example.
-                    with model.no_sync():
-                        tr_loss_step = self.training_step(model, inputs)
-                else:
-                    tr_loss_step = self.training_step(model, inputs)
-
-                if args.logging_nan_inf_filter and (torch.isnan(tr_loss_step) or torch.isinf(tr_loss_step)):
-                    # if loss is nan or inf simply add the average of previous logged losses
-                    tr_loss += tr_loss / (1 + self.state.global_step - self._globalstep_last_logged)
-                else:
-                    tr_loss += tr_loss_step
-
-                self.current_flos += float(self.floating_point_ops(inputs))
-
-                # Optimizer step for deepspeed must be called on every step regardless of the value of gradient_accumulation_steps
-                if self.deepspeed:
-                    self.deepspeed.step()
-
-                if (step + 1) % args.gradient_accumulation_steps == 0 or (
-                    # last step in epoch but step is always smaller than gradient_accumulation_steps
-                    steps_in_epoch <= args.gradient_accumulation_steps
-                    and (step + 1) == steps_in_epoch
-                ):
-                    # Gradient clipping
-                    if args.max_grad_norm is not None and args.max_grad_norm > 0 and not self.deepspeed:
-                        # deepspeed does its own clipping
-
-                        if self.do_grad_scaling:
-                            # AMP: gradients need unscaling
-                            self.scaler.unscale_(self.optimizer)
-
-                        if is_sagemaker_mp_enabled() and args.fp16:
-                            self.optimizer.clip_master_grads(args.max_grad_norm)
-                        elif hasattr(self.optimizer, "clip_grad_norm"):
-                            # Some optimizers (like the sharded optimizer) have a specific way to do gradient clipping
-                            self.optimizer.clip_grad_norm(args.max_grad_norm)
-                        elif hasattr(model, "clip_grad_norm_"):
-                            # Some models (like FullyShardedDDP) have a specific way to do gradient clipping
-                            model.clip_grad_norm_(args.max_grad_norm)
-                        else:
-                            # Revert to normal clipping otherwise, handling Apex or full precision
-                            nn.utils.clip_grad_norm_(
-                                amp.master_params(self.optimizer) if self.use_apex else model.parameters(),
-                                args.max_grad_norm,
-                            )
-
-                    if self._compression_manager is not None:
-                        self._compression_manager.callbacks.on_before_optimizer_step()
-
-                    # Optimizer step
-                    optimizer_was_run = True
-                    if self.deepspeed:
-                        pass  # called outside the loop
-                    elif self.do_grad_scaling:
-                        scale_before = self.scaler.get_scale()
-                        self.scaler.step(self.optimizer)
-                        self.scaler.update()
-                        scale_after = self.scaler.get_scale()
-                        optimizer_was_run = scale_before <= scale_after
-                    else:
-                        self.optimizer.step()
-
-                    if self._compression_manager is not None:
-                        self._compression_manager.callbacks.on_after_optimizer_step()
-
-                    if optimizer_was_run and not self.deepspeed:
-                        self.lr_scheduler.step()
-
-                    model.zero_grad()
-                    self.state.global_step += 1
-                    self.state.epoch = epoch + (step + 1) / steps_in_epoch
-                    self.control = self.callback_handler.on_step_end(args, self.state, self.control)
-                    if self._compression_manager is not None:
-                        self._compression_manager.callbacks.on_step_end()
-
-                    self._maybe_log_save_evaluate(tr_loss, model, trial, epoch, ignore_keys_for_eval)
-                else:
-                    self.control = self.callback_handler.on_substep_end(args, self.state, self.control)
-
-                if self.control.should_epoch_stop or self.control.should_training_stop:
-                    break
-            if step < 0:
-                logger.warning(
-                    "There seems to be not a single sample in your epoch_iterator, stopping training at step"
-                    f" {self.state.global_step}! This is expected if you're using an IterableDataset and set"
-                    f" num_steps ({max_steps}) higher than the number of available samples."
-                )
-                self.control.should_training_stop = True
-
-            self.control = self.callback_handler.on_epoch_end(args, self.state, self.control)
-            if self._compression_manager is not None:
-                self._compression_manager.callbacks.on_epoch_end()
-
-            self._maybe_log_save_evaluate(tr_loss, model, trial, epoch, ignore_keys_for_eval)
-
-            if self.control.should_training_stop:
-                break
-
-        if args.past_index and hasattr(self, "_past"):
-            # Clean the state at the end of training
-            delattr(self, "_past")
-
-        logger.info("\n\nTraining completed. Do not forget to share your model on huggingface.co/models =)\n\n")
-        if args.load_best_model_at_end and self.state.best_model_checkpoint is not None:
-            # Wait for everyone to get here so we are sur the model has been saved by process 0.
-
-            if args.local_rank != -1:
-                dist.barrier()
-            elif is_sagemaker_mp_enabled():
-                smp.barrier()
-
-            self._load_best_model()
-
-        # add remaining tr_loss
-        self._total_loss_scalar += tr_loss.item()
-        train_loss = self._total_loss_scalar / self.state.global_step
-
-        metrics = speed_metrics("train", start_time, num_samples=num_train_samples, num_steps=self.state.max_steps)
-        self.store_flos()
-        metrics["total_flos"] = self.state.total_flos
-        metrics["train_loss"] = train_loss
-
-        self.is_in_train = False
-
-        self._memory_tracker.stop_and_update_metrics(metrics)
-
-        self.log(metrics)
-
-        self.control = self.callback_handler.on_train_end(args, self.state, self.control)
-        if self._compression_manager is not None:
-            self._compression_manager.callbacks.on_train_end()
-
-        return TrainOutput(self.state.global_step, train_loss, metrics)
-
-    def save_model(self, output_dir: Optional[str] = None, _internal_call: bool = False, save_onnx_model=None):
-        """
-        Will save the model, so you can reload it using `from_pretrained()`.
-        Will only save from the main process.
-        """
-        save_onnx_model = save_onnx_model if save_onnx_model is not None else self.save_onnx_model
-
-        if output_dir is None:
-            output_dir = self.args.output_dir
-
-        if self.args.should_save:
-            self._save(output_dir=output_dir, save_onnx_model=save_onnx_model)
-
-    def _save(self, output_dir: Optional[str] = None, state_dict=None, save_onnx_model=False):
-        # If we are executing this function, we are the process zero, so we don't check for that.
-        output_dir = output_dir if output_dir is not None else self.args.output_dir
-
-        if os.path.isfile(output_dir):
-            logger.error(f"Provided path ({output_dir}) should be a directory, not a file")
-            return
-
-        os.makedirs(output_dir, exist_ok=True)
-        logger.info(f"Saving model checkpoint to {output_dir}")
-
-        # If we save using the predefined names, we can load using `from_pretrained`
-        output_model_file = os.path.join(output_dir, WEIGHTS_NAME)
-
-        # Save the config
-        if self.config is not None:
-            self.config.save_pretrained(output_dir)
-
-        if self.tokenizer is not None:
-            self.tokenizer.save_pretrained(output_dir)
-
-        # Good practice: save your training arguments together with the trained model
-        torch.save(self.args, os.path.join(output_dir, TRAINING_ARGS_NAME))
-
-        _model = getattr(self.model, "_model", self.model)
-
-        # Save the model
-        if state_dict is None:
-            state_dict = _model.state_dict()
-            if hasattr(self.model, "q_config"):
-                state_dict["best_configure"] = self.model.q_config
-        torch.save(state_dict, output_model_file)
-
-        # Export the compressed model to the ONNX format
-        if save_onnx_model and isinstance(self.model, PyTorchModel):
-            self._set_task()
-            model_type = self.config.model_type.replace("_", "-")
-            model_name = getattr(_model, "name", None)
-            onnx_config_constructor = TasksManager.get_exporter_config_constructor(
-                model_type, "onnx", task=self.task, model_name=model_name
-            )
-            onnx_config = onnx_config_constructor(self.config)
-            output_onnx_path = os.path.join(output_dir, ONNX_WEIGHTS_NAME)
-
-            signature_columns = copy.deepcopy(self._signature_columns)
-            self._signature_columns = list(
-                set(self._signature_columns) - set(["label", "label_ids"] + self.label_names)
-            )
-            calibration_dataloader = self.get_train_dataloader()
-            self._signature_columns = signature_columns
-
-            self.model.eval()
-            self._onnx_export(self.model, onnx_config, output_onnx_path, calibration_dataloader)
-
-        logger.info(f"Model weights saved in {output_model_file}")
-
-    def _set_task(self):
-        if self.task is None:
-            raise ValueError("The model task defining the model topology needs to be specified for the ONNX export.")
-        elif self.task in ["sentiment-analysis", "text-classification", "zero-shot-classification"]:
-            self.task = "sequence-classification"
-        elif self.task in ["feature-extraction", "fill-mask"]:
-            self.task = "default"
-
-    def _onnx_export(
-        self,
-        model: "PyTorchModel",
-        config: "OnnxConfig",
-        output_path: str,
-        calibration_dataloader: "INCDataLoader" = None,
-    ):
-        opset = min(config.DEFAULT_ONNX_OPSET, MIN_QDQ_ONNX_OPSET)
-        dynamic_axes = {name: axes for name, axes in chain(config.inputs.items(), config.outputs.items())}
-        inputs = config.generate_dummy_inputs(framework="pt")
-
-        if self.dtype == "int8":
-            model.export_to_int8_onnx(
-                save_path=output_path,
-                example_inputs=inputs,
-                input_names=list(config.inputs.keys()),
-                output_names=list(config.outputs.keys()),
-                dynamic_axes=dynamic_axes,
-                opset_version=opset,
-                fp32_model=self._compression_manager.fp32_model,
-                calib_dataloader=calibration_dataloader,
-            )
-        else:
-            model.export_to_fp32_onnx(
-                save_path=output_path,
-                example_inputs=inputs,
-                input_names=list(config.inputs.keys()),
-                output_names=list(config.outputs.keys()),
-                dynamic_axes=dynamic_axes,
-                opset_version=opset,
-            )
-
-    def _remove_unused_columns(self, dataset: "datasets.Dataset", description: Optional[str] = None):
-        if not self.args.remove_unused_columns:
-            return dataset
-        self._set_signature_columns_if_needed()
-        signature_columns = self._signature_columns
-        signature_columns += ["teacher_logits"]
-
-        ignored_columns = list(set(dataset.column_names) - set(signature_columns))
-        if len(ignored_columns) > 0:
-            dset_description = "" if description is None else f"in the {description} set"
-            logger.info(
-                f"The following columns {dset_description} don't have a corresponding argument in "
-                f"`{self.model.__class__.__name__}.forward` and have been ignored: {', '.join(ignored_columns)}."
-                f" If {', '.join(ignored_columns)} are not expected by `{self.model.__class__.__name__}.forward`, "
-                " you can safely ignore this message."
-            )
-
-        columns = [k for k in signature_columns if k in dataset.column_names]
-
-        return dataset.remove_columns(ignored_columns)
-
-    @staticmethod
-    def _get_logits(model_outputs):
-        output_names = ["logits", "start_logits", "end_logits"]
-        return tuple(model_outputs.get(name) for name in output_names if name in model_outputs)
-
-    def compute_loss(self, model, inputs, return_outputs=False):
-        """
-        How the loss is computed by Trainer. By default, all models return the loss in the first element.
-        """
-        if self.label_smoother is not None and "labels" in inputs:
-            labels = inputs.pop("labels")
-        else:
-            labels = None
-        teacher_outputs = inputs.pop("teacher_logits", None)
-        outputs = model(**inputs)
-
-        # Save past state if it exists
-        if self.args.past_index >= 0:
-            self._past = outputs[self.args.past_index]
-
-        if labels is not None:
-            model_name = unwrap_model(getattr(model, "_model", model))._get_name()
-            if model_name in MODEL_FOR_CAUSAL_LM_MAPPING_NAMES.values():
-                loss = self.label_smoother(outputs, labels, shift_labels=True)
-            else:
-                loss = self.label_smoother(outputs, labels)
-        else:
-            if isinstance(outputs, dict) and "loss" not in outputs:
-                raise ValueError(
-                    "The model did not return a loss from the inputs, only the following keys: "
-                    f"{','.join(outputs.keys())}. For reference, the inputs it received are {','.join(inputs.keys())}."
-                )
-            # We don't use .loss here since the model may return tuples instead of ModelOutput.
-            loss = outputs["loss"] if isinstance(outputs, dict) else outputs[0]
-
-        if self.distillation_config is not None:
-            student_outputs = self._get_logits(outputs)
-            if teacher_outputs is not None:
-                if len(teacher_outputs.shape) == 3 and teacher_outputs.shape[1] == 2:
-                    teacher_outputs = tuple(teacher_outputs.transpose(1, 0))
-            else:
-                self.distillation_config.teacher_model.eval()
-                teacher_outputs = self.distillation_config.teacher_model(**inputs)
-                teacher_outputs = self._get_logits(teacher_outputs)
-
-            if teacher_outputs is not None:
-                distillation_loss = self.compute_distillation_loss(student_outputs, teacher_outputs)
-                loss *= self._compression_manager.callbacks.callbacks.criterion.loss_weights[0]
-                loss += distillation_loss * self._compression_manager.callbacks.callbacks.criterion.loss_weights[1]
-                loss /= sum(self._compression_manager.callbacks.callbacks.criterion.loss_weights)
-
-                if isinstance(outputs, dict):
-                    outputs["loss"] = loss
-                else:
-                    outputs[0] = loss
-
-        return (loss, outputs) if return_outputs else loss
-
-    @staticmethod
-    def _get_logits(model_outputs):
-        output_names = ["logits", "start_logits", "end_logits"]
-        return tuple(model_outputs.get(name) for name in output_names if name in model_outputs)
-
-    def compute_distillation_loss(self, student_outputs, teacher_outputs):
-        """
-        How the distillation loss is computed given the student and teacher outputs.
-        """
-        distillation_loss = None
-        temperature = self._compression_manager.callbacks.callbacks.criterion.temperature
-        for student_output, teacher_output in zip(student_outputs, teacher_outputs):
-            student_output = student_output / temperature
-            teacher_output = teacher_output / temperature
-            loss = self._compression_manager.callbacks.callbacks.criterion.teacher_student_loss_cal(
-                student_output, teacher_output
-            )
-            distillation_loss = loss if distillation_loss is None else distillation_loss + loss
-        distillation_loss *= temperature**2
-        return distillation_loss
-
-    def evaluate(
-        self,
-        eval_dataset: Optional[Dataset] = None,
-        ignore_keys: Optional[List[str]] = None,
-        metric_key_prefix: str = "eval",
-    ) -> Dict[str, float]:
-<<<<<<< HEAD
-        self.args.use_ipex = False
-        if self.config is not None and getattr(self.config, "torch_dtype", None) == "int8":
-            if getattr(self.config, "framework", None) in ["pytorch", "pytorch_fx"] and self.use_cpu_amp:
-=======
-        if hasattr(self.model, "config") and getattr(self.model.config, "torch_dtype", None) == "int8":
-            if self.model.config.framework in ["pytorch", "pytorch_fx"] and self.use_cpu_amp:
->>>>>>> be6842c0
-                logger.warn(
-                    f"{self.config.framework} quantized model doesn't support BFloat16 input, setting `use_cpu_amp` to False."
-                )
-                self.use_cpu_amp = False
-<<<<<<< HEAD
-        return super().evaluate(eval_dataset, ignore_keys, metric_key_prefix)
-
-    def get_model_sparsity(self):
-        sparsity = 0.0
-        if isinstance(self.model, PyTorchModel):
-            sparsity = self.model.report_sparsity()[-1]
-        return sparsity
-
-=======
-        if hasattr(self.model, "config") and getattr(self.model.config, "framework", None) == "pytorch_ipex":
-            self.args.use_ipex = False
-            self.args.bf16 = False
-
-        return super().evaluate(eval_dataset, ignore_keys, metric_key_prefix)
-
->>>>>>> be6842c0
+#  Copyright 2022 The HuggingFace Team. All rights reserved.
+#
+#  Licensed under the Apache License, Version 2.0 (the "License");
+#  you may not use this file except in compliance with the License.
+#  You may obtain a copy of the License at
+#
+#      http://www.apache.org/licenses/LICENSE-2.0
+#
+#  Unless required by applicable law or agreed to in writing, software
+#  distributed under the License is distributed on an "AS IS" BASIS,
+#  WITHOUT WARRANTIES OR CONDITIONS OF ANY KIND, either express or implied.
+#  See the License for the specific language governing permissions and
+#  limitations under the License.
+
+import copy
+import math
+import os
+import sys
+import time
+from typing import TYPE_CHECKING, Dict, List, Optional, Union
+
+import datasets
+import torch
+import torch.distributed as dist
+
+# from packaging import version
+from torch import nn
+from torch.utils.data import Dataset, RandomSampler
+from torch.utils.data.dataloader import DataLoader
+from torch.utils.data.distributed import DistributedSampler
+from tqdm.auto import tqdm
+from transformers import Trainer
+from transformers.debug_utils import DebugOption, DebugUnderflowOverflow
+from transformers.deepspeed import deepspeed_init
+from transformers.file_utils import WEIGHTS_NAME
+
+# Integrations must be imported before ML frameworks:
+from transformers.integrations import hp_params
+from transformers.modeling_utils import get_parameter_dtype, unwrap_model
+from transformers.models.auto.modeling_auto import MODEL_FOR_CAUSAL_LM_MAPPING_NAMES
+from transformers.pytorch_utils import is_torch_less_than_1_11
+from transformers.trainer import TRAINER_STATE_NAME
+from transformers.trainer_callback import TrainerState
+from transformers.trainer_pt_utils import IterableDatasetShard
+from transformers.trainer_utils import HPSearchBackend, ShardedDDPOption, TrainOutput, has_length, speed_metrics
+from transformers.utils import is_sagemaker_mp_enabled, logging
+
+from .utils import MIN_QDQ_ONNX_OPSET, ONNX_WEIGHTS_NAME, TRAINING_ARGS_NAME
+
+
+if TYPE_CHECKING:
+    import optuna
+
+
+__version__ = "4.22.2"
+
+
+logger = logging.get_logger(__name__)
+
+
+from itertools import chain
+from typing import TYPE_CHECKING, Callable, Dict, List, Optional, Tuple, Union
+
+from transformers.data.data_collator import DataCollator
+from transformers.modeling_utils import PreTrainedModel
+from transformers.tokenization_utils_base import PreTrainedTokenizerBase
+from transformers.trainer_callback import TrainerCallback
+from transformers.trainer_utils import EvalPrediction
+from transformers.training_args import TrainingArguments
+
+from neural_compressor import training
+from neural_compressor.conf.pythonic_config import _BaseQuantizationConfig
+from neural_compressor.model.torch_model import PyTorchModel
+from optimum.exporters import TasksManager
+
+
+class INCTrainer(Trainer):
+    """
+    INCTrainer enables Intel Neural Compression quantization aware training, pruning and distillation.
+    """
+
+    def __init__(
+        self,
+        model: Union[PreTrainedModel, torch.nn.Module] = None,
+        args: TrainingArguments = None,
+        data_collator: Optional[DataCollator] = None,
+        train_dataset: Optional[Dataset] = None,
+        eval_dataset: Optional[Dataset] = None,
+        tokenizer: Optional[PreTrainedTokenizerBase] = None,
+        model_init: Callable[[], PreTrainedModel] = None,
+        compute_metrics: Optional[Callable[[EvalPrediction], Dict]] = None,
+        callbacks: Optional[List[TrainerCallback]] = None,
+        optimizers: Tuple[torch.optim.Optimizer, torch.optim.lr_scheduler.LambdaLR] = (None, None),
+        preprocess_logits_for_metrics: Callable[[torch.Tensor, torch.Tensor], torch.Tensor] = None,
+        quantization_config: Optional[_BaseQuantizationConfig] = None,
+        pruning_config: Optional[_BaseQuantizationConfig] = None,
+        distillation_config: Optional[_BaseQuantizationConfig] = None,
+        task: Optional[str] = None,
+        save_onnx_model: bool = False,
+    ):
+
+        super().__init__(
+            model,
+            args,
+            data_collator,
+            train_dataset,
+            eval_dataset,
+            tokenizer,
+            model_init,
+            compute_metrics,
+            callbacks,
+            optimizers,
+            preprocess_logits_for_metrics,
+        )
+
+        inc_config = []
+        self.task = task
+        self.quantization_config = quantization_config
+        self.pruning_config = pruning_config
+        self.distillation_config = distillation_config
+        self._compression_manager = None
+        self.save_onnx_model = save_onnx_model
+
+        # Attach dtype and architecture to the config
+        self.dtype = "int8" if quantization_config is not None else str(get_parameter_dtype(self.model)).split(".")[1]
+        self.model.config.torch_dtype = self.dtype
+        self.model.config.framework = "pytorch_fx"
+        self.model.config.architectures = [self.model.__class__.__name__]
+        self.config = getattr(self.model, "config", None)
+
+        self._set_signature_columns_if_needed()
+
+        for config in [quantization_config, pruning_config, distillation_config]:
+            if config is not None:
+                inc_config.append(config)
+
+        if len(inc_config) >= 1 and self.args.do_train:
+            inc_config = inc_config if len(inc_config) > 1 else inc_config.pop()
+            self._compression_manager = training.prepare_compression(self.model, confs=inc_config)
+            self.model = self._compression_manager.model
+            self.model_wrapped = self.model
+
+    def _inner_training_loop(
+        self, batch_size=None, args=None, resume_from_checkpoint=None, trial=None, ignore_keys_for_eval=None
+    ):
+
+        self._train_batch_size = batch_size
+        # Data loader and number of training steps
+        train_dataloader = self.get_train_dataloader()
+
+        # Setting up training control variables:
+        # number of training epochs: num_train_epochs
+        # number of training steps per epoch: num_update_steps_per_epoch
+        # total number of training steps to execute: max_steps
+        total_train_batch_size = args.train_batch_size * args.gradient_accumulation_steps * args.world_size
+
+        len_dataloader = None
+        if has_length(train_dataloader):
+            len_dataloader = len(train_dataloader)
+            num_update_steps_per_epoch = len_dataloader // args.gradient_accumulation_steps
+            num_update_steps_per_epoch = max(num_update_steps_per_epoch, 1)
+            num_examples = self.num_examples(train_dataloader)
+            if args.max_steps > 0:
+                max_steps = args.max_steps
+                num_train_epochs = args.max_steps // num_update_steps_per_epoch + int(
+                    args.max_steps % num_update_steps_per_epoch > 0
+                )
+                # May be slightly incorrect if the last batch in the training dataloader has a smaller size but it's
+                # the best we can do.
+                num_train_samples = args.max_steps * total_train_batch_size
+            else:
+                max_steps = math.ceil(args.num_train_epochs * num_update_steps_per_epoch)
+                num_train_epochs = math.ceil(args.num_train_epochs)
+                num_train_samples = self.num_examples(train_dataloader) * args.num_train_epochs
+        elif args.max_steps > 0:  # Rely on max_steps when dataloader does not have a working size
+            max_steps = args.max_steps
+            # Setting a very large number of epochs so we go as many times as necessary over the iterator.
+            num_train_epochs = sys.maxsize
+            num_update_steps_per_epoch = max_steps
+            num_examples = total_train_batch_size * args.max_steps
+            num_train_samples = args.max_steps * total_train_batch_size
+        else:
+            raise ValueError(
+                "args.max_steps must be set to a positive value if dataloader does not have a length, was"
+                f" {args.max_steps}"
+            )
+
+        if DebugOption.UNDERFLOW_OVERFLOW in self.args.debug:
+            if self.args.n_gpu > 1:
+                # nn.DataParallel(model) replicates the model, creating new variables and module
+                # references registered here no longer work on other gpus, breaking the module
+                raise ValueError(
+                    "Currently --debug underflow_overflow is not supported under DP. Please use DDP"
+                    " (torch.distributed.launch)."
+                )
+            else:
+                debug_overflow = DebugUnderflowOverflow(self.model)  # noqa
+
+        delay_optimizer_creation = (
+            self.sharded_ddp is not None
+            and self.sharded_ddp != ShardedDDPOption.SIMPLE
+            or is_sagemaker_mp_enabled()
+            or self.fsdp is not None
+        )
+        if args.deepspeed:
+            deepspeed_engine, optimizer, lr_scheduler = deepspeed_init(
+                self, num_training_steps=max_steps, resume_from_checkpoint=resume_from_checkpoint
+            )
+            self.model = deepspeed_engine.module
+            self.model_wrapped = deepspeed_engine
+            self.deepspeed = deepspeed_engine
+            self.optimizer = optimizer
+            self.lr_scheduler = lr_scheduler
+        elif not delay_optimizer_creation:
+            self.create_optimizer_and_scheduler(num_training_steps=max_steps)
+
+        self.state = TrainerState()
+        self.state.is_hyper_param_search = trial is not None
+
+        # Activate gradient checkpointing if needed
+        if args.gradient_checkpointing:
+            self.model.gradient_checkpointing_enable()
+
+        model = self._wrap_model(self.model_wrapped)
+
+        if is_sagemaker_mp_enabled() and resume_from_checkpoint is not None:
+            self._load_from_checkpoint(resume_from_checkpoint, model)
+
+        # for the rest of this function `model` is the outside model, whether it was wrapped or not
+        if model is not self.model:
+            self.model_wrapped = model
+
+        if delay_optimizer_creation:
+            self.create_optimizer_and_scheduler(num_training_steps=max_steps)
+
+        # Check if saved optimizer or scheduler states exist
+        self._load_optimizer_and_scheduler(resume_from_checkpoint)
+
+        # important: at this point:
+        # self.model         is the Transformers Model
+        # self.model_wrapped is DDP(Transformers Model), Deepspeed(Transformers Model), etc.
+
+        # Train!
+        logger.info("***** Running training *****")
+        logger.info(f"  Num examples = {num_examples}")
+        logger.info(f"  Num Epochs = {num_train_epochs}")
+        logger.info(f"  Instantaneous batch size per device = {args.per_device_train_batch_size}")
+        logger.info(f"  Total train batch size (w. parallel, distributed & accumulation) = {total_train_batch_size}")
+        logger.info(f"  Gradient Accumulation steps = {args.gradient_accumulation_steps}")
+        logger.info(f"  Total optimization steps = {max_steps}")
+
+        self.state.epoch = 0
+        start_time = time.time()
+        epochs_trained = 0
+        steps_trained_in_current_epoch = 0
+        steps_trained_progress_bar = None
+
+        # Check if continuing training from a checkpoint
+        if resume_from_checkpoint is not None and os.path.isfile(
+            os.path.join(resume_from_checkpoint, TRAINER_STATE_NAME)
+        ):
+            self.state = TrainerState.load_from_json(os.path.join(resume_from_checkpoint, TRAINER_STATE_NAME))
+            epochs_trained = self.state.global_step // num_update_steps_per_epoch
+            if not args.ignore_data_skip:
+                steps_trained_in_current_epoch = self.state.global_step % (num_update_steps_per_epoch)
+                steps_trained_in_current_epoch *= args.gradient_accumulation_steps
+            else:
+                steps_trained_in_current_epoch = 0
+
+            logger.info("  Continuing training from checkpoint, will skip to saved global_step")
+            logger.info(f"  Continuing training from epoch {epochs_trained}")
+            logger.info(f"  Continuing training from global step {self.state.global_step}")
+            if not args.ignore_data_skip:
+                logger.info(
+                    f"  Will skip the first {epochs_trained} epochs then the first {steps_trained_in_current_epoch} "
+                    "batches in the first epoch. If this takes a lot of time, you can add the `--ignore_data_skip` "
+                    "flag to your launch command, but you will resume the training on data already seen by your model."
+                )
+                if self.is_local_process_zero() and not args.disable_tqdm:
+                    steps_trained_progress_bar = tqdm(total=steps_trained_in_current_epoch)
+                    steps_trained_progress_bar.set_description("Skipping the first batches")
+
+        # Update the references
+        self.callback_handler.model = self.model
+        self.callback_handler.optimizer = self.optimizer
+        self.callback_handler.lr_scheduler = self.lr_scheduler
+        self.callback_handler.train_dataloader = train_dataloader
+        self.state.trial_name = self.hp_name(trial) if self.hp_name is not None else None
+        if trial is not None:
+            assignments = trial.assignments if self.hp_search_backend == HPSearchBackend.SIGOPT else trial
+            self.state.trial_params = hp_params(assignments)
+        else:
+            self.state.trial_params = None
+        # This should be the same if the state has been saved but in case the training arguments changed, it's safer
+        # to set this after the load.
+        self.state.max_steps = max_steps
+        self.state.num_train_epochs = num_train_epochs
+        self.state.is_local_process_zero = self.is_local_process_zero()
+        self.state.is_world_process_zero = self.is_world_process_zero()
+
+        # tr_loss is a tensor to avoid synchronization of TPUs through .item()
+        tr_loss = torch.tensor(0.0).to(args.device)
+        # _total_loss_scalar is updated everytime .item() has to be called on tr_loss and stores the sum of all losses
+        self._total_loss_scalar = 0.0
+        self._globalstep_last_logged = self.state.global_step
+        model.zero_grad()
+
+        self.control = self.callback_handler.on_train_begin(args, self.state, self.control)
+
+        if self._compression_manager is not None:
+            self._compression_manager.callbacks.on_train_begin()
+
+        # Skip the first epochs_trained epochs to get the random state of the dataloader at the right point.
+        if not args.ignore_data_skip:
+            for epoch in range(epochs_trained):
+                is_random_sampler = hasattr(train_dataloader, "sampler") and isinstance(
+                    train_dataloader.sampler, RandomSampler
+                )
+                if is_torch_less_than_1_11 or not is_random_sampler:
+                    # We just need to begin an iteration to create the randomization of the sampler.
+                    # That was before PyTorch 1.11 however...
+                    for _ in train_dataloader:
+                        break
+                else:
+                    # Otherwise we need to call the whooooole sampler cause there is some random operation added
+                    # AT THE VERY END!
+                    _ = list(train_dataloader.sampler)
+
+        for epoch in range(epochs_trained, num_train_epochs):
+            if isinstance(train_dataloader, DataLoader) and isinstance(train_dataloader.sampler, DistributedSampler):
+                train_dataloader.sampler.set_epoch(epoch)
+            elif hasattr(train_dataloader, "dataset") and isinstance(train_dataloader.dataset, IterableDatasetShard):
+                train_dataloader.dataset.set_epoch(epoch)
+
+            epoch_iterator = train_dataloader
+
+            # Reset the past mems state at the beginning of each epoch if necessary.
+            if args.past_index >= 0:
+                self._past = None
+
+            steps_in_epoch = (
+                len(epoch_iterator)
+                if len_dataloader is not None
+                else args.max_steps * args.gradient_accumulation_steps
+            )
+            self.control = self.callback_handler.on_epoch_begin(args, self.state, self.control)
+
+            if self._compression_manager is not None:
+                self._compression_manager.callbacks.on_epoch_begin(epoch)
+
+            if epoch == epochs_trained and resume_from_checkpoint is not None and steps_trained_in_current_epoch == 0:
+                self._load_rng_state(resume_from_checkpoint)
+
+            step = -1
+            for step, inputs in enumerate(epoch_iterator):
+                # Skip past any already trained steps if resuming training
+                if steps_trained_in_current_epoch > 0:
+                    steps_trained_in_current_epoch -= 1
+                    if steps_trained_progress_bar is not None:
+                        steps_trained_progress_bar.update(1)
+                    if steps_trained_in_current_epoch == 0:
+                        self._load_rng_state(resume_from_checkpoint)
+                    continue
+                elif steps_trained_progress_bar is not None:
+                    steps_trained_progress_bar.close()
+                    steps_trained_progress_bar = None
+
+                if step % args.gradient_accumulation_steps == 0:
+                    self.control = self.callback_handler.on_step_begin(args, self.state, self.control)
+                    if self._compression_manager is not None:
+                        self._compression_manager.callbacks.on_step_begin(step)
+
+                if (
+                    ((step + 1) % args.gradient_accumulation_steps != 0)
+                    and args.local_rank != -1
+                    and args._no_sync_in_gradient_accumulation
+                ):
+                    # Avoid unnecessary DDP synchronization since there will be no backward pass on this example.
+                    with model.no_sync():
+                        tr_loss_step = self.training_step(model, inputs)
+                else:
+                    tr_loss_step = self.training_step(model, inputs)
+
+                if args.logging_nan_inf_filter and (torch.isnan(tr_loss_step) or torch.isinf(tr_loss_step)):
+                    # if loss is nan or inf simply add the average of previous logged losses
+                    tr_loss += tr_loss / (1 + self.state.global_step - self._globalstep_last_logged)
+                else:
+                    tr_loss += tr_loss_step
+
+                self.current_flos += float(self.floating_point_ops(inputs))
+
+                # Optimizer step for deepspeed must be called on every step regardless of the value of gradient_accumulation_steps
+                if self.deepspeed:
+                    self.deepspeed.step()
+
+                if (step + 1) % args.gradient_accumulation_steps == 0 or (
+                    # last step in epoch but step is always smaller than gradient_accumulation_steps
+                    steps_in_epoch <= args.gradient_accumulation_steps
+                    and (step + 1) == steps_in_epoch
+                ):
+                    # Gradient clipping
+                    if args.max_grad_norm is not None and args.max_grad_norm > 0 and not self.deepspeed:
+                        # deepspeed does its own clipping
+
+                        if self.do_grad_scaling:
+                            # AMP: gradients need unscaling
+                            self.scaler.unscale_(self.optimizer)
+
+                        if is_sagemaker_mp_enabled() and args.fp16:
+                            self.optimizer.clip_master_grads(args.max_grad_norm)
+                        elif hasattr(self.optimizer, "clip_grad_norm"):
+                            # Some optimizers (like the sharded optimizer) have a specific way to do gradient clipping
+                            self.optimizer.clip_grad_norm(args.max_grad_norm)
+                        elif hasattr(model, "clip_grad_norm_"):
+                            # Some models (like FullyShardedDDP) have a specific way to do gradient clipping
+                            model.clip_grad_norm_(args.max_grad_norm)
+                        else:
+                            # Revert to normal clipping otherwise, handling Apex or full precision
+                            nn.utils.clip_grad_norm_(
+                                amp.master_params(self.optimizer) if self.use_apex else model.parameters(),
+                                args.max_grad_norm,
+                            )
+
+                    if self._compression_manager is not None:
+                        self._compression_manager.callbacks.on_before_optimizer_step()
+
+                    # Optimizer step
+                    optimizer_was_run = True
+                    if self.deepspeed:
+                        pass  # called outside the loop
+                    elif self.do_grad_scaling:
+                        scale_before = self.scaler.get_scale()
+                        self.scaler.step(self.optimizer)
+                        self.scaler.update()
+                        scale_after = self.scaler.get_scale()
+                        optimizer_was_run = scale_before <= scale_after
+                    else:
+                        self.optimizer.step()
+
+                    if self._compression_manager is not None:
+                        self._compression_manager.callbacks.on_after_optimizer_step()
+
+                    if optimizer_was_run and not self.deepspeed:
+                        self.lr_scheduler.step()
+
+                    model.zero_grad()
+                    self.state.global_step += 1
+                    self.state.epoch = epoch + (step + 1) / steps_in_epoch
+                    self.control = self.callback_handler.on_step_end(args, self.state, self.control)
+                    if self._compression_manager is not None:
+                        self._compression_manager.callbacks.on_step_end()
+
+                    self._maybe_log_save_evaluate(tr_loss, model, trial, epoch, ignore_keys_for_eval)
+                else:
+                    self.control = self.callback_handler.on_substep_end(args, self.state, self.control)
+
+                if self.control.should_epoch_stop or self.control.should_training_stop:
+                    break
+            if step < 0:
+                logger.warning(
+                    "There seems to be not a single sample in your epoch_iterator, stopping training at step"
+                    f" {self.state.global_step}! This is expected if you're using an IterableDataset and set"
+                    f" num_steps ({max_steps}) higher than the number of available samples."
+                )
+                self.control.should_training_stop = True
+
+            self.control = self.callback_handler.on_epoch_end(args, self.state, self.control)
+            if self._compression_manager is not None:
+                self._compression_manager.callbacks.on_epoch_end()
+
+            self._maybe_log_save_evaluate(tr_loss, model, trial, epoch, ignore_keys_for_eval)
+
+            if self.control.should_training_stop:
+                break
+
+        if args.past_index and hasattr(self, "_past"):
+            # Clean the state at the end of training
+            delattr(self, "_past")
+
+        logger.info("\n\nTraining completed. Do not forget to share your model on huggingface.co/models =)\n\n")
+        if args.load_best_model_at_end and self.state.best_model_checkpoint is not None:
+            # Wait for everyone to get here so we are sur the model has been saved by process 0.
+
+            if args.local_rank != -1:
+                dist.barrier()
+            elif is_sagemaker_mp_enabled():
+                smp.barrier()
+
+            self._load_best_model()
+
+        # add remaining tr_loss
+        self._total_loss_scalar += tr_loss.item()
+        train_loss = self._total_loss_scalar / self.state.global_step
+
+        metrics = speed_metrics("train", start_time, num_samples=num_train_samples, num_steps=self.state.max_steps)
+        self.store_flos()
+        metrics["total_flos"] = self.state.total_flos
+        metrics["train_loss"] = train_loss
+
+        self.is_in_train = False
+
+        self._memory_tracker.stop_and_update_metrics(metrics)
+
+        self.log(metrics)
+
+        self.control = self.callback_handler.on_train_end(args, self.state, self.control)
+        if self._compression_manager is not None:
+            self._compression_manager.callbacks.on_train_end()
+
+        return TrainOutput(self.state.global_step, train_loss, metrics)
+
+    def save_model(self, output_dir: Optional[str] = None, _internal_call: bool = False, save_onnx_model=None):
+        """
+        Will save the model, so you can reload it using `from_pretrained()`.
+        Will only save from the main process.
+        """
+        save_onnx_model = save_onnx_model if save_onnx_model is not None else self.save_onnx_model
+
+        if output_dir is None:
+            output_dir = self.args.output_dir
+
+        if self.args.should_save:
+            self._save(output_dir=output_dir, save_onnx_model=save_onnx_model)
+
+    def _save(self, output_dir: Optional[str] = None, state_dict=None, save_onnx_model=False):
+        # If we are executing this function, we are the process zero, so we don't check for that.
+        output_dir = output_dir if output_dir is not None else self.args.output_dir
+
+        if os.path.isfile(output_dir):
+            logger.error(f"Provided path ({output_dir}) should be a directory, not a file")
+            return
+
+        os.makedirs(output_dir, exist_ok=True)
+        logger.info(f"Saving model checkpoint to {output_dir}")
+
+        # If we save using the predefined names, we can load using `from_pretrained`
+        output_model_file = os.path.join(output_dir, WEIGHTS_NAME)
+
+        # Save the config
+        if self.config is not None:
+            self.config.save_pretrained(output_dir)
+
+        if self.tokenizer is not None:
+            self.tokenizer.save_pretrained(output_dir)
+
+        # Good practice: save your training arguments together with the trained model
+        torch.save(self.args, os.path.join(output_dir, TRAINING_ARGS_NAME))
+
+        _model = getattr(self.model, "_model", self.model)
+
+        # Save the model
+        if state_dict is None:
+            state_dict = _model.state_dict()
+            if hasattr(self.model, "q_config"):
+                state_dict["best_configure"] = self.model.q_config
+        torch.save(state_dict, output_model_file)
+
+        # Export the compressed model to the ONNX format
+        if save_onnx_model and isinstance(self.model, PyTorchModel):
+            self._set_task()
+            model_type = self.config.model_type.replace("_", "-")
+            model_name = getattr(_model, "name", None)
+            onnx_config_constructor = TasksManager.get_exporter_config_constructor(
+                model_type, "onnx", task=self.task, model_name=model_name
+            )
+            onnx_config = onnx_config_constructor(self.config)
+            output_onnx_path = os.path.join(output_dir, ONNX_WEIGHTS_NAME)
+
+            signature_columns = copy.deepcopy(self._signature_columns)
+            self._signature_columns = list(
+                set(self._signature_columns) - set(["label", "label_ids"] + self.label_names)
+            )
+            calibration_dataloader = self.get_train_dataloader()
+            self._signature_columns = signature_columns
+
+            self.model.eval()
+            self._onnx_export(self.model, onnx_config, output_onnx_path, calibration_dataloader)
+
+        logger.info(f"Model weights saved in {output_model_file}")
+
+    def _set_task(self):
+        if self.task is None:
+            raise ValueError("The model task defining the model topology needs to be specified for the ONNX export.")
+        elif self.task in ["sentiment-analysis", "text-classification", "zero-shot-classification"]:
+            self.task = "sequence-classification"
+        elif self.task in ["feature-extraction", "fill-mask"]:
+            self.task = "default"
+
+    def _onnx_export(
+        self,
+        model: "PyTorchModel",
+        config: "OnnxConfig",
+        output_path: str,
+        calibration_dataloader: "INCDataLoader" = None,
+    ):
+        opset = min(config.DEFAULT_ONNX_OPSET, MIN_QDQ_ONNX_OPSET)
+        dynamic_axes = {name: axes for name, axes in chain(config.inputs.items(), config.outputs.items())}
+        inputs = config.generate_dummy_inputs(framework="pt")
+
+        if self.dtype == "int8":
+            model.export_to_int8_onnx(
+                save_path=output_path,
+                example_inputs=inputs,
+                input_names=list(config.inputs.keys()),
+                output_names=list(config.outputs.keys()),
+                dynamic_axes=dynamic_axes,
+                opset_version=opset,
+                fp32_model=self._compression_manager.fp32_model,
+                calib_dataloader=calibration_dataloader,
+            )
+        else:
+            model.export_to_fp32_onnx(
+                save_path=output_path,
+                example_inputs=inputs,
+                input_names=list(config.inputs.keys()),
+                output_names=list(config.outputs.keys()),
+                dynamic_axes=dynamic_axes,
+                opset_version=opset,
+            )
+
+    def _remove_unused_columns(self, dataset: "datasets.Dataset", description: Optional[str] = None):
+        if not self.args.remove_unused_columns:
+            return dataset
+        self._set_signature_columns_if_needed()
+        signature_columns = self._signature_columns
+        signature_columns += ["teacher_logits"]
+
+        ignored_columns = list(set(dataset.column_names) - set(signature_columns))
+        if len(ignored_columns) > 0:
+            dset_description = "" if description is None else f"in the {description} set"
+            logger.info(
+                f"The following columns {dset_description} don't have a corresponding argument in "
+                f"`{self.model.__class__.__name__}.forward` and have been ignored: {', '.join(ignored_columns)}."
+                f" If {', '.join(ignored_columns)} are not expected by `{self.model.__class__.__name__}.forward`, "
+                " you can safely ignore this message."
+            )
+
+        columns = [k for k in signature_columns if k in dataset.column_names]
+
+        return dataset.remove_columns(ignored_columns)
+
+    @staticmethod
+    def _get_logits(model_outputs):
+        output_names = ["logits", "start_logits", "end_logits"]
+        return tuple(model_outputs.get(name) for name in output_names if name in model_outputs)
+
+    def compute_loss(self, model, inputs, return_outputs=False):
+        """
+        How the loss is computed by Trainer. By default, all models return the loss in the first element.
+        """
+        if self.label_smoother is not None and "labels" in inputs:
+            labels = inputs.pop("labels")
+        else:
+            labels = None
+        teacher_outputs = inputs.pop("teacher_logits", None)
+        outputs = model(**inputs)
+
+        # Save past state if it exists
+        if self.args.past_index >= 0:
+            self._past = outputs[self.args.past_index]
+
+        if labels is not None:
+            model_name = unwrap_model(getattr(model, "_model", model))._get_name()
+            if model_name in MODEL_FOR_CAUSAL_LM_MAPPING_NAMES.values():
+                loss = self.label_smoother(outputs, labels, shift_labels=True)
+            else:
+                loss = self.label_smoother(outputs, labels)
+        else:
+            if isinstance(outputs, dict) and "loss" not in outputs:
+                raise ValueError(
+                    "The model did not return a loss from the inputs, only the following keys: "
+                    f"{','.join(outputs.keys())}. For reference, the inputs it received are {','.join(inputs.keys())}."
+                )
+            # We don't use .loss here since the model may return tuples instead of ModelOutput.
+            loss = outputs["loss"] if isinstance(outputs, dict) else outputs[0]
+
+        if self.distillation_config is not None:
+            student_outputs = self._get_logits(outputs)
+            if teacher_outputs is not None:
+                if len(teacher_outputs.shape) == 3 and teacher_outputs.shape[1] == 2:
+                    teacher_outputs = tuple(teacher_outputs.transpose(1, 0))
+            else:
+                self.distillation_config.teacher_model.eval()
+                teacher_outputs = self.distillation_config.teacher_model(**inputs)
+                teacher_outputs = self._get_logits(teacher_outputs)
+
+            if teacher_outputs is not None:
+                distillation_loss = self.compute_distillation_loss(student_outputs, teacher_outputs)
+                loss *= self._compression_manager.callbacks.callbacks.criterion.loss_weights[0]
+                loss += distillation_loss * self._compression_manager.callbacks.callbacks.criterion.loss_weights[1]
+                loss /= sum(self._compression_manager.callbacks.callbacks.criterion.loss_weights)
+
+                if isinstance(outputs, dict):
+                    outputs["loss"] = loss
+                else:
+                    outputs[0] = loss
+
+        return (loss, outputs) if return_outputs else loss
+
+    @staticmethod
+    def _get_logits(model_outputs):
+        output_names = ["logits", "start_logits", "end_logits"]
+        return tuple(model_outputs.get(name) for name in output_names if name in model_outputs)
+
+    def compute_distillation_loss(self, student_outputs, teacher_outputs):
+        """
+        How the distillation loss is computed given the student and teacher outputs.
+        """
+        distillation_loss = None
+        temperature = self._compression_manager.callbacks.callbacks.criterion.temperature
+        for student_output, teacher_output in zip(student_outputs, teacher_outputs):
+            student_output = student_output / temperature
+            teacher_output = teacher_output / temperature
+            loss = self._compression_manager.callbacks.callbacks.criterion.teacher_student_loss_cal(
+                student_output, teacher_output
+            )
+            distillation_loss = loss if distillation_loss is None else distillation_loss + loss
+        distillation_loss *= temperature**2
+        return distillation_loss
+
+    def evaluate(
+        self,
+        eval_dataset: Optional[Dataset] = None,
+        ignore_keys: Optional[List[str]] = None,
+        metric_key_prefix: str = "eval",
+    ) -> Dict[str, float]:
+        self.args.use_ipex = False
+        if self.config is not None and getattr(self.config, "torch_dtype", None) == "int8":
+            if getattr(self.config, "framework", None) in ["pytorch", "pytorch_fx"] and self.use_cpu_amp:
+                logger.warn(
+                    f"{self.config.framework} quantized model doesn't support BFloat16 input, setting `use_cpu_amp` to False."
+                )
+                self.use_cpu_amp = False
+        return super().evaluate(eval_dataset, ignore_keys, metric_key_prefix)
+
+    def get_model_sparsity(self):
+        sparsity = 0.0
+        if isinstance(self.model, PyTorchModel):
+            sparsity = self.model.report_sparsity()[-1]
+        return sparsity