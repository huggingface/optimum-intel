--- conflicted
+++ resolved
@@ -1,933 +1,931 @@
-#  Copyright 2022 The HuggingFace Team. All rights reserved.
-#
-#  Licensed under the Apache License, Version 2.0 (the "License");
-#  you may not use this file except in compliance with the License.
-#  You may obtain a copy of the License at
-#
-#      http://www.apache.org/licenses/LICENSE-2.0
-#
-#  Unless required by applicable law or agreed to in writing, software
-#  distributed under the License is distributed on an "AS IS" BASIS,
-#  WITHOUT WARRANTIES OR CONDITIONS OF ANY KIND, either express or implied.
-#  See the License for the specific language governing permissions and
-#  limitations under the License.
-
-import copy
-import math
-import os
-import shutil
-import sys
-import time
-from collections.abc import Mapping
-from itertools import chain
-from typing import TYPE_CHECKING, Any, Callable, Dict, List, Optional, Tuple, Union
-
-
-# Integrations must be imported before ML frameworks:
-# isort: off
-from transformers.integrations import hp_params
-from transformers.integrations.deepspeed import deepspeed_init, deepspeed_load_checkpoint, is_deepspeed_available
-
-# isort: on
-
-import datasets
-import torch
-import torch.distributed as dist
-from neural_compressor import training
-from neural_compressor.compression import DistillationCallbacks
-from neural_compressor.conf.pythonic_config import _BaseQuantizationConfig
-from neural_compressor.experimental.export import torch_to_fp32_onnx, torch_to_int8_onnx
-from packaging import version
-from torch import nn
-from torch.utils.data import Dataset, RandomSampler
-from transformers import Trainer
-from transformers.data.data_collator import DataCollator
-from transformers.debug_utils import DebugOption, DebugUnderflowOverflow
-<<<<<<< HEAD
-
-# Integrations must be imported before ML frameworks:
-from transformers.integrations import deepspeed_init, deepspeed_load_checkpoint, hp_params, is_deepspeed_available
-=======
->>>>>>> 95622358
-from transformers.modeling_utils import PreTrainedModel, get_parameter_dtype, unwrap_model
-from transformers.models.auto.modeling_auto import MODEL_FOR_CAUSAL_LM_MAPPING_NAMES
-from transformers.pytorch_utils import is_torch_less_than_1_11
-from transformers.tokenization_utils_base import PreTrainedTokenizerBase
-from transformers.trainer import TRAINER_STATE_NAME
-from transformers.trainer_callback import TrainerCallback, TrainerState
-from transformers.trainer_pt_utils import get_dataloader_sampler, get_model_param_count
-from transformers.trainer_utils import (
-    EvalPrediction,
-    HPSearchBackend,
-    TrainOutput,
-    has_length,
-    speed_metrics,
-)
-from transformers.training_args import ParallelMode, TrainingArguments
-from transformers.utils import (
-    WEIGHTS_NAME,
-    is_accelerate_available,
-    is_apex_available,
-    is_sagemaker_mp_enabled,
-    is_torch_tpu_available,
-    logging,
-)
-
-from optimum.exporters import TasksManager
-
-from ..utils.constant import _TASK_ALIASES, MIN_QDQ_ONNX_OPSET, ONNX_WEIGHTS_NAME, TRAINING_ARGS_NAME
-from ..utils.import_utils import is_neural_compressor_version
-from .configuration import INCConfig
-
-
-if is_accelerate_available():
-    from accelerate import __version__ as accelerate_version
-    from accelerate import skip_first_batches
-
-    if version.parse(accelerate_version) > version.parse("0.20.3"):
-        pass
-    DATA_SAMPLERS = [RandomSampler]
-    if version.parse(accelerate_version) > version.parse("0.23.0"):
-        from accelerate.data_loader import SeedableRandomSampler
-
-        DATA_SAMPLERS += [SeedableRandomSampler]
-
-    if is_deepspeed_available():
-        pass
-
-
-if is_apex_available():
-    from apex import amp
-
-if is_sagemaker_mp_enabled():
-    import smdistributed.modelparallel.torch as smp
-
-if is_torch_tpu_available(check_device=False):
-    import torch_xla.core.xla_model as xm
-
-
-if TYPE_CHECKING:
-    from optimum.exporters.onnx import OnnxConfig
-
-
-__version__ = "4.22.2"
-
-
-logger = logging.get_logger(__name__)
-
-
-class INCTrainer(Trainer):
-    """
-    INCTrainer enables Intel Neural Compression quantization aware training, pruning and distillation.
-    """
-
-    def __init__(
-        self,
-        model: Union[PreTrainedModel, torch.nn.Module] = None,
-        args: TrainingArguments = None,
-        data_collator: Optional[DataCollator] = None,
-        train_dataset: Optional[Dataset] = None,
-        eval_dataset: Optional[Dataset] = None,
-        tokenizer: Optional[PreTrainedTokenizerBase] = None,
-        model_init: Callable[[], PreTrainedModel] = None,
-        compute_metrics: Optional[Callable[[EvalPrediction], Dict]] = None,
-        callbacks: Optional[List[TrainerCallback]] = None,
-        optimizers: Tuple[torch.optim.Optimizer, torch.optim.lr_scheduler.LambdaLR] = (None, None),
-        preprocess_logits_for_metrics: Callable[[torch.Tensor, torch.Tensor], torch.Tensor] = None,
-        quantization_config: Optional[_BaseQuantizationConfig] = None,
-        pruning_config: Optional[_BaseQuantizationConfig] = None,
-        distillation_config: Optional[_BaseQuantizationConfig] = None,
-        task: Optional[str] = None,
-        save_onnx_model: bool = False,
-    ):
-        self.neftune_noise_alpha = None
-
-        super().__init__(
-            model,
-            args,
-            data_collator,
-            train_dataset,
-            eval_dataset,
-            tokenizer,
-            model_init,
-            compute_metrics,
-            callbacks,
-            optimizers,
-            preprocess_logits_for_metrics,
-        )
-
-        if self.args.device.type == "cuda" and not is_neural_compressor_version(">", "2.0.0"):
-            logger.warning(
-                "Neural Compressor version must be > 2.0.0 to train on CUDA devices. "
-                "Please upgrade Neural Compressor or train your model on CPU devices instead."
-            )
-
-        inc_config = []
-        self.task = task
-        self.quantization_config = quantization_config
-        self.pruning_config = pruning_config
-        self.distillation_config = distillation_config
-        self._compression_manager = None
-        self.distillation_callback = None
-        self.save_onnx_model = save_onnx_model
-        # TODO : To deprecate once support transformers > 4.30.0
-        self.deepspeed = None
-
-        # Attach dtype and architecture to the config
-        if quantization_config is not None:
-            self.dtype = "int8"
-            self.model.config.backend = quantization_config.backend
-        else:
-            self.dtype = str(get_parameter_dtype(self.model)).split(".")[1]
-            self.model.config.backend = "default"
-        self.model.config.torch_dtype = self.dtype
-        self.model.config.framework = "pytorch_fx"
-        self.model.config.architectures = [self.model.__class__.__name__]
-
-        self._set_signature_columns_if_needed()
-
-        for config in [pruning_config, distillation_config, quantization_config]:
-            if config is not None:
-                inc_config.append(config)
-
-        if len(inc_config) >= 1 and self.args.do_train:
-            inc_config = inc_config if len(inc_config) > 1 else inc_config.pop()
-            self._compression_manager = training.prepare_compression(self.model, confs=inc_config)
-            self.model = self._compression_manager.model.model
-            self.model_wrapped = self.model
-
-            for callback in self._compression_manager.callbacks.callbacks_list:
-                if isinstance(callback, DistillationCallbacks):
-                    self.distillation_callback = callback
-                    break
-
-        self.inc_config = INCConfig(
-            quantization=self.quantization_config,
-            pruning=self.pruning_config,
-            distillation=self.distillation_config,
-            save_onnx_model=save_onnx_model,
-        )
-
-    def _inner_training_loop(
-        self, batch_size=None, args=None, resume_from_checkpoint=None, trial=None, ignore_keys_for_eval=None
-    ):
-        self.accelerator.free_memory()
-        self._train_batch_size = batch_size
-        logger.debug(f"Currently training with a batch size of: {self._train_batch_size}")
-        # Data loader and number of training steps
-        train_dataloader = self.get_train_dataloader()
-
-        # Setting up training control variables:
-        # number of training epochs: num_train_epochs
-        # number of training steps per epoch: num_update_steps_per_epoch
-        # total number of training steps to execute: max_steps
-        total_train_batch_size = self._train_batch_size * args.gradient_accumulation_steps * args.world_size
-
-        len_dataloader = None
-        num_train_tokens = None
-        if has_length(train_dataloader):
-            len_dataloader = len(train_dataloader)
-            num_update_steps_per_epoch = len_dataloader // args.gradient_accumulation_steps
-            num_update_steps_per_epoch = max(num_update_steps_per_epoch, 1)
-            num_examples = self.num_examples(train_dataloader)
-            if args.max_steps > 0:
-                max_steps = args.max_steps
-                num_train_epochs = args.max_steps // num_update_steps_per_epoch + int(
-                    args.max_steps % num_update_steps_per_epoch > 0
-                )
-                # May be slightly incorrect if the last batch in the training dataloader has a smaller size but it's
-                # the best we can do.
-                num_train_samples = args.max_steps * total_train_batch_size
-            else:
-                max_steps = math.ceil(args.num_train_epochs * num_update_steps_per_epoch)
-                num_train_epochs = math.ceil(args.num_train_epochs)
-                num_train_samples = self.num_examples(train_dataloader) * args.num_train_epochs
-        elif args.max_steps > 0:  # Rely on max_steps when dataloader does not have a working size
-            max_steps = args.max_steps
-            # Setting a very large number of epochs so we go as many times as necessary over the iterator.
-            num_train_epochs = sys.maxsize
-            num_update_steps_per_epoch = max_steps
-            num_examples = total_train_batch_size * args.max_steps
-            num_train_samples = args.max_steps * total_train_batch_size
-        else:
-            raise ValueError(
-                "args.max_steps must be set to a positive value if dataloader does not have a length, was"
-                f" {args.max_steps}"
-            )
-
-        if DebugOption.UNDERFLOW_OVERFLOW in self.args.debug:
-            if self.args.n_gpu > 1:
-                # nn.DataParallel(model) replicates the model, creating new variables and module
-                # references registered here no longer work on other gpus, breaking the module
-                raise ValueError(
-                    "Currently --debug underflow_overflow is not supported under DP. Please use DDP"
-                    " (torch.distributed.launch)."
-                )
-            else:
-                debug_overflow = DebugUnderflowOverflow(self.model)  # noqa
-
-        delay_optimizer_creation = is_sagemaker_mp_enabled() or self.fsdp is not None or self.is_fsdp_enabled
-
-        if self.is_deepspeed_enabled:
-            self.optimizer, self.lr_scheduler = deepspeed_init(self, num_training_steps=max_steps)
-
-        if not delay_optimizer_creation:
-            self.create_optimizer_and_scheduler(num_training_steps=max_steps)
-
-        self.state = TrainerState()
-        self.state.is_hyper_param_search = trial is not None
-
-        # Compute absolute values for logging, eval, and save if given as ratio
-        if args.logging_steps is not None:
-            if args.logging_steps < 1:
-                self.state.logging_steps = math.ceil(max_steps * args.logging_steps)
-            else:
-                self.state.logging_steps = args.logging_steps
-        if args.eval_steps is not None:
-            if args.eval_steps < 1:
-                self.state.eval_steps = math.ceil(max_steps * args.eval_steps)
-            else:
-                self.state.eval_steps = args.eval_steps
-        if args.save_steps is not None:
-            if args.save_steps < 1:
-                self.state.save_steps = math.ceil(max_steps * args.save_steps)
-            else:
-                self.state.save_steps = args.save_steps
-
-        # Activate gradient checkpointing if needed
-        if args.gradient_checkpointing:
-            if args.gradient_checkpointing_kwargs is None:
-                gradient_checkpointing_kwargs = {}
-            else:
-                gradient_checkpointing_kwargs = args.gradient_checkpointing_kwargs
-
-            self.model.gradient_checkpointing_enable(gradient_checkpointing_kwargs=gradient_checkpointing_kwargs)
-
-        model = self._wrap_model(self.model_wrapped)
-
-        # as the model is wrapped, don't use `accelerator.prepare`
-        # this is for unhandled cases such as
-        # FSDP-XLA, SageMaker MP/DP, DataParallel, IPEX
-        use_accelerator_prepare = True if model is self.model else False
-
-        if delay_optimizer_creation:
-            if use_accelerator_prepare:
-                self.model = self.accelerator.prepare(self.model)
-            self.create_optimizer_and_scheduler(num_training_steps=max_steps)
-
-        # prepare using `accelerator` prepare
-        if use_accelerator_prepare:
-            self.model.train()
-            if hasattr(self.lr_scheduler, "step"):
-                if self.use_apex:
-                    model = self.accelerator.prepare(self.model)
-                else:
-                    model, self.optimizer = self.accelerator.prepare(self.model, self.optimizer)
-            else:
-                # to handle cases wherein we pass "DummyScheduler" such as when it is specified in DeepSpeed config.
-                model, self.optimizer, self.lr_scheduler = self.accelerator.prepare(
-                    self.model, self.optimizer, self.lr_scheduler
-                )
-
-        if self.is_fsdp_enabled:
-            self.model = self.model_wrapped = model
-
-        # for the rest of this function `model` is the outside model, whether it was wrapped or not
-        if model is not self.model:
-            self.model_wrapped = model
-
-        # backward compatibility
-        if self.is_deepspeed_enabled:
-            self.deepspeed = self.model_wrapped
-
-        # ckpt loading
-        if resume_from_checkpoint is not None:
-            if self.is_deepspeed_enabled:
-                deepspeed_load_checkpoint(self.model_wrapped, resume_from_checkpoint)
-            elif is_sagemaker_mp_enabled() or self.is_fsdp_enabled:
-                self._load_from_checkpoint(resume_from_checkpoint, self.model_wrapped)
-
-        # Check if saved optimizer or scheduler states exist
-        self._load_optimizer_and_scheduler(resume_from_checkpoint)
-
-        # important: at this point:
-        # self.model         is the Transformers Model
-        # self.model_wrapped is DDP(Transformers Model), Deepspeed(Transformers Model),
-        # FSDP(Transformers Model), Dynamo Optimized Module(Transformers Model) etc.
-
-        # Train!
-        logger.info("***** Running training *****")
-        logger.info(f"  Num examples = {num_examples:,}")
-        logger.info(f"  Num Epochs = {num_train_epochs:,}")
-        logger.info(f"  Instantaneous batch size per device = {self.args.per_device_train_batch_size:,}")
-        if self.args.per_device_train_batch_size != self._train_batch_size:
-            logger.info(f"  Training with DataParallel so batch size has been adjusted to: {self._train_batch_size:,}")
-        logger.info(f"  Total train batch size (w. parallel, distributed & accumulation) = {total_train_batch_size:,}")
-        logger.info(f"  Gradient Accumulation steps = {args.gradient_accumulation_steps}")
-        logger.info(f"  Total optimization steps = {max_steps:,}")
-        logger.info(f"  Number of trainable parameters = {get_model_param_count(model, trainable_only=True):,}")
-
-        self.state.epoch = 0
-        start_time = time.time()
-        epochs_trained = 0
-        steps_trained_in_current_epoch = 0
-        steps_trained_progress_bar = None
-
-        # Check if continuing training from a checkpoint
-        if resume_from_checkpoint is not None and os.path.isfile(
-            os.path.join(resume_from_checkpoint, TRAINER_STATE_NAME)
-        ):
-            self.state = TrainerState.load_from_json(os.path.join(resume_from_checkpoint, TRAINER_STATE_NAME))
-            epochs_trained = self.state.global_step // num_update_steps_per_epoch
-            if not args.ignore_data_skip:
-                steps_trained_in_current_epoch = self.state.global_step % (num_update_steps_per_epoch)
-                steps_trained_in_current_epoch *= args.gradient_accumulation_steps
-            else:
-                steps_trained_in_current_epoch = 0
-
-            logger.info("  Continuing training from checkpoint, will skip to saved global_step")
-            logger.info(f"  Continuing training from epoch {epochs_trained}")
-            logger.info(f"  Continuing training from global step {self.state.global_step}")
-            if not args.ignore_data_skip:
-                logger.info(
-                    f"  Will skip the first {epochs_trained} epochs then the first"
-                    f" {steps_trained_in_current_epoch} batches in the first epoch."
-                )
-
-        # Update the references
-        self.callback_handler.model = self.model
-        self.callback_handler.optimizer = self.optimizer
-        self.callback_handler.lr_scheduler = self.lr_scheduler
-        self.callback_handler.train_dataloader = train_dataloader
-        if self.hp_name is not None and self._trial is not None:
-            # use self._trial because the SigOpt/Optuna hpo only call `_hp_search_setup(trial)` instead of passing trial
-            # parameter to Train when using DDP.
-            self.state.trial_name = self.hp_name(self._trial)
-        if trial is not None:
-            assignments = trial.assignments if self.hp_search_backend == HPSearchBackend.SIGOPT else trial
-            self.state.trial_params = hp_params(assignments)
-        else:
-            self.state.trial_params = None
-        # This should be the same if the state has been saved but in case the training arguments changed, it's safer
-        # to set this after the load.
-        self.state.max_steps = max_steps
-        self.state.num_train_epochs = num_train_epochs
-        self.state.is_local_process_zero = self.is_local_process_zero()
-        self.state.is_world_process_zero = self.is_world_process_zero()
-
-        # tr_loss is a tensor to avoid synchronization of TPUs through .item()
-        tr_loss = torch.tensor(0.0).to(args.device)
-        # _total_loss_scalar is updated everytime .item() has to be called on tr_loss and stores the sum of all losses
-        self._total_loss_scalar = 0.0
-        self._globalstep_last_logged = self.state.global_step
-        model.zero_grad()
-
-        self.control = self.callback_handler.on_train_begin(args, self.state, self.control)
-
-        if self._compression_manager is not None:
-            self._compression_manager.callbacks.on_train_begin()
-
-        # Skip the first epochs_trained epochs to get the random state of the dataloader at the right point.
-        if not args.ignore_data_skip:
-            for epoch in range(epochs_trained):
-                sampler = get_dataloader_sampler(train_dataloader)
-                sampler_kinds = [RandomSampler]
-                if version.parse(accelerate_version) > version.parse("0.23.0"):
-                    sampler_kinds.append(SeedableRandomSampler)
-                is_random_sampler = isinstance(sampler, tuple(sampler_kinds))
-                if is_torch_less_than_1_11 or not is_random_sampler:
-                    # We just need to begin an iteration to create the randomization of the sampler.
-                    for _ in train_dataloader:
-                        break
-                else:
-                    # Otherwise we need to call the whooooole sampler cause there is some random operation added
-                    # AT THE VERY END!
-                    sampler = sampler if sampler is not None else []
-                    _ = list(sampler)
-
-        total_batched_samples = 0
-        for epoch in range(epochs_trained, num_train_epochs):
-            epoch_iterator = train_dataloader
-            if hasattr(epoch_iterator, "set_epoch"):
-                epoch_iterator.set_epoch(epoch)
-
-            # Reset the past mems state at the beginning of each epoch if necessary.
-            if args.past_index >= 0:
-                self._past = None
-
-            steps_in_epoch = (
-                len(epoch_iterator)
-                if len_dataloader is not None
-                else args.max_steps * args.gradient_accumulation_steps
-            )
-            self.control = self.callback_handler.on_epoch_begin(args, self.state, self.control)
-
-            if self._compression_manager is not None:
-                self._compression_manager.callbacks.on_epoch_begin(epoch)
-
-            if epoch == epochs_trained and resume_from_checkpoint is not None and steps_trained_in_current_epoch == 0:
-                self._load_rng_state(resume_from_checkpoint)
-
-            rng_to_sync = False
-            steps_skipped = 0
-            if steps_trained_in_current_epoch > 0:
-                epoch_iterator = skip_first_batches(epoch_iterator, steps_trained_in_current_epoch)
-                steps_skipped = steps_trained_in_current_epoch
-                steps_trained_in_current_epoch = 0
-                rng_to_sync = True
-
-            step = -1
-            for step, inputs in enumerate(epoch_iterator):
-                total_batched_samples += 1
-                if rng_to_sync:
-                    self._load_rng_state(resume_from_checkpoint)
-                    rng_to_sync = False
-
-                # Skip past any already trained steps if resuming training
-                if steps_trained_in_current_epoch > 0:
-                    steps_trained_in_current_epoch -= 1
-                    if steps_trained_progress_bar is not None:
-                        steps_trained_progress_bar.update(1)
-                    if steps_trained_in_current_epoch == 0:
-                        self._load_rng_state(resume_from_checkpoint)
-                    continue
-                elif steps_trained_progress_bar is not None:
-                    steps_trained_progress_bar.close()
-                    steps_trained_progress_bar = None
-
-                if step % args.gradient_accumulation_steps == 0:
-                    self.control = self.callback_handler.on_step_begin(args, self.state, self.control)
-                    if self._compression_manager is not None:
-                        self._compression_manager.callbacks.on_step_begin(step)
-
-                with self.accelerator.accumulate(model):
-                    tr_loss_step = self.training_step(model, inputs)
-
-                if (
-                    args.logging_nan_inf_filter
-                    and not is_torch_tpu_available()
-                    and (torch.isnan(tr_loss_step) or torch.isinf(tr_loss_step))
-                ):
-                    # if loss is nan or inf simply add the average of previous logged losses
-                    tr_loss += tr_loss / (1 + self.state.global_step - self._globalstep_last_logged)
-                else:
-                    tr_loss += tr_loss_step
-
-                self.current_flos += float(self.floating_point_ops(inputs))
-
-                is_last_step_and_steps_less_than_grad_acc = (
-                    steps_in_epoch <= args.gradient_accumulation_steps and (step + 1) == steps_in_epoch
-                )
-
-                if (
-                    total_batched_samples % args.gradient_accumulation_steps == 0
-                    or
-                    # last step in epoch but step is always smaller than gradient_accumulation_steps
-                    is_last_step_and_steps_less_than_grad_acc
-                ):
-                    # the `or` condition of `is_last_step_and_steps_less_than_grad_acc` is not covered
-                    # in accelerate. So, explicitly enable sync gradients to True in that case.
-                    if is_last_step_and_steps_less_than_grad_acc or (
-                        version.parse(accelerate_version) <= version.parse("0.20.3")
-                    ):
-                        self.accelerator.gradient_state._set_sync_gradients(True)
-
-                    # Gradient clipping
-                    if args.max_grad_norm is not None and args.max_grad_norm > 0:
-                        # deepspeed does its own clipping
-
-                        if is_sagemaker_mp_enabled() and args.fp16:
-                            self.optimizer.clip_master_grads(args.max_grad_norm)
-                        elif self.use_apex:
-                            # Revert to normal clipping otherwise, handling Apex or full precision
-                            nn.utils.clip_grad_norm_(
-                                amp.master_params(self.optimizer),
-                                args.max_grad_norm,
-                            )
-                        else:
-                            self.accelerator.clip_grad_norm_(
-                                model.parameters(),
-                                args.max_grad_norm,
-                            )
-
-                    if self._compression_manager is not None:
-                        self._compression_manager.callbacks.on_before_optimizer_step()
-
-                    # Optimizer step
-                    self.optimizer.step()
-
-                    if self._compression_manager is not None:
-                        self._compression_manager.callbacks.on_after_optimizer_step()
-
-                    optimizer_was_run = not self.accelerator.optimizer_step_was_skipped
-                    if optimizer_was_run:
-                        # Delay optimizer scheduling until metrics are generated
-                        if not isinstance(self.lr_scheduler, torch.optim.lr_scheduler.ReduceLROnPlateau):
-                            self.lr_scheduler.step()
-
-                    model.zero_grad()
-                    self.state.global_step += 1
-                    self.state.epoch = epoch + (step + 1 + steps_skipped) / steps_in_epoch
-                    self.control = self.callback_handler.on_step_end(args, self.state, self.control)
-                    if self._compression_manager is not None:
-                        self._compression_manager.callbacks.on_step_end()
-
-                    self._maybe_log_save_evaluate(tr_loss, model, trial, epoch, ignore_keys_for_eval)
-                else:
-                    self.control = self.callback_handler.on_substep_end(args, self.state, self.control)
-
-                if self.control.should_epoch_stop or self.control.should_training_stop:
-                    break
-            if step < 0:
-                logger.warning(
-                    "There seems to be not a single sample in your epoch_iterator, stopping training at step"
-                    f" {self.state.global_step}! This is expected if you're using an IterableDataset and set"
-                    f" num_steps ({max_steps}) higher than the number of available samples."
-                )
-                self.control.should_training_stop = True
-
-            self.control = self.callback_handler.on_epoch_end(args, self.state, self.control)
-            if self._compression_manager is not None:
-                self._compression_manager.callbacks.on_epoch_end()
-            self._maybe_log_save_evaluate(tr_loss, model, trial, epoch, ignore_keys_for_eval)
-
-            if self.control.should_training_stop:
-                break
-
-        if args.past_index and hasattr(self, "_past"):
-            # Clean the state at the end of training
-            delattr(self, "_past")
-
-        logger.info("\n\nTraining completed. Do not forget to share your model on huggingface.co/models =)\n\n")
-        if args.load_best_model_at_end and self.state.best_model_checkpoint is not None:
-            # Wait for everyone to get here so we are sure the model has been saved by process 0.
-            if is_torch_tpu_available():
-                xm.rendezvous("load_best_model_at_end")
-            elif args.parallel_mode == ParallelMode.DISTRIBUTED:
-                dist.barrier()
-            elif is_sagemaker_mp_enabled():
-                smp.barrier()
-
-            self._load_best_model()
-
-        # add remaining tr_loss
-        self._total_loss_scalar += tr_loss.item()
-        train_loss = self._total_loss_scalar / self.state.global_step
-
-        metrics = speed_metrics(
-            "train",
-            start_time,
-            num_samples=num_train_samples,
-            num_steps=self.state.max_steps,
-            num_tokens=num_train_tokens,
-        )
-        self.store_flos()
-        metrics["total_flos"] = self.state.total_flos
-        metrics["train_loss"] = train_loss
-
-        self.is_in_train = False
-
-        self._memory_tracker.stop_and_update_metrics(metrics)
-
-        self.log(metrics)
-
-        run_dir = self._get_output_dir(trial)
-        checkpoints_sorted = self._sorted_checkpoints(use_mtime=False, output_dir=run_dir)
-
-        # Delete the last checkpoint when save_total_limit=1 if it's different from the best checkpoint and process allowed to save.
-        if self.args.should_save and self.state.best_model_checkpoint is not None and self.args.save_total_limit == 1:
-            for checkpoint in checkpoints_sorted:
-                if not os.path.samefile(checkpoint, self.state.best_model_checkpoint):
-                    logger.info(f"Deleting older checkpoint [{checkpoint}] due to args.save_total_limit")
-                    shutil.rmtree(checkpoint)
-
-        self.control = self.callback_handler.on_train_end(args, self.state, self.control)
-
-        # Wait for the checkpoint to be uploaded.
-        self._finish_current_push()
-
-        # After training we make sure to retrieve back the original forward pass method
-        # for the embedding layer by removing the forward post hook.
-        if self.neftune_noise_alpha is not None:
-            self._deactivate_neftune(self.model)
-
-        if self._compression_manager is not None:
-            self._compression_manager.callbacks.on_train_end()
-
-        return TrainOutput(self.state.global_step, train_loss, metrics)
-
-    def save_model(
-        self,
-        output_dir: Optional[str] = None,
-        _internal_call: bool = False,
-        save_onnx_model: Optional[bool] = None,
-    ):
-        """
-        Will save the model, so you can reload it using `from_pretrained()`.
-        Will only save from the main process.
-        """
-        save_onnx_model = save_onnx_model if save_onnx_model is not None else self.save_onnx_model
-
-        if output_dir is None:
-            output_dir = self.args.output_dir
-
-        if self.args.should_save:
-            self._save(
-                output_dir=output_dir,
-                save_onnx_model=save_onnx_model,
-            )
-
-    def _save(
-        self,
-        output_dir=None,
-        state_dict=None,
-        save_onnx_model=False,
-    ):
-        # If we are executing this function, we are the process zero, so we don't check for that.
-        output_dir = output_dir if output_dir is not None else self.args.output_dir
-
-        if os.path.isfile(output_dir):
-            logger.error(f"Provided path ({output_dir}) should be a directory, not a file")
-            return
-
-        os.makedirs(output_dir, exist_ok=True)
-        logger.info(f"Saving model checkpoint to {output_dir}")
-
-        # If we save using the predefined names, we can load using `from_pretrained`
-        output_model_file = os.path.join(output_dir, WEIGHTS_NAME)
-
-        # Save the config
-        if self.model.config is not None:
-            self.model.config.save_pretrained(output_dir)
-
-        if self.tokenizer is not None:
-            self.tokenizer.save_pretrained(output_dir)
-
-        # Good practice: save your training arguments together with the trained model
-        torch.save(self.args, os.path.join(output_dir, TRAINING_ARGS_NAME))
-
-        # Save the model
-        if state_dict is None:
-            state_dict = self.model.state_dict()
-            if self._compression_manager is not None and hasattr(self._compression_manager.model, "q_config"):
-                state_dict["best_configure"] = self._compression_manager.model.q_config
-        torch.save(state_dict, output_model_file)
-
-        # Disable ONNX export for quantized model as deprecated in neural-compressor>=2.2.0
-        if save_onnx_model and self.dtype == "int8":
-            logger.warning("ONNX export for quantized model is no longer supported by neural-compressor>=2.2.0. ")
-            save_onnx_model = False
-
-        # Export the compressed model to the ONNX format
-        if save_onnx_model:
-            self._set_task()
-            model_type = self.model.config.model_type.replace("_", "-")
-            model_name = getattr(self.model, "name", None)
-            onnx_config_class = TasksManager.get_exporter_config_constructor(
-                exporter="onnx", model=self.model, task=self.task, model_type=model_type, model_name=model_name
-            )
-            onnx_config = onnx_config_class(self.model.config)
-            output_onnx_path = os.path.join(output_dir, ONNX_WEIGHTS_NAME)
-
-            signature_columns = copy.deepcopy(self._signature_columns)
-            self._signature_columns = list(
-                set(self._signature_columns) - set(["label", "label_ids"] + self.label_names)
-            )
-            self._signature_columns = signature_columns
-
-            self.model.eval()
-            self._onnx_export(self.model, onnx_config, output_onnx_path)
-
-        if self.pruning_config is not None:
-            self.inc_config.pruning["sparsity"] = round(self.get_model_sparsity(), 2)
-        self.inc_config.save_onnx_model = save_onnx_model
-        self.inc_config.save_pretrained(output_dir)
-
-        logger.info(f"Model weights saved in {output_model_file}")
-
-    def _set_task(self):
-        if self.task is None:
-            raise ValueError("The model task defining the model topology needs to be specified for the ONNX export.")
-        self.task = _TASK_ALIASES.get(self.task, self.task)
-
-    def _onnx_export(self, model: nn.Module, config: "OnnxConfig", output_path: str):
-        opset = min(config.DEFAULT_ONNX_OPSET, MIN_QDQ_ONNX_OPSET)
-        dynamic_axes = dict(chain(config.inputs.items(), config.outputs.items()))
-        inputs = config.generate_dummy_inputs(framework="pt")
-        device = model.device
-        inputs = {k: v.to(device) for k, v in inputs.items()}
-
-        if self.dtype == "int8":
-            torch_to_int8_onnx(
-                model,
-                q_config=self._compression_manager.model.q_config,
-                save_path=output_path,
-                example_inputs=inputs,
-                opset_version=opset,
-                dynamic_axes=dynamic_axes,
-                input_names=list(config.inputs.keys()),
-                output_names=list(config.outputs.keys()),
-            )
-        else:
-            torch_to_fp32_onnx(
-                model,
-                save_path=output_path,
-                example_inputs=inputs,
-                opset_version=opset,
-                dynamic_axes=dynamic_axes,
-                input_names=list(config.inputs.keys()),
-                output_names=list(config.outputs.keys()),
-                do_constant_folding=True,
-            )
-
-    def _remove_unused_columns(self, dataset: "datasets.Dataset", description: Optional[str] = None):
-        if not self.args.remove_unused_columns:
-            return dataset
-        self._set_signature_columns_if_needed()
-        signature_columns = self._signature_columns
-        signature_columns += ["teacher_logits"]
-
-        ignored_columns = list(set(dataset.column_names) - set(signature_columns))
-        if len(ignored_columns) > 0:
-            dset_description = "" if description is None else f"in the {description} set"
-            logger.info(
-                f"The following columns {dset_description} don't have a corresponding argument in "
-                f"`{self.model.__class__.__name__}.forward` and have been ignored: {', '.join(ignored_columns)}."
-                f" If {', '.join(ignored_columns)} are not expected by `{self.model.__class__.__name__}.forward`, "
-                " you can safely ignore this message."
-            )
-
-        [k for k in signature_columns if k in dataset.column_names]
-
-        return dataset.remove_columns(ignored_columns)
-
-    @staticmethod
-    def _get_logits(model_outputs):
-        output_names = ["logits", "start_logits", "end_logits"]
-        return tuple(model_outputs.get(name) for name in output_names if name in model_outputs)
-
-    def compute_loss(self, model, inputs, return_outputs=False):
-        """
-        How the loss is computed by Trainer. By default, all models return the loss in the first element.
-        """
-        if self.label_smoother is not None and "labels" in inputs:
-            labels = inputs.pop("labels")
-        else:
-            labels = None
-        teacher_outputs = inputs.pop("teacher_logits", None)
-        outputs = model(**inputs)
-
-        # Save past state if it exists
-        if self.args.past_index >= 0:
-            self._past = outputs[self.args.past_index]
-
-        if labels is not None:
-            if unwrap_model(model)._get_name() in MODEL_FOR_CAUSAL_LM_MAPPING_NAMES.values():
-                loss = self.label_smoother(outputs, labels, shift_labels=True)
-            else:
-                loss = self.label_smoother(outputs, labels)
-        else:
-            if isinstance(outputs, dict) and "loss" not in outputs:
-                raise ValueError(
-                    "The model did not return a loss from the inputs, only the following keys: "
-                    f"{','.join(outputs.keys())}. For reference, the inputs it received are {','.join(inputs.keys())}."
-                )
-            # We don't use .loss here since the model may return tuples instead of ModelOutput.
-            loss = outputs["loss"] if isinstance(outputs, dict) else outputs[0]
-
-        if self.distillation_config is not None:
-            student_outputs = self._get_logits(outputs)
-            if teacher_outputs is not None:
-                if len(teacher_outputs.shape) == 3 and teacher_outputs.shape[1] == 2:
-                    teacher_outputs = tuple(teacher_outputs.transpose(1, 0))
-            else:
-                self.distillation_config.teacher_model.eval()
-                self.distillation_config.teacher_model.to(model.device)
-                teacher_outputs = self.distillation_config.teacher_model(**inputs)
-                teacher_outputs = self._get_logits(teacher_outputs)
-
-            if teacher_outputs is not None and self.distillation_callback is not None:
-                distillation_loss = self.compute_distillation_loss(student_outputs, teacher_outputs)
-                loss *= self.distillation_callback.criterion.loss_weights[0]
-                loss += distillation_loss * self.distillation_callback.criterion.loss_weights[1]
-                loss /= sum(self.distillation_callback.criterion.loss_weights)
-
-                if isinstance(outputs, dict):
-                    outputs["loss"] = loss
-                else:
-                    outputs[0] = loss
-
-        return (loss, outputs) if return_outputs else loss
-
-    def _prepare_input(self, data: Union[torch.Tensor, Any]) -> Union[torch.Tensor, Any]:
-        """
-        Prepares one `data` before feeding it to the model, be it a tensor or a nested list/dictionary of tensors.
-        """
-        if isinstance(data, Mapping):
-            return type(data)({k: self._prepare_input(v) for k, v in data.items()})
-        elif isinstance(data, (tuple, list)):
-            return type(data)(self._prepare_input(v) for v in data)
-        elif isinstance(data, torch.Tensor):
-            kwargs = {"device": self.model.device}
-            if self.deepspeed and data.dtype != torch.int64:
-                # NLP models inputs are int64 and those get adjusted to the right dtype of the
-                # embedding. Other models such as wav2vec2's inputs are already float and thus
-                # may need special handling to match the dtypes of the model
-                kwargs.update({"dtype": self.args.hf_deepspeed_config.dtype()})
-            return data.to(**kwargs)
-        return data
-
-    @staticmethod
-    def _get_logits(model_outputs):
-        output_names = ["logits", "start_logits", "end_logits"]
-        return tuple(model_outputs.get(name) for name in output_names if name in model_outputs)
-
-    def compute_distillation_loss(self, student_outputs, teacher_outputs):
-        """
-        How the distillation loss is computed given the student and teacher outputs.
-        """
-        distillation_loss = None
-        temperature = self.distillation_callback.criterion.temperature
-        for student_output, teacher_output in zip(student_outputs, teacher_outputs):
-            student_output = student_output / temperature
-            teacher_output = teacher_output / temperature
-            loss = self.distillation_callback.criterion.teacher_student_loss_cal(student_output, teacher_output)
-            distillation_loss = loss if distillation_loss is None else distillation_loss + loss
-        distillation_loss *= temperature**2
-        return distillation_loss
-
-    def evaluate(
-        self,
-        eval_dataset: Optional[Dataset] = None,
-        ignore_keys: Optional[List[str]] = None,
-        metric_key_prefix: str = "eval",
-    ) -> Dict[str, float]:
-        if self.quantization_config is not None:
-            logger.warning("Evaluation of quantized models is not supported by the CUDA backend.")
-            self.model.to("cpu")
-        if getattr(self.model.config, "backend", None) == "ipex":
-            self.args.use_ipex = False
-            self.args.bf16 = False
-            self.use_cpu_amp = False
-        if (
-            getattr(self.model.config, "torch_dtype", None) == "int8"
-            and getattr(self.model.config, "framework", None) in {"pytorch", "pytorch_fx"}
-            and self.use_cpu_amp
-        ):
-            logger.warn(
-                f"{self.model.config.framework} quantized model doesn't support BFloat16 input, setting `use_cpu_amp` to False."
-            )
-            self.use_cpu_amp = False
-        return super().evaluate(eval_dataset, ignore_keys, metric_key_prefix)
-
-    def predict(self, *args, **kwargs):
-        if self.quantization_config is not None:
-            logger.warning("Evaluation of quantized models is not supported by the CUDA backend.")
-            self.model.to("cpu")
-        return super().predict(*args, **kwargs)
-
-    def get_model_sparsity(self):
-        sparsity = 0.0
-        if self._compression_manager is not None:
-            sparsity = self._compression_manager.model.report_sparsity()[-1]
-        return sparsity
+#  Copyright 2022 The HuggingFace Team. All rights reserved.
+#
+#  Licensed under the Apache License, Version 2.0 (the "License");
+#  you may not use this file except in compliance with the License.
+#  You may obtain a copy of the License at
+#
+#      http://www.apache.org/licenses/LICENSE-2.0
+#
+#  Unless required by applicable law or agreed to in writing, software
+#  distributed under the License is distributed on an "AS IS" BASIS,
+#  WITHOUT WARRANTIES OR CONDITIONS OF ANY KIND, either express or implied.
+#  See the License for the specific language governing permissions and
+#  limitations under the License.
+
+import copy
+import math
+import os
+import shutil
+import sys
+import time
+from collections.abc import Mapping
+from itertools import chain
+from typing import TYPE_CHECKING, Any, Callable, Dict, List, Optional, Tuple, Union
+
+
+# Integrations must be imported before ML frameworks:
+# isort: off
+from transformers.integrations import hp_params
+from transformers.integrations.deepspeed import deepspeed_init, deepspeed_load_checkpoint, is_deepspeed_available
+
+# isort: on
+
+import datasets
+import torch
+import torch.distributed as dist
+from neural_compressor import training
+from neural_compressor.compression import DistillationCallbacks
+from neural_compressor.conf.pythonic_config import _BaseQuantizationConfig
+from neural_compressor.experimental.export import torch_to_fp32_onnx, torch_to_int8_onnx
+from packaging import version
+from torch import nn
+from torch.utils.data import Dataset, RandomSampler
+from transformers import Trainer
+from transformers.data.data_collator import DataCollator
+from transformers.debug_utils import DebugOption, DebugUnderflowOverflow
+
+
+# Integrations must be imported before ML frameworks:
+from transformers.integrations import deepspeed_init, deepspeed_load_checkpoint, hp_params, is_deepspeed_available
+from transformers.modeling_utils import PreTrainedModel, get_parameter_dtype, unwrap_model
+from transformers.models.auto.modeling_auto import MODEL_FOR_CAUSAL_LM_MAPPING_NAMES
+from transformers.pytorch_utils import is_torch_less_than_1_11
+from transformers.tokenization_utils_base import PreTrainedTokenizerBase
+from transformers.trainer import TRAINER_STATE_NAME
+from transformers.trainer_callback import TrainerCallback, TrainerState
+from transformers.trainer_pt_utils import get_dataloader_sampler, get_model_param_count
+from transformers.trainer_utils import (
+    EvalPrediction,
+    HPSearchBackend,
+    TrainOutput,
+    has_length,
+    speed_metrics,
+)
+from transformers.training_args import ParallelMode, TrainingArguments
+from transformers.utils import (
+    WEIGHTS_NAME,
+    is_accelerate_available,
+    is_apex_available,
+    is_sagemaker_mp_enabled,
+    is_torch_tpu_available,
+    logging,
+)
+
+from optimum.exporters import TasksManager
+
+from ..utils.constant import _TASK_ALIASES, MIN_QDQ_ONNX_OPSET, ONNX_WEIGHTS_NAME, TRAINING_ARGS_NAME
+from ..utils.import_utils import is_neural_compressor_version
+from .configuration import INCConfig
+
+
+if is_accelerate_available():
+    from accelerate import __version__ as accelerate_version
+    from accelerate import skip_first_batches
+
+    if version.parse(accelerate_version) > version.parse("0.20.3"):
+        pass
+    DATA_SAMPLERS = [RandomSampler]
+    if version.parse(accelerate_version) > version.parse("0.23.0"):
+        from accelerate.data_loader import SeedableRandomSampler
+
+        DATA_SAMPLERS += [SeedableRandomSampler]
+
+    if is_deepspeed_available():
+        pass
+
+
+if is_apex_available():
+    from apex import amp
+
+if is_sagemaker_mp_enabled():
+    import smdistributed.modelparallel.torch as smp
+
+if is_torch_tpu_available(check_device=False):
+    import torch_xla.core.xla_model as xm
+
+
+if TYPE_CHECKING:
+    from optimum.exporters.onnx import OnnxConfig
+
+
+__version__ = "4.22.2"
+
+
+logger = logging.get_logger(__name__)
+
+
+class INCTrainer(Trainer):
+    """
+    INCTrainer enables Intel Neural Compression quantization aware training, pruning and distillation.
+    """
+
+    def __init__(
+        self,
+        model: Union[PreTrainedModel, torch.nn.Module] = None,
+        args: TrainingArguments = None,
+        data_collator: Optional[DataCollator] = None,
+        train_dataset: Optional[Dataset] = None,
+        eval_dataset: Optional[Dataset] = None,
+        tokenizer: Optional[PreTrainedTokenizerBase] = None,
+        model_init: Callable[[], PreTrainedModel] = None,
+        compute_metrics: Optional[Callable[[EvalPrediction], Dict]] = None,
+        callbacks: Optional[List[TrainerCallback]] = None,
+        optimizers: Tuple[torch.optim.Optimizer, torch.optim.lr_scheduler.LambdaLR] = (None, None),
+        preprocess_logits_for_metrics: Callable[[torch.Tensor, torch.Tensor], torch.Tensor] = None,
+        quantization_config: Optional[_BaseQuantizationConfig] = None,
+        pruning_config: Optional[_BaseQuantizationConfig] = None,
+        distillation_config: Optional[_BaseQuantizationConfig] = None,
+        task: Optional[str] = None,
+        save_onnx_model: bool = False,
+    ):
+        self.neftune_noise_alpha = None
+
+        super().__init__(
+            model,
+            args,
+            data_collator,
+            train_dataset,
+            eval_dataset,
+            tokenizer,
+            model_init,
+            compute_metrics,
+            callbacks,
+            optimizers,
+            preprocess_logits_for_metrics,
+        )
+
+        if self.args.device.type == "cuda" and not is_neural_compressor_version(">", "2.0.0"):
+            logger.warning(
+                "Neural Compressor version must be > 2.0.0 to train on CUDA devices. "
+                "Please upgrade Neural Compressor or train your model on CPU devices instead."
+            )
+
+        inc_config = []
+        self.task = task
+        self.quantization_config = quantization_config
+        self.pruning_config = pruning_config
+        self.distillation_config = distillation_config
+        self._compression_manager = None
+        self.distillation_callback = None
+        self.save_onnx_model = save_onnx_model
+        # TODO : To deprecate once support transformers > 4.30.0
+        self.deepspeed = None
+
+        # Attach dtype and architecture to the config
+        if quantization_config is not None:
+            self.dtype = "int8"
+            self.model.config.backend = quantization_config.backend
+        else:
+            self.dtype = str(get_parameter_dtype(self.model)).split(".")[1]
+            self.model.config.backend = "default"
+        self.model.config.torch_dtype = self.dtype
+        self.model.config.framework = "pytorch_fx"
+        self.model.config.architectures = [self.model.__class__.__name__]
+
+        self._set_signature_columns_if_needed()
+
+        for config in [pruning_config, distillation_config, quantization_config]:
+            if config is not None:
+                inc_config.append(config)
+
+        if len(inc_config) >= 1 and self.args.do_train:
+            inc_config = inc_config if len(inc_config) > 1 else inc_config.pop()
+            self._compression_manager = training.prepare_compression(self.model, confs=inc_config)
+            self.model = self._compression_manager.model.model
+            self.model_wrapped = self.model
+
+            for callback in self._compression_manager.callbacks.callbacks_list:
+                if isinstance(callback, DistillationCallbacks):
+                    self.distillation_callback = callback
+                    break
+
+        self.inc_config = INCConfig(
+            quantization=self.quantization_config,
+            pruning=self.pruning_config,
+            distillation=self.distillation_config,
+            save_onnx_model=save_onnx_model,
+        )
+
+    def _inner_training_loop(
+        self, batch_size=None, args=None, resume_from_checkpoint=None, trial=None, ignore_keys_for_eval=None
+    ):
+        self.accelerator.free_memory()
+        self._train_batch_size = batch_size
+        logger.debug(f"Currently training with a batch size of: {self._train_batch_size}")
+        # Data loader and number of training steps
+        train_dataloader = self.get_train_dataloader()
+
+        # Setting up training control variables:
+        # number of training epochs: num_train_epochs
+        # number of training steps per epoch: num_update_steps_per_epoch
+        # total number of training steps to execute: max_steps
+        total_train_batch_size = self._train_batch_size * args.gradient_accumulation_steps * args.world_size
+
+        len_dataloader = None
+        num_train_tokens = None
+        if has_length(train_dataloader):
+            len_dataloader = len(train_dataloader)
+            num_update_steps_per_epoch = len_dataloader // args.gradient_accumulation_steps
+            num_update_steps_per_epoch = max(num_update_steps_per_epoch, 1)
+            num_examples = self.num_examples(train_dataloader)
+            if args.max_steps > 0:
+                max_steps = args.max_steps
+                num_train_epochs = args.max_steps // num_update_steps_per_epoch + int(
+                    args.max_steps % num_update_steps_per_epoch > 0
+                )
+                # May be slightly incorrect if the last batch in the training dataloader has a smaller size but it's
+                # the best we can do.
+                num_train_samples = args.max_steps * total_train_batch_size
+            else:
+                max_steps = math.ceil(args.num_train_epochs * num_update_steps_per_epoch)
+                num_train_epochs = math.ceil(args.num_train_epochs)
+                num_train_samples = self.num_examples(train_dataloader) * args.num_train_epochs
+        elif args.max_steps > 0:  # Rely on max_steps when dataloader does not have a working size
+            max_steps = args.max_steps
+            # Setting a very large number of epochs so we go as many times as necessary over the iterator.
+            num_train_epochs = sys.maxsize
+            num_update_steps_per_epoch = max_steps
+            num_examples = total_train_batch_size * args.max_steps
+            num_train_samples = args.max_steps * total_train_batch_size
+        else:
+            raise ValueError(
+                "args.max_steps must be set to a positive value if dataloader does not have a length, was"
+                f" {args.max_steps}"
+            )
+
+        if DebugOption.UNDERFLOW_OVERFLOW in self.args.debug:
+            if self.args.n_gpu > 1:
+                # nn.DataParallel(model) replicates the model, creating new variables and module
+                # references registered here no longer work on other gpus, breaking the module
+                raise ValueError(
+                    "Currently --debug underflow_overflow is not supported under DP. Please use DDP"
+                    " (torch.distributed.launch)."
+                )
+            else:
+                debug_overflow = DebugUnderflowOverflow(self.model)  # noqa
+
+        delay_optimizer_creation = is_sagemaker_mp_enabled() or self.fsdp is not None or self.is_fsdp_enabled
+
+        if self.is_deepspeed_enabled:
+            self.optimizer, self.lr_scheduler = deepspeed_init(self, num_training_steps=max_steps)
+
+        if not delay_optimizer_creation:
+            self.create_optimizer_and_scheduler(num_training_steps=max_steps)
+
+        self.state = TrainerState()
+        self.state.is_hyper_param_search = trial is not None
+
+        # Compute absolute values for logging, eval, and save if given as ratio
+        if args.logging_steps is not None:
+            if args.logging_steps < 1:
+                self.state.logging_steps = math.ceil(max_steps * args.logging_steps)
+            else:
+                self.state.logging_steps = args.logging_steps
+        if args.eval_steps is not None:
+            if args.eval_steps < 1:
+                self.state.eval_steps = math.ceil(max_steps * args.eval_steps)
+            else:
+                self.state.eval_steps = args.eval_steps
+        if args.save_steps is not None:
+            if args.save_steps < 1:
+                self.state.save_steps = math.ceil(max_steps * args.save_steps)
+            else:
+                self.state.save_steps = args.save_steps
+
+        # Activate gradient checkpointing if needed
+        if args.gradient_checkpointing:
+            if args.gradient_checkpointing_kwargs is None:
+                gradient_checkpointing_kwargs = {}
+            else:
+                gradient_checkpointing_kwargs = args.gradient_checkpointing_kwargs
+
+            self.model.gradient_checkpointing_enable(gradient_checkpointing_kwargs=gradient_checkpointing_kwargs)
+
+        model = self._wrap_model(self.model_wrapped)
+
+        # as the model is wrapped, don't use `accelerator.prepare`
+        # this is for unhandled cases such as
+        # FSDP-XLA, SageMaker MP/DP, DataParallel, IPEX
+        use_accelerator_prepare = True if model is self.model else False
+
+        if delay_optimizer_creation:
+            if use_accelerator_prepare:
+                self.model = self.accelerator.prepare(self.model)
+            self.create_optimizer_and_scheduler(num_training_steps=max_steps)
+
+        # prepare using `accelerator` prepare
+        if use_accelerator_prepare:
+            self.model.train()
+            if hasattr(self.lr_scheduler, "step"):
+                if self.use_apex:
+                    model = self.accelerator.prepare(self.model)
+                else:
+                    model, self.optimizer = self.accelerator.prepare(self.model, self.optimizer)
+            else:
+                # to handle cases wherein we pass "DummyScheduler" such as when it is specified in DeepSpeed config.
+                model, self.optimizer, self.lr_scheduler = self.accelerator.prepare(
+                    self.model, self.optimizer, self.lr_scheduler
+                )
+
+        if self.is_fsdp_enabled:
+            self.model = self.model_wrapped = model
+
+        # for the rest of this function `model` is the outside model, whether it was wrapped or not
+        if model is not self.model:
+            self.model_wrapped = model
+
+        # backward compatibility
+        if self.is_deepspeed_enabled:
+            self.deepspeed = self.model_wrapped
+
+        # ckpt loading
+        if resume_from_checkpoint is not None:
+            if self.is_deepspeed_enabled:
+                deepspeed_load_checkpoint(self.model_wrapped, resume_from_checkpoint)
+            elif is_sagemaker_mp_enabled() or self.is_fsdp_enabled:
+                self._load_from_checkpoint(resume_from_checkpoint, self.model_wrapped)
+
+        # Check if saved optimizer or scheduler states exist
+        self._load_optimizer_and_scheduler(resume_from_checkpoint)
+
+        # important: at this point:
+        # self.model         is the Transformers Model
+        # self.model_wrapped is DDP(Transformers Model), Deepspeed(Transformers Model),
+        # FSDP(Transformers Model), Dynamo Optimized Module(Transformers Model) etc.
+
+        # Train!
+        logger.info("***** Running training *****")
+        logger.info(f"  Num examples = {num_examples:,}")
+        logger.info(f"  Num Epochs = {num_train_epochs:,}")
+        logger.info(f"  Instantaneous batch size per device = {self.args.per_device_train_batch_size:,}")
+        if self.args.per_device_train_batch_size != self._train_batch_size:
+            logger.info(f"  Training with DataParallel so batch size has been adjusted to: {self._train_batch_size:,}")
+        logger.info(f"  Total train batch size (w. parallel, distributed & accumulation) = {total_train_batch_size:,}")
+        logger.info(f"  Gradient Accumulation steps = {args.gradient_accumulation_steps}")
+        logger.info(f"  Total optimization steps = {max_steps:,}")
+        logger.info(f"  Number of trainable parameters = {get_model_param_count(model, trainable_only=True):,}")
+
+        self.state.epoch = 0
+        start_time = time.time()
+        epochs_trained = 0
+        steps_trained_in_current_epoch = 0
+        steps_trained_progress_bar = None
+
+        # Check if continuing training from a checkpoint
+        if resume_from_checkpoint is not None and os.path.isfile(
+            os.path.join(resume_from_checkpoint, TRAINER_STATE_NAME)
+        ):
+            self.state = TrainerState.load_from_json(os.path.join(resume_from_checkpoint, TRAINER_STATE_NAME))
+            epochs_trained = self.state.global_step // num_update_steps_per_epoch
+            if not args.ignore_data_skip:
+                steps_trained_in_current_epoch = self.state.global_step % (num_update_steps_per_epoch)
+                steps_trained_in_current_epoch *= args.gradient_accumulation_steps
+            else:
+                steps_trained_in_current_epoch = 0
+
+            logger.info("  Continuing training from checkpoint, will skip to saved global_step")
+            logger.info(f"  Continuing training from epoch {epochs_trained}")
+            logger.info(f"  Continuing training from global step {self.state.global_step}")
+            if not args.ignore_data_skip:
+                logger.info(
+                    f"  Will skip the first {epochs_trained} epochs then the first"
+                    f" {steps_trained_in_current_epoch} batches in the first epoch."
+                )
+
+        # Update the references
+        self.callback_handler.model = self.model
+        self.callback_handler.optimizer = self.optimizer
+        self.callback_handler.lr_scheduler = self.lr_scheduler
+        self.callback_handler.train_dataloader = train_dataloader
+        if self.hp_name is not None and self._trial is not None:
+            # use self._trial because the SigOpt/Optuna hpo only call `_hp_search_setup(trial)` instead of passing trial
+            # parameter to Train when using DDP.
+            self.state.trial_name = self.hp_name(self._trial)
+        if trial is not None:
+            assignments = trial.assignments if self.hp_search_backend == HPSearchBackend.SIGOPT else trial
+            self.state.trial_params = hp_params(assignments)
+        else:
+            self.state.trial_params = None
+        # This should be the same if the state has been saved but in case the training arguments changed, it's safer
+        # to set this after the load.
+        self.state.max_steps = max_steps
+        self.state.num_train_epochs = num_train_epochs
+        self.state.is_local_process_zero = self.is_local_process_zero()
+        self.state.is_world_process_zero = self.is_world_process_zero()
+
+        # tr_loss is a tensor to avoid synchronization of TPUs through .item()
+        tr_loss = torch.tensor(0.0).to(args.device)
+        # _total_loss_scalar is updated everytime .item() has to be called on tr_loss and stores the sum of all losses
+        self._total_loss_scalar = 0.0
+        self._globalstep_last_logged = self.state.global_step
+        model.zero_grad()
+
+        self.control = self.callback_handler.on_train_begin(args, self.state, self.control)
+
+        if self._compression_manager is not None:
+            self._compression_manager.callbacks.on_train_begin()
+
+        # Skip the first epochs_trained epochs to get the random state of the dataloader at the right point.
+        if not args.ignore_data_skip:
+            for epoch in range(epochs_trained):
+                sampler = get_dataloader_sampler(train_dataloader)
+                sampler_kinds = [RandomSampler]
+                if version.parse(accelerate_version) > version.parse("0.23.0"):
+                    sampler_kinds.append(SeedableRandomSampler)
+                is_random_sampler = isinstance(sampler, tuple(sampler_kinds))
+                if is_torch_less_than_1_11 or not is_random_sampler:
+                    # We just need to begin an iteration to create the randomization of the sampler.
+                    for _ in train_dataloader:
+                        break
+                else:
+                    # Otherwise we need to call the whooooole sampler cause there is some random operation added
+                    # AT THE VERY END!
+                    sampler = sampler if sampler is not None else []
+                    _ = list(sampler)
+
+        total_batched_samples = 0
+        for epoch in range(epochs_trained, num_train_epochs):
+            epoch_iterator = train_dataloader
+            if hasattr(epoch_iterator, "set_epoch"):
+                epoch_iterator.set_epoch(epoch)
+
+            # Reset the past mems state at the beginning of each epoch if necessary.
+            if args.past_index >= 0:
+                self._past = None
+
+            steps_in_epoch = (
+                len(epoch_iterator)
+                if len_dataloader is not None
+                else args.max_steps * args.gradient_accumulation_steps
+            )
+            self.control = self.callback_handler.on_epoch_begin(args, self.state, self.control)
+
+            if self._compression_manager is not None:
+                self._compression_manager.callbacks.on_epoch_begin(epoch)
+
+            if epoch == epochs_trained and resume_from_checkpoint is not None and steps_trained_in_current_epoch == 0:
+                self._load_rng_state(resume_from_checkpoint)
+
+            rng_to_sync = False
+            steps_skipped = 0
+            if steps_trained_in_current_epoch > 0:
+                epoch_iterator = skip_first_batches(epoch_iterator, steps_trained_in_current_epoch)
+                steps_skipped = steps_trained_in_current_epoch
+                steps_trained_in_current_epoch = 0
+                rng_to_sync = True
+
+            step = -1
+            for step, inputs in enumerate(epoch_iterator):
+                total_batched_samples += 1
+                if rng_to_sync:
+                    self._load_rng_state(resume_from_checkpoint)
+                    rng_to_sync = False
+
+                # Skip past any already trained steps if resuming training
+                if steps_trained_in_current_epoch > 0:
+                    steps_trained_in_current_epoch -= 1
+                    if steps_trained_progress_bar is not None:
+                        steps_trained_progress_bar.update(1)
+                    if steps_trained_in_current_epoch == 0:
+                        self._load_rng_state(resume_from_checkpoint)
+                    continue
+                elif steps_trained_progress_bar is not None:
+                    steps_trained_progress_bar.close()
+                    steps_trained_progress_bar = None
+
+                if step % args.gradient_accumulation_steps == 0:
+                    self.control = self.callback_handler.on_step_begin(args, self.state, self.control)
+                    if self._compression_manager is not None:
+                        self._compression_manager.callbacks.on_step_begin(step)
+
+                with self.accelerator.accumulate(model):
+                    tr_loss_step = self.training_step(model, inputs)
+
+                if (
+                    args.logging_nan_inf_filter
+                    and not is_torch_tpu_available()
+                    and (torch.isnan(tr_loss_step) or torch.isinf(tr_loss_step))
+                ):
+                    # if loss is nan or inf simply add the average of previous logged losses
+                    tr_loss += tr_loss / (1 + self.state.global_step - self._globalstep_last_logged)
+                else:
+                    tr_loss += tr_loss_step
+
+                self.current_flos += float(self.floating_point_ops(inputs))
+
+                is_last_step_and_steps_less_than_grad_acc = (
+                    steps_in_epoch <= args.gradient_accumulation_steps and (step + 1) == steps_in_epoch
+                )
+
+                if (
+                    total_batched_samples % args.gradient_accumulation_steps == 0
+                    or
+                    # last step in epoch but step is always smaller than gradient_accumulation_steps
+                    is_last_step_and_steps_less_than_grad_acc
+                ):
+                    # the `or` condition of `is_last_step_and_steps_less_than_grad_acc` is not covered
+                    # in accelerate. So, explicitly enable sync gradients to True in that case.
+                    if is_last_step_and_steps_less_than_grad_acc or (
+                        version.parse(accelerate_version) <= version.parse("0.20.3")
+                    ):
+                        self.accelerator.gradient_state._set_sync_gradients(True)
+
+                    # Gradient clipping
+                    if args.max_grad_norm is not None and args.max_grad_norm > 0:
+                        # deepspeed does its own clipping
+
+                        if is_sagemaker_mp_enabled() and args.fp16:
+                            self.optimizer.clip_master_grads(args.max_grad_norm)
+                        elif self.use_apex:
+                            # Revert to normal clipping otherwise, handling Apex or full precision
+                            nn.utils.clip_grad_norm_(
+                                amp.master_params(self.optimizer),
+                                args.max_grad_norm,
+                            )
+                        else:
+                            self.accelerator.clip_grad_norm_(
+                                model.parameters(),
+                                args.max_grad_norm,
+                            )
+
+                    if self._compression_manager is not None:
+                        self._compression_manager.callbacks.on_before_optimizer_step()
+
+                    # Optimizer step
+                    self.optimizer.step()
+
+                    if self._compression_manager is not None:
+                        self._compression_manager.callbacks.on_after_optimizer_step()
+
+                    optimizer_was_run = not self.accelerator.optimizer_step_was_skipped
+                    if optimizer_was_run:
+                        # Delay optimizer scheduling until metrics are generated
+                        if not isinstance(self.lr_scheduler, torch.optim.lr_scheduler.ReduceLROnPlateau):
+                            self.lr_scheduler.step()
+
+                    model.zero_grad()
+                    self.state.global_step += 1
+                    self.state.epoch = epoch + (step + 1 + steps_skipped) / steps_in_epoch
+                    self.control = self.callback_handler.on_step_end(args, self.state, self.control)
+                    if self._compression_manager is not None:
+                        self._compression_manager.callbacks.on_step_end()
+
+                    self._maybe_log_save_evaluate(tr_loss, model, trial, epoch, ignore_keys_for_eval)
+                else:
+                    self.control = self.callback_handler.on_substep_end(args, self.state, self.control)
+
+                if self.control.should_epoch_stop or self.control.should_training_stop:
+                    break
+            if step < 0:
+                logger.warning(
+                    "There seems to be not a single sample in your epoch_iterator, stopping training at step"
+                    f" {self.state.global_step}! This is expected if you're using an IterableDataset and set"
+                    f" num_steps ({max_steps}) higher than the number of available samples."
+                )
+                self.control.should_training_stop = True
+
+            self.control = self.callback_handler.on_epoch_end(args, self.state, self.control)
+            if self._compression_manager is not None:
+                self._compression_manager.callbacks.on_epoch_end()
+            self._maybe_log_save_evaluate(tr_loss, model, trial, epoch, ignore_keys_for_eval)
+
+            if self.control.should_training_stop:
+                break
+
+        if args.past_index and hasattr(self, "_past"):
+            # Clean the state at the end of training
+            delattr(self, "_past")
+
+        logger.info("\n\nTraining completed. Do not forget to share your model on huggingface.co/models =)\n\n")
+        if args.load_best_model_at_end and self.state.best_model_checkpoint is not None:
+            # Wait for everyone to get here so we are sure the model has been saved by process 0.
+            if is_torch_tpu_available():
+                xm.rendezvous("load_best_model_at_end")
+            elif args.parallel_mode == ParallelMode.DISTRIBUTED:
+                dist.barrier()
+            elif is_sagemaker_mp_enabled():
+                smp.barrier()
+
+            self._load_best_model()
+
+        # add remaining tr_loss
+        self._total_loss_scalar += tr_loss.item()
+        train_loss = self._total_loss_scalar / self.state.global_step
+
+        metrics = speed_metrics(
+            "train",
+            start_time,
+            num_samples=num_train_samples,
+            num_steps=self.state.max_steps,
+            num_tokens=num_train_tokens,
+        )
+        self.store_flos()
+        metrics["total_flos"] = self.state.total_flos
+        metrics["train_loss"] = train_loss
+
+        self.is_in_train = False
+
+        self._memory_tracker.stop_and_update_metrics(metrics)
+
+        self.log(metrics)
+
+        run_dir = self._get_output_dir(trial)
+        checkpoints_sorted = self._sorted_checkpoints(use_mtime=False, output_dir=run_dir)
+
+        # Delete the last checkpoint when save_total_limit=1 if it's different from the best checkpoint and process allowed to save.
+        if self.args.should_save and self.state.best_model_checkpoint is not None and self.args.save_total_limit == 1:
+            for checkpoint in checkpoints_sorted:
+                if not os.path.samefile(checkpoint, self.state.best_model_checkpoint):
+                    logger.info(f"Deleting older checkpoint [{checkpoint}] due to args.save_total_limit")
+                    shutil.rmtree(checkpoint)
+
+        self.control = self.callback_handler.on_train_end(args, self.state, self.control)
+
+        # Wait for the checkpoint to be uploaded.
+        self._finish_current_push()
+
+        # After training we make sure to retrieve back the original forward pass method
+        # for the embedding layer by removing the forward post hook.
+        if self.neftune_noise_alpha is not None:
+            self._deactivate_neftune(self.model)
+
+        if self._compression_manager is not None:
+            self._compression_manager.callbacks.on_train_end()
+
+        return TrainOutput(self.state.global_step, train_loss, metrics)
+
+    def save_model(
+        self,
+        output_dir: Optional[str] = None,
+        _internal_call: bool = False,
+        save_onnx_model: Optional[bool] = None,
+    ):
+        """
+        Will save the model, so you can reload it using `from_pretrained()`.
+        Will only save from the main process.
+        """
+        save_onnx_model = save_onnx_model if save_onnx_model is not None else self.save_onnx_model
+
+        if output_dir is None:
+            output_dir = self.args.output_dir
+
+        if self.args.should_save:
+            self._save(
+                output_dir=output_dir,
+                save_onnx_model=save_onnx_model,
+            )
+
+    def _save(
+        self,
+        output_dir=None,
+        state_dict=None,
+        save_onnx_model=False,
+    ):
+        # If we are executing this function, we are the process zero, so we don't check for that.
+        output_dir = output_dir if output_dir is not None else self.args.output_dir
+
+        if os.path.isfile(output_dir):
+            logger.error(f"Provided path ({output_dir}) should be a directory, not a file")
+            return
+
+        os.makedirs(output_dir, exist_ok=True)
+        logger.info(f"Saving model checkpoint to {output_dir}")
+
+        # If we save using the predefined names, we can load using `from_pretrained`
+        output_model_file = os.path.join(output_dir, WEIGHTS_NAME)
+
+        # Save the config
+        if self.model.config is not None:
+            self.model.config.save_pretrained(output_dir)
+
+        if self.tokenizer is not None:
+            self.tokenizer.save_pretrained(output_dir)
+
+        # Good practice: save your training arguments together with the trained model
+        torch.save(self.args, os.path.join(output_dir, TRAINING_ARGS_NAME))
+
+        # Save the model
+        if state_dict is None:
+            state_dict = self.model.state_dict()
+            if self._compression_manager is not None and hasattr(self._compression_manager.model, "q_config"):
+                state_dict["best_configure"] = self._compression_manager.model.q_config
+        torch.save(state_dict, output_model_file)
+
+        # Disable ONNX export for quantized model as deprecated in neural-compressor>=2.2.0
+        if save_onnx_model and self.dtype == "int8":
+            logger.warning("ONNX export for quantized model is no longer supported by neural-compressor>=2.2.0. ")
+            save_onnx_model = False
+
+        # Export the compressed model to the ONNX format
+        if save_onnx_model:
+            self._set_task()
+            model_type = self.model.config.model_type.replace("_", "-")
+            model_name = getattr(self.model, "name", None)
+            onnx_config_class = TasksManager.get_exporter_config_constructor(
+                exporter="onnx", model=self.model, task=self.task, model_type=model_type, model_name=model_name
+            )
+            onnx_config = onnx_config_class(self.model.config)
+            output_onnx_path = os.path.join(output_dir, ONNX_WEIGHTS_NAME)
+
+            signature_columns = copy.deepcopy(self._signature_columns)
+            self._signature_columns = list(
+                set(self._signature_columns) - set(["label", "label_ids"] + self.label_names)
+            )
+            self._signature_columns = signature_columns
+
+            self.model.eval()
+            self._onnx_export(self.model, onnx_config, output_onnx_path)
+
+        if self.pruning_config is not None:
+            self.inc_config.pruning["sparsity"] = round(self.get_model_sparsity(), 2)
+        self.inc_config.save_onnx_model = save_onnx_model
+        self.inc_config.save_pretrained(output_dir)
+
+        logger.info(f"Model weights saved in {output_model_file}")
+
+    def _set_task(self):
+        if self.task is None:
+            raise ValueError("The model task defining the model topology needs to be specified for the ONNX export.")
+        self.task = _TASK_ALIASES.get(self.task, self.task)
+
+    def _onnx_export(self, model: nn.Module, config: "OnnxConfig", output_path: str):
+        opset = min(config.DEFAULT_ONNX_OPSET, MIN_QDQ_ONNX_OPSET)
+        dynamic_axes = dict(chain(config.inputs.items(), config.outputs.items()))
+        inputs = config.generate_dummy_inputs(framework="pt")
+        device = model.device
+        inputs = {k: v.to(device) for k, v in inputs.items()}
+
+        if self.dtype == "int8":
+            torch_to_int8_onnx(
+                model,
+                q_config=self._compression_manager.model.q_config,
+                save_path=output_path,
+                example_inputs=inputs,
+                opset_version=opset,
+                dynamic_axes=dynamic_axes,
+                input_names=list(config.inputs.keys()),
+                output_names=list(config.outputs.keys()),
+            )
+        else:
+            torch_to_fp32_onnx(
+                model,
+                save_path=output_path,
+                example_inputs=inputs,
+                opset_version=opset,
+                dynamic_axes=dynamic_axes,
+                input_names=list(config.inputs.keys()),
+                output_names=list(config.outputs.keys()),
+                do_constant_folding=True,
+            )
+
+    def _remove_unused_columns(self, dataset: "datasets.Dataset", description: Optional[str] = None):
+        if not self.args.remove_unused_columns:
+            return dataset
+        self._set_signature_columns_if_needed()
+        signature_columns = self._signature_columns
+        signature_columns += ["teacher_logits"]
+
+        ignored_columns = list(set(dataset.column_names) - set(signature_columns))
+        if len(ignored_columns) > 0:
+            dset_description = "" if description is None else f"in the {description} set"
+            logger.info(
+                f"The following columns {dset_description} don't have a corresponding argument in "
+                f"`{self.model.__class__.__name__}.forward` and have been ignored: {', '.join(ignored_columns)}."
+                f" If {', '.join(ignored_columns)} are not expected by `{self.model.__class__.__name__}.forward`, "
+                " you can safely ignore this message."
+            )
+
+        [k for k in signature_columns if k in dataset.column_names]
+
+        return dataset.remove_columns(ignored_columns)
+
+    @staticmethod
+    def _get_logits(model_outputs):
+        output_names = ["logits", "start_logits", "end_logits"]
+        return tuple(model_outputs.get(name) for name in output_names if name in model_outputs)
+
+    def compute_loss(self, model, inputs, return_outputs=False):
+        """
+        How the loss is computed by Trainer. By default, all models return the loss in the first element.
+        """
+        if self.label_smoother is not None and "labels" in inputs:
+            labels = inputs.pop("labels")
+        else:
+            labels = None
+        teacher_outputs = inputs.pop("teacher_logits", None)
+        outputs = model(**inputs)
+
+        # Save past state if it exists
+        if self.args.past_index >= 0:
+            self._past = outputs[self.args.past_index]
+
+        if labels is not None:
+            if unwrap_model(model)._get_name() in MODEL_FOR_CAUSAL_LM_MAPPING_NAMES.values():
+                loss = self.label_smoother(outputs, labels, shift_labels=True)
+            else:
+                loss = self.label_smoother(outputs, labels)
+        else:
+            if isinstance(outputs, dict) and "loss" not in outputs:
+                raise ValueError(
+                    "The model did not return a loss from the inputs, only the following keys: "
+                    f"{','.join(outputs.keys())}. For reference, the inputs it received are {','.join(inputs.keys())}."
+                )
+            # We don't use .loss here since the model may return tuples instead of ModelOutput.
+            loss = outputs["loss"] if isinstance(outputs, dict) else outputs[0]
+
+        if self.distillation_config is not None:
+            student_outputs = self._get_logits(outputs)
+            if teacher_outputs is not None:
+                if len(teacher_outputs.shape) == 3 and teacher_outputs.shape[1] == 2:
+                    teacher_outputs = tuple(teacher_outputs.transpose(1, 0))
+            else:
+                self.distillation_config.teacher_model.eval()
+                self.distillation_config.teacher_model.to(model.device)
+                teacher_outputs = self.distillation_config.teacher_model(**inputs)
+                teacher_outputs = self._get_logits(teacher_outputs)
+
+            if teacher_outputs is not None and self.distillation_callback is not None:
+                distillation_loss = self.compute_distillation_loss(student_outputs, teacher_outputs)
+                loss *= self.distillation_callback.criterion.loss_weights[0]
+                loss += distillation_loss * self.distillation_callback.criterion.loss_weights[1]
+                loss /= sum(self.distillation_callback.criterion.loss_weights)
+
+                if isinstance(outputs, dict):
+                    outputs["loss"] = loss
+                else:
+                    outputs[0] = loss
+
+        return (loss, outputs) if return_outputs else loss
+
+    def _prepare_input(self, data: Union[torch.Tensor, Any]) -> Union[torch.Tensor, Any]:
+        """
+        Prepares one `data` before feeding it to the model, be it a tensor or a nested list/dictionary of tensors.
+        """
+        if isinstance(data, Mapping):
+            return type(data)({k: self._prepare_input(v) for k, v in data.items()})
+        elif isinstance(data, (tuple, list)):
+            return type(data)(self._prepare_input(v) for v in data)
+        elif isinstance(data, torch.Tensor):
+            kwargs = {"device": self.model.device}
+            if self.deepspeed and data.dtype != torch.int64:
+                # NLP models inputs are int64 and those get adjusted to the right dtype of the
+                # embedding. Other models such as wav2vec2's inputs are already float and thus
+                # may need special handling to match the dtypes of the model
+                kwargs.update({"dtype": self.args.hf_deepspeed_config.dtype()})
+            return data.to(**kwargs)
+        return data
+
+    @staticmethod
+    def _get_logits(model_outputs):
+        output_names = ["logits", "start_logits", "end_logits"]
+        return tuple(model_outputs.get(name) for name in output_names if name in model_outputs)
+
+    def compute_distillation_loss(self, student_outputs, teacher_outputs):
+        """
+        How the distillation loss is computed given the student and teacher outputs.
+        """
+        distillation_loss = None
+        temperature = self.distillation_callback.criterion.temperature
+        for student_output, teacher_output in zip(student_outputs, teacher_outputs):
+            student_output = student_output / temperature
+            teacher_output = teacher_output / temperature
+            loss = self.distillation_callback.criterion.teacher_student_loss_cal(student_output, teacher_output)
+            distillation_loss = loss if distillation_loss is None else distillation_loss + loss
+        distillation_loss *= temperature**2
+        return distillation_loss
+
+    def evaluate(
+        self,
+        eval_dataset: Optional[Dataset] = None,
+        ignore_keys: Optional[List[str]] = None,
+        metric_key_prefix: str = "eval",
+    ) -> Dict[str, float]:
+        if self.quantization_config is not None:
+            logger.warning("Evaluation of quantized models is not supported by the CUDA backend.")
+            self.model.to("cpu")
+        if getattr(self.model.config, "backend", None) == "ipex":
+            self.args.use_ipex = False
+            self.args.bf16 = False
+            self.use_cpu_amp = False
+        if (
+            getattr(self.model.config, "torch_dtype", None) == "int8"
+            and getattr(self.model.config, "framework", None) in {"pytorch", "pytorch_fx"}
+            and self.use_cpu_amp
+        ):
+            logger.warn(
+                f"{self.model.config.framework} quantized model doesn't support BFloat16 input, setting `use_cpu_amp` to False."
+            )
+            self.use_cpu_amp = False
+        return super().evaluate(eval_dataset, ignore_keys, metric_key_prefix)
+
+    def predict(self, *args, **kwargs):
+        if self.quantization_config is not None:
+            logger.warning("Evaluation of quantized models is not supported by the CUDA backend.")
+            self.model.to("cpu")
+        return super().predict(*args, **kwargs)
+
+    def get_model_sparsity(self):
+        sparsity = 0.0
+        if self._compression_manager is not None:
+            sparsity = self._compression_manager.model.report_sparsity()[-1]
+        return sparsity