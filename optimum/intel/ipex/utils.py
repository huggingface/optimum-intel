#  Copyright 2024 The HuggingFace Team. All rights reserved.
#
#  Licensed under the Apache License, Version 2.0 (the "License");
#  you may not use this file except in compliance with the License.
#  You may obtain a copy of the License at
#
#      http://www.apache.org/licenses/LICENSE-2.0
#
#  Unless required by applicable law or agreed to in writing, software
#  distributed under the License is distributed on an "AS IS" BASIS,
#  WITHOUT WARRANTIES OR CONDITIONS OF ANY KIND, either express or implied.
#  See the License for the specific language governing permissions and
#  limitations under the License.


_HEAD_TO_AUTOMODELS = {
    "feature-extraction": "IPEXModel",
    "text-generation": "IPEXModelForCausalLM",
    "text-classification": "IPEXModelForSequenceClassification",
    "token-classification": "IPEXModelForTokenClassification",
    "question-answering": "IPEXModelForQuestionAnswering",
<<<<<<< HEAD
    "text2text-generation": "IPEXModelForSeq2SeqLM",
=======
    "fill-mask": "IPEXModelForMaskedLM",
    "image-classification": "IPEXModelForImageClassification",
    "audio-classification": "IPEXModelForAudioClassification",
>>>>>>> 9a18ae01
}<|MERGE_RESOLUTION|>--- conflicted
+++ resolved
@@ -19,11 +19,8 @@
     "text-classification": "IPEXModelForSequenceClassification",
     "token-classification": "IPEXModelForTokenClassification",
     "question-answering": "IPEXModelForQuestionAnswering",
-<<<<<<< HEAD
     "text2text-generation": "IPEXModelForSeq2SeqLM",
-=======
     "fill-mask": "IPEXModelForMaskedLM",
     "image-classification": "IPEXModelForImageClassification",
     "audio-classification": "IPEXModelForAudioClassification",
->>>>>>> 9a18ae01
 }