#  Copyright 2024 The HuggingFace Team. All rights reserved.
#
#  Licensed under the Apache License, Version 2.0 (the "License");
#  you may not use this file except in compliance with the License.
#  You may obtain a copy of the License at
#
#      http://www.apache.org/licenses/LICENSE-2.0
#
#  Unless required by applicable law or agreed to in writing, software
#  distributed under the License is distributed on an "AS IS" BASIS,
#  WITHOUT WARRANTIES OR CONDITIONS OF ANY KIND, either express or implied.
#  See the License for the specific language governing permissions and
#  limitations under the License.


import inspect
import logging
import os
from pathlib import Path
from tempfile import TemporaryDirectory
from typing import Dict, Optional, Tuple, Union

import torch
import transformers
from transformers import (
    AutoConfig,
    AutoModel,
    AutoModelForAudioClassification,
    AutoModelForCausalLM,
    AutoModelForImageClassification,
    AutoModelForMaskedLM,
    AutoModelForQuestionAnswering,
    AutoModelForSeq2SeqLM,
    AutoModelForSequenceClassification,
    AutoModelForTokenClassification,
    GenerationConfig,
    GenerationMixin,
    PretrainedConfig,
    PreTrainedModel,
)
from transformers.dynamic_module_utils import get_class_from_dynamic_module
from transformers.generation.candidate_generator import _crop_past_key_values
from transformers.modeling_outputs import CausalLMOutputWithPast
from transformers.models.auto.auto_factory import _get_model_class as get_model_class

from optimum.exporters import TasksManager
from optimum.modeling_base import OptimizedModel
from optimum.utils import NormalizedConfigManager

from ...exporters.ipex.cache_utils import IPEXPagedCache
from ...exporters.ipex.model_patcher import (
    _IPEX_EXPORTED_GENERATION_TASKS,
    _IPEX_MINIMUM_VERSION_FOR_PATCHING,
    _patch_model,
)
from ..utils.constant import _TASK_ALIASES
from ..utils.import_utils import is_ipex_version, is_torch_version, is_transformers_version
from ..utils.modeling_utils import recursive_to_device


logger = logging.getLogger(__name__)


_IPEX_SUPPORT_MODEL_TYPES = ("llama", "bert", "vit", "falcon", "gpt2", "qwen2", "mistral")
_IPEX_EXPORTED_GENERATION_METHODS = ("sample", "greedy_search", "beam_sample", "beam_search", "assisted_generation")
_IPEX_MINIMUM_VERSION_FOR_COMPILE = "2.5.0"
# Page attention model cannot use torch.compile for now.
if is_torch_version("<", "2.6"):
    _COMPILE_NOT_READY_MODEL_TYPES = ("electra", "roformer", "gpt_neox", "beit", "llama", "falcon", "gpt2", "qwen2")
<<<<<<< HEAD
elif is_torch_version("<", "2.7"):
    _COMPILE_NOT_READY_MODEL_TYPES = ("llama", "falcon", "gpt2", "qwen2")
else:
    _COMPILE_NOT_READY_MODEL_TYPES = ()
=======
else:
    _COMPILE_NOT_READY_MODEL_TYPES = ("llama", "falcon", "gpt2", "qwen2", "mistral")
>>>>>>> 31c3cc2a


try:
    import intel_extension_for_pytorch as ipex

    if hasattr(torch, "xpu") and torch.xpu.is_available() and not ipex._C._has_xpu():
        logger.warning(
            "Detect you have XPU device but the ipex do not support XPU, please install a xpu version ipex by checking https://pytorch-extension.intel.com/installation?platform=gpu"
        )
except ImportError:
    logger.warning("No intel_extension_for_pytorch found, please `pip install intel_extension_for_pytorch`")


def _is_patched_with_ipex(model, task, use_cache: bool = True):
    if is_ipex_version("<", _IPEX_MINIMUM_VERSION_FOR_PATCHING):
        return False
    if not use_cache and task in _IPEX_EXPORTED_GENERATION_TASKS:
        return False
    return model.config.model_type in _IPEX_SUPPORT_MODEL_TYPES


def get_float_type(model_dtype: torch.dtype):
    if model_dtype == torch.bfloat16:
        return "bf16"
    elif model_dtype == torch.float16:
        return "fp16"
    else:
        return "fp32"


def prepare_jit_inputs(model: PreTrainedModel, task: str, use_cache: bool = False):
    task = _TASK_ALIASES.get(task, task)
    signature = inspect.signature(model.forward) if hasattr(model, "forward") else inspect.signature(model.__call__)
    onnx_config_class = TasksManager.get_exporter_config_constructor(model=model, exporter="onnx", task=task)
    float_dtype = get_float_type(model.dtype)
    if "text-generation" in task:
        onnx_config = onnx_config_class(
            model.config, use_past=use_cache, use_past_in_inputs=use_cache, float_dtype=float_dtype
        )
    else:
        onnx_config = onnx_config_class(model.config)

    dummy_inputs = onnx_config.generate_dummy_inputs(framework="pt")

    return {
        key: recursive_to_device(dummy_inputs[key], model.device)
        for key in signature.parameters
        if dummy_inputs.get(key, None) is not None
    }


class IPEXModel(OptimizedModel):
    auto_model_class = AutoModel
    export_feature = "feature-extraction"
    base_model_prefix = "ipex_model"
    main_input_name = "input_ids"
    output_name = "last_hidden_state"

    def __init__(
        self,
        model,
        config: PretrainedConfig = None,
        model_save_dir: Optional[Union[str, Path, TemporaryDirectory]] = None,
        **kwargs,
    ):
        config = config or model.config
        OptimizedModel.__init__(self, model=model, config=config)

        self._supports_cache_class = getattr(model, "_supports_cache_class", None)
        self._supports_sdpa = getattr(model, "_supports_sdpa", None)
        self._supports_quantized_cache = getattr(model, "_supports_quantized_cache", None)
        self._supports_static_cache = getattr(model, "_supports_static_cache", None)
        self._dtype = self.model.dtype if self.model.dtype is not None else torch.float32
        self.use_cache = kwargs.get("use_cache", False)
        self.model_save_dir = model_save_dir
        self._add_patch = _is_patched_with_ipex(model, self.export_feature, self.use_cache)
        self.model.config.compile = self.can_compile()

        self.input_names = set(inspect.signature(model.forward).parameters)

        if self._add_patch:
            model = _patch_model(model)
        # Registers the IPEXModelForXXX classes into the transformers AutoModel classes to avoid warnings when creating
        # a pipeline https://github.com/huggingface/transformers/blob/cad61b68396a1a387287a8e2e2fef78a25b79383/src/transformers/pipelines/base.py#L863
        AutoConfig.register(self.base_model_prefix, AutoConfig)
        if hasattr(self.auto_model_class, "register"):
            self.auto_model_class.register(AutoConfig, self.__class__)

        if getattr(self.model.config, "compile", False):
            self.apply_torch_compile()

    @classmethod
    def from_pretrained(
        cls,
        model_id: Union[str, Path],
        **kwargs,
    ):
        """
        Loads a model and its configuration file from a directory or the HF Hub.

        Arguments:
            model_id (`str` or `Path`):
                The directory from which to load the model.
                Can be either:
                    - The model id of a pretrained model hosted inside a model repo on huggingface.co.
                    - The path to a directory containing the model weights.
        """

        model = cls.auto_model_class.from_pretrained(model_id, **kwargs)
        if getattr(model.config, "torchscript", False):
            raise ValueError("IPEXModel is no longer support torchscript models.")
        return cls(model, config=kwargs.pop("config", model.config), **kwargs)

    def _save_pretrained(self, save_directory: Union[str, Path]):
        self.model.save_pretrained(save_directory, safe_serialization=False)

    def push_to_hub(self, *args, **kwargs):
        kwargs["safe_serialization"] = False
        return self.model.push_to_hub(*args, **kwargs)

    @torch.no_grad()
    def forward(self, *args, **kwargs):
        return self.model(*args, **kwargs)

    def eval(self):
        self.model.eval()
        return self

    @property
    def device(self) -> torch.device:
        return self.model.device

    @property
    def dtype(self) -> torch.dtype:
        return self._dtype

    @property
    def model_dtype(self):
        logger.warning(
            "access to the `model_dtype` attribute is deprecated and will be removed after v1.18.0, please use `_dtype` instead."
        )
        return self._dtype

    @property
    def add_patch(self) -> bool:
        return self._add_patch

    def to(self, device: Union[torch.device, str]):
        self.model.to(device)
        return self

    def can_generate(self):
        return isinstance(self, GenerationMixin)

    def can_compile(self):
        if (
            self.model.device.type != "cpu"
            or self.model.config.model_type in _COMPILE_NOT_READY_MODEL_TYPES
            or is_ipex_version("<", _IPEX_MINIMUM_VERSION_FOR_COMPILE)
            or getattr(self.model.config, "quantization_config", None)
        ):
            return False

        if self.use_cache and not self.model._supports_cache_class and not self._add_patch:
            return False

        return True

    def apply_torch_compile(self):
        from torch._inductor import config as inductor_config

        # System level optimization
        # Patched model can disable cpp wrapper to get better performance.
        inductor_config.cpp_wrapper = False if self._add_patch and self.export_feature == "text-generation" else True
        os.environ["TORCHINDUCTOR_FREEZING"] = "1"
        logger.info("Enable torch.compile optimization")
        self.model.forward = torch.compile(self.model.forward)


class IPEXModelForSequenceClassification(IPEXModel):
    auto_model_class = AutoModelForSequenceClassification
    export_feature = "text-classification"
    output_name = "logits"


class IPEXModelForTokenClassification(IPEXModel):
    auto_model_class = AutoModelForTokenClassification
    export_feature = "token-classification"
    output_name = "logits"


class IPEXModelForMaskedLM(IPEXModel):
    auto_model_class = AutoModelForMaskedLM
    export_feature = "fill-mask"
    output_name = "logits"


class IPEXModelForImageClassification(IPEXModel):
    auto_model_class = AutoModelForImageClassification
    export_feature = "image-classification"


class IPEXModelForAudioClassification(IPEXModel):
    auto_model_class = AutoModelForAudioClassification
    export_feature = "audio-classification"


class IPEXModelForQuestionAnswering(IPEXModel):
    auto_model_class = AutoModelForQuestionAnswering
    export_feature = "question-answering"


class IPEXModelForCausalLM(IPEXModel, GenerationMixin):
    auto_model_class = AutoModelForCausalLM
    export_feature = "text-generation"

    def __init__(
        self,
        model,
        config: PretrainedConfig = None,
        model_save_dir: Optional[Union[str, Path, TemporaryDirectory]] = None,
        use_cache: bool = True,
        **kwargs,
    ):
        super().__init__(model, config, model_save_dir=model_save_dir, use_cache=use_cache)
        if self._add_patch:
            self._supports_cache_class = True
        GenerationMixin.__init__(self)

        model_type = self.config.model_type.replace("_", "-")
        self.normalized_config = NormalizedConfigManager.get_normalized_config_class(model_type)(self.config)

        self.config.is_decoder = True
        self.config.is_encoder_decoder = False

        self.generation_config = GenerationConfig.from_model_config(self.config)
        try:
            self.model_cls = get_class_from_dynamic_module(
                self.config.auto_map["AutoModelForCausalLM"], model_save_dir
            )
        except AttributeError:
            self.model_cls = get_model_class(self.config, AutoModelForCausalLM._model_mapping)

        if hasattr(self.model_cls, "_convert_to_standard_cache"):
            self._convert_to_standard_cache = self.model_cls._convert_to_standard_cache
        if hasattr(self.model_cls, "_convert_to_bloom_cache"):
            self._convert_to_bloom_cache = self.model_cls._convert_to_bloom_cache

    @torch.no_grad()
    def forward(
        self,
        input_ids: torch.LongTensor = None,
        attention_mask: Optional[torch.FloatTensor] = None,
        **kwargs,
    ) -> CausalLMOutputWithPast:
        if self.add_patch:
            if input_ids is not None and attention_mask is None:
                attention_mask = torch.ones_like(input_ids)

            kwargs = self.prepare_page_attn_inputs(input_ids, attention_mask, **kwargs)

        results = self.model(input_ids=input_ids, attention_mask=attention_mask, **kwargs)

        if self.add_patch and self.use_cache and results.get("past_key_values", None) is not None:
            self.postprocess_ipex_paged_cache(results["past_key_values"], kwargs["input_lens"])

        return results

    def prepare_page_attn_inputs(self, input_ids, attention_mask, **kwargs):
        if not hasattr(self, "batch_size") or (input_ids.shape[0] != getattr(self, "batch_size", 0)):
            self.batch_size = input_ids.shape[0]
            self.decode_index = torch.arange(self.batch_size, dtype=torch.int).to(input_ids.device)
            self.decode_query_len_tensor = torch.arange(self.batch_size + 1, dtype=torch.int).to(input_ids.device)

        kwargs["input_lens"] = attention_mask.sum(-1).to(torch.int32)
        kwargs["seq_len_tensor"] = torch.cat(
            (kwargs["input_lens"].new_tensor([0]), kwargs["input_lens"].cumsum(-1).int())
        )
        kwargs["query_len_tensor"] = (
            kwargs["seq_len_tensor"].clone() if input_ids.shape[-1] != 1 else self.decode_query_len_tensor
        )
        if self.use_cache and kwargs.get("past_key_values", None) is not None:
            self.preprocess_ipex_paged_cache(kwargs["past_key_values"], kwargs["input_lens"])

        kwargs["index"] = (
            attention_mask.view(-1).nonzero().squeeze().int() if input_ids.shape[-1] != 1 else self.decode_index
        )
        # The int value will be recognized as constant if we pass it in the forward.
        # To avoid recompile, we pass the int value through config so the torch.compile will not recognize it as constant.
        self.model.config.max_input_lens = kwargs["input_lens"].max().item()

        return kwargs

    def preprocess_ipex_paged_cache(self, past_key_values, input_lens):
        batch_size = input_lens.shape[0]
        past_key_values_length = past_key_values.get_seq_length()
        if past_key_values_length == 0:
            past_key_values.alloc_slot_for_prefill(input_lens, batch_size)
        else:
            past_key_values.alloc_slot_for_decode(batch_size)

    def postprocess_ipex_paged_cache(self, past_key_values, input_lens):
        past_key_values_length = past_key_values.get_seq_length()
        # Use inplace op to keep the same memory address, avoid recompile
        if past_key_values_length == 0:
            past_key_values._seen_tokens = past_key_values._seen_tokens.add_(input_lens)
        else:
            past_key_values._seen_tokens = past_key_values._seen_tokens.add_(1)

    def _prepare_generation_config(
        self, generation_config: Optional[GenerationConfig], use_model_defaults: Optional[bool] = None, **kwargs: Dict
    ) -> Tuple[GenerationConfig, Dict]:
        kwargs["use_cache"] = self.use_cache
        generation_config, model_kwargs = super()._prepare_generation_config(
            generation_config, use_model_defaults, **kwargs
        )
        generation_method = generation_config.get_generation_mode().value
        if (
            getattr(self.model.config, "compile", False)
            and generation_config.cache_implementation != "ipex_paged"
            and self._supports_static_cache
        ):
            # Use static cache for torch compile
            generation_config.cache_implementation = "static"
        if generation_method not in _IPEX_EXPORTED_GENERATION_METHODS:
            raise ValueError(
                f"The generation method {generation_method} is not supported for IPEXModelForCausalLM for now, support methods are {_IPEX_EXPORTED_GENERATION_METHODS}"
            )

        return generation_config, model_kwargs

    def _reorder_cache(self, *args, **kwargs):
        return self.model._reorder_cache(*args, **kwargs)

    def prepare_inputs_for_generation(self, *args, **kwargs):
        return self.model.prepare_inputs_for_generation(*args, **kwargs)

    def _supports_logits_to_keep(self) -> bool:
        """
        Return True if the current model supports the keyword argument `logits_to_keep` in forward()
        to save memory. Checking it in this way allows to avoid using a new model attribute.
        """
        return "logits_to_keep" in set(inspect.signature(self.model.forward).parameters.keys())

    def _supports_num_logits_to_keep(self) -> bool:
        """
        Will be deprecated after we no longer support transformers < 4.49

        Return True if the current model supports the keyword argument `num_logits_to_keep` in forward()
        to save memory. Checking it in this way allows to avoid using a new model attribute.
        """
        return "num_logits_to_keep" in set(inspect.signature(self.model.forward).parameters.keys())

    def generate(self, *args, **kwargs):
        if self._add_patch and kwargs.get("assistant_model", None):
            raise ValueError(
                f"Assisted decoding is not supported for patched models for now, support methods are {_IPEX_EXPORTED_GENERATION_METHODS}"
            )
        # Patch functions to support ipex_paged cache
        if self._add_patch:
            transformers.generation.utils.NEED_SETUP_CACHE_CLASSES_MAPPING["ipex_paged"] = IPEXPagedCache
            self.generation_config.cache_implementation = "ipex_paged"
            if is_transformers_version(">=", "4.45.0"):
                if "ipex_paged" not in transformers.generation.configuration_utils.ALL_CACHE_IMPLEMENTATIONS:
                    transformers.generation.configuration_utils.ALL_CACHE_IMPLEMENTATIONS.append("ipex_paged")
            if kwargs.get("generation_config", None):
                # Change cache implementation temporarily
                orig_cache_implementation = kwargs["generation_config"].cache_implementation
                kwargs["generation_config"].cache_implementation = "ipex_paged"

        if self._add_patch and kwargs.get("assistant_model", None):
            transformers.generation.utils._crop_past_key_values = _ipex_crop_past_key_values
        elif self._add_patch:
            transformers.generation.candidate_generator._crop_past_key_values = _ipex_crop_past_key_values

        try:
            result = super().generate(*args, **kwargs)
        except Exception as e:
            transformers.generation.utils._crop_past_key_values = _crop_past_key_values
            transformers.generation.candidate_generator._crop_past_key_values = _crop_past_key_values
            raise e

        if self._add_patch and kwargs.get("assistant_model", None):
            transformers.generation.utils._crop_past_key_values = _crop_past_key_values
            transformers.generation.candidate_generator._crop_past_key_values = _crop_past_key_values

        # change back cache_implementation
        if self._add_patch and kwargs.get("generation_config", None):
            kwargs["generation_config"].cache_implementation = orig_cache_implementation

        return result


class IPEXModelForSeq2SeqLM(IPEXModel, GenerationMixin):
    auto_model_class = AutoModelForSeq2SeqLM
    export_feature = "text2text-generation"

    def __init__(
        self,
        model,
        config: PretrainedConfig = None,
        model_save_dir: Optional[Union[str, Path, TemporaryDirectory]] = None,
        use_cache: bool = True,
        **kwargs,
    ):
        super().__init__(model, config, model_save_dir=model_save_dir, use_cache=use_cache)
        GenerationMixin.__init__(self)

        model_type = self.config.model_type.replace("_", "-")
        self.normalized_config = NormalizedConfigManager.get_normalized_config_class(model_type)(self.config)

        self.config.is_decoder = False
        self.config.is_encoder_decoder = True

        self.generation_config = GenerationConfig.from_model_config(self.config)
        try:
            self.model_cls = get_class_from_dynamic_module(
                self.config.auto_map["AutoModelForSeq2SeqLM"], model_save_dir
            )
        except AttributeError:
            self.model_cls = get_model_class(self.config, AutoModelForSeq2SeqLM._model_mapping)

        if hasattr(self.model_cls, "_convert_to_standard_cache"):
            self._convert_to_standard_cache = self.model_cls._convert_to_standard_cache

    @torch.no_grad()
    def forward(
        self,
        input_ids: torch.LongTensor = None,
        attention_mask: Optional[torch.FloatTensor] = None,
        **kwargs,
    ) -> CausalLMOutputWithPast:
        return self.model(input_ids=input_ids, attention_mask=attention_mask, **kwargs)

    def _prepare_generation_config(
        self, generation_config: Optional[GenerationConfig], use_model_defaults: Optional[bool] = None, **kwargs: Dict
    ) -> Tuple[GenerationConfig, Dict]:
        generation_config, model_kwargs = super()._prepare_generation_config(
            generation_config, use_model_defaults, **kwargs
        )
        # Use static cache for torch.compile
        if getattr(self.model.config, "compile", False):
            generation_config.cache_implementation = "static"

        return generation_config, model_kwargs

    def _reorder_cache(self, *args, **kwargs):
        return self.model._reorder_cache(*args, **kwargs)

    def prepare_inputs_for_generation(self, *args, **kwargs):
        return self.model.prepare_inputs_for_generation(*args, **kwargs)

    def get_encoder(self, *args, **kwargs):
        return self.model.get_encoder(*args, **kwargs)

    def _supports_logits_to_keep(self) -> bool:
        """
        Return True if the current model supports the keyword argument `logits_to_keep` in forward()
        to save memory. Checking it in this way allows to avoid using a new model attribute.
        """
        return "logits_to_keep" in set(inspect.signature(self.model.forward).parameters.keys())

    def _supports_num_logits_to_keep(self) -> bool:
        """
        Will be deprecated after we no longer support transformers < 4.49

        Return True if the current model supports the keyword argument `num_logits_to_keep` in forward()
        to save memory. Checking it in this way allows to avoid using a new model attribute.
        """
        return "num_logits_to_keep" in set(inspect.signature(self.model.forward).parameters.keys())


def _ipex_crop_past_key_values(model, past_key_values, max_length):
    if isinstance(model, IPEXModel) and _is_patched_with_ipex(model, "text-generation"):
        if isinstance(past_key_values, IPEXPagedCache):
            # .crop is an inplace op, returns None
            past_key_values = past_key_values.crop(max_length)
            return past_key_values
        else:
            raise ValueError("only support IPEXPagedCache input now")
    return _crop_past_key_values(model, past_key_values, max_length)<|MERGE_RESOLUTION|>--- conflicted
+++ resolved
@@ -67,15 +67,10 @@
 # Page attention model cannot use torch.compile for now.
 if is_torch_version("<", "2.6"):
     _COMPILE_NOT_READY_MODEL_TYPES = ("electra", "roformer", "gpt_neox", "beit", "llama", "falcon", "gpt2", "qwen2")
-<<<<<<< HEAD
 elif is_torch_version("<", "2.7"):
-    _COMPILE_NOT_READY_MODEL_TYPES = ("llama", "falcon", "gpt2", "qwen2")
+    _COMPILE_NOT_READY_MODEL_TYPES = ("llama", "falcon", "gpt2", "qwen2", "mistral")
 else:
-    _COMPILE_NOT_READY_MODEL_TYPES = ()
-=======
-else:
-    _COMPILE_NOT_READY_MODEL_TYPES = ("llama", "falcon", "gpt2", "qwen2", "mistral")
->>>>>>> 31c3cc2a
+    _COMPILE_NOT_READY_MODEL_TYPES = ("mistral"，)
 
 
 try:
