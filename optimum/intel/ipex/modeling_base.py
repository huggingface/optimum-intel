--- conflicted
+++ resolved
@@ -358,11 +358,6 @@
 
         model_type = config.model_type.replace("_", "-")
         self.normalized_config = NormalizedConfigManager.get_normalized_config_class(model_type)(config)
-<<<<<<< HEAD
-        self.model_dtype = kwargs.get("model_dtype", self.dtype)
-        self._dtype = self.model_dtype
-=======
->>>>>>> 12447722
         self.use_cache = "past_key_values" in self.input_names
         self.is_ipex_exported = kwargs.get("is_ipex_exported", None)
 
@@ -384,11 +379,7 @@
         except AttributeError:
             self.model_cls = get_model_class(self.config, AutoModelForCausalLM._model_mapping)
 
-<<<<<<< HEAD
-        self._reorder_cache = self.model_cls._reorder_cache.__get__(self)
-=======
         self._reorder_cache = self.model_cls._reorder_cache
->>>>>>> 12447722
 
         if is_transformers_version(">=", "4.38.0") and model_type in {"llama", "phi", "persimmon"}:
             self.prepare_inputs_for_generation = _prepare_inputs_for_generation_for_llama
