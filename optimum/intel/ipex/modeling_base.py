--- conflicted
+++ resolved
@@ -343,8 +343,7 @@
             )
         except AttributeError:
             self.model_cls = get_model_class(self.config, AutoModelForCausalLM._model_mapping)
-<<<<<<< HEAD
-=======
+
         self._reorder_cache = self.model_cls._reorder_cache.__get__(self)
 
         if is_transformers_version(">=", "4.38.0") and model_type in {"llama", "phi", "persimmon"}:
@@ -352,7 +351,6 @@
         else:
             self.prepare_inputs_for_generation = self.model_cls.prepare_inputs_for_generation.__get__(self)
 
->>>>>>> 62f570fc
         if hasattr(self.model_cls, "_convert_to_standard_cache"):
             self._convert_to_standard_cache = self.model_cls._convert_to_standard_cache
         if hasattr(self.model_cls, "_convert_to_bloom_cache"):
