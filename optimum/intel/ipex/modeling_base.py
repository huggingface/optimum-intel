--- conflicted
+++ resolved
@@ -62,11 +62,7 @@
 _IPEX_EXPORTED_GENERATION_METHODS = ("sample", "greedy_search", "beam_sample", "beam_search", "assisted_generation")
 _IPEX_MINIMUM_VERSION_FOR_COMPILE = "2.5.0"
 # TODO: Some models are already fixed in torch 2.6, will enable them when torch upgrading to 2.6
-<<<<<<< HEAD
-_COMPILE_NOT_READY_MODEL_TYPES = ("electra", "roformer", "beit", "llama", "falcon", "gpt2")
-=======
 _COMPILE_NOT_READY_MODEL_TYPES = ("electra", "roformer", "gpt_neox", "beit", "llama", "falcon", "gpt2")
->>>>>>> a76be08b
 
 
 def _is_patched_with_ipex(model, task, use_cache: bool = True):
@@ -193,10 +189,7 @@
             self.model.device.type != "cpu"
             or self.config.model_type in _COMPILE_NOT_READY_MODEL_TYPES
             or is_ipex_version("<", _IPEX_MINIMUM_VERSION_FOR_COMPILE)
-<<<<<<< HEAD
             or getattr(self.config, "quantization_config", None)
-=======
->>>>>>> a76be08b
         ):
             return
         if self.use_cache and not self._supports_static_cache:
@@ -307,11 +300,7 @@
     ) -> Tuple[GenerationConfig, Dict]:
         generation_config, model_kwargs = super()._prepare_generation_config(generation_config, **kwargs)
         generation_method = generation_config.get_generation_mode().value
-<<<<<<< HEAD
-        if self.compiled and generation_config.cache_implementation != "ipex_paged":
-=======
         if self.compiled and generation_config.cache_implementation != "ipex_paged" and self._supports_static_cache:
->>>>>>> a76be08b
             # Use static cache for torch compile
             generation_config.cache_implementation = "static"
         if generation_method not in _IPEX_EXPORTED_GENERATION_METHODS:
