#  Copyright 2024 The HuggingFace Team. All rights reserved.
#
#  Licensed under the Apache License, Version 2.0 (the "License");
#  you may not use this file except in compliance with the License.
#  You may obtain a copy of the License at
#
#      http://www.apache.org/licenses/LICENSE-2.0
#
#  Unless required by applicable law or agreed to in writing, software
#  distributed under the License is distributed on an "AS IS" BASIS,
#  WITHOUT WARRANTIES OR CONDITIONS OF ANY KIND, either express or implied.
#  See the License for the specific language governing permissions and
#  limitations under the License.


import logging
import os
from functools import wraps
from pathlib import Path
from tempfile import TemporaryDirectory
from typing import Optional, Tuple, Union

import intel_extension_for_pytorch as ipex
import torch
from huggingface_hub import hf_hub_download
from transformers import (
    AutoConfig,
    AutoModel,
    AutoModelForAudioClassification,
    AutoModelForCausalLM,
    AutoModelForImageClassification,
    AutoModelForMaskedLM,
    AutoModelForQuestionAnswering,
    AutoModelForSequenceClassification,
    AutoModelForTokenClassification,
    GenerationConfig,
    GenerationMixin,
    PretrainedConfig,
)
from transformers.dynamic_module_utils import get_class_from_dynamic_module
from transformers.modeling_outputs import CausalLMOutputWithPast, ModelOutput
from transformers.models.auto.auto_factory import _get_model_class as get_model_class
from transformers.utils import WEIGHTS_NAME

from optimum.exporters import TasksManager
from optimum.modeling_base import OptimizedModel
from optimum.utils import NormalizedConfigManager

from ..generation.modeling import jit_trace, prepare_jit_inputs
from ..utils.import_utils import is_torch_version
from ..utils.modeling_utils import MULTI_QUERY_ATTN_MODELS, patch_decoder_attention_mask


logger = logging.getLogger(__name__)


class IPEXModel(OptimizedModel):
    auto_model_class = AutoModel
    export_feature = "feature-extraction"
    base_model_prefix = "ipex_model"
    main_input_name = "input_ids"

    def __init__(
        self,
        model,
        config: PretrainedConfig = None,
        model_save_dir: Optional[Union[str, Path, TemporaryDirectory]] = None,
        warmup: bool = True,
        **kwargs,
    ):
        OptimizedModel.__init__(self, model=model, config=config)
        # To do: add XPU support
        self._device = torch.device("cuda:0" if torch.cuda.is_available() else "cpu")
        self._dtype = self.config.torch_dtype if self.config.torch_dtype is not None else torch.float32
        self.model.to(self._device)
        self.model_save_dir = model_save_dir

        self.input_names = {
            inputs.debugName().split(".")[0] for inputs in model.graph.inputs() if inputs.debugName() != "self"
        }
        # Registers the IPEXModelForXXX classes into the transformers AutoModel classes to avoid warnings when creating
        # a pipeline https://github.com/huggingface/transformers/blob/cad61b68396a1a387287a8e2e2fef78a25b79383/src/transformers/pipelines/base.py#L863
        AutoConfig.register(self.base_model_prefix, AutoConfig)
        if hasattr(self.auto_model_class, "register"):
            self.auto_model_class.register(AutoConfig, self.__class__)
        if warmup:
            self._init_warmup()

    @classmethod
    def _from_transformers(
        cls,
        model_id: str,
        config: PretrainedConfig,
        use_auth_token: Optional[Union[bool, str]] = None,
        revision: Optional[str] = None,
        force_download: bool = False,
        cache_dir: Optional[str] = None,
        subfolder: str = "",
        local_files_only: bool = False,
        use_cache: bool = True,
        torch_dtype: Optional[Union[str, "torch.dtype"]] = None,
        trust_remote_code: bool = False,
    ):
        if is_torch_version("<", "2.1.0"):
            raise ImportError("`torch>=2.0.0` is needed to trace your model")

        task = cls.export_feature
        model_kwargs = {
            "revision": revision,
            "use_auth_token": use_auth_token,
            "cache_dir": cache_dir,
            "subfolder": subfolder,
            "local_files_only": local_files_only,
            "force_download": force_download,
            "torch_dtype": torch_dtype,
            "trust_remote_code": trust_remote_code,
        }

        model = TasksManager.get_model_from_task(task, model_id, **model_kwargs)
        model = patch_decoder_attention_mask(model)
        model = ipex.optimize(model, dtype=torch_dtype, level="O1", auto_kernel_selection=True)
        traced_model = jit_trace(model, task, use_cache)

        save_dir = TemporaryDirectory()
        save_dir_path = Path(save_dir.name)
        torch.jit.save(traced_model, save_dir_path / WEIGHTS_NAME)
        config.torchscript = True

        return cls._from_pretrained(
            model_id=save_dir_path,
            config=config,
            use_auth_token=use_auth_token,
            revision=revision,
            force_download=force_download,
            cache_dir=cache_dir,
            local_files_only=local_files_only,
            use_cache=use_cache,
        )

    @classmethod
    def _from_pretrained(
        cls,
        model_id: Union[str, Path],
        config: PretrainedConfig,
        use_auth_token: Optional[Union[bool, str, None]] = None,
        revision: Optional[Union[str, None]] = None,
        force_download: bool = False,
        cache_dir: Optional[str] = None,
        file_name: Optional[str] = WEIGHTS_NAME,
        local_files_only: bool = False,
        subfolder: str = "",
        **kwargs,
    ):
        # Load the model from local directory
        if os.path.isdir(model_id):
            model_cache_path = os.path.join(model_id, file_name)
            model_save_dir = model_id
        # Download the model from the hub
        else:
            model_cache_path = hf_hub_download(
                repo_id=model_id,
                filename=file_name,
                use_auth_token=use_auth_token,
                revision=revision,
                cache_dir=cache_dir,
                force_download=force_download,
                local_files_only=local_files_only,
                subfolder=subfolder,
            )
            model_save_dir = Path(model_cache_path).parent

        model = torch.jit.load(model_cache_path)
        torch.jit.freeze(model.eval())

        return cls(model, config=config, model_save_dir=model_save_dir, **kwargs)

    def _save_pretrained(self, save_directory: Union[str, Path]):
        output_path = os.path.join(save_directory, WEIGHTS_NAME)
        torch.jit.save(self.model, output_path)

    def forward(
        self,
        input_ids: torch.Tensor,
        attention_mask: torch.Tensor,
        token_type_ids: torch.Tensor = None,
        **kwargs,
    ):
        inputs = {
            "input_ids": input_ids,
            "attention_mask": attention_mask,
        }

        if "token_type_ids" in self.input_names:
            inputs["token_type_ids"] = token_type_ids

        outputs = self._call_model(**inputs)
        return ModelOutput(**outputs) if isinstance(outputs, dict) else ModelOutput(logits=outputs[0])

    def eval(self):
        self.model.eval()
        return self

    @property
    def device(self) -> torch.device:
        return self._device

    @property
    def dtype(self) -> torch.dtype:
        return self._dtype

    def to(self, device: Union[torch.device, str]):
        self._device = device if isinstance(device, torch.device) else torch.device(device)
        self.model.to(self._device)
        return self

    def can_generate(self):
        return isinstance(self, GenerationMixin)

    def _call_model(self, *args, **kwargs):
        try:
            with torch.autocast(self.device.type, self.dtype):
                out = self.model(*args, **kwargs)
        except RuntimeError:
            out = self.model(*args, **kwargs)
        return out

<<<<<<< HEAD
    def _init_warmup(self):
        # warmup, the first 2 forwards of an IPEX model include some preprocessing steps and
        # the results of the compute are unpredictable
        use_cache = getattr(self, "use_cache", getattr(self.config, "use_cache", False))
        dummy_inputs = prepare_jit_inputs(self, self.export_feature, use_cache)
        for _ in range(2):
            self(**dummy_inputs)

=======
>>>>>>> 8ee487dc

class IPEXModelForSequenceClassification(IPEXModel):
    auto_model_class = AutoModelForSequenceClassification
    export_feature = "text-classification"


class IPEXModelForTokenClassification(IPEXModel):
    auto_model_class = AutoModelForTokenClassification
    export_feature = "token-classification"


class IPEXModelForMaskedLM(IPEXModel):
    auto_model_class = AutoModelForMaskedLM
    export_feature = "fill-mask"


class IPEXModelForImageClassification(IPEXModel):
    auto_model_class = AutoModelForImageClassification
    export_feature = "image-classification"

    def forward(
        self,
        pixel_values: torch.Tensor,
        **kwargs,
    ):
        inputs = {
            "pixel_values": pixel_values,
        }

        outputs = self._call_model(**inputs)
        return ModelOutput(**outputs) if isinstance(outputs, dict) else ModelOutput(logits=outputs[0])


class IPEXModelForAudioClassification(IPEXModel):
    auto_model_class = AutoModelForAudioClassification
    export_feature = "audio-classification"

    def forward(
        self,
        input_values: torch.Tensor,
        attention_mask: torch.Tensor = None,
        **kwargs,
    ):
        inputs = {
            "input_values": input_values,
        }

        if "attention_mask" in self.input_names:
            inputs["attention_mask"] = attention_mask

        outputs = self._call_model(**inputs)
        return ModelOutput(**outputs) if isinstance(outputs, dict) else ModelOutput(logits=outputs[0])


class IPEXModelForQuestionAnswering(IPEXModel):
    auto_model_class = AutoModelForQuestionAnswering
    export_feature = "question-answering"

    @wraps(IPEXModel.forward)
    def forward(self, *args, **kwargs):
<<<<<<< HEAD
        outputs = super().forward(*args, **kwargs)
=======
        outputs = self._call_model(*args, **kwargs)
>>>>>>> 8ee487dc
        start_logits = outputs["start_logits"] if isinstance(outputs, dict) else outputs[0]
        end_logits = outputs["end_logits"] if isinstance(outputs, dict) else outputs[1]
        return ModelOutput(start_logits=start_logits, end_logits=end_logits)


class IPEXModelForCausalLM(IPEXModel, GenerationMixin):
    auto_model_class = AutoModelForCausalLM
    export_feature = "text-generation"

    def __init__(
        self,
        model,
        config: PretrainedConfig = None,
        model_save_dir: Optional[Union[str, Path, TemporaryDirectory]] = None,
        use_cache: bool = True,
        warmup: bool = True,
        **kwargs,
    ):
        # Perform the initial warmup at the end of __init__
        super().__init__(model, config, model_save_dir=model_save_dir, warmup=False)

        self.normalized_config = NormalizedConfigManager.get_normalized_config_class(config.model_type)(config)
        self.model_dtype = kwargs.get("model_dtype", self.dtype)
        self.use_cache = "past_key_values" in self.input_names

        if use_cache ^ self.use_cache:
            raise ValueError(
                f"`use_cache` was set to `{use_cache}` but the loaded model only supports `use_cache={self.use_cache}`. "
                f"Please load your current model with `use_cache={self.use_cache}` or export the original model "
                f"once again with `use_cache={use_cache}` when calling the `from_pretrained` method. "
                "To export your model, simply set `export=True`."
            )
        config.is_decoder = True
        config.is_encoder_decoder = False
        self.generation_config = GenerationConfig.from_model_config(config)
<<<<<<< HEAD
        if warmup:
            self._init_warmup()
=======
        try:
            self.model_cls = get_class_from_dynamic_module(
                self.config.auto_map["AutoModelForCausalLM"], model_save_dir
            )
        except AttributeError:
            self.model_cls = get_model_class(self.config, AutoModelForCausalLM._model_mapping)
        self._reorder_cache = self.model_cls._reorder_cache.__get__(self)
        self.prepare_inputs_for_generation = self.model_cls.prepare_inputs_for_generation.__get__(self)
        if hasattr(self.model_cls, "_convert_to_standard_cache"):
            self._convert_to_standard_cache = self.model_cls._convert_to_standard_cache
        if hasattr(self.model_cls, "_convert_to_bloom_cache"):
            self._convert_to_bloom_cache = self.model_cls._convert_to_bloom_cache
>>>>>>> 8ee487dc

    def _prepare_past_key_values(self, input_ids):
        model_type = self.config.model_type.replace("_", "-")
        nb_pkv = 2
        num_layers = self.normalized_config.num_layers
        d_k = self.normalized_config.hidden_size // self.normalized_config.num_attention_heads
        batch_size = input_ids.shape[0]

        if model_type in {"mistral", "llama"}:
            num_attention_heads = self.normalized_config.num_key_value_heads
        else:
            num_attention_heads = self.normalized_config.num_attention_heads

        if model_type == "bloom":
            shape_key = (batch_size * num_attention_heads, d_k, 0)
            shape_value = (batch_size * num_attention_heads, 0, d_k)
            key = torch.empty(size=shape_key, dtype=self.model_dtype, device=self._device)
            value = torch.empty(size=shape_value, dtype=self.model_dtype, device=self._device)
            past_key_values = tuple(
                tuple(key if idx % 2 == 0 else value for idx in range(nb_pkv)) for _ in range(num_layers)
            )
        elif model_type.replace("-", "_") in MULTI_QUERY_ATTN_MODELS:
            shape = (batch_size, 0, d_k * 2)
            pkv = torch.empty(size=shape, dtype=self.model_dtype, device=self._device)
            past_key_values = tuple(pkv for _ in range(num_layers))
        else:
            shape = (batch_size, num_attention_heads, 0, d_k)
            pkv = torch.empty(size=shape, dtype=self.model_dtype, device=self._device)
            past_key_values = tuple(tuple(pkv for _ in range(nb_pkv)) for _ in range(num_layers))

        return past_key_values

    def forward(
        self,
        input_ids: torch.LongTensor = None,
        attention_mask: Optional[torch.FloatTensor] = None,
        past_key_values: Optional[Tuple[Tuple[torch.Tensor]]] = None,
        position_ids: Optional[torch.FloatTensor] = None,
        **kwargs,
    ) -> CausalLMOutputWithPast:
        # 1. Prepare model inputs
        if attention_mask is None:
            attention_mask = torch.ones_like(input_ids)

        inputs = {
            "input_ids": input_ids,
            "attention_mask": attention_mask,
        }

        if "position_ids" in self.input_names and position_ids is None:
            position_ids = attention_mask.long().cumsum(-1) - 1
            position_ids.masked_fill_(attention_mask == 0, 1)
            if past_key_values:
                position_ids = position_ids[:, -1].unsqueeze(-1)

        if "position_ids" in self.input_names or not self.input_names:
            inputs["position_ids"] = position_ids

        if self.use_cache:
            if past_key_values is None:
                past_key_values = self._prepare_past_key_values(input_ids)

            inputs["past_key_values"] = past_key_values

        # 2. Model forward
        outputs = self._call_model(**inputs)

        # 3. Process model outputs
        if isinstance(outputs, (list, tuple)):
            logits = outputs[0]
            past_key_values = outputs[1] if self.use_cache else None
        else:
            logits = outputs["logits"]
            past_key_values = outputs["past_key_values"] if self.use_cache else None

        return CausalLMOutputWithPast(logits=logits, past_key_values=past_key_values)<|MERGE_RESOLUTION|>--- conflicted
+++ resolved
@@ -224,7 +224,6 @@
             out = self.model(*args, **kwargs)
         return out
 
-<<<<<<< HEAD
     def _init_warmup(self):
         # warmup, the first 2 forwards of an IPEX model include some preprocessing steps and
         # the results of the compute are unpredictable
@@ -233,8 +232,6 @@
         for _ in range(2):
             self(**dummy_inputs)
 
-=======
->>>>>>> 8ee487dc
 
 class IPEXModelForSequenceClassification(IPEXModel):
     auto_model_class = AutoModelForSequenceClassification
@@ -295,11 +292,7 @@
 
     @wraps(IPEXModel.forward)
     def forward(self, *args, **kwargs):
-<<<<<<< HEAD
         outputs = super().forward(*args, **kwargs)
-=======
-        outputs = self._call_model(*args, **kwargs)
->>>>>>> 8ee487dc
         start_logits = outputs["start_logits"] if isinstance(outputs, dict) else outputs[0]
         end_logits = outputs["end_logits"] if isinstance(outputs, dict) else outputs[1]
         return ModelOutput(start_logits=start_logits, end_logits=end_logits)
@@ -335,10 +328,6 @@
         config.is_decoder = True
         config.is_encoder_decoder = False
         self.generation_config = GenerationConfig.from_model_config(config)
-<<<<<<< HEAD
-        if warmup:
-            self._init_warmup()
-=======
         try:
             self.model_cls = get_class_from_dynamic_module(
                 self.config.auto_map["AutoModelForCausalLM"], model_save_dir
@@ -351,7 +340,8 @@
             self._convert_to_standard_cache = self.model_cls._convert_to_standard_cache
         if hasattr(self.model_cls, "_convert_to_bloom_cache"):
             self._convert_to_bloom_cache = self.model_cls._convert_to_bloom_cache
->>>>>>> 8ee487dc
+        if warmup:
+            self._init_warmup()
 
     def _prepare_past_key_values(self, input_ids):
         model_type = self.config.model_type.replace("_", "-")
