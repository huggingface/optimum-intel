--- conflicted
+++ resolved
@@ -85,7 +85,7 @@
     return model.config.model_type in _IPEX_SUPPORT_MODEL_TYPES
 
 
-def prepare_inputs_for_ipex_model(model, task, use_cache):
+def _prepare_inputs_for_ipex_model(model, task, use_cache):
     if task in _IPEX_EXPORTED_GENERATION_TASKS and _is_patched_with_ipex(model, task):
         return get_dummy_input(model, return_dict=True)
     else:
@@ -101,14 +101,8 @@
         model = _patch_model(model)
         # Use Tensor Processing Primitives to accelerate linear, see https://arxiv.org/abs/2104.05755.
         _enable_tpp()
-    else:
-<<<<<<< HEAD
-        model = patch_decoder_attention_mask(model)
-
-    sample_inputs = prepare_inputs_for_ipex_model(model, task, use_cache)
-=======
-        sample_inputs = prepare_jit_inputs(model, task, use_cache)
->>>>>>> 384dda54
+
+    sample_inputs = _prepare_inputs_for_ipex_model(model, task, use_cache)
 
     model.config.return_dict = False
 
