--- conflicted
+++ resolved
@@ -64,12 +64,9 @@
 
 
 def _is_patched_with_ipex(model, task):
-<<<<<<< HEAD
-=======
     if is_ipex_version("<", _IPEX_MINIMUM_VERSION_FOR_PATCHING):
         return False
 
->>>>>>> 36e5b237
     if isinstance(model, torch.jit.ScriptModule):
         if is_ipex_version("<", "2.3.0"):
             return False
@@ -79,19 +76,12 @@
                 return True
         return False
     else:
-<<<<<<< HEAD
-        ipex_version = "2.2.0" if model.device.type == "xpu" else "2.3.0"
-        if is_ipex_version("<", ipex_version):
-            return False
-        return model.config.model_type in _IPEX_SUPPORT_MODEL_TYPES and task in _IPEX_EXPORTED_TASK
-=======
         # The ipex IAKV op in patched model requires the hidden size at least 64
         return (
             model.config.model_type in _IPEX_SUPPORT_MODEL_TYPES
             and task in _IPEX_EXPORTED_TASK
             and model.config.hidden_size >= 64
         )
->>>>>>> 36e5b237
 
 
 def ipex_jit_trace(model, task, use_cache):
