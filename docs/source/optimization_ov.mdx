--- conflicted
+++ resolved
@@ -59,14 +59,9 @@
 tokenizer.save_pretrained(save_dir)
 ```
 
-<<<<<<< HEAD
+The `quantize()` method applies post-training static quantization and export the resulting quantized model to the OpenVINO Intermediate Representation (IR). The resulting graph is represented with two files: an XML file describing the network topology and a binary file describing the weights. The resulting model can be run on any target Intel device.
+
 ## While training optimization
-=======
-The `quantize()` method applies post-training static quantization and export the resulting quantized model to the OpenVINO Intermediate Representation (IR).
-The resulting graph is represented with two files: an XML file describing the network topology and a binary file describing the weights. The resulting model can be run on any target Intel device.
-
-## During training optimization
->>>>>>> 74db3bde
 
 Quantization aware training (QAT) can also be applied in order to simulate the effects of quantization during training, in order to alleviate its effects on the model's accuracy. In the case where post-training quantization results in an import accuracy degradation, QAT can be used instead.
 Here is an example on how to fine-tune a DistilBERT on the sst-2 task while applying quantization aware training (QAT).
