--- conflicted
+++ resolved
@@ -2,14 +2,10 @@
   - local: index
     title: 🤗 Optimum Intel
   - sections:
-<<<<<<< HEAD
     - local: optimization_inc
-=======
+      title: Optimization
     - local: distributed_training
       title: Distributed Training
-    - local: optimization
->>>>>>> 7a1a6af3
-      title: Optimization
     - local: reference_inc
       title: Reference
     title: Neural Compressor
