--- conflicted
+++ resolved
@@ -20,11 +20,7 @@
 | Accelerator                                                                                                      | Installation                                                         |
 |:-----------------------------------------------------------------------------------------------------------------|:---------------------------------------------------------------------|
 | [Intel Neural Compressor](https://www.intel.com/content/www/us/en/developer/tools/oneapi/neural-compressor.html) | `pip install --upgrade-strategy eager "optimum[neural-compressor]"`  |
-<<<<<<< HEAD
-| [OpenVINO](https://docs.openvino.ai)                                                                             | `pip install --upgrade-strategy eager "optimum[openvino,nncf]"`      |
-=======
-| [OpenVINO](https://docs.openvino.ai/latest/index.html)                                                           | `pip install --upgrade-strategy eager "optimum[openvino]"`      |
->>>>>>> 8f75658b
+| [OpenVINO](https://docs.openvino.ai)                                                                             | `pip install --upgrade-strategy eager "optimum[openvino]"`           |
 | [Intel Extension for PyTorch](https://intel.github.io/intel-extension-for-pytorch/#introduction)                 | `pip install --upgrade-strategy eager "optimum[ipex]"`               |
 
 The `--upgrade-strategy eager` option is needed to ensure `optimum-intel` is upgraded to the latest version.
