#  Copyright 2024 The HuggingFace Team. All rights reserved.
#
#  Licensed under the Apache License, Version 2.0 (the "License");
#  you may not use this file except in compliance with the License.
#  You may obtain a copy of the License at
#
#      http://www.apache.org/licenses/LICENSE-2.0
#
#  Unless required by applicable law or agreed to in writing, software
#  distributed under the License is distributed on an "AS IS" BASIS,
#  WITHOUT WARRANTIES OR CONDITIONS OF ANY KIND, either express or implied.
#  See the License for the specific language governing permissions and
#  limitations under the License.

# ruff: noqa

import tempfile
import time
import unittest
import numpy as np
import requests
import torch
from typing import Generator
from parameterized import parameterized
from PIL import Image
from transformers import (
    AutoFeatureExtractor,
    AutoModelForSeq2SeqLM,
    AutoModelForQuestionAnswering,
    AutoTokenizer,
    GenerationConfig,
    PretrainedConfig,
    set_seed,
)
from packaging import version
from optimum.intel import (
    IPEXModel,
    IPEXModelForAudioClassification,
    IPEXModelForSeq2SeqLM,
    IPEXModelForImageClassification,
    IPEXModelForMaskedLM,
    IPEXModelForQuestionAnswering,
    IPEXModelForSequenceClassification,
    IPEXModelForTokenClassification,
    IPEXSentenceTransformer,
)
from optimum.utils.testing_utils import grid_parameters, require_sentence_transformers
from optimum.intel.utils.import_utils import (
    is_sentence_transformers_available,
    _langchain_hf_available,
    _langchain_hf_version,
)

if is_sentence_transformers_available():
    from sentence_transformers import SentenceTransformer
from utils_tests import MODEL_NAMES, IS_XPU_AVAILABLE, Timer


SEED = 42
torch.use_deterministic_algorithms(True)
DEVICE = "xpu:0" if IS_XPU_AVAILABLE else "cpu"


class IPEXModelTest(unittest.TestCase):
    IPEX_MODEL_CLASS = IPEXModel
    SUPPORTED_ARCHITECTURES = (
        "albert",
        "bert",
        "distilbert",
        "electra",
        "roberta",
        "roformer",
        "xlm",
    )
    IPEX_PATCHED_SUPPORTED_ARCHITECTURES = ("bert",)

    @parameterized.expand(SUPPORTED_ARCHITECTURES)
    def test_compare_to_transformers(self, model_arch):
        model_id = MODEL_NAMES[model_arch]
        set_seed(SEED)
        ipex_model = self.IPEX_MODEL_CLASS.from_pretrained(model_id, device_map=DEVICE)
        if model_arch in self.IPEX_PATCHED_SUPPORTED_ARCHITECTURES:
            self.assertTrue(ipex_model.add_patch)
        self.assertIsInstance(ipex_model.config, PretrainedConfig)
        set_seed(SEED)
        transformers_model = self.IPEX_MODEL_CLASS.auto_model_class.from_pretrained(model_id, device_map=DEVICE)
        tokenizer = AutoTokenizer.from_pretrained(model_id)
        inputs = "This is a sample input"
        tokens = tokenizer(inputs, return_tensors="pt").to(DEVICE)
        with torch.no_grad():
            transformers_outputs = transformers_model(**tokens)
        outputs = ipex_model(**tokens)

        # Test re-load model
        with tempfile.TemporaryDirectory() as tmpdirname:
            ipex_model.save_pretrained(tmpdirname)
            loaded_model = self.IPEX_MODEL_CLASS.from_pretrained(tmpdirname, device_map=DEVICE)
            loaded_model_outputs = loaded_model(**tokens)
        # Test init method
        init_model = self.IPEX_MODEL_CLASS(transformers_model)
        init_model_outputs = init_model(**tokens)

        # Compare tensor outputs
        for output_name in {"logits", "last_hidden_state"}:
            if output_name in transformers_outputs:
                self.assertTrue(torch.allclose(outputs[output_name], transformers_outputs[output_name], atol=1e-3))
                self.assertTrue(torch.allclose(outputs[output_name], loaded_model_outputs[output_name]))
                self.assertTrue(torch.allclose(outputs[output_name], init_model_outputs[output_name]))


class IPEXModelForSequenceClassificationTest(IPEXModelTest):
    IPEX_MODEL_CLASS = IPEXModelForSequenceClassification


class IPEXModelForTokenClassificationTest(IPEXModelTest):
    IPEX_MODEL_CLASS = IPEXModelForTokenClassification


class IPEXModelForMaskedLMTest(IPEXModelTest):
    IPEX_MODEL_CLASS = IPEXModelForMaskedLM


class IPEXModelForQuestionAnsweringTest(unittest.TestCase):
    IPEX_MODEL_CLASS = IPEXModelForQuestionAnswering
    SUPPORTED_ARCHITECTURES = (
        "bert",
        "distilbert",
        "roberta",
    )

    @parameterized.expand(SUPPORTED_ARCHITECTURES)
    def test_compare_to_transformers(self, model_arch):
        model_id = MODEL_NAMES[model_arch]
        set_seed(SEED)
        ipex_model = IPEXModelForQuestionAnswering.from_pretrained(model_id, device_map=DEVICE)
        self.assertIsInstance(ipex_model.config, PretrainedConfig)
        transformers_model = AutoModelForQuestionAnswering.from_pretrained(model_id, device_map=DEVICE)
        tokenizer = AutoTokenizer.from_pretrained(model_id)
        inputs = "This is a sample input"
        tokens = tokenizer(inputs, return_tensors="pt").to(DEVICE)
        with torch.no_grad():
            transformers_outputs = transformers_model(**tokens)
        outputs = ipex_model(**tokens)

        # Test re-load model
        with tempfile.TemporaryDirectory() as tmpdirname:
            ipex_model.save_pretrained(tmpdirname)
            loaded_model = self.IPEX_MODEL_CLASS.from_pretrained(tmpdirname, device_map=DEVICE)
            loaded_model_outputs = loaded_model(**tokens)

        # Test init method
        init_model = self.IPEX_MODEL_CLASS(transformers_model)
        init_model_outputs = init_model(**tokens)

        self.assertIn("start_logits", outputs)
        self.assertIn("end_logits", outputs)
        # Compare tensor outputs
        self.assertTrue(torch.allclose(outputs.start_logits, transformers_outputs.start_logits, atol=1e-4))
        self.assertTrue(torch.allclose(outputs.end_logits, transformers_outputs.end_logits, atol=1e-4))
        self.assertTrue(torch.equal(outputs.start_logits, loaded_model_outputs.start_logits))
        self.assertTrue(torch.equal(outputs.end_logits, loaded_model_outputs.end_logits))
        self.assertTrue(torch.equal(outputs.start_logits, init_model_outputs.start_logits))
        self.assertTrue(torch.equal(outputs.end_logits, init_model_outputs.end_logits))

    def test_patched_model(self):
        ipex_model = IPEXModelForQuestionAnswering.from_pretrained(
            "Intel/tiny-random-bert_ipex_model", device_map=DEVICE
        )
        transformers_model = AutoModelForQuestionAnswering.from_pretrained(
            "hf-internal-testing/tiny-random-bert", device_map=DEVICE
        )
        tokenizer = AutoTokenizer.from_pretrained("hf-internal-testing/tiny-random-bert")
        inputs = "This is a sample input"
        tokens = tokenizer(inputs, return_tensors="pt").to(DEVICE)
        with torch.no_grad():
            transformers_outputs = transformers_model(**tokens)
        outputs = ipex_model(**tokens)
        self.assertTrue(torch.allclose(outputs.start_logits, transformers_outputs.start_logits, atol=1e-4))
        self.assertTrue(torch.allclose(outputs.end_logits, transformers_outputs.end_logits, atol=1e-4))


<<<<<<< HEAD
class IPEXModelForCausalLMTest(unittest.TestCase):
    IPEX_MODEL_CLASS = IPEXModelForCausalLM
    SUPPORTED_ARCHITECTURES = (
        "bart",
        "gpt_bigcode",
        "blenderbot",
        "blenderbot-small",
        "bloom",
        "codegen",
        "falcon",
        "gpt2",
        "gpt_neo",
        "gpt_neox",
        "mistral",
        "llama",
        "llama2",
        "distilgpt2",
        "mpt",
        "opt",
        "phi",
        "qwen2",
    )
    IPEX_PATCHED_SUPPORTED_ARCHITECTURES = ("llama2", "falcon", "gpt2", "qwen2")
    GENERATION_LENGTH = 100
    SPEEDUP_CACHE = 1.0

    @parameterized.expand(SUPPORTED_ARCHITECTURES)
    def test_compare_to_transformers(self, model_arch):
        model_id = MODEL_NAMES[model_arch]
        set_seed(SEED)
        dtype = torch.float16 if IS_XPU_AVAILABLE else torch.float32
        ipex_model = IPEXModelForCausalLM.from_pretrained(model_id, torch_dtype=dtype, device_map=DEVICE)
        self.assertIsInstance(ipex_model.config, PretrainedConfig)
        tokenizer = AutoTokenizer.from_pretrained(model_id)
        tokens = tokenizer(
            "This is a sample",
            return_tensors="pt",
            return_token_type_ids=False if model_arch in ("llama", "llama2") else None,
        ).to(DEVICE)
        inputs = ipex_model.prepare_inputs_for_generation(**tokens)
        outputs = ipex_model(**inputs)

        self.assertIsInstance(outputs.logits, torch.Tensor)

        transformers_model = AutoModelForCausalLM.from_pretrained(model_id, torch_dtype=dtype, device_map=DEVICE)
        with torch.no_grad():
            transformers_outputs = transformers_model(**tokens)

        # Test re-load model
        with tempfile.TemporaryDirectory() as tmpdirname:
            ipex_model.save_pretrained(tmpdirname)
            loaded_model = self.IPEX_MODEL_CLASS.from_pretrained(tmpdirname, torch_dtype=dtype, device_map=DEVICE)
            loaded_model_outputs = loaded_model(**inputs)

        # Test init method
        init_model = self.IPEX_MODEL_CLASS(transformers_model)
        init_model_outputs = init_model(**inputs)

        # Compare tensor outputs
        self.assertTrue(torch.allclose(outputs.logits, transformers_outputs.logits, atol=1e-3))
        # To avoid float pointing error
        self.assertTrue(torch.allclose(outputs.logits, loaded_model_outputs.logits, atol=1e-7))
        self.assertTrue(torch.allclose(outputs.logits, init_model_outputs.logits, atol=1e-7))

    @parameterized.expand(SUPPORTED_ARCHITECTURES)
    def test_forward(self, model_arch):
        model_id = MODEL_NAMES[model_arch]
        set_seed(SEED)
        dtype = torch.float16 if IS_XPU_AVAILABLE else torch.float32
        ipex_model = IPEXModelForCausalLM.from_pretrained(model_id, torch_dtype=dtype, device_map=DEVICE)
        self.assertIsInstance(ipex_model.config, PretrainedConfig)
        input_ids = torch.Tensor([[1, 2, 3], [4, 5, 6]]).to(torch.long).to(DEVICE)
        outputs = ipex_model(input_ids)

        self.assertIsInstance(outputs.logits, torch.Tensor)

        transformers_model = AutoModelForCausalLM.from_pretrained(model_id, torch_dtype=dtype, device_map=DEVICE)
        with torch.no_grad():
            transformers_outputs = transformers_model(input_ids)

        # Test re-load model
        with tempfile.TemporaryDirectory() as tmpdirname:
            ipex_model.save_pretrained(tmpdirname)
            loaded_model = self.IPEX_MODEL_CLASS.from_pretrained(tmpdirname, torch_dtype=dtype, device_map=DEVICE)
            loaded_model_outputs = loaded_model(input_ids)

        # Test init method
        init_model = self.IPEX_MODEL_CLASS(transformers_model)
        init_model_outputs = init_model(input_ids)

        # Compare tensor outputs
        self.assertTrue(torch.allclose(outputs.logits, transformers_outputs.logits, atol=1e-3))
        # To avoid float pointing error
        self.assertTrue(torch.allclose(outputs.logits, loaded_model_outputs.logits, atol=1e-7))
        self.assertTrue(torch.allclose(outputs.logits, init_model_outputs.logits, atol=1e-7))

    @parameterized.expand(SUPPORTED_ARCHITECTURES)
    def test_pipeline(self, model_arch):
        dtype = torch.float16 if IS_XPU_AVAILABLE else torch.float32
        model_id = MODEL_NAMES[model_arch]
        tokenizer = AutoTokenizer.from_pretrained(model_id)
        model = IPEXModelForCausalLM.from_pretrained(model_id, torch_dtype=dtype, device_map=DEVICE)
        model.config.encoder_no_repeat_ngram_size = 0
        pipe = pipeline("text-generation", model=model, tokenizer=tokenizer)
        outputs = pipe("This is a sample", max_new_tokens=10)
        self.assertEqual(pipe.device, model.device)
        self.assertTrue(all("This is a sample" in item["generated_text"] for item in outputs))

    @parameterized.expand(SUPPORTED_ARCHITECTURES)
    @unittest.skip(reason="Paged attention do not support assisted decoding for now")
    def test_assisted_decoding(self, model_arch):
        # assist decoding does not support static cache now
        if model_arch in self.IPEX_PATCHED_SUPPORTED_ARCHITECTURES:
            return
        model_id = MODEL_NAMES[model_arch]
        dtype = torch.float16 if IS_XPU_AVAILABLE else torch.float32
        tokenizer = AutoTokenizer.from_pretrained(model_id)
        ipex_model = IPEXModelForCausalLM.from_pretrained(model_id, torch_dtype=dtype, device_map=DEVICE)
        transformers_model = AutoModelForCausalLM.from_pretrained(model_id, torch_dtype=dtype, device_map=DEVICE)
        tokens = tokenizer("This is a sample input", return_tensors="pt").to(DEVICE)
        ipex_output = ipex_model.generate(**tokens, do_sample=False, max_new_tokens=4)
        ipex_output_assisted = ipex_model.generate(
            **tokens, do_sample=False, assistant_model=transformers_model, max_new_tokens=4
        )
        ipex_output_assisted_2 = ipex_model.generate(
            **tokens, do_sample=False, assistant_model=ipex_model, max_new_tokens=4
        )
        transformers_output = transformers_model.generate(**tokens, do_sample=False, max_new_tokens=4)
        transformers_output_assisted = transformers_model.generate(
            **tokens, do_sample=False, assistant_model=ipex_model, max_new_tokens=4
        )
        self.assertTrue(torch.equal(ipex_output, ipex_output_assisted))
        self.assertTrue(torch.equal(ipex_output, ipex_output_assisted_2))
        self.assertTrue(torch.equal(transformers_output, transformers_output_assisted))

    @parameterized.expand(
        grid_parameters(
            {
                "model_arch": SUPPORTED_ARCHITECTURES,
                "use_cache": [True, False],
            }
        )
    )
    def test_ipex_beam_search(self, test_name, model_arch, use_cache):
        model_id = MODEL_NAMES[model_arch]
        set_seed(SEED)
        dtype = torch.float16 if IS_XPU_AVAILABLE else torch.float32
        model = IPEXModelForCausalLM.from_pretrained(
            model_id, use_cache=use_cache, torch_dtype=dtype, device_map=DEVICE
        )
        # It will be removed when torch 2.6 released
        if (
            model_arch == "opt"
            and not use_cache
            and getattr(model.config, "compile", False)
            and is_torch_version("<", "2.6.0")
        ):
            return
        if use_cache and model_arch in self.IPEX_PATCHED_SUPPORTED_ARCHITECTURES:
            self.assertTrue(model.add_patch)
        transformers_model = AutoModelForCausalLM.from_pretrained(model_id, torch_dtype=dtype, device_map=DEVICE)
        self.assertEqual(model.use_cache, use_cache)
        tokenizer = AutoTokenizer.from_pretrained(model_id)
        tokenizer.pad_token = tokenizer.eos_token
        # Test with batch_size is 1 and 2.
        texts = ["This is a sample", ["This is the first input", "This is the second input"]]
        generation_configs = (
            GenerationConfig(max_new_tokens=4, num_beams=2, do_sample=False),
            GenerationConfig(max_new_tokens=4, num_beams=4, do_sample=False),
            GenerationConfig(max_new_tokens=4, num_beams=8, do_sample=False),
            GenerationConfig(max_new_tokens=4, num_beams=32, do_sample=False),
            GenerationConfig(
                max_new_tokens=4, do_sample=False, top_p=0.9, top_k=0, pad_token_id=tokenizer.eos_token_id
            ),
        )
        for text in texts:
            tokens = tokenizer(text, padding=True, return_tensors="pt").to(DEVICE)
            for generation_config in generation_configs:
                outputs = model.generate(**tokens, generation_config=generation_config)
                transformers_outputs = transformers_model.generate(**tokens, generation_config=generation_config)
                self.assertIsInstance(outputs, torch.Tensor)
                self.assertTrue(torch.equal(outputs, transformers_outputs))

    def test_compare_with_and_without_past_key_values(self):
        model_id = "Intel/tiny_random_llama2_ipex_model"
        dtype = torch.float16 if IS_XPU_AVAILABLE else torch.float32
        model_with_pkv = IPEXModelForCausalLM.from_pretrained(
            model_id, use_cache=True, torch_dtype=dtype, device_map=DEVICE
        )
        tokenizer = AutoTokenizer.from_pretrained(model_id)
        tokens = tokenizer("This is a sample input", return_tensors="pt").to(DEVICE)
        # Warmup
        model_with_pkv.generate(**tokens)
        with Timer() as with_pkv_timer:
            outputs_model_with_pkv = model_with_pkv.generate(
                **tokens, min_new_tokens=self.GENERATION_LENGTH, max_new_tokens=self.GENERATION_LENGTH, num_beams=1
            )
        model_without_pkv = IPEXModelForCausalLM.from_pretrained(
            model_id, use_cache=False, torch_dtype=dtype, device_map=DEVICE
        )
        # Warmup
        model_without_pkv.generate(**tokens)
        with Timer() as without_pkv_timer:
            outputs_model_without_pkv = model_without_pkv.generate(
                **tokens, min_new_tokens=self.GENERATION_LENGTH, max_new_tokens=self.GENERATION_LENGTH, num_beams=1
            )
        self.assertTrue(torch.equal(outputs_model_with_pkv, outputs_model_without_pkv))
        self.assertEqual(outputs_model_with_pkv.shape[1], self.GENERATION_LENGTH + tokens.input_ids.shape[1])
        self.assertEqual(outputs_model_without_pkv.shape[1], self.GENERATION_LENGTH + tokens.input_ids.shape[1])

    @parameterized.expand(IPEX_PATCHED_SUPPORTED_ARCHITECTURES)
    def test_patched_model(self, model_arch):
        model_id = MODEL_NAMES[model_arch]
        dtype = torch.float16 if IS_XPU_AVAILABLE else torch.float32
        patched_model_id = MODEL_NAMES["patched_" + model_arch]
        ipex_model = IPEXModelForCausalLM.from_pretrained(model_id, torch_dtype=dtype, device_map=DEVICE)
        exported_model = IPEXModelForCausalLM.from_pretrained(patched_model_id, torch_dtype=dtype, device_map=DEVICE)
        tokenizer = AutoTokenizer.from_pretrained(model_id)
        tokens = tokenizer("This is a sample", return_tensors="pt").to(DEVICE)
        ipex_outputs = ipex_model.generate(
            **tokens, max_new_tokens=1, return_dict_in_generate=True, output_logits=True
        )
        exported_outputs = exported_model.generate(
            **tokens, max_new_tokens=1, return_dict_in_generate=True, output_logits=True
        )
        self.assertTrue(torch.allclose(ipex_outputs.logits[0], exported_outputs.logits[0], atol=1e-4))

    @unittest.skipIf(not is_bitsandbytes_available(), reason="Test requires bitsandbytes")
    def test_bnb(self):
        model_id = "PrunaAI/JackFram-llama-68m-bnb-4bit-smashed"
        set_seed(SEED)
        dtype = torch.float16 if IS_XPU_AVAILABLE else torch.float32
        # Test model forward do not need cache.
        ipex_model = IPEXModelForCausalLM.from_pretrained(model_id, torch_dtype=dtype, device_map=DEVICE)
        self.assertIsInstance(ipex_model.config, PretrainedConfig)
        tokenizer = AutoTokenizer.from_pretrained(model_id)
        tokens = tokenizer(
            "This is a sample",
            return_tensors="pt",
            return_token_type_ids=False,
        ).to(DEVICE)
        inputs = ipex_model.prepare_inputs_for_generation(**tokens)
        outputs = ipex_model(**inputs)

        self.assertIsInstance(outputs.logits, torch.Tensor)

        transformers_model = AutoModelForCausalLM.from_pretrained(model_id, torch_dtype=dtype, device_map=DEVICE)
        with torch.no_grad():
            transformers_outputs = transformers_model(**tokens)

        # Test re-load model
        with tempfile.TemporaryDirectory() as tmpdirname:
            ipex_model.save_pretrained(tmpdirname)
            loaded_model = self.IPEX_MODEL_CLASS.from_pretrained(tmpdirname, torch_dtype=dtype, device_map=DEVICE)
            loaded_model_outputs = loaded_model(**inputs)

        # Test init method
        init_model = self.IPEX_MODEL_CLASS(transformers_model)
        init_model_outputs = init_model(**inputs)

        # Compare tensor outputs
        self.assertTrue(torch.allclose(outputs.logits, transformers_outputs.logits, atol=5e-2))
        # To avoid float pointing error
        self.assertTrue(torch.allclose(outputs.logits, loaded_model_outputs.logits, atol=1e-7))
        self.assertTrue(torch.allclose(outputs.logits, init_model_outputs.logits, atol=1e-7))

    @unittest.skipIf(not is_auto_awq_available(), reason="Test requires autoawq")
    def test_awq(self):
        model_id = "PrunaAI/JackFram-llama-68m-AWQ-4bit-smashed"
        set_seed(SEED)
        dtype = torch.float16 if IS_XPU_AVAILABLE else torch.float32
        # Test model forward do not need cache.
        ipex_model = IPEXModelForCausalLM.from_pretrained(model_id, torch_dtype=dtype, device_map=DEVICE)
        self.assertIsInstance(ipex_model.config, PretrainedConfig)
        tokenizer = AutoTokenizer.from_pretrained(model_id)
        tokens = tokenizer(
            "This is a sample",
            return_tensors="pt",
            return_token_type_ids=False,
        ).to(DEVICE)
        inputs = ipex_model.prepare_inputs_for_generation(**tokens)
        outputs = ipex_model(**inputs)

        self.assertIsInstance(outputs.logits, torch.Tensor)

        transformers_model = AutoModelForCausalLM.from_pretrained(model_id, torch_dtype=dtype, device_map=DEVICE)
        with torch.no_grad():
            transformers_outputs = transformers_model(**tokens)

        # Test re-load model
        with tempfile.TemporaryDirectory() as tmpdirname:
            ipex_model.save_pretrained(tmpdirname)
            loaded_model = self.IPEX_MODEL_CLASS.from_pretrained(tmpdirname, torch_dtype=dtype, device_map=DEVICE)
            loaded_model_outputs = loaded_model(**inputs)

        # Test init method
        init_model = self.IPEX_MODEL_CLASS(transformers_model)
        init_model_outputs = init_model(**inputs)

        # Compare tensor outputs
        self.assertTrue(torch.allclose(outputs.logits, transformers_outputs.logits, atol=5e-2))
        # To avoid float pointing error
        self.assertTrue(torch.allclose(outputs.logits, loaded_model_outputs.logits, atol=1e-7))
        self.assertTrue(torch.allclose(outputs.logits, init_model_outputs.logits, atol=1e-7))


=======
>>>>>>> 99ee6bfb
class IPEXModelForAudioClassificationTest(unittest.TestCase):
    IPEX_MODEL_CLASS = IPEXModelForAudioClassification
    SUPPORTED_ARCHITECTURES = (
        "unispeech",
        "wav2vec2",
    )

    def _generate_random_audio_data(self):
        np.random.seed(10)
        t = np.linspace(0, 5.0, int(5.0 * 22050), endpoint=False)
        # generate pure sine wave at 220 Hz
        audio_data = 0.5 * np.sin(2 * np.pi * 220 * t)
        return audio_data

    @parameterized.expand(SUPPORTED_ARCHITECTURES)
    def test_compare_to_transformers(self, model_arch):
        model_id = MODEL_NAMES[model_arch]
        ipex_model = self.IPEX_MODEL_CLASS.from_pretrained(model_id, device_map=DEVICE)
        self.assertIsInstance(ipex_model.config, PretrainedConfig)
        transformers_model = self.IPEX_MODEL_CLASS.auto_model_class.from_pretrained(model_id, device_map=DEVICE)
        preprocessor = AutoFeatureExtractor.from_pretrained(model_id)
        inputs = preprocessor(self._generate_random_audio_data(), return_tensors="pt").to(DEVICE)
        with torch.no_grad():
            transformers_outputs = transformers_model(**inputs)
        outputs = ipex_model(**inputs)

        # Test re-load model
        with tempfile.TemporaryDirectory() as tmpdirname:
            ipex_model.save_pretrained(tmpdirname)
            loaded_model = self.IPEX_MODEL_CLASS.from_pretrained(tmpdirname, device_map=DEVICE)
            loaded_model_outputs = loaded_model(**inputs)

        # Test init method
        init_model = self.IPEX_MODEL_CLASS(transformers_model)
        init_model_outputs = init_model(**inputs)

        # Compare tensor outputs
        self.assertTrue(torch.allclose(outputs.logits, transformers_outputs.logits, atol=1e-3))
        self.assertTrue(torch.equal(outputs.logits, loaded_model_outputs.logits))
        self.assertTrue(torch.equal(outputs.logits, init_model_outputs.logits))


class IPEXModelForImageClassificationIntegrationTest(unittest.TestCase):
    IPEX_MODEL_CLASS = IPEXModelForImageClassification
    SUPPORTED_ARCHITECTURES = (
        "beit",
        "mobilenet_v2",
        "mobilevit",
        "resnet",
        "vit",
    )
    IPEX_PATCHED_SUPPORTED_ARCHITECTURES = ("vit",)

    @parameterized.expand(SUPPORTED_ARCHITECTURES)
    def test_compare_to_transformers(self, model_arch):
        model_id = MODEL_NAMES[model_arch]
        set_seed(SEED)
        ipex_model = self.IPEX_MODEL_CLASS.from_pretrained(model_id, device_map=DEVICE)
        if model_arch in self.IPEX_PATCHED_SUPPORTED_ARCHITECTURES:
            self.assertTrue(ipex_model.add_patch)
        self.assertIsInstance(ipex_model.config, PretrainedConfig)
        transformers_model = self.IPEX_MODEL_CLASS.auto_model_class.from_pretrained(model_id, device_map=DEVICE)
        preprocessor = AutoFeatureExtractor.from_pretrained(model_id)
        url = "http://images.cocodataset.org/val2017/000000039769.jpg"
        image = Image.open(requests.get(url, stream=True).raw)
        inputs = preprocessor(images=image, return_tensors="pt").to(DEVICE)
        with torch.no_grad():
            transformers_outputs = transformers_model(**inputs)
        outputs = ipex_model(**inputs)

        # Test re-load model
        with tempfile.TemporaryDirectory() as tmpdirname:
            ipex_model.save_pretrained(tmpdirname)
            loaded_model = self.IPEX_MODEL_CLASS.from_pretrained(tmpdirname, device_map=DEVICE)
            loaded_model_outputs = loaded_model(**inputs)

        # Test init method
        init_model = self.IPEX_MODEL_CLASS(transformers_model)
        init_model_outputs = init_model(**inputs)

        self.assertIn("logits", outputs)
        # Compare tensor outputs
        self.assertTrue(torch.allclose(outputs.logits, transformers_outputs.logits, atol=1e-4))
        self.assertTrue(torch.allclose(outputs.logits, loaded_model_outputs.logits, atol=1e-4))
        self.assertTrue(torch.allclose(init_model_outputs.logits, transformers_outputs.logits, atol=1e-4))

    def test_patched_model(self):
        ipex_model = IPEXModelForImageClassification.from_pretrained(
            "Intel/tiny-random-vit_ipex_model", device_map=DEVICE
        )
        transformers_model = self.IPEX_MODEL_CLASS.from_pretrained(
            "hf-internal-testing/tiny-random-vit", device_map=DEVICE
        )
        preprocessor = AutoFeatureExtractor.from_pretrained("hf-internal-testing/tiny-random-vit")
        url = "http://images.cocodataset.org/val2017/000000039769.jpg"
        image = Image.open(requests.get(url, stream=True).raw)
        inputs = preprocessor(images=image, return_tensors="pt")
        with torch.no_grad():
            transformers_outputs = transformers_model(**inputs)
        outputs = ipex_model(**inputs)
        self.assertTrue(torch.allclose(outputs.logits, transformers_outputs.logits, atol=1e-4))


class IPEXModelForSeq2SeqLMTest(unittest.TestCase):
    IPEX_MODEL_CLASS = IPEXModelForSeq2SeqLM
    SUPPORTED_ARCHITECTURES = ("t5",)
    GENERATION_LENGTH = 2
    SPEEDUP_CACHE = 1.0

    @parameterized.expand(SUPPORTED_ARCHITECTURES)
    def test_compare_to_transformers(self, model_arch):
        model_id = MODEL_NAMES[model_arch]
        set_seed(SEED)
        dtype = torch.float16 if IS_XPU_AVAILABLE else torch.float32
        # Test model forward do not need cache.
        ipex_model = self.IPEX_MODEL_CLASS.from_pretrained(model_id, torch_dtype=dtype)
        transformers_model = AutoModelForSeq2SeqLM.from_pretrained(model_id, torch_dtype=dtype)
        self.assertIsInstance(ipex_model.config, PretrainedConfig)
        tokenizer = AutoTokenizer.from_pretrained(model_id)
        tokens = tokenizer(
            "This is a sample",
            return_tensors="pt",
            return_token_type_ids=False if model_arch in ("llama2",) else None,
        )
        decoder_start_token_id = transformers_model.config.decoder_start_token_id if model_arch != "mbart" else 2
        decoder_inputs = {"decoder_input_ids": torch.ones((1, 1), dtype=torch.long) * decoder_start_token_id}
        outputs = ipex_model(**tokens, **decoder_inputs)

        self.assertIsInstance(outputs.logits, torch.Tensor)

        with torch.no_grad():
            transformers_outputs = transformers_model(**tokens, **decoder_inputs)

        # Test re-load model
        with tempfile.TemporaryDirectory() as tmpdirname:
            ipex_model.save_pretrained(tmpdirname)
            loaded_model = self.IPEX_MODEL_CLASS.from_pretrained(tmpdirname, torch_dtype=dtype)
            loaded_model_outputs = loaded_model(**tokens, **decoder_inputs)

        # Test init method
        init_model = self.IPEX_MODEL_CLASS(transformers_model)
        init_model_outputs = init_model(**tokens, **decoder_inputs)

        # Compare tensor outputs
        self.assertTrue(torch.allclose(outputs.logits, transformers_outputs.logits, atol=1e-4))
        # To avoid float pointing error
        self.assertTrue(torch.allclose(outputs.logits, loaded_model_outputs.logits, atol=1e-7))
        self.assertTrue(torch.allclose(outputs.logits, init_model_outputs.logits, atol=1e-7))

    def test_compare_with_and_without_past_key_values(self):
        model_id = "hf-internal-testing/tiny-random-t5"
        dtype = torch.float16 if IS_XPU_AVAILABLE else torch.float32
        model_with_pkv = self.IPEX_MODEL_CLASS.from_pretrained(model_id, use_cache=True, torch_dtype=dtype)
        device = model_with_pkv.device
        tokenizer = AutoTokenizer.from_pretrained(model_id)
        tokens = tokenizer("This is a sample input", return_tensors="pt").to(device)
        # Warmup
        model_with_pkv.generate(**tokens)
        with Timer() as with_pkv_timer:
            outputs_model_with_pkv = model_with_pkv.generate(
                **tokens, min_new_tokens=self.GENERATION_LENGTH, max_new_tokens=self.GENERATION_LENGTH, num_beams=1
            )
        model_without_pkv = self.IPEX_MODEL_CLASS.from_pretrained(model_id, use_cache=False, torch_dtype=dtype)
        # Warmup
        model_without_pkv.generate(**tokens)
        with Timer() as without_pkv_timer:
            outputs_model_without_pkv = model_without_pkv.generate(
                **tokens, min_new_tokens=self.GENERATION_LENGTH, max_new_tokens=self.GENERATION_LENGTH, num_beams=1
            )
        self.assertTrue(torch.equal(outputs_model_with_pkv, outputs_model_without_pkv))
        self.assertEqual(outputs_model_with_pkv.shape[1], self.GENERATION_LENGTH + 1)
        self.assertEqual(outputs_model_without_pkv.shape[1], self.GENERATION_LENGTH + 1)

    @parameterized.expand(
        grid_parameters(
            {
                "model_arch": SUPPORTED_ARCHITECTURES,
                "use_cache": [True, False],
            }
        )
    )
    def test_ipex_beam_search(self, test_name, model_arch, use_cache):
        model_id = MODEL_NAMES[model_arch]
        set_seed(SEED)
        dtype = torch.float16 if IS_XPU_AVAILABLE else torch.float32
        model = self.IPEX_MODEL_CLASS.from_pretrained(model_id, use_cache=use_cache, torch_dtype=dtype)
        device = model.device
        transformers_model = AutoModelForSeq2SeqLM.from_pretrained(model_id, torch_dtype=dtype).to(device)
        self.assertEqual(model.use_cache, use_cache)
        tokenizer = AutoTokenizer.from_pretrained(model_id)
        tokenizer.pad_token = tokenizer.eos_token
        # Test with batch_size is 1 and 2.
        texts = ["This is a sample", ["This is the first input", "This is the second input"]]
        generation_configs = (
            GenerationConfig(max_new_tokens=4, num_beams=2, do_sample=False),
            GenerationConfig(max_new_tokens=4, num_beams=4, do_sample=False),
            GenerationConfig(max_new_tokens=4, num_beams=8, do_sample=False),
            GenerationConfig(max_new_tokens=4, num_beams=32, do_sample=False),
            GenerationConfig(
                max_new_tokens=4, do_sample=False, top_p=0.9, top_k=0, pad_token_id=tokenizer.eos_token_id
            ),
        )
        for text in texts:
            tokens = tokenizer(text, padding=True, return_tensors="pt").to(device)
            for generation_config in generation_configs:
                outputs = model.generate(**tokens, generation_config=generation_config)
                transformers_outputs = transformers_model.generate(**tokens, generation_config=generation_config)
                self.assertIsInstance(outputs, torch.Tensor)
                self.assertTrue(torch.equal(outputs, transformers_outputs))


class IPEXSTModel(unittest.TestCase):
    SUPPORTED_ARCHITECTURES = (
        "st-bert",
        "st-mpnet",
    )

    @parameterized.expand(SUPPORTED_ARCHITECTURES)
    @require_sentence_transformers
    def test_compare_to_original_model(self, model_arch):
        model_id = MODEL_NAMES[model_arch]
        set_seed(SEED)
        ipex_model = IPEXSentenceTransformer(model_id)
        st_model = SentenceTransformer(model_id)
        sentences = ["This is an example sentence", "Each sentence is converted"]
        st_embeddings = st_model.encode(sentences)
        ov_embeddings = ipex_model.encode(sentences)
        self.assertTrue(np.allclose(ov_embeddings, st_embeddings, atol=1e-4))

    @parameterized.expand(SUPPORTED_ARCHITECTURES)
    @require_sentence_transformers
    def test_sentence_transformers_save_and_infer(self, model_arch):
        model_id = MODEL_NAMES[model_arch]
        ipex_model = IPEXSentenceTransformer(model_id)
        with tempfile.TemporaryDirectory() as tmpdirname:
            ipex_model.save_pretrained(tmpdirname)
            model = IPEXSentenceTransformer(tmpdirname, model_kwargs={"subfolder": "ipex"})
            sentences = ["This is an example sentence", "Each sentence is converted"]
            model.encode(sentences)

    @parameterized.expand(SUPPORTED_ARCHITECTURES)
    @require_sentence_transformers
    @unittest.skipIf(
        not _langchain_hf_available or version.parse(_langchain_hf_version) <= version.parse("0.1.2"),
        reason="Unsupported langchain version",
    )
    def test_langchain(self, model_arch):
        from langchain_huggingface import HuggingFaceEmbeddings

        model_id = MODEL_NAMES[model_arch]
        model_kwargs = {"device": "cpu", "backend": "ipex"}

        embedding = HuggingFaceEmbeddings(
            model_name=model_id,
            model_kwargs=model_kwargs,
        )
        output = embedding.embed_query("foo bar")
        self.assertTrue(len(output) > 0)


class IPEXLangchainTest(unittest.TestCase):
    SUPPORTED_ARCHITECTURES = ("gpt2",)

    @parameterized.expand(SUPPORTED_ARCHITECTURES)
    @unittest.skipIf(
        not _langchain_hf_available or version.parse(_langchain_hf_version) <= version.parse("0.1.2"),
        reason="Unsupported langchain version",
    )
    def test_huggingface_pipeline_streaming(self, model_arch):
        from langchain_huggingface import HuggingFacePipeline

        model_id = MODEL_NAMES[model_arch]

        hf_pipe = HuggingFacePipeline.from_model_id(
            model_id=model_id,
            task="text-generation",
            pipeline_kwargs={"max_new_tokens": 10},
            backend="ipex",
        )
        self.assertIsInstance(hf_pipe.pipeline.model, IPEXModel)

        generator = hf_pipe.stream("Q: How do you say 'hello' in German? A:'", stop=["."])

        self.assertIsInstance(generator, Generator)

        stream_results_string = ""
        for chunk in generator:
            self.assertIsInstance(chunk, str)
            stream_results_string = chunk

        self.assertTrue(len(stream_results_string.strip()) > 1)<|MERGE_RESOLUTION|>--- conflicted
+++ resolved
@@ -179,315 +179,6 @@
         self.assertTrue(torch.allclose(outputs.end_logits, transformers_outputs.end_logits, atol=1e-4))
 
 
-<<<<<<< HEAD
-class IPEXModelForCausalLMTest(unittest.TestCase):
-    IPEX_MODEL_CLASS = IPEXModelForCausalLM
-    SUPPORTED_ARCHITECTURES = (
-        "bart",
-        "gpt_bigcode",
-        "blenderbot",
-        "blenderbot-small",
-        "bloom",
-        "codegen",
-        "falcon",
-        "gpt2",
-        "gpt_neo",
-        "gpt_neox",
-        "mistral",
-        "llama",
-        "llama2",
-        "distilgpt2",
-        "mpt",
-        "opt",
-        "phi",
-        "qwen2",
-    )
-    IPEX_PATCHED_SUPPORTED_ARCHITECTURES = ("llama2", "falcon", "gpt2", "qwen2")
-    GENERATION_LENGTH = 100
-    SPEEDUP_CACHE = 1.0
-
-    @parameterized.expand(SUPPORTED_ARCHITECTURES)
-    def test_compare_to_transformers(self, model_arch):
-        model_id = MODEL_NAMES[model_arch]
-        set_seed(SEED)
-        dtype = torch.float16 if IS_XPU_AVAILABLE else torch.float32
-        ipex_model = IPEXModelForCausalLM.from_pretrained(model_id, torch_dtype=dtype, device_map=DEVICE)
-        self.assertIsInstance(ipex_model.config, PretrainedConfig)
-        tokenizer = AutoTokenizer.from_pretrained(model_id)
-        tokens = tokenizer(
-            "This is a sample",
-            return_tensors="pt",
-            return_token_type_ids=False if model_arch in ("llama", "llama2") else None,
-        ).to(DEVICE)
-        inputs = ipex_model.prepare_inputs_for_generation(**tokens)
-        outputs = ipex_model(**inputs)
-
-        self.assertIsInstance(outputs.logits, torch.Tensor)
-
-        transformers_model = AutoModelForCausalLM.from_pretrained(model_id, torch_dtype=dtype, device_map=DEVICE)
-        with torch.no_grad():
-            transformers_outputs = transformers_model(**tokens)
-
-        # Test re-load model
-        with tempfile.TemporaryDirectory() as tmpdirname:
-            ipex_model.save_pretrained(tmpdirname)
-            loaded_model = self.IPEX_MODEL_CLASS.from_pretrained(tmpdirname, torch_dtype=dtype, device_map=DEVICE)
-            loaded_model_outputs = loaded_model(**inputs)
-
-        # Test init method
-        init_model = self.IPEX_MODEL_CLASS(transformers_model)
-        init_model_outputs = init_model(**inputs)
-
-        # Compare tensor outputs
-        self.assertTrue(torch.allclose(outputs.logits, transformers_outputs.logits, atol=1e-3))
-        # To avoid float pointing error
-        self.assertTrue(torch.allclose(outputs.logits, loaded_model_outputs.logits, atol=1e-7))
-        self.assertTrue(torch.allclose(outputs.logits, init_model_outputs.logits, atol=1e-7))
-
-    @parameterized.expand(SUPPORTED_ARCHITECTURES)
-    def test_forward(self, model_arch):
-        model_id = MODEL_NAMES[model_arch]
-        set_seed(SEED)
-        dtype = torch.float16 if IS_XPU_AVAILABLE else torch.float32
-        ipex_model = IPEXModelForCausalLM.from_pretrained(model_id, torch_dtype=dtype, device_map=DEVICE)
-        self.assertIsInstance(ipex_model.config, PretrainedConfig)
-        input_ids = torch.Tensor([[1, 2, 3], [4, 5, 6]]).to(torch.long).to(DEVICE)
-        outputs = ipex_model(input_ids)
-
-        self.assertIsInstance(outputs.logits, torch.Tensor)
-
-        transformers_model = AutoModelForCausalLM.from_pretrained(model_id, torch_dtype=dtype, device_map=DEVICE)
-        with torch.no_grad():
-            transformers_outputs = transformers_model(input_ids)
-
-        # Test re-load model
-        with tempfile.TemporaryDirectory() as tmpdirname:
-            ipex_model.save_pretrained(tmpdirname)
-            loaded_model = self.IPEX_MODEL_CLASS.from_pretrained(tmpdirname, torch_dtype=dtype, device_map=DEVICE)
-            loaded_model_outputs = loaded_model(input_ids)
-
-        # Test init method
-        init_model = self.IPEX_MODEL_CLASS(transformers_model)
-        init_model_outputs = init_model(input_ids)
-
-        # Compare tensor outputs
-        self.assertTrue(torch.allclose(outputs.logits, transformers_outputs.logits, atol=1e-3))
-        # To avoid float pointing error
-        self.assertTrue(torch.allclose(outputs.logits, loaded_model_outputs.logits, atol=1e-7))
-        self.assertTrue(torch.allclose(outputs.logits, init_model_outputs.logits, atol=1e-7))
-
-    @parameterized.expand(SUPPORTED_ARCHITECTURES)
-    def test_pipeline(self, model_arch):
-        dtype = torch.float16 if IS_XPU_AVAILABLE else torch.float32
-        model_id = MODEL_NAMES[model_arch]
-        tokenizer = AutoTokenizer.from_pretrained(model_id)
-        model = IPEXModelForCausalLM.from_pretrained(model_id, torch_dtype=dtype, device_map=DEVICE)
-        model.config.encoder_no_repeat_ngram_size = 0
-        pipe = pipeline("text-generation", model=model, tokenizer=tokenizer)
-        outputs = pipe("This is a sample", max_new_tokens=10)
-        self.assertEqual(pipe.device, model.device)
-        self.assertTrue(all("This is a sample" in item["generated_text"] for item in outputs))
-
-    @parameterized.expand(SUPPORTED_ARCHITECTURES)
-    @unittest.skip(reason="Paged attention do not support assisted decoding for now")
-    def test_assisted_decoding(self, model_arch):
-        # assist decoding does not support static cache now
-        if model_arch in self.IPEX_PATCHED_SUPPORTED_ARCHITECTURES:
-            return
-        model_id = MODEL_NAMES[model_arch]
-        dtype = torch.float16 if IS_XPU_AVAILABLE else torch.float32
-        tokenizer = AutoTokenizer.from_pretrained(model_id)
-        ipex_model = IPEXModelForCausalLM.from_pretrained(model_id, torch_dtype=dtype, device_map=DEVICE)
-        transformers_model = AutoModelForCausalLM.from_pretrained(model_id, torch_dtype=dtype, device_map=DEVICE)
-        tokens = tokenizer("This is a sample input", return_tensors="pt").to(DEVICE)
-        ipex_output = ipex_model.generate(**tokens, do_sample=False, max_new_tokens=4)
-        ipex_output_assisted = ipex_model.generate(
-            **tokens, do_sample=False, assistant_model=transformers_model, max_new_tokens=4
-        )
-        ipex_output_assisted_2 = ipex_model.generate(
-            **tokens, do_sample=False, assistant_model=ipex_model, max_new_tokens=4
-        )
-        transformers_output = transformers_model.generate(**tokens, do_sample=False, max_new_tokens=4)
-        transformers_output_assisted = transformers_model.generate(
-            **tokens, do_sample=False, assistant_model=ipex_model, max_new_tokens=4
-        )
-        self.assertTrue(torch.equal(ipex_output, ipex_output_assisted))
-        self.assertTrue(torch.equal(ipex_output, ipex_output_assisted_2))
-        self.assertTrue(torch.equal(transformers_output, transformers_output_assisted))
-
-    @parameterized.expand(
-        grid_parameters(
-            {
-                "model_arch": SUPPORTED_ARCHITECTURES,
-                "use_cache": [True, False],
-            }
-        )
-    )
-    def test_ipex_beam_search(self, test_name, model_arch, use_cache):
-        model_id = MODEL_NAMES[model_arch]
-        set_seed(SEED)
-        dtype = torch.float16 if IS_XPU_AVAILABLE else torch.float32
-        model = IPEXModelForCausalLM.from_pretrained(
-            model_id, use_cache=use_cache, torch_dtype=dtype, device_map=DEVICE
-        )
-        # It will be removed when torch 2.6 released
-        if (
-            model_arch == "opt"
-            and not use_cache
-            and getattr(model.config, "compile", False)
-            and is_torch_version("<", "2.6.0")
-        ):
-            return
-        if use_cache and model_arch in self.IPEX_PATCHED_SUPPORTED_ARCHITECTURES:
-            self.assertTrue(model.add_patch)
-        transformers_model = AutoModelForCausalLM.from_pretrained(model_id, torch_dtype=dtype, device_map=DEVICE)
-        self.assertEqual(model.use_cache, use_cache)
-        tokenizer = AutoTokenizer.from_pretrained(model_id)
-        tokenizer.pad_token = tokenizer.eos_token
-        # Test with batch_size is 1 and 2.
-        texts = ["This is a sample", ["This is the first input", "This is the second input"]]
-        generation_configs = (
-            GenerationConfig(max_new_tokens=4, num_beams=2, do_sample=False),
-            GenerationConfig(max_new_tokens=4, num_beams=4, do_sample=False),
-            GenerationConfig(max_new_tokens=4, num_beams=8, do_sample=False),
-            GenerationConfig(max_new_tokens=4, num_beams=32, do_sample=False),
-            GenerationConfig(
-                max_new_tokens=4, do_sample=False, top_p=0.9, top_k=0, pad_token_id=tokenizer.eos_token_id
-            ),
-        )
-        for text in texts:
-            tokens = tokenizer(text, padding=True, return_tensors="pt").to(DEVICE)
-            for generation_config in generation_configs:
-                outputs = model.generate(**tokens, generation_config=generation_config)
-                transformers_outputs = transformers_model.generate(**tokens, generation_config=generation_config)
-                self.assertIsInstance(outputs, torch.Tensor)
-                self.assertTrue(torch.equal(outputs, transformers_outputs))
-
-    def test_compare_with_and_without_past_key_values(self):
-        model_id = "Intel/tiny_random_llama2_ipex_model"
-        dtype = torch.float16 if IS_XPU_AVAILABLE else torch.float32
-        model_with_pkv = IPEXModelForCausalLM.from_pretrained(
-            model_id, use_cache=True, torch_dtype=dtype, device_map=DEVICE
-        )
-        tokenizer = AutoTokenizer.from_pretrained(model_id)
-        tokens = tokenizer("This is a sample input", return_tensors="pt").to(DEVICE)
-        # Warmup
-        model_with_pkv.generate(**tokens)
-        with Timer() as with_pkv_timer:
-            outputs_model_with_pkv = model_with_pkv.generate(
-                **tokens, min_new_tokens=self.GENERATION_LENGTH, max_new_tokens=self.GENERATION_LENGTH, num_beams=1
-            )
-        model_without_pkv = IPEXModelForCausalLM.from_pretrained(
-            model_id, use_cache=False, torch_dtype=dtype, device_map=DEVICE
-        )
-        # Warmup
-        model_without_pkv.generate(**tokens)
-        with Timer() as without_pkv_timer:
-            outputs_model_without_pkv = model_without_pkv.generate(
-                **tokens, min_new_tokens=self.GENERATION_LENGTH, max_new_tokens=self.GENERATION_LENGTH, num_beams=1
-            )
-        self.assertTrue(torch.equal(outputs_model_with_pkv, outputs_model_without_pkv))
-        self.assertEqual(outputs_model_with_pkv.shape[1], self.GENERATION_LENGTH + tokens.input_ids.shape[1])
-        self.assertEqual(outputs_model_without_pkv.shape[1], self.GENERATION_LENGTH + tokens.input_ids.shape[1])
-
-    @parameterized.expand(IPEX_PATCHED_SUPPORTED_ARCHITECTURES)
-    def test_patched_model(self, model_arch):
-        model_id = MODEL_NAMES[model_arch]
-        dtype = torch.float16 if IS_XPU_AVAILABLE else torch.float32
-        patched_model_id = MODEL_NAMES["patched_" + model_arch]
-        ipex_model = IPEXModelForCausalLM.from_pretrained(model_id, torch_dtype=dtype, device_map=DEVICE)
-        exported_model = IPEXModelForCausalLM.from_pretrained(patched_model_id, torch_dtype=dtype, device_map=DEVICE)
-        tokenizer = AutoTokenizer.from_pretrained(model_id)
-        tokens = tokenizer("This is a sample", return_tensors="pt").to(DEVICE)
-        ipex_outputs = ipex_model.generate(
-            **tokens, max_new_tokens=1, return_dict_in_generate=True, output_logits=True
-        )
-        exported_outputs = exported_model.generate(
-            **tokens, max_new_tokens=1, return_dict_in_generate=True, output_logits=True
-        )
-        self.assertTrue(torch.allclose(ipex_outputs.logits[0], exported_outputs.logits[0], atol=1e-4))
-
-    @unittest.skipIf(not is_bitsandbytes_available(), reason="Test requires bitsandbytes")
-    def test_bnb(self):
-        model_id = "PrunaAI/JackFram-llama-68m-bnb-4bit-smashed"
-        set_seed(SEED)
-        dtype = torch.float16 if IS_XPU_AVAILABLE else torch.float32
-        # Test model forward do not need cache.
-        ipex_model = IPEXModelForCausalLM.from_pretrained(model_id, torch_dtype=dtype, device_map=DEVICE)
-        self.assertIsInstance(ipex_model.config, PretrainedConfig)
-        tokenizer = AutoTokenizer.from_pretrained(model_id)
-        tokens = tokenizer(
-            "This is a sample",
-            return_tensors="pt",
-            return_token_type_ids=False,
-        ).to(DEVICE)
-        inputs = ipex_model.prepare_inputs_for_generation(**tokens)
-        outputs = ipex_model(**inputs)
-
-        self.assertIsInstance(outputs.logits, torch.Tensor)
-
-        transformers_model = AutoModelForCausalLM.from_pretrained(model_id, torch_dtype=dtype, device_map=DEVICE)
-        with torch.no_grad():
-            transformers_outputs = transformers_model(**tokens)
-
-        # Test re-load model
-        with tempfile.TemporaryDirectory() as tmpdirname:
-            ipex_model.save_pretrained(tmpdirname)
-            loaded_model = self.IPEX_MODEL_CLASS.from_pretrained(tmpdirname, torch_dtype=dtype, device_map=DEVICE)
-            loaded_model_outputs = loaded_model(**inputs)
-
-        # Test init method
-        init_model = self.IPEX_MODEL_CLASS(transformers_model)
-        init_model_outputs = init_model(**inputs)
-
-        # Compare tensor outputs
-        self.assertTrue(torch.allclose(outputs.logits, transformers_outputs.logits, atol=5e-2))
-        # To avoid float pointing error
-        self.assertTrue(torch.allclose(outputs.logits, loaded_model_outputs.logits, atol=1e-7))
-        self.assertTrue(torch.allclose(outputs.logits, init_model_outputs.logits, atol=1e-7))
-
-    @unittest.skipIf(not is_auto_awq_available(), reason="Test requires autoawq")
-    def test_awq(self):
-        model_id = "PrunaAI/JackFram-llama-68m-AWQ-4bit-smashed"
-        set_seed(SEED)
-        dtype = torch.float16 if IS_XPU_AVAILABLE else torch.float32
-        # Test model forward do not need cache.
-        ipex_model = IPEXModelForCausalLM.from_pretrained(model_id, torch_dtype=dtype, device_map=DEVICE)
-        self.assertIsInstance(ipex_model.config, PretrainedConfig)
-        tokenizer = AutoTokenizer.from_pretrained(model_id)
-        tokens = tokenizer(
-            "This is a sample",
-            return_tensors="pt",
-            return_token_type_ids=False,
-        ).to(DEVICE)
-        inputs = ipex_model.prepare_inputs_for_generation(**tokens)
-        outputs = ipex_model(**inputs)
-
-        self.assertIsInstance(outputs.logits, torch.Tensor)
-
-        transformers_model = AutoModelForCausalLM.from_pretrained(model_id, torch_dtype=dtype, device_map=DEVICE)
-        with torch.no_grad():
-            transformers_outputs = transformers_model(**tokens)
-
-        # Test re-load model
-        with tempfile.TemporaryDirectory() as tmpdirname:
-            ipex_model.save_pretrained(tmpdirname)
-            loaded_model = self.IPEX_MODEL_CLASS.from_pretrained(tmpdirname, torch_dtype=dtype, device_map=DEVICE)
-            loaded_model_outputs = loaded_model(**inputs)
-
-        # Test init method
-        init_model = self.IPEX_MODEL_CLASS(transformers_model)
-        init_model_outputs = init_model(**inputs)
-
-        # Compare tensor outputs
-        self.assertTrue(torch.allclose(outputs.logits, transformers_outputs.logits, atol=5e-2))
-        # To avoid float pointing error
-        self.assertTrue(torch.allclose(outputs.logits, loaded_model_outputs.logits, atol=1e-7))
-        self.assertTrue(torch.allclose(outputs.logits, init_model_outputs.logits, atol=1e-7))
-
-
-=======
->>>>>>> 99ee6bfb
 class IPEXModelForAudioClassificationTest(unittest.TestCase):
     IPEX_MODEL_CLASS = IPEXModelForAudioClassification
     SUPPORTED_ARCHITECTURES = (
