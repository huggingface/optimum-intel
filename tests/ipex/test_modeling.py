--- conflicted
+++ resolved
@@ -525,7 +525,6 @@
         self.assertTrue(torch.allclose(outputs.logits, transformers_outputs.logits, atol=1e-4))
 
 
-<<<<<<< HEAD
 class IPEXModelForSeq2SeqLMTest(unittest.TestCase):
     IPEX_MODEL_CLASS = IPEXModelForSeq2SeqLM
     SUPPORTED_ARCHITECTURES = ("t5",)
@@ -644,7 +643,8 @@
                 transformers_outputs = transformers_model.generate(**tokens, generation_config=generation_config)
                 self.assertIsInstance(outputs, torch.Tensor)
                 self.assertTrue(torch.equal(outputs, transformers_outputs))
-=======
+
+
 class IPEXSTModel(unittest.TestCase):
     SUPPORTED_ARCHITECTURES = (
         "st-bert",
@@ -672,5 +672,4 @@
             ipex_model.save_pretrained(tmpdirname)
             model = IPEXSentenceTransformer(tmpdirname, model_kwargs={"subfolder": "ipex"})
             sentences = ["This is an example sentence", "Each sentence is converted"]
-            model.encode(sentences)
->>>>>>> 6ea6b5d2
+            model.encode(sentences)