#  Copyright 2024 The HuggingFace Team. All rights reserved.
#
#  Licensed under the Apache License, Version 2.0 (the "License");
#  you may not use this file except in compliance with the License.
#  You may obtain a copy of the License at
#
#      http://www.apache.org/licenses/LICENSE-2.0
#
#  Unless required by applicable law or agreed to in writing, software
#  distributed under the License is distributed on an "AS IS" BASIS,
#  WITHOUT WARRANTIES OR CONDITIONS OF ANY KIND, either express or implied.
#  See the License for the specific language governing permissions and
#  limitations under the License.


import time
import unittest

import numpy as np
import requests
import torch
from parameterized import parameterized
from PIL import Image
from transformers import (
    AutoFeatureExtractor,
    AutoModelForCausalLM,
    AutoModelForQuestionAnswering,
    AutoTokenizer,
    GenerationConfig,
    PretrainedConfig,
    pipeline,
    set_seed,
)

from optimum.exporters.onnx import MODEL_TYPES_REQUIRING_POSITION_IDS
from optimum.intel import (
    IPEXModel,
    IPEXModelForAudioClassification,
    IPEXModelForCausalLM,
    IPEXModelForImageClassification,
    IPEXModelForMaskedLM,
    IPEXModelForQuestionAnswering,
    IPEXModelForSequenceClassification,
    IPEXModelForTokenClassification,
)
from optimum.intel.utils.import_utils import is_ipex_version
from optimum.utils.testing_utils import grid_parameters


SEED = 42

MODEL_NAMES = {
    "albert": "hf-internal-testing/tiny-random-albert",
    "beit": "hf-internal-testing/tiny-random-BeitForImageClassification",
    "bert": "hf-internal-testing/tiny-random-bert",
    "bart": "hf-internal-testing/tiny-random-bart",
    "blenderbot-small": "hf-internal-testing/tiny-random-BlenderbotModel",
    "blenderbot": "hf-internal-testing/tiny-random-BlenderbotModel",
    "bloom": "hf-internal-testing/tiny-random-BloomModel",
    "convbert": "hf-internal-testing/tiny-random-ConvBertForSequenceClassification",
    "codegen": "hf-internal-testing/tiny-random-CodeGenForCausalLM",
    "convnext": "hf-internal-testing/tiny-random-convnext",
    "distilbert": "hf-internal-testing/tiny-random-distilbert",
    "electra": "hf-internal-testing/tiny-random-electra",
    "flaubert": "hf-internal-testing/tiny-random-flaubert",
    "gpt_bigcode": "hf-internal-testing/tiny-random-GPTBigCodeModel",
    "gpt2": "hf-internal-testing/tiny-random-gpt2",
    "gpt_neo": "hf-internal-testing/tiny-random-GPTNeoModel",
    "gpt_neox": "hf-internal-testing/tiny-random-GPTNeoXForCausalLM",
    "gptj": "hf-internal-testing/tiny-random-GPTJModel",
    "levit": "hf-internal-testing/tiny-random-LevitModel",
    "llama": "fxmarty/tiny-llama-fast-tokenizer",
    "llama2": "Jiqing/tiny_random_llama2",
    "marian": "sshleifer/tiny-marian-en-de",
    "mbart": "hf-internal-testing/tiny-random-mbart",
    "mistral": "echarlaix/tiny-random-mistral",
    "mobilenet_v1": "google/mobilenet_v1_0.75_192",
    "mobilenet_v2": "hf-internal-testing/tiny-random-MobileNetV2Model",
    "mobilevit": "hf-internal-testing/tiny-random-mobilevit",
    "mpt": "hf-internal-testing/tiny-random-MptForCausalLM",
    "mt5": "stas/mt5-tiny-random",
    "opt": "hf-internal-testing/tiny-random-OPTModel",
    "phi": "hf-internal-testing/tiny-random-PhiForCausalLM",
    "resnet": "hf-internal-testing/tiny-random-resnet",
    "roberta": "hf-internal-testing/tiny-random-roberta",
    "roformer": "hf-internal-testing/tiny-random-roformer",
    "squeezebert": "hf-internal-testing/tiny-random-squeezebert",
    "t5": "hf-internal-testing/tiny-random-t5",
    "unispeech": "hf-internal-testing/tiny-random-unispeech",
    "vit": "hf-internal-testing/tiny-random-vit",
    "wav2vec2": "anton-l/wav2vec2-random-tiny-classifier",
    "xlm": "hf-internal-testing/tiny-random-xlm",
}


class Timer(object):
    def __enter__(self):
        self.elapsed = time.perf_counter()
        return self

    def __exit__(self, type, value, traceback):
        self.elapsed = (time.perf_counter() - self.elapsed) * 1e3


class IPEXModelTest(unittest.TestCase):
    SUPPORTED_ARCHITECTURES = (
        "albert",
        "bert",
        "distilbert",
        "electra",
        "flaubert",
        "roberta",
        "roformer",
        "squeezebert",
        "xlm",
    )

    IPEX_MODEL_CLASS = IPEXModel

    @parameterized.expand(SUPPORTED_ARCHITECTURES)
    def test_compare_to_transformers(self, model_arch):
        model_id = MODEL_NAMES[model_arch]
        set_seed(SEED)
        ipex_model = self.IPEX_MODEL_CLASS.from_pretrained(model_id, export=True)
        self.assertIsInstance(ipex_model.config, PretrainedConfig)
        transformers_model = self.IPEX_MODEL_CLASS.auto_model_class.from_pretrained(model_id)
        tokenizer = AutoTokenizer.from_pretrained(model_id)
        inputs = "This is a sample input"
        tokens = tokenizer(inputs, return_tensors="pt")
        with torch.no_grad():
            transformers_outputs = transformers_model(**tokens)
        outputs = ipex_model(**tokens)
        # Compare tensor outputs
        for output_name in {"logits", "last_hidden_state"}:
            if output_name in transformers_outputs:
                self.assertTrue(torch.allclose(outputs[output_name], transformers_outputs[output_name], atol=1e-4))

    @parameterized.expand(SUPPORTED_ARCHITECTURES)
    def test_pipeline(self, model_arch):
        model_id = MODEL_NAMES[model_arch]
        model = self.IPEX_MODEL_CLASS.from_pretrained(model_id, export=True)
        tokenizer = AutoTokenizer.from_pretrained(model_id)
        pipe = pipeline(self.IPEX_MODEL_CLASS.export_feature, model=model, tokenizer=tokenizer)
        text = "This restaurant is awesome"
        if self.IPEX_MODEL_CLASS.export_feature == "fill-mask":
            text += tokenizer.mask_token

        _ = pipe(text)
        self.assertEqual(pipe.device, model.device)


class IPEXModelForSequenceClassificationTest(IPEXModelTest):
    IPEX_MODEL_CLASS = IPEXModelForTokenClassification


class IPEXModelForTokenClassificationTest(IPEXModelTest):
    IPEX_MODEL_CLASS = IPEXModelForSequenceClassification


class IPEXModelForMaskedLMTest(IPEXModelTest):
    IPEX_MODEL_CLASS = IPEXModelForMaskedLM


class IPEXModelForQuestionAnsweringTest(unittest.TestCase):
    SUPPORTED_ARCHITECTURES = (
        "bert",
        "distilbert",
        "roberta",
    )

    @parameterized.expand(SUPPORTED_ARCHITECTURES)
    def test_compare_to_transformers(self, model_arch):
        model_id = MODEL_NAMES[model_arch]
        set_seed(SEED)
        ipex_model = IPEXModelForQuestionAnswering.from_pretrained(model_id, export=True)
        self.assertIsInstance(ipex_model.config, PretrainedConfig)
        transformers_model = AutoModelForQuestionAnswering.from_pretrained(model_id)
        tokenizer = AutoTokenizer.from_pretrained(model_id)
        inputs = "This is a sample input"
        tokens = tokenizer(inputs, return_tensors="pt")
        with torch.no_grad():
            transformers_outputs = transformers_model(**tokens)
        outputs = ipex_model(**tokens)
        self.assertIn("start_logits", outputs)
        self.assertIn("end_logits", outputs)
        # Compare tensor outputs
        self.assertTrue(torch.allclose(outputs.start_logits, transformers_outputs.start_logits, atol=1e-4))
        self.assertTrue(torch.allclose(outputs.end_logits, transformers_outputs.end_logits, atol=1e-4))

    @parameterized.expand(SUPPORTED_ARCHITECTURES)
    def test_pipeline(self, model_arch):
        model_id = MODEL_NAMES[model_arch]
        model = IPEXModelForQuestionAnswering.from_pretrained(model_id, export=True)
        tokenizer = AutoTokenizer.from_pretrained(model_id)
        pipe = pipeline("question-answering", model=model, tokenizer=tokenizer)
        question = "What's my name?"
        context = "My Name is Sasha and I live in Lyon."
        outputs = pipe(question, context)
        self.assertEqual(pipe.device, model.device)
        self.assertGreaterEqual(outputs["score"], 0.0)
        self.assertIsInstance(outputs["answer"], str)


class IPEXModelForCausalLMTest(unittest.TestCase):
    SUPPORTED_ARCHITECTURES = (
        "bart",
        "gpt_bigcode",
        "blenderbot",
        "blenderbot-small",
        "bloom",
        "codegen",
        "gpt2",
        "gpt_neo",
        "gpt_neox",
        "llama",
        "llama2",
        "mistral",
        # "phi",
        "mpt",
        "opt",
    )
    IPEX_PATCHED_SUPPORTED_ARCHITECTURES = ("llama",)
    GENERATION_LENGTH = 100
    SPEEDUP_CACHE = 1.0

    @parameterized.expand(SUPPORTED_ARCHITECTURES)
    def test_compare_to_transformers(self, model_arch):
        model_id = MODEL_NAMES[model_arch]
        set_seed(SEED)
        ipex_model = IPEXModelForCausalLM.from_pretrained(model_id, export=True)
        self.assertIsInstance(ipex_model.config, PretrainedConfig)
        self.assertTrue(ipex_model.use_cache)
        tokenizer = AutoTokenizer.from_pretrained(model_id)
        tokens = tokenizer(
            "This is a sample",
            return_tensors="pt",
            return_token_type_ids=False if model_arch in ("llama", "llama2") else None,
        )
        position_ids = None
        if model_arch.replace("_", "-") in MODEL_TYPES_REQUIRING_POSITION_IDS:
            input_shape = tokens["input_ids"].shape
            position_ids = torch.arange(0, input_shape[-1], dtype=torch.long).unsqueeze(0).view(-1, input_shape[-1])
        outputs = ipex_model(**tokens, position_ids=position_ids)

        self.assertIsInstance(outputs.logits, torch.Tensor)
        self.assertIsInstance(outputs.past_key_values, (tuple, list))

        transformers_model = AutoModelForCausalLM.from_pretrained(model_id)
        with torch.no_grad():
            transformers_outputs = transformers_model(**tokens)
        # Compare tensor outputs
        self.assertTrue(torch.allclose(outputs.logits, transformers_outputs.logits, atol=1e-4))

    @parameterized.expand(SUPPORTED_ARCHITECTURES)
    def test_pipeline(self, model_arch):
        model_id = MODEL_NAMES[model_arch]
        tokenizer = AutoTokenizer.from_pretrained(model_id)
        model = IPEXModelForCausalLM.from_pretrained(model_id, export=True, use_cache=False)
        model.config.encoder_no_repeat_ngram_size = 0
        model.to("cpu")
        pipe = pipeline("text-generation", model=model, tokenizer=tokenizer)
        outputs = pipe("This is a sample", max_length=10)
        self.assertEqual(pipe.device, model.device)
        self.assertTrue(all("This is a sample" in item["generated_text"] for item in outputs))

<<<<<<< HEAD
    @parameterized.expand(SUPPORTED_ARCHITECTURES)
    def test_assisted_decoding(self, model_arch):
        model_id = MODEL_NAMES[model_arch]
        tokenizer = AutoTokenizer.from_pretrained(model_id)
        model = IPEXModelForCausalLM.from_pretrained(model_id, export=True)
        assistant_model = AutoModelForCausalLM.from_pretrained(model_id)
        tokens = tokenizer("This is a sample input", return_tensors="pt")
        output = model.generate(**tokens, do_sample=False)
        output_assisted = model.generate(**tokens, do_sample=False, assistant_model=assistant_model)
        self.assertTrue(torch.equal(output, output_assisted))
=======
    @parameterized.expand(
        grid_parameters(
            {
                "model_arch": IPEX_PATCHED_SUPPORTED_ARCHITECTURES,
                "use_cache": [True, False],
            }
        )
    )
    @unittest.skipIf(is_ipex_version("<", "2.5.0"), reason="Only ipex version > 2.3.0 supports ipex model patching")
    def test_ipex_patching_beam_search(self, test_name, model_arch, use_cache):
        model_id = MODEL_NAMES[model_arch]
        set_seed(SEED)
        model = IPEXModelForCausalLM.from_pretrained(model_id, export=True, use_cache=use_cache)
        self.assertEqual(model.use_cache, use_cache)
        trasnformers_model = AutoModelForCausalLM.from_pretrained(model_id)
        tokenizer = AutoTokenizer.from_pretrained(model_id)
        tokenizer.pad_token = tokenizer.eos_token
        # Test with batch_size is 1 and 2.
        texts = ["This is a sample", ["This is the first input", "This is the second input"]]
        generation_configs = (
            GenerationConfig(max_new_tokens=4, num_beams=2, do_sample=True),
            GenerationConfig(max_new_tokens=4, num_beams=4, do_sample=True),
            GenerationConfig(max_new_tokens=4, num_beams=8, do_sample=True),
            GenerationConfig(max_new_tokens=4, num_beams=32, do_sample=True),
            GenerationConfig(max_new_tokens=4, do_sample=not use_cache, top_p=1.0, top_k=5, penalty_alpha=0.6),
            GenerationConfig(max_new_tokens=4, do_sample=True, top_p=0.9, top_k=0),
        )
        for text in texts:
            tokens = tokenizer(text, padding=True, return_tensors="pt")
            for generation_config in generation_configs:
                outputs = model.generate(**tokens, generation_config=generation_config)
                transformers_outputs = trasnformers_model.generate(**tokens, generation_config=generation_config)
                self.assertIsInstance(outputs, torch.Tensor)
                self.assertEqual(outputs, transformers_outputs)
>>>>>>> 72b0630d

    def test_compare_with_and_without_past_key_values(self):
        model_id = "echarlaix/tiny-random-gpt2-torchscript"
        tokenizer = AutoTokenizer.from_pretrained(model_id)
        tokens = tokenizer("This is a sample input", return_tensors="pt")

        model_with_pkv = IPEXModelForCausalLM.from_pretrained(model_id, use_cache=True, subfolder="model_with_pkv")
        # Warmup
        model_with_pkv.generate(**tokens)
        with Timer() as with_pkv_timer:
            outputs_model_with_pkv = model_with_pkv.generate(
                **tokens, min_length=self.GENERATION_LENGTH, max_length=self.GENERATION_LENGTH, num_beams=1
            )
        model_without_pkv = IPEXModelForCausalLM.from_pretrained(
            model_id, use_cache=False, subfolder="model_without_pkv"
        )
        # Warmup
        model_without_pkv.generate(**tokens)
        with Timer() as without_pkv_timer:
            outputs_model_without_pkv = model_without_pkv.generate(
                **tokens, min_length=self.GENERATION_LENGTH, max_length=self.GENERATION_LENGTH, num_beams=1
            )
        self.assertTrue(torch.equal(outputs_model_with_pkv, outputs_model_without_pkv))
        self.assertEqual(outputs_model_with_pkv.shape[1], self.GENERATION_LENGTH)
        self.assertEqual(outputs_model_without_pkv.shape[1], self.GENERATION_LENGTH)
        self.assertTrue(
            without_pkv_timer.elapsed / with_pkv_timer.elapsed > self.SPEEDUP_CACHE,
            f"With pkv latency: {with_pkv_timer.elapsed:.3f} ms, without pkv latency: {without_pkv_timer.elapsed:.3f} ms,"
            f" speedup: {without_pkv_timer.elapsed / with_pkv_timer.elapsed:.3f}",
        )


class IPEXModelForAudioClassificationTest(unittest.TestCase):
    IPEX_MODEL_CLASS = IPEXModelForAudioClassification
    SUPPORTED_ARCHITECTURES = (
        "unispeech",
        "wav2vec2",
    )

    def _generate_random_audio_data(self):
        np.random.seed(10)
        t = np.linspace(0, 5.0, int(5.0 * 22050), endpoint=False)
        # generate pure sine wave at 220 Hz
        audio_data = 0.5 * np.sin(2 * np.pi * 220 * t)
        return audio_data

    @parameterized.expand(SUPPORTED_ARCHITECTURES)
    def test_compare_to_transformers(self, model_arch):
        model_id = MODEL_NAMES[model_arch]
        ipex_model = self.IPEX_MODEL_CLASS.from_pretrained(model_id, export=True)
        self.assertIsInstance(ipex_model.config, PretrainedConfig)
        transformers_model = self.IPEX_MODEL_CLASS.auto_model_class.from_pretrained(model_id)
        preprocessor = AutoFeatureExtractor.from_pretrained(model_id)
        inputs = preprocessor(self._generate_random_audio_data(), return_tensors="pt")
        with torch.no_grad():
            transformers_outputs = transformers_model(**inputs)
        outputs = ipex_model(**inputs)
        # Compare tensor outputs
        self.assertTrue(torch.allclose(outputs.logits, transformers_outputs.logits, atol=1e-3))

    @parameterized.expand(SUPPORTED_ARCHITECTURES)
    def test_pipeline(self, model_arch):
        model_id = MODEL_NAMES[model_arch]
        model = self.IPEX_MODEL_CLASS.from_pretrained(model_id, export=True)
        preprocessor = AutoFeatureExtractor.from_pretrained(model_id)
        pipe = pipeline("audio-classification", model=model, feature_extractor=preprocessor)
        outputs = pipe([np.random.random(16000)])
        self.assertEqual(pipe.device, model.device)
        self.assertTrue(all(item["score"] > 0.0 for item in outputs[0]))


class IPEXModelForImageClassificationIntegrationTest(unittest.TestCase):
    SUPPORTED_ARCHITECTURES = (
        "beit",
        # "levit",
        "mobilenet_v1",
        "mobilenet_v2",
        "mobilevit",
        "resnet",
        "vit",
    )
    IPEX_MODEL_CLASS = IPEXModelForImageClassification

    @parameterized.expand(SUPPORTED_ARCHITECTURES)
    def test_compare_to_transformers(self, model_arch):
        model_id = MODEL_NAMES[model_arch]
        set_seed(SEED)
        ipex_model = self.IPEX_MODEL_CLASS.from_pretrained(model_id, export=True)
        self.assertIsInstance(ipex_model.config, PretrainedConfig)
        transformers_model = self.IPEX_MODEL_CLASS.auto_model_class.from_pretrained(model_id)
        preprocessor = AutoFeatureExtractor.from_pretrained(model_id)
        url = "http://images.cocodataset.org/val2017/000000039769.jpg"
        image = Image.open(requests.get(url, stream=True).raw)
        inputs = preprocessor(images=image, return_tensors="pt")
        with torch.no_grad():
            transformers_outputs = transformers_model(**inputs)
        outputs = ipex_model(**inputs)
        self.assertIn("logits", outputs)
        # Compare tensor outputs
        self.assertTrue(torch.allclose(outputs.logits, transformers_outputs.logits, atol=1e-4))

    @parameterized.expand(SUPPORTED_ARCHITECTURES)
    def test_pipeline(self, model_arch):
        model_id = MODEL_NAMES[model_arch]
        model = self.IPEX_MODEL_CLASS.from_pretrained(model_id, export=True)
        preprocessor = AutoFeatureExtractor.from_pretrained(model_id)
        pipe = pipeline("image-classification", model=model, feature_extractor=preprocessor)
        outputs = pipe("http://images.cocodataset.org/val2017/000000039769.jpg")
        self.assertEqual(pipe.device, model.device)
        self.assertGreaterEqual(outputs[0]["score"], 0.0)
        self.assertTrue(isinstance(outputs[0]["label"], str))<|MERGE_RESOLUTION|>--- conflicted
+++ resolved
@@ -263,7 +263,6 @@
         self.assertEqual(pipe.device, model.device)
         self.assertTrue(all("This is a sample" in item["generated_text"] for item in outputs))
 
-<<<<<<< HEAD
     @parameterized.expand(SUPPORTED_ARCHITECTURES)
     def test_assisted_decoding(self, model_arch):
         model_id = MODEL_NAMES[model_arch]
@@ -274,7 +273,7 @@
         output = model.generate(**tokens, do_sample=False)
         output_assisted = model.generate(**tokens, do_sample=False, assistant_model=assistant_model)
         self.assertTrue(torch.equal(output, output_assisted))
-=======
+
     @parameterized.expand(
         grid_parameters(
             {
@@ -309,7 +308,6 @@
                 transformers_outputs = trasnformers_model.generate(**tokens, generation_config=generation_config)
                 self.assertIsInstance(outputs, torch.Tensor)
                 self.assertEqual(outputs, transformers_outputs)
->>>>>>> 72b0630d
 
     def test_compare_with_and_without_past_key_values(self):
         model_id = "echarlaix/tiny-random-gpt2-torchscript"
