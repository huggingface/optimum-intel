#  Copyright 2024 The HuggingFace Team. All rights reserved.
#
#  Licensed under the Apache License, Version 2.0 (the "License");
#  you may not use this file except in compliance with the License.
#  You may obtain a copy of the License at
#
#      http://www.apache.org/licenses/LICENSE-2.0
#
#  Unless required by applicable law or agreed to in writing, software
#  distributed under the License is distributed on an "AS IS" BASIS,
#  WITHOUT WARRANTIES OR CONDITIONS OF ANY KIND, either express or implied.
#  See the License for the specific language governing permissions and
#  limitations under the License.

# ruff: noqa

import tempfile
import time
import unittest
import os
import numpy as np
import requests
import torch
from parameterized import parameterized
from PIL import Image
from transformers import (
    AutoFeatureExtractor,
    AutoModelForCausalLM,
    AutoModelForSeq2SeqLM,
    AutoModelForQuestionAnswering,
    AutoTokenizer,
    BitsAndBytesConfig,
    GenerationConfig,
    PretrainedConfig,
    pipeline,
    set_seed,
    is_bitsandbytes_available,
)
from optimum.intel import (
    IPEXModel,
    IPEXModelForAudioClassification,
    IPEXModelForCausalLM,
    IPEXModelForSeq2SeqLM,
    IPEXModelForImageClassification,
    IPEXModelForMaskedLM,
    IPEXModelForQuestionAnswering,
    IPEXModelForSequenceClassification,
    IPEXModelForTokenClassification,
    IPEXSentenceTransformer,
)
from optimum.utils.testing_utils import grid_parameters, require_sentence_transformers
from optimum.intel.utils.import_utils import is_sentence_transformers_available, is_torch_version

if is_sentence_transformers_available():
    from sentence_transformers import SentenceTransformer
from utils_tests import MODEL_NAMES, IS_XPU_AVAILABLE


SEED = 42
torch.use_deterministic_algorithms(True)
DEVICE = "xpu:0" if IS_XPU_AVAILABLE else "cpu"


class Timer(object):
    def __enter__(self):
        self.elapsed = time.perf_counter()
        return self

    def __exit__(self, type, value, traceback):
        self.elapsed = (time.perf_counter() - self.elapsed) * 1e3


class IPEXModelTest(unittest.TestCase):
    IPEX_MODEL_CLASS = IPEXModel
    SUPPORTED_ARCHITECTURES = (
        "albert",
        "bert",
        "distilbert",
        "electra",
        "flaubert",
        "roberta",
        "roformer",
        "squeezebert",
        "xlm",
    )
    IPEX_PATCHED_SUPPORTED_ARCHITECTURES = ("bert",)

    @parameterized.expand(SUPPORTED_ARCHITECTURES)
    def test_compare_to_transformers(self, model_arch):
        model_id = MODEL_NAMES[model_arch]
        set_seed(SEED)
        ipex_model = self.IPEX_MODEL_CLASS.from_pretrained(model_id, device_map=DEVICE)
        if model_arch in self.IPEX_PATCHED_SUPPORTED_ARCHITECTURES:
            self.assertTrue(ipex_model.add_patch)
        self.assertIsInstance(ipex_model.config, PretrainedConfig)
        transformers_model = self.IPEX_MODEL_CLASS.auto_model_class.from_pretrained(model_id, device_map=DEVICE)
        tokenizer = AutoTokenizer.from_pretrained(model_id)
        inputs = "This is a sample input"
        tokens = tokenizer(inputs, return_tensors="pt").to(DEVICE)
        with torch.no_grad():
            transformers_outputs = transformers_model(**tokens)
        outputs = ipex_model(**tokens)

        # Test re-load model
        with tempfile.TemporaryDirectory() as tmpdirname:
            ipex_model.save_pretrained(tmpdirname)
            loaded_model = self.IPEX_MODEL_CLASS.from_pretrained(tmpdirname, device_map=DEVICE)
            loaded_model_outputs = loaded_model(**tokens)
        # Test init method
        init_model = self.IPEX_MODEL_CLASS(transformers_model)
        init_model_outputs = init_model(**tokens)

        # Compare tensor outputs
        for output_name in {"logits", "last_hidden_state"}:
            if output_name in transformers_outputs:
                self.assertTrue(torch.allclose(outputs[output_name], transformers_outputs[output_name], atol=1e-3))
                self.assertTrue(torch.allclose(outputs[output_name], loaded_model_outputs[output_name]))
                self.assertTrue(torch.allclose(outputs[output_name], init_model_outputs[output_name]))

    @parameterized.expand(SUPPORTED_ARCHITECTURES)
    def test_pipeline(self, model_arch):
        model_id = MODEL_NAMES[model_arch]
        model = self.IPEX_MODEL_CLASS.from_pretrained(model_id, device_map=DEVICE)
        tokenizer = AutoTokenizer.from_pretrained(model_id)
        pipe = pipeline(self.IPEX_MODEL_CLASS.export_feature, model=model, tokenizer=tokenizer)
        text = "This restaurant is awesome"
        if self.IPEX_MODEL_CLASS.export_feature == "fill-mask":
            text += tokenizer.mask_token

        _ = pipe(text)
        self.assertEqual(pipe.device, model.device)

    @parameterized.expand(SUPPORTED_ARCHITECTURES)
    @unittest.skipIf(not is_bitsandbytes_available(), reason="Test requires bitsandbytes")
    def test_bnb(self, model_arch):
        model_id = MODEL_NAMES[model_arch]
        quantization_config = BitsAndBytesConfig(load_in_8bit=True)
        ipex_model = self.IPEX_MODEL_CLASS.from_pretrained(
            model_id, device_map=DEVICE, quantization_config=quantization_config
        )
        transformers_model = self.IPEX_MODEL_CLASS.auto_model_class.from_pretrained(
            model_id, device_map=DEVICE, quantization_config=quantization_config
        )
        tokenizer = AutoTokenizer.from_pretrained(model_id)
        inputs = "This is a sample input"
        tokens = tokenizer(inputs, return_tensors="pt").to(DEVICE)
        with torch.no_grad():
            transformers_outputs = transformers_model(**tokens)
        outputs = ipex_model(**tokens)

        # Test re-load model
        with tempfile.TemporaryDirectory() as tmpdirname:
            ipex_model.save_pretrained(tmpdirname)
            loaded_model = self.IPEX_MODEL_CLASS.from_pretrained(tmpdirname, device_map=DEVICE)
            loaded_model_outputs = loaded_model(**tokens)
        # Test init method
        init_model = self.IPEX_MODEL_CLASS(transformers_model)
        init_model_outputs = init_model(**tokens)

        # Compare tensor outputs
        for output_name in {"logits", "last_hidden_state"}:
            if output_name in transformers_outputs:
                self.assertTrue(torch.allclose(outputs[output_name], transformers_outputs[output_name], atol=1e-3))
                self.assertTrue(torch.allclose(outputs[output_name], loaded_model_outputs[output_name]))
                self.assertTrue(torch.allclose(outputs[output_name], init_model_outputs[output_name]))


class IPEXModelForSequenceClassificationTest(IPEXModelTest):
    IPEX_MODEL_CLASS = IPEXModelForSequenceClassification


class IPEXModelForTokenClassificationTest(IPEXModelTest):
    IPEX_MODEL_CLASS = IPEXModelForTokenClassification


class IPEXModelForMaskedLMTest(IPEXModelTest):
    IPEX_MODEL_CLASS = IPEXModelForMaskedLM


class IPEXModelForQuestionAnsweringTest(unittest.TestCase):
    IPEX_MODEL_CLASS = IPEXModelForQuestionAnswering
    SUPPORTED_ARCHITECTURES = (
        "bert",
        "distilbert",
        "roberta",
    )

    @parameterized.expand(SUPPORTED_ARCHITECTURES)
    def test_compare_to_transformers(self, model_arch):
        model_id = MODEL_NAMES[model_arch]
        set_seed(SEED)
        ipex_model = IPEXModelForQuestionAnswering.from_pretrained(model_id, device_map=DEVICE)
        self.assertIsInstance(ipex_model.config, PretrainedConfig)
        transformers_model = AutoModelForQuestionAnswering.from_pretrained(model_id, device_map=DEVICE)
        tokenizer = AutoTokenizer.from_pretrained(model_id)
        inputs = "This is a sample input"
        tokens = tokenizer(inputs, return_tensors="pt").to(DEVICE)
        with torch.no_grad():
            transformers_outputs = transformers_model(**tokens)
        outputs = ipex_model(**tokens)

        # Test re-load model
        with tempfile.TemporaryDirectory() as tmpdirname:
            ipex_model.save_pretrained(tmpdirname)
            loaded_model = self.IPEX_MODEL_CLASS.from_pretrained(tmpdirname, device_map=DEVICE)
            loaded_model_outputs = loaded_model(**tokens)

        # Test init method
        init_model = self.IPEX_MODEL_CLASS(transformers_model)
        init_model_outputs = init_model(**tokens)

        self.assertIn("start_logits", outputs)
        self.assertIn("end_logits", outputs)
        # Compare tensor outputs
        self.assertTrue(torch.allclose(outputs.start_logits, transformers_outputs.start_logits, atol=1e-4))
        self.assertTrue(torch.allclose(outputs.end_logits, transformers_outputs.end_logits, atol=1e-4))
        self.assertTrue(torch.equal(outputs.start_logits, loaded_model_outputs.start_logits))
        self.assertTrue(torch.equal(outputs.end_logits, loaded_model_outputs.end_logits))
        self.assertTrue(torch.equal(outputs.start_logits, init_model_outputs.start_logits))
        self.assertTrue(torch.equal(outputs.end_logits, init_model_outputs.end_logits))

    @parameterized.expand(SUPPORTED_ARCHITECTURES)
    def test_pipeline(self, model_arch):
        model_id = MODEL_NAMES[model_arch]
        model = IPEXModelForQuestionAnswering.from_pretrained(model_id, device_map=DEVICE)
        tokenizer = AutoTokenizer.from_pretrained(model_id)
        pipe = pipeline("question-answering", model=model, tokenizer=tokenizer)
        question = "What's my name?"
        context = "My Name is Sasha and I live in Lyon."
        outputs = pipe(question, context)
        self.assertEqual(pipe.device, model.device)
        self.assertGreaterEqual(outputs["score"], 0.0)
        self.assertIsInstance(outputs["answer"], str)

    def test_patched_model(self):
        ipex_model = IPEXModelForQuestionAnswering.from_pretrained(
            "Intel/tiny-random-bert_ipex_model", device_map=DEVICE
        )
        transformers_model = AutoModelForQuestionAnswering.from_pretrained(
            "hf-internal-testing/tiny-random-bert", device_map=DEVICE
        )
        tokenizer = AutoTokenizer.from_pretrained("hf-internal-testing/tiny-random-bert")
        inputs = "This is a sample input"
        tokens = tokenizer(inputs, return_tensors="pt").to(DEVICE)
        with torch.no_grad():
            transformers_outputs = transformers_model(**tokens)
        outputs = ipex_model(**tokens)
        self.assertTrue(torch.allclose(outputs.start_logits, transformers_outputs.start_logits, atol=1e-4))
        self.assertTrue(torch.allclose(outputs.end_logits, transformers_outputs.end_logits, atol=1e-4))

    @parameterized.expand(SUPPORTED_ARCHITECTURES)
    @unittest.skipIf(not is_bitsandbytes_available(), reason="Test requires bitsandbytes")
    def test_bnb(self, model_arch):
        model_id = MODEL_NAMES[model_arch]
        set_seed(SEED)
        quantization_config = BitsAndBytesConfig(load_in_8bit=True)
        ipex_model = IPEXModelForQuestionAnswering.from_pretrained(
            model_id, device_map=DEVICE, quantization_config=quantization_config
        )
        self.assertIsInstance(ipex_model.config, PretrainedConfig)
        transformers_model = AutoModelForQuestionAnswering.from_pretrained(
            model_id, device_map=DEVICE, quantization_config=quantization_config
        )
        tokenizer = AutoTokenizer.from_pretrained(model_id)
        inputs = "This is a sample input"
        tokens = tokenizer(inputs, return_tensors="pt").to(DEVICE)
        with torch.no_grad():
            transformers_outputs = transformers_model(**tokens)
        outputs = ipex_model(**tokens)

        # Test re-load model
        with tempfile.TemporaryDirectory() as tmpdirname:
            ipex_model.save_pretrained(tmpdirname)
            loaded_model = self.IPEX_MODEL_CLASS.from_pretrained(tmpdirname, device_map=DEVICE)
            loaded_model_outputs = loaded_model(**tokens)

        # Test init method
        init_model = self.IPEX_MODEL_CLASS(transformers_model)
        init_model_outputs = init_model(**tokens)

        self.assertIn("start_logits", outputs)
        self.assertIn("end_logits", outputs)
        # Compare tensor outputs
        self.assertTrue(torch.allclose(outputs.start_logits, transformers_outputs.start_logits, atol=1e-4))
        self.assertTrue(torch.allclose(outputs.end_logits, transformers_outputs.end_logits, atol=1e-4))
        self.assertTrue(torch.equal(outputs.start_logits, loaded_model_outputs.start_logits))
        self.assertTrue(torch.equal(outputs.end_logits, loaded_model_outputs.end_logits))
        self.assertTrue(torch.equal(outputs.start_logits, init_model_outputs.start_logits))
        self.assertTrue(torch.equal(outputs.end_logits, init_model_outputs.end_logits))


class IPEXModelForCausalLMTest(unittest.TestCase):
    IPEX_MODEL_CLASS = IPEXModelForCausalLM
    SUPPORTED_ARCHITECTURES = (
        "bart",
        "gpt_bigcode",
        "blenderbot",
        "blenderbot-small",
        "bloom",
        "codegen",
        "falcon",
        "gpt2",
        "gpt_neo",
        "gpt_neox",
        "mistral",
        "llama",
        "llama2",
        # "phi",
        "distilgpt2",
        "mpt",
        "opt",
    )
    IPEX_PATCHED_SUPPORTED_ARCHITECTURES = ("llama2", "falcon", "gpt2")
    GENERATION_LENGTH = 100
    SPEEDUP_CACHE = 1.0

    @parameterized.expand(SUPPORTED_ARCHITECTURES)
    def test_compare_to_transformers(self, model_arch):
        model_id = MODEL_NAMES[model_arch]
        set_seed(SEED)
        dtype = torch.float16 if IS_XPU_AVAILABLE else torch.float32
        ipex_model = IPEXModelForCausalLM.from_pretrained(model_id, torch_dtype=dtype, device_map=DEVICE)
        self.assertIsInstance(ipex_model.config, PretrainedConfig)
        tokenizer = AutoTokenizer.from_pretrained(model_id)
        tokens = tokenizer(
            "This is a sample",
            return_tensors="pt",
            return_token_type_ids=False if model_arch in ("llama", "llama2") else None,
        ).to(DEVICE)
        inputs = ipex_model.prepare_inputs_for_generation(**tokens)
        outputs = ipex_model(**inputs)

        self.assertIsInstance(outputs.logits, torch.Tensor)

        transformers_model = AutoModelForCausalLM.from_pretrained(model_id, torch_dtype=dtype, device_map=DEVICE)
        with torch.no_grad():
            transformers_outputs = transformers_model(**tokens)

        # Test re-load model
        with tempfile.TemporaryDirectory() as tmpdirname:
            ipex_model.save_pretrained(tmpdirname)
            loaded_model = self.IPEX_MODEL_CLASS.from_pretrained(tmpdirname, torch_dtype=dtype, device_map=DEVICE)
            loaded_model_outputs = loaded_model(**inputs)

        # Test init method
        init_model = self.IPEX_MODEL_CLASS(transformers_model)
        init_model_outputs = init_model(**inputs)

        # Compare tensor outputs
        self.assertTrue(torch.allclose(outputs.logits, transformers_outputs.logits, atol=1e-4))
        # To avoid float pointing error
        self.assertTrue(torch.allclose(outputs.logits, loaded_model_outputs.logits, atol=1e-7))
        self.assertTrue(torch.allclose(outputs.logits, init_model_outputs.logits, atol=1e-7))

    @parameterized.expand(SUPPORTED_ARCHITECTURES)
    def test_forward(self, model_arch):
        model_id = MODEL_NAMES[model_arch]
        set_seed(SEED)
        dtype = torch.float16 if IS_XPU_AVAILABLE else torch.float32
        ipex_model = IPEXModelForCausalLM.from_pretrained(model_id, torch_dtype=dtype, device_map=DEVICE)
        self.assertIsInstance(ipex_model.config, PretrainedConfig)
        input_ids = torch.Tensor([[1, 2, 3], [4, 5, 6]]).to(torch.long)
        outputs = ipex_model(input_ids)

        self.assertIsInstance(outputs.logits, torch.Tensor)

        transformers_model = AutoModelForCausalLM.from_pretrained(model_id, torch_dtype=dtype, device_map=DEVICE)
        with torch.no_grad():
            transformers_outputs = transformers_model(input_ids)

        # Test re-load model
        with tempfile.TemporaryDirectory() as tmpdirname:
            ipex_model.save_pretrained(tmpdirname)
            loaded_model = self.IPEX_MODEL_CLASS.from_pretrained(tmpdirname, torch_dtype=dtype, device_map=DEVICE)
            loaded_model_outputs = loaded_model(input_ids)

        # Test init method
        init_model = self.IPEX_MODEL_CLASS(transformers_model)
        init_model_outputs = init_model(input_ids)

        # Compare tensor outputs
        self.assertTrue(torch.allclose(outputs.logits, transformers_outputs.logits, atol=1e-4))
        # To avoid float pointing error
        self.assertTrue(torch.allclose(outputs.logits, loaded_model_outputs.logits, atol=1e-7))
        self.assertTrue(torch.allclose(outputs.logits, init_model_outputs.logits, atol=1e-7))

    @parameterized.expand(SUPPORTED_ARCHITECTURES)
    def test_pipeline(self, model_arch):
        dtype = torch.float16 if IS_XPU_AVAILABLE else torch.float32
        model_id = MODEL_NAMES[model_arch]
        tokenizer = AutoTokenizer.from_pretrained(model_id)
        model = IPEXModelForCausalLM.from_pretrained(model_id, torch_dtype=dtype, device_map=DEVICE)
        model.config.encoder_no_repeat_ngram_size = 0
        pipe = pipeline("text-generation", model=model, tokenizer=tokenizer)
        outputs = pipe("This is a sample", max_new_tokens=10)
        self.assertEqual(pipe.device, model.device)
        self.assertTrue(all("This is a sample" in item["generated_text"] for item in outputs))

    @parameterized.expand(SUPPORTED_ARCHITECTURES)
    @unittest.skip(reason="Paged attention do not support assisted decoding for now")
    def test_assisted_decoding(self, model_arch):
        # assist decoding does not support static cache now
        if model_arch in self.IPEX_PATCHED_SUPPORTED_ARCHITECTURES:
            return
        model_id = MODEL_NAMES[model_arch]
        dtype = torch.float16 if IS_XPU_AVAILABLE else torch.float32
        tokenizer = AutoTokenizer.from_pretrained(model_id)
        ipex_model = IPEXModelForCausalLM.from_pretrained(model_id, torch_dtype=dtype, device_map=DEVICE)
        transformers_model = AutoModelForCausalLM.from_pretrained(model_id, torch_dtype=dtype, device_map=DEVICE)
        tokens = tokenizer("This is a sample input", return_tensors="pt").to(DEVICE)
        ipex_output = ipex_model.generate(**tokens, do_sample=False, max_new_tokens=4)
        ipex_output_assisted = ipex_model.generate(
            **tokens, do_sample=False, assistant_model=transformers_model, max_new_tokens=4
        )
        ipex_output_assisted_2 = ipex_model.generate(
            **tokens, do_sample=False, assistant_model=ipex_model, max_new_tokens=4
        )
        transformers_output = transformers_model.generate(**tokens, do_sample=False, max_new_tokens=4)
        transformers_output_assisted = transformers_model.generate(
            **tokens, do_sample=False, assistant_model=ipex_model, max_new_tokens=4
        )
        self.assertTrue(torch.equal(ipex_output, ipex_output_assisted))
        self.assertTrue(torch.equal(ipex_output, ipex_output_assisted_2))
        self.assertTrue(torch.equal(transformers_output, transformers_output_assisted))

    @parameterized.expand(
        grid_parameters(
            {
                "model_arch": SUPPORTED_ARCHITECTURES,
                "use_cache": [True, False],
            }
        )
    )
    def test_ipex_beam_search(self, test_name, model_arch, use_cache):
        model_id = MODEL_NAMES[model_arch]
        set_seed(SEED)
        dtype = torch.float16 if IS_XPU_AVAILABLE else torch.float32
        model = IPEXModelForCausalLM.from_pretrained(
            model_id, use_cache=use_cache, torch_dtype=dtype, device_map=DEVICE
        )
        # It will be removed when torch 2.6 released
        if model_arch == "opt" and not use_cache and model.compiled and is_torch_version("<", "2.6.0"):
            return
        if use_cache and model_arch in self.IPEX_PATCHED_SUPPORTED_ARCHITECTURES:
            self.assertTrue(model.add_patch)
        transformers_model = AutoModelForCausalLM.from_pretrained(model_id, torch_dtype=dtype, device_map=DEVICE)
        self.assertEqual(model.use_cache, use_cache)
        tokenizer = AutoTokenizer.from_pretrained(model_id)
        tokenizer.pad_token = tokenizer.eos_token
        # Test with batch_size is 1 and 2.
        texts = ["This is a sample", ["This is the first input", "This is the second input"]]
        generation_configs = (
            GenerationConfig(max_new_tokens=4, num_beams=2, do_sample=False),
            GenerationConfig(max_new_tokens=4, num_beams=4, do_sample=False),
            GenerationConfig(max_new_tokens=4, num_beams=8, do_sample=False),
            GenerationConfig(max_new_tokens=4, num_beams=32, do_sample=False),
            GenerationConfig(
                max_new_tokens=4, do_sample=False, top_p=0.9, top_k=0, pad_token_id=tokenizer.eos_token_id
            ),
        )
        for text in texts:
            tokens = tokenizer(text, padding=True, return_tensors="pt").to(DEVICE)
            for generation_config in generation_configs:
                outputs = model.generate(**tokens, generation_config=generation_config)
                transformers_outputs = transformers_model.generate(**tokens, generation_config=generation_config)
                self.assertIsInstance(outputs, torch.Tensor)
                self.assertTrue(torch.equal(outputs, transformers_outputs))

    def test_compare_with_and_without_past_key_values(self):
        model_id = "Intel/tiny_random_llama2_ipex_model"
        dtype = torch.float16 if IS_XPU_AVAILABLE else torch.float32
        model_with_pkv = IPEXModelForCausalLM.from_pretrained(
            model_id, use_cache=True, torch_dtype=dtype, device_map=DEVICE
        )
        tokenizer = AutoTokenizer.from_pretrained(model_id)
        tokens = tokenizer("This is a sample input", return_tensors="pt").to(DEVICE)
        # Warmup
        model_with_pkv.generate(**tokens)
        with Timer() as with_pkv_timer:
            outputs_model_with_pkv = model_with_pkv.generate(
                **tokens, min_new_tokens=self.GENERATION_LENGTH, max_new_tokens=self.GENERATION_LENGTH, num_beams=1
            )
        model_without_pkv = IPEXModelForCausalLM.from_pretrained(
            model_id, use_cache=False, torch_dtype=dtype, device_map=DEVICE
        )
        # Warmup
        model_without_pkv.generate(**tokens)
        with Timer() as without_pkv_timer:
            outputs_model_without_pkv = model_without_pkv.generate(
                **tokens, min_new_tokens=self.GENERATION_LENGTH, max_new_tokens=self.GENERATION_LENGTH, num_beams=1
            )
        self.assertTrue(torch.equal(outputs_model_with_pkv, outputs_model_without_pkv))
        self.assertEqual(outputs_model_with_pkv.shape[1], self.GENERATION_LENGTH + tokens.input_ids.shape[1])
        self.assertEqual(outputs_model_without_pkv.shape[1], self.GENERATION_LENGTH + tokens.input_ids.shape[1])

    @parameterized.expand(IPEX_PATCHED_SUPPORTED_ARCHITECTURES)
    def test_patched_model(self, model_arch):
        model_id = MODEL_NAMES[model_arch]
        patched_model_id = MODEL_NAMES["patched_" + model_arch]
        ipex_model = IPEXModelForCausalLM.from_pretrained(model_id, export=True, device_map=DEVICE)
        exported_model = IPEXModelForCausalLM.from_pretrained(patched_model_id, device_map=DEVICE)
        tokenizer = AutoTokenizer.from_pretrained(model_id)
        tokens = tokenizer("This is a sample", return_tensors="pt").to(DEVICE)
        ipex_outputs = ipex_model.generate(
            **tokens, max_new_tokens=1, return_dict_in_generate=True, output_logits=True
        )
        exported_outputs = exported_model.generate(
            **tokens, max_new_tokens=1, return_dict_in_generate=True, output_logits=True
        )
        self.assertTrue(torch.allclose(ipex_outputs.logits[0], exported_outputs.logits[0], atol=1e-7))

    @parameterized.expand(SUPPORTED_ARCHITECTURES)
    @unittest.skipIf(not is_bitsandbytes_available(), reason="Test requires bitsandbytes")
    def test_bnb(self, model_arch):
        model_id = MODEL_NAMES[model_arch]
        set_seed(SEED)
        dtype = torch.float16 if IS_XPU_AVAILABLE else torch.float32
        quantization_config = BitsAndBytesConfig(load_in_8bit=True)
        # Test model forward do not need cache.
        ipex_model = IPEXModelForCausalLM.from_pretrained(
            model_id, torch_dtype=dtype, device_map=DEVICE, quantization_config=quantization_config
        )
        self.assertIsInstance(ipex_model.config, PretrainedConfig)
        tokenizer = AutoTokenizer.from_pretrained(model_id)
        tokens = tokenizer(
            "This is a sample",
            return_tensors="pt",
            return_token_type_ids=False if model_arch in ("llama", "llama2") else None,
        ).to(DEVICE)
        inputs = ipex_model.prepare_inputs_for_generation(**tokens)
        outputs = ipex_model(**inputs)

        self.assertIsInstance(outputs.logits, torch.Tensor)

        transformers_model = AutoModelForCausalLM.from_pretrained(
            model_id, torch_dtype=dtype, device_map=DEVICE, quantization_config=quantization_config
        )
        with torch.no_grad():
            transformers_outputs = transformers_model(**tokens)

        # Test re-load model
        with tempfile.TemporaryDirectory() as tmpdirname:
            ipex_model.save_pretrained(tmpdirname)
            loaded_model = self.IPEX_MODEL_CLASS.from_pretrained(tmpdirname, torch_dtype=dtype, device_map=DEVICE)
            loaded_model_outputs = loaded_model(**inputs)

        # Test init method
        init_model = self.IPEX_MODEL_CLASS(transformers_model)
        init_model_outputs = init_model(**inputs)

        # Compare tensor outputs
        self.assertTrue(torch.allclose(outputs.logits, transformers_outputs.logits, atol=1e-4))
        # To avoid float pointing error
        self.assertTrue(torch.allclose(outputs.logits, loaded_model_outputs.logits, atol=1e-7))
        self.assertTrue(torch.allclose(outputs.logits, init_model_outputs.logits, atol=1e-7))


class IPEXModelForAudioClassificationTest(unittest.TestCase):
    IPEX_MODEL_CLASS = IPEXModelForAudioClassification
    SUPPORTED_ARCHITECTURES = (
        "unispeech",
        "wav2vec2",
    )

    def _generate_random_audio_data(self):
        np.random.seed(10)
        t = np.linspace(0, 5.0, int(5.0 * 22050), endpoint=False)
        # generate pure sine wave at 220 Hz
        audio_data = 0.5 * np.sin(2 * np.pi * 220 * t)
        return audio_data

    @parameterized.expand(SUPPORTED_ARCHITECTURES)
    def test_compare_to_transformers(self, model_arch):
        model_id = MODEL_NAMES[model_arch]
        ipex_model = self.IPEX_MODEL_CLASS.from_pretrained(model_id, device_map=DEVICE)
        self.assertIsInstance(ipex_model.config, PretrainedConfig)
        transformers_model = self.IPEX_MODEL_CLASS.auto_model_class.from_pretrained(model_id, device_map=DEVICE)
        preprocessor = AutoFeatureExtractor.from_pretrained(model_id)
        inputs = preprocessor(self._generate_random_audio_data(), return_tensors="pt").to(DEVICE)
        with torch.no_grad():
            transformers_outputs = transformers_model(**inputs)
        outputs = ipex_model(**inputs)

        # Test re-load model
        with tempfile.TemporaryDirectory() as tmpdirname:
            ipex_model.save_pretrained(tmpdirname)
            loaded_model = self.IPEX_MODEL_CLASS.from_pretrained(tmpdirname, device_map=DEVICE)
            loaded_model_outputs = loaded_model(**inputs)

        # Test init method
        init_model = self.IPEX_MODEL_CLASS(transformers_model)
        init_model_outputs = init_model(**inputs)

        # Compare tensor outputs
        self.assertTrue(torch.allclose(outputs.logits, transformers_outputs.logits, atol=1e-3))
        self.assertTrue(torch.equal(outputs.logits, loaded_model_outputs.logits))
        self.assertTrue(torch.equal(outputs.logits, init_model_outputs.logits))

    @parameterized.expand(SUPPORTED_ARCHITECTURES)
    def test_pipeline(self, model_arch):
        model_id = MODEL_NAMES[model_arch]
        model = self.IPEX_MODEL_CLASS.from_pretrained(model_id, device_map=DEVICE)
        preprocessor = AutoFeatureExtractor.from_pretrained(model_id)
        pipe = pipeline("audio-classification", model=model, feature_extractor=preprocessor)
        outputs = pipe([np.random.random(16000)])
        self.assertEqual(pipe.device, model.device)
        self.assertTrue(all(item["score"] > 0.0 for item in outputs[0]))


class IPEXModelForImageClassificationIntegrationTest(unittest.TestCase):
    IPEX_MODEL_CLASS = IPEXModelForImageClassification
    SUPPORTED_ARCHITECTURES = (
        "beit",
        "mobilenet_v1",
        "mobilenet_v2",
        "mobilevit",
        "resnet",
        "vit",
    )
    IPEX_PATCHED_SUPPORTED_ARCHITECTURES = ("vit",)

    @parameterized.expand(SUPPORTED_ARCHITECTURES)
    def test_compare_to_transformers(self, model_arch):
        model_id = MODEL_NAMES[model_arch]
        set_seed(SEED)
        ipex_model = self.IPEX_MODEL_CLASS.from_pretrained(model_id, device_map=DEVICE)
        if model_arch in self.IPEX_PATCHED_SUPPORTED_ARCHITECTURES:
            self.assertTrue(ipex_model.add_patch)
        self.assertIsInstance(ipex_model.config, PretrainedConfig)
        transformers_model = self.IPEX_MODEL_CLASS.auto_model_class.from_pretrained(model_id, device_map=DEVICE)
        preprocessor = AutoFeatureExtractor.from_pretrained(model_id)
        url = "http://images.cocodataset.org/val2017/000000039769.jpg"
        image = Image.open(requests.get(url, stream=True).raw)
        inputs = preprocessor(images=image, return_tensors="pt").to(DEVICE)
        with torch.no_grad():
            transformers_outputs = transformers_model(**inputs)
        outputs = ipex_model(**inputs)

        # Test re-load model
        with tempfile.TemporaryDirectory() as tmpdirname:
            ipex_model.save_pretrained(tmpdirname)
            loaded_model = self.IPEX_MODEL_CLASS.from_pretrained(tmpdirname, device_map=DEVICE)
            loaded_model_outputs = loaded_model(**inputs)

        # Test init method
        init_model = self.IPEX_MODEL_CLASS(transformers_model)
        init_model_outputs = init_model(**inputs)

        self.assertIn("logits", outputs)
        # Compare tensor outputs
        self.assertTrue(torch.allclose(outputs.logits, transformers_outputs.logits, atol=1e-4))
        self.assertTrue(torch.allclose(outputs.logits, loaded_model_outputs.logits, atol=1e-4))
        self.assertTrue(torch.allclose(init_model_outputs.logits, transformers_outputs.logits, atol=1e-4))

    @parameterized.expand(SUPPORTED_ARCHITECTURES)
    def test_pipeline(self, model_arch):
        model_id = MODEL_NAMES[model_arch]
        model = self.IPEX_MODEL_CLASS.from_pretrained(model_id, device_map=DEVICE)
        preprocessor = AutoFeatureExtractor.from_pretrained(model_id)
        pipe = pipeline("image-classification", model=model, feature_extractor=preprocessor)
        outputs = pipe("http://images.cocodataset.org/val2017/000000039769.jpg")
        self.assertEqual(pipe.device, model.device)
        self.assertGreaterEqual(outputs[0]["score"], 0.0)
        self.assertTrue(isinstance(outputs[0]["label"], str))

    def test_patched_model(self):
        ipex_model = IPEXModelForImageClassification.from_pretrained(
            "Intel/tiny-random-vit_ipex_model", device_map=DEVICE
        )
        transformers_model = self.IPEX_MODEL_CLASS.from_pretrained(
            "hf-internal-testing/tiny-random-vit", device_map=DEVICE
        )
        preprocessor = AutoFeatureExtractor.from_pretrained("hf-internal-testing/tiny-random-vit")
        url = "http://images.cocodataset.org/val2017/000000039769.jpg"
        image = Image.open(requests.get(url, stream=True).raw)
        inputs = preprocessor(images=image, return_tensors="pt")
        with torch.no_grad():
            transformers_outputs = transformers_model(**inputs)
        outputs = ipex_model(**inputs)
        self.assertTrue(torch.allclose(outputs.logits, transformers_outputs.logits, atol=1e-4))


class IPEXModelForSeq2SeqLMTest(unittest.TestCase):
    IPEX_MODEL_CLASS = IPEXModelForSeq2SeqLM
    SUPPORTED_ARCHITECTURES = ("t5",)
    GENERATION_LENGTH = 2
    SPEEDUP_CACHE = 1.0

    @parameterized.expand(SUPPORTED_ARCHITECTURES)
    def test_compare_to_transformers(self, model_arch):
        model_id = MODEL_NAMES[model_arch]
        set_seed(SEED)
        dtype = torch.float16 if IS_XPU_AVAILABLE else torch.float32
        # Test model forward do not need cache.
        ipex_model = self.IPEX_MODEL_CLASS.from_pretrained(model_id, torch_dtype=dtype)
        transformers_model = AutoModelForSeq2SeqLM.from_pretrained(model_id, torch_dtype=dtype)
        self.assertIsInstance(ipex_model.config, PretrainedConfig)
        tokenizer = AutoTokenizer.from_pretrained(model_id)
        tokens = tokenizer(
            "This is a sample",
            return_tensors="pt",
            return_token_type_ids=False if model_arch in ("llama", "llama2") else None,
        )
        decoder_start_token_id = transformers_model.config.decoder_start_token_id if model_arch != "mbart" else 2
        decoder_inputs = {"decoder_input_ids": torch.ones((1, 1), dtype=torch.long) * decoder_start_token_id}
        outputs = ipex_model(**tokens, **decoder_inputs)

        self.assertIsInstance(outputs.logits, torch.Tensor)

        with torch.no_grad():
            transformers_outputs = transformers_model(**tokens, **decoder_inputs)

        # Test re-load model
        with tempfile.TemporaryDirectory() as tmpdirname:
            ipex_model.save_pretrained(tmpdirname)
            loaded_model = self.IPEX_MODEL_CLASS.from_pretrained(tmpdirname, torch_dtype=dtype)
            loaded_model_outputs = loaded_model(**tokens, **decoder_inputs)

        # Test init method
        init_model = self.IPEX_MODEL_CLASS(transformers_model)
        init_model_outputs = init_model(**tokens, **decoder_inputs)

        # Compare tensor outputs
        self.assertTrue(torch.allclose(outputs.logits, transformers_outputs.logits, atol=1e-4))
        # To avoid float pointing error
        self.assertTrue(torch.allclose(outputs.logits, loaded_model_outputs.logits, atol=1e-7))
        self.assertTrue(torch.allclose(outputs.logits, init_model_outputs.logits, atol=1e-7))

    @parameterized.expand(SUPPORTED_ARCHITECTURES)
    def test_pipeline(self, model_arch):
        dtype = torch.float16 if IS_XPU_AVAILABLE else torch.float32
        model_id = MODEL_NAMES[model_arch]
        tokenizer = AutoTokenizer.from_pretrained(model_id)
        model = self.IPEX_MODEL_CLASS.from_pretrained(model_id, torch_dtype=dtype)
        model.config.encoder_no_repeat_ngram_size = 0
        # model.to("cpu")
        pipe = pipeline("text2text-generation", model=model, tokenizer=tokenizer)
        outputs = pipe("This is a sample", max_new_tokens=10, do_sample=False)
        self.assertEqual(pipe.device, model.device)

    def test_compare_with_and_without_past_key_values(self):
        model_id = "hf-internal-testing/tiny-random-t5"
        dtype = torch.float16 if IS_XPU_AVAILABLE else torch.float32
        model_with_pkv = self.IPEX_MODEL_CLASS.from_pretrained(model_id, use_cache=True, torch_dtype=dtype)
        device = model_with_pkv.device
        tokenizer = AutoTokenizer.from_pretrained(model_id)
        tokens = tokenizer("This is a sample input", return_tensors="pt").to(device)
        # Warmup
        model_with_pkv.generate(**tokens)
        with Timer() as with_pkv_timer:
            outputs_model_with_pkv = model_with_pkv.generate(
                **tokens, min_new_tokens=self.GENERATION_LENGTH, max_new_tokens=self.GENERATION_LENGTH, num_beams=1
            )
        model_without_pkv = self.IPEX_MODEL_CLASS.from_pretrained(model_id, use_cache=False, torch_dtype=dtype)
        # Warmup
        model_without_pkv.generate(**tokens)
        with Timer() as without_pkv_timer:
            outputs_model_without_pkv = model_without_pkv.generate(
                **tokens, min_new_tokens=self.GENERATION_LENGTH, max_new_tokens=self.GENERATION_LENGTH, num_beams=1
            )
        self.assertTrue(torch.equal(outputs_model_with_pkv, outputs_model_without_pkv))
        self.assertEqual(outputs_model_with_pkv.shape[1], self.GENERATION_LENGTH + 1)
        self.assertEqual(outputs_model_without_pkv.shape[1], self.GENERATION_LENGTH + 1)

    @parameterized.expand(
        grid_parameters(
            {
                "model_arch": SUPPORTED_ARCHITECTURES,
                "use_cache": [True, False],
            }
        )
    )
    def test_ipex_beam_search(self, test_name, model_arch, use_cache):
        model_id = MODEL_NAMES[model_arch]
        set_seed(SEED)
        dtype = torch.float16 if IS_XPU_AVAILABLE else torch.float32
        model = self.IPEX_MODEL_CLASS.from_pretrained(model_id, use_cache=use_cache, torch_dtype=dtype)
        device = model.device
        transformers_model = AutoModelForSeq2SeqLM.from_pretrained(model_id, torch_dtype=dtype).to(device)
        self.assertEqual(model.use_cache, use_cache)
        tokenizer = AutoTokenizer.from_pretrained(model_id)
        tokenizer.pad_token = tokenizer.eos_token
        # Test with batch_size is 1 and 2.
        texts = ["This is a sample", ["This is the first input", "This is the second input"]]
        generation_configs = (
            GenerationConfig(max_new_tokens=4, num_beams=2, do_sample=False),
            GenerationConfig(max_new_tokens=4, num_beams=4, do_sample=False),
            GenerationConfig(max_new_tokens=4, num_beams=8, do_sample=False),
            GenerationConfig(max_new_tokens=4, num_beams=32, do_sample=False),
            GenerationConfig(
                max_new_tokens=4, do_sample=False, top_p=0.9, top_k=0, pad_token_id=tokenizer.eos_token_id
            ),
        )
        for text in texts:
            tokens = tokenizer(text, padding=True, return_tensors="pt").to(device)
            for generation_config in generation_configs:
                outputs = model.generate(**tokens, generation_config=generation_config)
                transformers_outputs = transformers_model.generate(**tokens, generation_config=generation_config)
                self.assertIsInstance(outputs, torch.Tensor)
                self.assertTrue(torch.equal(outputs, transformers_outputs))

<<<<<<< HEAD
    @parameterized.expand(SUPPORTED_ARCHITECTURES)
    @unittest.skipIf(not is_bitsandbytes_available(), reason="Test requires bitsandbytes")
    def test_bnb(self, model_arch):
        model_id = MODEL_NAMES[model_arch]
        set_seed(SEED)
        dtype = torch.float16 if IS_XPU_AVAILABLE else torch.float32
        quantization_config = BitsAndBytesConfig(load_in_8bit=True)
        # Test model forward do not need cache.
        ipex_model = self.IPEX_MODEL_CLASS.from_pretrained(
            model_id, torch_dtype=dtype, quantization_config=quantization_config
        )
        transformers_model = AutoModelForSeq2SeqLM.from_pretrained(
            model_id, torch_dtype=dtype, quantization_config=quantization_config
        )
        self.assertIsInstance(ipex_model.config, PretrainedConfig)
        tokenizer = AutoTokenizer.from_pretrained(model_id)
        tokens = tokenizer(
            "This is a sample",
            return_tensors="pt",
            return_token_type_ids=False if model_arch in ("llama", "llama2") else None,
        )
        decoder_start_token_id = transformers_model.config.decoder_start_token_id if model_arch != "mbart" else 2
        decoder_inputs = {"decoder_input_ids": torch.ones((1, 1), dtype=torch.long) * decoder_start_token_id}
        outputs = ipex_model(**tokens, **decoder_inputs)

        self.assertIsInstance(outputs.logits, torch.Tensor)

        with torch.no_grad():
            transformers_outputs = transformers_model(**tokens, **decoder_inputs)

        # Test re-load model
        with tempfile.TemporaryDirectory() as tmpdirname:
            ipex_model.save_pretrained(tmpdirname)
            loaded_model = self.IPEX_MODEL_CLASS.from_pretrained(tmpdirname, torch_dtype=dtype)
            loaded_model_outputs = loaded_model(**tokens, **decoder_inputs)

        # Test init method
        init_model = self.IPEX_MODEL_CLASS(transformers_model)
        init_model_outputs = init_model(**tokens, **decoder_inputs)

        # Compare tensor outputs
        self.assertTrue(torch.allclose(outputs.logits, transformers_outputs.logits, atol=1e-4))
        # To avoid float pointing error
        self.assertTrue(torch.allclose(outputs.logits, loaded_model_outputs.logits, atol=1e-7))
        self.assertTrue(torch.allclose(outputs.logits, init_model_outputs.logits, atol=1e-7))

=======
>>>>>>> a76be08b

class IPEXSTModel(unittest.TestCase):
    SUPPORTED_ARCHITECTURES = (
        "st-bert",
        "st-mpnet",
    )

    @parameterized.expand(SUPPORTED_ARCHITECTURES)
    @require_sentence_transformers
    def test_compare_to_original_model(self, model_arch):
        model_id = MODEL_NAMES[model_arch]
        set_seed(SEED)
        ipex_model = IPEXSentenceTransformer(model_id)
        st_model = SentenceTransformer(model_id)
        sentences = ["This is an example sentence", "Each sentence is converted"]
        st_embeddings = st_model.encode(sentences)
        ov_embeddings = ipex_model.encode(sentences)
        self.assertTrue(np.allclose(ov_embeddings, st_embeddings, atol=1e-4))

    @parameterized.expand(SUPPORTED_ARCHITECTURES)
    @require_sentence_transformers
    def test_sentence_transformers_save_and_infer(self, model_arch):
        model_id = MODEL_NAMES[model_arch]
        ipex_model = IPEXSentenceTransformer(model_id)
        with tempfile.TemporaryDirectory() as tmpdirname:
            ipex_model.save_pretrained(tmpdirname)
            model = IPEXSentenceTransformer(tmpdirname, model_kwargs={"subfolder": "ipex"})
            sentences = ["This is an example sentence", "Each sentence is converted"]
            model.encode(sentences)<|MERGE_RESOLUTION|>--- conflicted
+++ resolved
@@ -799,7 +799,6 @@
                 self.assertIsInstance(outputs, torch.Tensor)
                 self.assertTrue(torch.equal(outputs, transformers_outputs))
 
-<<<<<<< HEAD
     @parameterized.expand(SUPPORTED_ARCHITECTURES)
     @unittest.skipIf(not is_bitsandbytes_available(), reason="Test requires bitsandbytes")
     def test_bnb(self, model_arch):
@@ -846,8 +845,6 @@
         self.assertTrue(torch.allclose(outputs.logits, loaded_model_outputs.logits, atol=1e-7))
         self.assertTrue(torch.allclose(outputs.logits, init_model_outputs.logits, atol=1e-7))
 
-=======
->>>>>>> a76be08b
 
 class IPEXSTModel(unittest.TestCase):
     SUPPORTED_ARCHITECTURES = (
