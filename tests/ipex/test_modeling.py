#  Copyright 2024 The HuggingFace Team. All rights reserved.
#
#  Licensed under the Apache License, Version 2.0 (the "License");
#  you may not use this file except in compliance with the License.
#  You may obtain a copy of the License at
#
#      http://www.apache.org/licenses/LICENSE-2.0
#
#  Unless required by applicable law or agreed to in writing, software
#  distributed under the License is distributed on an "AS IS" BASIS,
#  WITHOUT WARRANTIES OR CONDITIONS OF ANY KIND, either express or implied.
#  See the License for the specific language governing permissions and
#  limitations under the License.

# ruff: noqa

import tempfile
import time
import unittest

import numpy as np
import requests
import torch
from parameterized import parameterized
from PIL import Image
from transformers import (
    AutoFeatureExtractor,
    AutoModelForCausalLM,
    AutoModelForQuestionAnswering,
    AutoTokenizer,
    GenerationConfig,
    PretrainedConfig,
    pipeline,
    set_seed,
)

from optimum.intel import (
    IPEXModel,
    IPEXModelForAudioClassification,
    IPEXModelForCausalLM,
    IPEXModelForImageClassification,
    IPEXModelForMaskedLM,
    IPEXModelForQuestionAnswering,
    IPEXModelForSequenceClassification,
    IPEXModelForTokenClassification,
)
from optimum.intel.utils.import_utils import is_ipex_version
from optimum.utils.testing_utils import grid_parameters
from utils_tests import MODEL_NAMES


SEED = 42


class Timer(object):
    def __enter__(self):
        self.elapsed = time.perf_counter()
        return self

    def __exit__(self, type, value, traceback):
        self.elapsed = (time.perf_counter() - self.elapsed) * 1e3


class IPEXModelTest(unittest.TestCase):
    IPEX_MODEL_CLASS = IPEXModel
    SUPPORTED_ARCHITECTURES = (
        "albert",
        "bert",
        "distilbert",
        "electra",
        "flaubert",
        "roberta",
        "roformer",
        "squeezebert",
        "xlm",
    )

    @parameterized.expand(SUPPORTED_ARCHITECTURES)
    def test_compare_to_transformers(self, model_arch):
        model_id = MODEL_NAMES[model_arch]
        set_seed(SEED)
        ipex_model = self.IPEX_MODEL_CLASS.from_pretrained(model_id, export=True)
        self.assertIsInstance(ipex_model.config, PretrainedConfig)
        transformers_model = self.IPEX_MODEL_CLASS.auto_model_class.from_pretrained(model_id)
        tokenizer = AutoTokenizer.from_pretrained(model_id)
        inputs = "This is a sample input"
        tokens = tokenizer(inputs, return_tensors="pt")
        with torch.no_grad():
            transformers_outputs = transformers_model(**tokens)
        outputs = ipex_model(**tokens)

        # Test re-load model
        with tempfile.TemporaryDirectory() as tmpdirname:
            ipex_model.save_pretrained(tmpdirname)
            loaded_model = self.IPEX_MODEL_CLASS.from_pretrained(tmpdirname)
            loaded_model_outputs = loaded_model(**tokens)
        # Test init method
        init_model = self.IPEX_MODEL_CLASS(transformers_model, export=True)
        init_model_outputs = init_model(**tokens)
        self.assertIsInstance(init_model.model, torch.jit.RecursiveScriptModule)

        # Compare tensor outputs
        for output_name in {"logits", "last_hidden_state"}:
            if output_name in transformers_outputs:
                self.assertTrue(torch.allclose(outputs[output_name], transformers_outputs[output_name], atol=1e-4))
                self.assertTrue(torch.allclose(outputs[output_name], loaded_model_outputs[output_name]))
                self.assertTrue(torch.allclose(outputs[output_name], init_model_outputs[output_name]))

    @parameterized.expand(SUPPORTED_ARCHITECTURES)
    def test_pipeline(self, model_arch):
        model_id = MODEL_NAMES[model_arch]
        model = self.IPEX_MODEL_CLASS.from_pretrained(model_id, export=True)
        tokenizer = AutoTokenizer.from_pretrained(model_id)
        pipe = pipeline(self.IPEX_MODEL_CLASS.export_feature, model=model, tokenizer=tokenizer)
        text = "This restaurant is awesome"
        if self.IPEX_MODEL_CLASS.export_feature == "fill-mask":
            text += tokenizer.mask_token

        _ = pipe(text)
        self.assertEqual(pipe.device, model.device)


class IPEXModelForSequenceClassificationTest(IPEXModelTest):
    IPEX_MODEL_CLASS = IPEXModelForSequenceClassification


class IPEXModelForTokenClassificationTest(IPEXModelTest):
    IPEX_MODEL_CLASS = IPEXModelForTokenClassification


class IPEXModelForMaskedLMTest(IPEXModelTest):
    IPEX_MODEL_CLASS = IPEXModelForMaskedLM


class IPEXModelForQuestionAnsweringTest(unittest.TestCase):
    IPEX_MODEL_CLASS = IPEXModelForQuestionAnswering
    SUPPORTED_ARCHITECTURES = (
        "bert",
        "distilbert",
        "roberta",
    )

    @parameterized.expand(SUPPORTED_ARCHITECTURES)
    def test_compare_to_transformers(self, model_arch):
        model_id = MODEL_NAMES[model_arch]
        set_seed(SEED)
        ipex_model = IPEXModelForQuestionAnswering.from_pretrained(model_id, export=True)
        self.assertIsInstance(ipex_model.config, PretrainedConfig)
        transformers_model = AutoModelForQuestionAnswering.from_pretrained(model_id)
        tokenizer = AutoTokenizer.from_pretrained(model_id)
        inputs = "This is a sample input"
        tokens = tokenizer(inputs, return_tensors="pt")
        with torch.no_grad():
            transformers_outputs = transformers_model(**tokens)
        outputs = ipex_model(**tokens)

        # Test re-load model
        with tempfile.TemporaryDirectory() as tmpdirname:
            ipex_model.save_pretrained(tmpdirname)
            loaded_model = self.IPEX_MODEL_CLASS.from_pretrained(tmpdirname)
            loaded_model_outputs = loaded_model(**tokens)

        # Test init method
        init_model = self.IPEX_MODEL_CLASS(transformers_model, export=True)
        init_model_outputs = init_model(**tokens)
        self.assertIsInstance(init_model.model, torch.jit.RecursiveScriptModule)

        self.assertIn("start_logits", outputs)
        self.assertIn("end_logits", outputs)
        # Compare tensor outputs
        self.assertTrue(torch.allclose(outputs.start_logits, transformers_outputs.start_logits, atol=1e-4))
        self.assertTrue(torch.allclose(outputs.end_logits, transformers_outputs.end_logits, atol=1e-4))
        self.assertTrue(torch.equal(outputs.start_logits, loaded_model_outputs.start_logits))
        self.assertTrue(torch.equal(outputs.end_logits, loaded_model_outputs.end_logits))
        self.assertTrue(torch.equal(outputs.start_logits, init_model_outputs.start_logits))
        self.assertTrue(torch.equal(outputs.end_logits, init_model_outputs.end_logits))

    @parameterized.expand(SUPPORTED_ARCHITECTURES)
    def test_pipeline(self, model_arch):
        model_id = MODEL_NAMES[model_arch]
        model = IPEXModelForQuestionAnswering.from_pretrained(model_id, export=True)
        tokenizer = AutoTokenizer.from_pretrained(model_id)
        pipe = pipeline("question-answering", model=model, tokenizer=tokenizer)
        question = "What's my name?"
        context = "My Name is Sasha and I live in Lyon."
        outputs = pipe(question, context)
        self.assertEqual(pipe.device, model.device)
        self.assertGreaterEqual(outputs["score"], 0.0)
        self.assertIsInstance(outputs["answer"], str)

    @unittest.skipIf(is_ipex_version("<", "2.3.0"), reason="Only ipex version > 2.3.0 supports ipex model patching")
    def test_patched_model(self):
        ipex_model = IPEXModelForQuestionAnswering.from_pretrained(
            "Jiqing/patched_tiny_random_bert_for_question_answering"
        )
        transformers_model = AutoModelForQuestionAnswering.from_pretrained("hf-internal-testing/tiny-random-bert")
        tokenizer = AutoTokenizer.from_pretrained("hf-internal-testing/tiny-random-bert")
        inputs = "This is a sample input"
        tokens = tokenizer(inputs, return_tensors="pt")
        with torch.no_grad():
            transformers_outputs = transformers_model(**tokens)
        outputs = ipex_model(**tokens)
        self.assertTrue(torch.allclose(outputs.start_logits, transformers_outputs.start_logits, atol=1e-4))
        self.assertTrue(torch.allclose(outputs.end_logits, transformers_outputs.end_logits, atol=1e-4))


class IPEXModelForCausalLMTest(unittest.TestCase):
    IPEX_MODEL_CLASS = IPEXModelForCausalLM
    SUPPORTED_ARCHITECTURES = (
        "bart",
        "gpt_bigcode",
        "blenderbot",
        "blenderbot-small",
        "bloom",
        "codegen",
        "falcon",
        "gpt2",
        "gpt_neo",
        "gpt_neox",
        "mistral",
        "llama",
        "llama2",
        # "phi",
        "distilgpt2",
        "mpt",
        "opt",
    )
    IPEX_PATCHED_SUPPORTED_ARCHITECTURES = ("llama2", "distilgpt2", "falcon")
    GENERATION_LENGTH = 100
    SPEEDUP_CACHE = 1.0

    @parameterized.expand(SUPPORTED_ARCHITECTURES)
    def test_compare_to_transformers(self, model_arch):
        model_id = MODEL_NAMES[model_arch]
        set_seed(SEED)
        ipex_model = IPEXModelForCausalLM.from_pretrained(model_id, export=True)
        self.assertIsInstance(ipex_model.config, PretrainedConfig)
        self.assertTrue(ipex_model.use_cache)
        tokenizer = AutoTokenizer.from_pretrained(model_id)
        tokens = tokenizer(
            "This is a sample",
            return_tensors="pt",
            return_token_type_ids=False if model_arch in ("llama", "llama2") else None,
        )
        inputs = ipex_model.prepare_inputs_for_generation(**tokens)
        outputs = ipex_model(**inputs)

        self.assertIsInstance(outputs.logits, torch.Tensor)
        self.assertIsInstance(outputs.past_key_values, (tuple, list))

        transformers_model = AutoModelForCausalLM.from_pretrained(model_id)
        with torch.no_grad():
            transformers_outputs = transformers_model(**tokens)

        # Test re-load model
        with tempfile.TemporaryDirectory() as tmpdirname:
            ipex_model.save_pretrained(tmpdirname)
            loaded_model = self.IPEX_MODEL_CLASS.from_pretrained(tmpdirname)
            loaded_model_outputs = loaded_model(**inputs)

        # Test init method
        init_model = self.IPEX_MODEL_CLASS(transformers_model, export=True)
        init_model_outputs = init_model(**inputs)
        self.assertIsInstance(init_model.model, torch.jit.RecursiveScriptModule)

        # Compare tensor outputs
        self.assertTrue(torch.allclose(outputs.logits, transformers_outputs.logits, atol=1e-4))
        # To avoid float pointing error
        self.assertTrue(torch.allclose(outputs.logits, loaded_model_outputs.logits, atol=1e-7))
        self.assertTrue(torch.allclose(outputs.logits, init_model_outputs.logits, atol=1e-7))

    @parameterized.expand(SUPPORTED_ARCHITECTURES)
    def test_pipeline(self, model_arch):
        model_id = MODEL_NAMES[model_arch]
        tokenizer = AutoTokenizer.from_pretrained(model_id)
        model = IPEXModelForCausalLM.from_pretrained(model_id, export=True)
        model.config.encoder_no_repeat_ngram_size = 0
        model.to("cpu")
        pipe = pipeline("text-generation", model=model, tokenizer=tokenizer)
        outputs = pipe("This is a sample", max_new_tokens=10)
        self.assertEqual(pipe.device, model.device)
        self.assertTrue(all("This is a sample" in item["generated_text"] for item in outputs))

    # High optimized model llama is not supported assisted decoding for now.
    @parameterized.expand(SUPPORTED_ARCHITECTURES)
    def test_assisted_decoding(self, model_arch):
<<<<<<< HEAD
        if model_arch == "llama2" and is_ipex_version("<", "2.5.0"):
=======
        # Patched models are not support assisted decoding for now.
        if model_arch in self.IPEX_PATCHED_SUPPORTED_ARCHITECTURES:
>>>>>>> 1f3d0c2f
            return
        model_id = MODEL_NAMES[model_arch]
        tokenizer = AutoTokenizer.from_pretrained(model_id)
        ipex_model = IPEXModelForCausalLM.from_pretrained(model_id, export=True)
        transformers_model = AutoModelForCausalLM.from_pretrained(model_id)
        tokens = tokenizer("This is a sample input", return_tensors="pt")
        ipex_output = ipex_model.generate(**tokens, do_sample=False, max_new_tokens=4)
        ipex_output_assisted = ipex_model.generate(
            **tokens, do_sample=False, assistant_model=transformers_model, max_new_tokens=4
        )
        transformers_output = transformers_model.generate(**tokens, do_sample=False, max_new_tokens=4)
        transformers_output_assisted = transformers_model.generate(
            **tokens, do_sample=False, assistant_model=ipex_model, max_new_tokens=4
        )
        self.assertTrue(torch.equal(ipex_output, ipex_output_assisted))
        self.assertTrue(torch.equal(transformers_output, transformers_output_assisted))

    @parameterized.expand(
        grid_parameters(
            {
                "model_arch": IPEX_PATCHED_SUPPORTED_ARCHITECTURES,
                "use_cache": [True, False],
            }
        )
    )
    @unittest.skipIf(is_ipex_version("<", "2.3.0"), reason="Only ipex version > 2.3.0 supports ipex model patching")
    def test_ipex_patching_beam_search(self, test_name, model_arch, use_cache):
        model_id = MODEL_NAMES[model_arch]
        set_seed(SEED)
        model = IPEXModelForCausalLM.from_pretrained(model_id, export=True, use_cache=use_cache)
        trasnformers_model = AutoModelForCausalLM.from_pretrained(model_id)
        self.assertEqual(model.use_cache, use_cache)
        tokenizer = AutoTokenizer.from_pretrained(model_id)
        tokenizer.pad_token = tokenizer.eos_token
        # Test with batch_size is 1 and 2.
        texts = ["This is a sample", ["This is the first input", "This is the second input"]]
        generation_configs = (
            GenerationConfig(max_new_tokens=4, num_beams=2, do_sample=False),
            GenerationConfig(max_new_tokens=4, num_beams=4, do_sample=False),
            GenerationConfig(max_new_tokens=4, num_beams=8, do_sample=False),
            GenerationConfig(max_new_tokens=4, num_beams=32, do_sample=False),
            GenerationConfig(
                max_new_tokens=4, do_sample=False, top_p=0.9, top_k=0, pad_token_id=tokenizer.eos_token_id
            ),
        )
        for text in texts:
            tokens = tokenizer(text, padding=True, return_tensors="pt")
            for generation_config in generation_configs:
                outputs = model.generate(**tokens, generation_config=generation_config)
                transformers_outputs = trasnformers_model.generate(**tokens, generation_config=generation_config)
                self.assertIsInstance(outputs, torch.Tensor)
                self.assertTrue(torch.equal(outputs, transformers_outputs))

    @parameterized.expand(IPEX_PATCHED_SUPPORTED_ARCHITECTURES)
    @unittest.skipIf(is_ipex_version("<", "2.3.0"), reason="Only ipex version > 2.3.0 supports ipex model patching")
    def test_patched_model(self, model_arch):
        model_id = MODEL_NAMES[model_arch]
        patched_model_id = MODEL_NAMES["patched_" + model_arch]
        ipex_model = IPEXModelForCausalLM.from_pretrained(model_id, export=True)
        exported_model = IPEXModelForCausalLM.from_pretrained(patched_model_id)
        tokenizer = AutoTokenizer.from_pretrained(model_id)
        tokens = tokenizer(
            "This is a sample",
            return_tensors="pt",
            return_token_type_ids=False if model_arch in ("llama", "llama2") else None,
        )
        inputs = ipex_model.prepare_inputs_for_generation(**tokens)
        ipex_outputs = ipex_model(**inputs)
        exported_outputs = exported_model(**inputs)
        self.assertTrue(torch.allclose(ipex_outputs.logits, exported_outputs.logits, atol=1e-7))

    def test_compare_with_and_without_past_key_values(self):
        model_id = "echarlaix/tiny-random-gpt2-torchscript"
        tokenizer = AutoTokenizer.from_pretrained(model_id)
        tokens = tokenizer("This is a sample input", return_tensors="pt")

        model_with_pkv = IPEXModelForCausalLM.from_pretrained(model_id, use_cache=True, subfolder="model_with_pkv")
        # Warmup
        model_with_pkv.generate(**tokens)
        with Timer() as with_pkv_timer:
            outputs_model_with_pkv = model_with_pkv.generate(
                **tokens, min_new_tokens=self.GENERATION_LENGTH, max_new_tokens=self.GENERATION_LENGTH, num_beams=1
            )
        model_without_pkv = IPEXModelForCausalLM.from_pretrained(
            model_id, use_cache=False, subfolder="model_without_pkv"
        )
        # Warmup
        model_without_pkv.generate(**tokens)
        with Timer() as without_pkv_timer:
            outputs_model_without_pkv = model_without_pkv.generate(
                **tokens, min_new_tokens=self.GENERATION_LENGTH, max_new_tokens=self.GENERATION_LENGTH, num_beams=1
            )
        self.assertTrue(torch.equal(outputs_model_with_pkv, outputs_model_without_pkv))
        self.assertEqual(outputs_model_with_pkv.shape[1], self.GENERATION_LENGTH + tokens.input_ids.shape[1])
        self.assertEqual(outputs_model_without_pkv.shape[1], self.GENERATION_LENGTH + tokens.input_ids.shape[1])


class IPEXModelForAudioClassificationTest(unittest.TestCase):
    IPEX_MODEL_CLASS = IPEXModelForAudioClassification
    SUPPORTED_ARCHITECTURES = (
        "unispeech",
        "wav2vec2",
    )

    def _generate_random_audio_data(self):
        np.random.seed(10)
        t = np.linspace(0, 5.0, int(5.0 * 22050), endpoint=False)
        # generate pure sine wave at 220 Hz
        audio_data = 0.5 * np.sin(2 * np.pi * 220 * t)
        return audio_data

    @parameterized.expand(SUPPORTED_ARCHITECTURES)
    def test_compare_to_transformers(self, model_arch):
        model_id = MODEL_NAMES[model_arch]
        ipex_model = self.IPEX_MODEL_CLASS.from_pretrained(model_id, export=True)
        self.assertIsInstance(ipex_model.config, PretrainedConfig)
        transformers_model = self.IPEX_MODEL_CLASS.auto_model_class.from_pretrained(model_id)
        preprocessor = AutoFeatureExtractor.from_pretrained(model_id)
        inputs = preprocessor(self._generate_random_audio_data(), return_tensors="pt")
        with torch.no_grad():
            transformers_outputs = transformers_model(**inputs)
        outputs = ipex_model(**inputs)

        # Test re-load model
        with tempfile.TemporaryDirectory() as tmpdirname:
            ipex_model.save_pretrained(tmpdirname)
            loaded_model = self.IPEX_MODEL_CLASS.from_pretrained(tmpdirname)
            loaded_model_outputs = loaded_model(**inputs)

        # Test init method
        init_model = self.IPEX_MODEL_CLASS(transformers_model, export=True)
        init_model_outputs = init_model(**inputs)
        self.assertIsInstance(init_model.model, torch.jit.RecursiveScriptModule)

        # Compare tensor outputs
        self.assertTrue(torch.allclose(outputs.logits, transformers_outputs.logits, atol=1e-3))
        self.assertTrue(torch.equal(outputs.logits, loaded_model_outputs.logits))
        self.assertTrue(torch.equal(outputs.logits, init_model_outputs.logits))

    @parameterized.expand(SUPPORTED_ARCHITECTURES)
    def test_pipeline(self, model_arch):
        model_id = MODEL_NAMES[model_arch]
        model = self.IPEX_MODEL_CLASS.from_pretrained(model_id, export=True)
        preprocessor = AutoFeatureExtractor.from_pretrained(model_id)
        pipe = pipeline("audio-classification", model=model, feature_extractor=preprocessor)
        outputs = pipe([np.random.random(16000)])
        self.assertEqual(pipe.device, model.device)
        self.assertTrue(all(item["score"] > 0.0 for item in outputs[0]))


class IPEXModelForImageClassificationIntegrationTest(unittest.TestCase):
    IPEX_MODEL_CLASS = IPEXModelForImageClassification
    SUPPORTED_ARCHITECTURES = (
        "beit",
        # "levit",
        "mobilenet_v1",
        "mobilenet_v2",
        "mobilevit",
        "resnet",
        "vit",
    )

    @parameterized.expand(SUPPORTED_ARCHITECTURES)
    def test_compare_to_transformers(self, model_arch):
        model_id = MODEL_NAMES[model_arch]
        set_seed(SEED)
        ipex_model = self.IPEX_MODEL_CLASS.from_pretrained(model_id, export=True)
        self.assertIsInstance(ipex_model.config, PretrainedConfig)
        transformers_model = self.IPEX_MODEL_CLASS.auto_model_class.from_pretrained(model_id)
        preprocessor = AutoFeatureExtractor.from_pretrained(model_id)
        url = "http://images.cocodataset.org/val2017/000000039769.jpg"
        image = Image.open(requests.get(url, stream=True).raw)
        inputs = preprocessor(images=image, return_tensors="pt")
        with torch.no_grad():
            transformers_outputs = transformers_model(**inputs)
        outputs = ipex_model(**inputs)

        # Test re-load model
        with tempfile.TemporaryDirectory() as tmpdirname:
            ipex_model.save_pretrained(tmpdirname)
            loaded_model = self.IPEX_MODEL_CLASS.from_pretrained(tmpdirname)
            loaded_model_outputs = loaded_model(**inputs)

        # Test init method
        init_model = self.IPEX_MODEL_CLASS(transformers_model, export=True)
        init_model_outputs = init_model(**inputs)
        self.assertIsInstance(init_model.model, torch.jit.RecursiveScriptModule)

        self.assertIn("logits", outputs)
        # Compare tensor outputs
        self.assertTrue(torch.allclose(outputs.logits, transformers_outputs.logits, atol=1e-4))
        self.assertTrue(torch.equal(outputs.logits, loaded_model_outputs.logits))
        self.assertTrue(torch.allclose(init_model_outputs.logits, transformers_outputs.logits, atol=1e-4))

    @parameterized.expand(SUPPORTED_ARCHITECTURES)
    def test_pipeline(self, model_arch):
        model_id = MODEL_NAMES[model_arch]
        model = self.IPEX_MODEL_CLASS.from_pretrained(model_id, export=True)
        preprocessor = AutoFeatureExtractor.from_pretrained(model_id)
        pipe = pipeline("image-classification", model=model, feature_extractor=preprocessor)
        outputs = pipe("http://images.cocodataset.org/val2017/000000039769.jpg")
        self.assertEqual(pipe.device, model.device)
        self.assertGreaterEqual(outputs[0]["score"], 0.0)
        self.assertTrue(isinstance(outputs[0]["label"], str))

    @unittest.skipIf(is_ipex_version("<", "2.3.0"), reason="Only ipex version > 2.3.0 supports ipex model patching")
    def test_patched_model(self):
        ipex_model = IPEXModelForImageClassification.from_pretrained(
            "Jiqing/patched_tiny_random_vit_for_image_classification"
        )
        transformers_model = self.IPEX_MODEL_CLASS.from_pretrained("hf-internal-testing/tiny-random-vit")
        preprocessor = AutoFeatureExtractor.from_pretrained("hf-internal-testing/tiny-random-vit")
        url = "http://images.cocodataset.org/val2017/000000039769.jpg"
        image = Image.open(requests.get(url, stream=True).raw)
        inputs = preprocessor(images=image, return_tensors="pt")
        with torch.no_grad():
            transformers_outputs = transformers_model(**inputs)
        outputs = ipex_model(**inputs)
        self.assertTrue(torch.allclose(outputs.logits, transformers_outputs.logits, atol=1e-4))<|MERGE_RESOLUTION|>--- conflicted
+++ resolved
@@ -284,12 +284,9 @@
     # High optimized model llama is not supported assisted decoding for now.
     @parameterized.expand(SUPPORTED_ARCHITECTURES)
     def test_assisted_decoding(self, model_arch):
-<<<<<<< HEAD
         if model_arch == "llama2" and is_ipex_version("<", "2.5.0"):
-=======
         # Patched models are not support assisted decoding for now.
-        if model_arch in self.IPEX_PATCHED_SUPPORTED_ARCHITECTURES:
->>>>>>> 1f3d0c2f
+        if model_arch in self.IPEX_PATCHED_SUPPORTED_ARCHITECTURES and is_ipex_version("<", "2.5.0"):
             return
         model_id = MODEL_NAMES[model_arch]
         tokenizer = AutoTokenizer.from_pretrained(model_id)
