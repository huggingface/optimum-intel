#  Copyright 2023 The HuggingFace Team. All rights reserved.
#
#  Licensed under the Apache License, Version 2.0 (the "License");
#  you may not use this file except in compliance with the License.
#  You may obtain a copy of the License at
#
#      http://www.apache.org/licenses/LICENSE-2.0
#
#  Unless required by applicable law or agreed to in writing, software
#  distributed under the License is distributed on an "AS IS" BASIS,
#  WITHOUT WARRANTIES OR CONDITIONS OF ANY KIND, either express or implied.
#  See the License for the specific language governing permissions and
#  limitations under the License.
import unittest
from contextlib import contextmanager
from typing import Dict, Optional, Union

import numpy as np
import openvino as ov
import torch

from optimum.exporters import TasksManager
from optimum.intel.openvino.modeling_base import OVBaseModel
from optimum.intel.utils.import_utils import is_nncf_version, is_openvino_version, is_transformers_version


MODEL_NAMES = {
    "albert": "hf-internal-testing/tiny-random-albert",
    "aquila": "katuni4ka/tiny-random-aquilachat",
    "aquila2": "katuni4ka/tiny-random-aquila2",
    "arcee": "onnx-internal-testing/tiny-random-ArceeForCausalLM",
    "arctic": "katuni4ka/tiny-random-snowflake",
    "audio-spectrogram-transformer": "Ericwang/tiny-random-ast",
    "bge": "BAAI/bge-small-en-v1.5",
    "beit": "hf-internal-testing/tiny-random-BeitForImageClassification",
    "bert": "hf-internal-testing/tiny-random-bert",
    "bart": "hf-internal-testing/tiny-random-bart",
    "baichuan2": "katuni4ka/tiny-random-baichuan2",
    "baichuan2-13b": "katuni4ka/tiny-random-baichuan2-13b",
    "bigbird_pegasus": "hf-internal-testing/tiny-random-bigbird_pegasus",
    "biogpt": "hf-tiny-model-private/tiny-random-BioGptForCausalLM",
    "blenderbot-small": "hf-internal-testing/tiny-random-BlenderbotModel",
    "blenderbot": "hf-internal-testing/tiny-random-BlenderbotModel",
    "bloom": "hf-internal-testing/tiny-random-BloomModel",
    "camembert": "hf-internal-testing/tiny-random-camembert",
    "clip": "hf-tiny-model-private/tiny-random-CLIPModel",
    "convbert": "hf-internal-testing/tiny-random-ConvBertForSequenceClassification",
    "cohere": "hf-internal-testing/tiny-random-CohereForCausalLM",
    "chatglm": "katuni4ka/tiny-random-chatglm2",
    "chatglm4": "katuni4ka/tiny-random-glm4",
    "codegen": "hf-internal-testing/tiny-random-CodeGenForCausalLM",
    "codegen2": "katuni4ka/tiny-random-codegen2",
    "data2vec-text": "hf-internal-testing/tiny-random-Data2VecTextModel",
    "data2vec-vision": "hf-internal-testing/tiny-random-Data2VecVisionModel",
    "data2vec-audio": "hf-internal-testing/tiny-random-Data2VecAudioModel",
    "dbrx": "katuni4ka/tiny-random-dbrx",
    "deberta": "hf-internal-testing/tiny-random-deberta",
    "deberta-v2": "hf-internal-testing/tiny-random-DebertaV2Model",
<<<<<<< HEAD
    "decilm": "katuni4ka/tiny-random-decilm",
    "deepseek_v3": "hf-internal-testing/tiny-random-DeepseekV3ForCausalLM",
=======
    "decilm": "optimum-internal-testing/tiny-random-decilm",
    "deepseek": "katuni4ka/tiny-random-deepseek-v3",
>>>>>>> 04db0165
    "deit": "hf-internal-testing/tiny-random-DeiTModel",
    "convnext": "hf-internal-testing/tiny-random-convnext",
    "convnextv2": "hf-internal-testing/tiny-random-ConvNextV2Model",
    "distilbert": "hf-internal-testing/tiny-random-distilbert",
    "donut": "fxmarty/tiny-doc-qa-vision-encoder-decoder",
    "donut-swin": "hf-internal-testing/tiny-random-DonutSwinModel",
    "detr": "hf-internal-testing/tiny-random-DetrModel",
    "electra": "hf-internal-testing/tiny-random-electra",
    "esm": "hf-internal-testing/tiny-random-EsmModel",
    "exaone": "katuni4ka/tiny-random-exaone",
    "gemma": "fxmarty/tiny-random-GemmaForCausalLM",
    "gemma2": "katuni4ka/tiny-random-gemma2",
    "got_ocr2": "katuni4ka/tiny-random-got-ocr2-hf",
    "gemma3_text": "katuni4ka/tiny-random-gemma3-text",
    "gemma3": "katuni4ka/tiny-random-gemma3",
    "falcon": "fxmarty/really-tiny-falcon-testing",
    "falcon-40b": "katuni4ka/tiny-random-falcon-40b",
    "falcon-mamba": "rkazants/tiny-falcon-mamba",
    "flaubert": "hf-internal-testing/tiny-random-flaubert",
    "flux": "katuni4ka/tiny-random-flux",
    "flux-fill": "katuni4ka/tiny-random-flux-fill",
    "gpt_bigcode": "hf-internal-testing/tiny-random-GPTBigCodeModel",
    "gpt2": "hf-internal-testing/tiny-random-gpt2",
    "gpt_neo": "hf-internal-testing/tiny-random-GPTNeoModel",
    "gpt_neox": "hf-internal-testing/tiny-random-GPTNeoXForCausalLM",
    "gpt_neox_japanese": "hf-internal-testing/tiny-random-GPTNeoXJapaneseForCausalLM",
    "gptj": "hf-internal-testing/tiny-random-GPTJModel",
    "granite": "katuni4ka/tiny-random-granite",
    "granite-moe": "katuni4ka/tiny-random-granite-moe",
    "hubert": "hf-internal-testing/tiny-random-HubertModel",
    "ibert": "hf-internal-testing/tiny-random-ibert",
    "idefics3": "hf-internal-testing/tiny-random-Idefics3ForConditionalGeneration",
    "internlm": "katuni4ka/tiny-random-internlm",
    "internlm2": "katuni4ka/tiny-random-internlm2",
    "internvl_chat": "katuni4ka/tiny-random-internvl2",
    "jais": "katuni4ka/tiny-random-jais",
    "levit": "hf-internal-testing/tiny-random-LevitModel",
    "longt5": "hf-internal-testing/tiny-random-longt5",
    "llama": "HuggingFaceM4/tiny-random-LlamaForCausalLM",
    "llama_awq": "HuggingFaceH4/tiny-random-LlamaForCausalLM",
    "llama4": "hf-internal-testing/tiny-random-llama4",
    "llava": "katuni4ka/tiny-random-llava",
    "llava_next": "katuni4ka/tiny-random-llava-next",
    "llava_next_mistral": "optimum-internal-testing/tiny-random-llava-next-mistral",
    "llava_next_video": "katuni4ka/tiny-random-llava-next-video",
    "m2m_100": "hf-internal-testing/tiny-random-m2m_100",
    "opt": "hf-internal-testing/tiny-random-OPTModel",
    "opt125m": "facebook/opt-125m",
    "opt_gptq": "ybelkada/opt-125m-gptq-4bit",
    "maira2": "optimum-internal-testing/tiny-random-maira2",
    "mamba": "rkazants/tiny-mamba",
    "marian": "sshleifer/tiny-marian-en-de",
    "mbart": "hf-internal-testing/tiny-random-mbart",
    "minicpm": "katuni4ka/tiny-random-minicpm",
    "minicpm3": "katuni4ka/tiny-random-minicpm3",
    "minicpmv": "katuni4ka/tiny-random-minicpmv-2_6",
    "mistral": "echarlaix/tiny-random-mistral",
    "mistral-nemo": "katuni4ka/tiny-random-mistral-nemo",
    "mixtral": "TitanML/tiny-mixtral",
    "mixtral_awq": "katuni4ka/tiny-mixtral-AWQ-4bit",
    "mobilebert": "hf-internal-testing/tiny-random-MobileBertModel",
    "mobilenet_v1": "google/mobilenet_v1_0.75_192",
    "mobilenet_v2": "hf-internal-testing/tiny-random-MobileNetV2Model",
    "mobilevit": "hf-internal-testing/tiny-random-mobilevit",
    "mpt": "hf-internal-testing/tiny-random-MptForCausalLM",
    "mpnet": "hf-internal-testing/tiny-random-MPNetModel",
    "mt5": "stas/mt5-tiny-random",
    "llava-qwen2": "katuni4ka/tiny-random-nanollava",
    "nanollava_vision_tower": "katuni4ka/tiny-random-siglip",
    "nystromformer": "hf-internal-testing/tiny-random-NystromformerModel",
    "olmo": "katuni4ka/tiny-random-olmo-hf",
    "orion": "katuni4ka/tiny-random-orion",
    "pegasus": "hf-internal-testing/tiny-random-pegasus",
    "perceiver_text": "hf-internal-testing/tiny-random-language_perceiver",
    "perceiver_vision": "hf-internal-testing/tiny-random-vision_perceiver_conv",
    "persimmon": "hf-internal-testing/tiny-random-PersimmonForCausalLM",
    "pix2struct": "fxmarty/pix2struct-tiny-random",
    "phi": "echarlaix/tiny-random-PhiForCausalLM",
    "phi3": "Xenova/tiny-random-Phi3ForCausalLM",
    "phi3-moe": "katuni4ka/phi-3.5-moe-tiny-random",
    "phi3_v": "katuni4ka/tiny-random-phi3-vision",
    "phi4mm": "katuni4ka/tiny-random-phi-4-multimodal",
    "poolformer": "hf-internal-testing/tiny-random-PoolFormerModel",
    "qwen": "katuni4ka/tiny-random-qwen",
    "qwen2": "fxmarty/tiny-dummy-qwen2",
    "qwen2_moe": "katuni4ka/tiny-random-qwen1.5-moe",
    "qwen2_vl": "katuni4ka/tiny-random-qwen2vl",
    "qwen2_5_vl": "optimum-internal-testing/tiny-random-qwen2.5-vl",
    "qwen3": "katuni4ka/tiny-random-qwen3",
    "qwen3_moe": "katuni4ka/tiny-random-qwen3moe",
    "resnet": "hf-internal-testing/tiny-random-resnet",
    "roberta": "hf-internal-testing/tiny-random-roberta",
    "roformer": "hf-internal-testing/tiny-random-roformer",
    "segformer": "hf-internal-testing/tiny-random-SegformerModel",
    "sentence-transformers-bert": "sentence-transformers-testing/stsb-bert-tiny-safetensors",
    "sam": "fxmarty/sam-vit-tiny-random",
    "smolvlm": "katuni4ka/tiny-random-smolvlm2",
    "speecht5": "hf-internal-testing/tiny-random-SpeechT5ForTextToSpeech",
    "speech_to_text": "hf-internal-testing/tiny-random-Speech2TextModel",
    "squeezebert": "hf-internal-testing/tiny-random-squeezebert",
    "stable-diffusion": "hf-internal-testing/tiny-stable-diffusion-torch",
    "stable-diffusion-openvino": "hf-internal-testing/tiny-stable-diffusion-openvino",
    "stable-diffusion-xl": "echarlaix/tiny-random-stable-diffusion-xl",
    "stable-diffusion-xl-refiner": "echarlaix/tiny-random-stable-diffusion-xl-refiner",
    "stable-diffusion-3": "yujiepan/stable-diffusion-3-tiny-random",
    "stablelm": "hf-internal-testing/tiny-random-StableLmForCausalLM",
    "starcoder2": "hf-internal-testing/tiny-random-Starcoder2ForCausalLM",
    "siglip": "katuni4ka/tiny-random-SiglipModel",
    "latent-consistency": "echarlaix/tiny-random-latent-consistency",
    "sew": "hf-internal-testing/tiny-random-SEWModel",
    "sew-d": "asapp/sew-d-tiny-100k-ft-ls100h",
    "swin": "hf-internal-testing/tiny-random-SwinModel",
    "swin-window": "yujiepan/tiny-random-swin-patch4-window7-224",
    "t5": "hf-internal-testing/tiny-random-t5",
    "trocr": "microsoft/trocr-small-handwritten",
    "unispeech": "hf-internal-testing/tiny-random-unispeech",
    "unispeech-sat": "hf-internal-testing/tiny-random-UnispeechSatModel",
    "vit": "hf-internal-testing/tiny-random-vit",
    "vit-with-attentions": "IlyasMoutawwakil/vit-with-attentions",
    "vit-with-hidden-states": "IlyasMoutawwakil/vit-with-hidden_states",
    "vision-encoder-decoder": "hf-internal-testing/tiny-random-VisionEncoderDecoderModel-vit-gpt2",
    "wavlm": "hf-internal-testing/tiny-random-WavlmModel",
    "wav2vec2": "anton-l/wav2vec2-random-tiny-classifier",
    "wav2vec2-hf": "hf-internal-testing/tiny-random-Wav2Vec2Model",
    "wav2vec2-conformer": "hf-internal-testing/tiny-random-wav2vec2-conformer",
    "whisper": "nikita-savelyev-intel/tiny-random-whisper",
    "xlm": "hf-internal-testing/tiny-random-xlm",
    "xlm-roberta": "hf-internal-testing/tiny-xlm-roberta",
    "xglm": "hf-internal-testing/tiny-random-XGLMForCausalLM",
    "xverse": "katuni4ka/tiny-random-xverse",
    "glm4": "snake7gun/tiny-random-glm4",
    "glm": "katuni4ka/tiny-random-glm-edge",
    "open-clip": "hf-internal-testing/tiny-open-clip-model",
    "open-clip-ov": "zofinka/tiny-open-clip-model",
    "st-bert": "sentence-transformers/all-MiniLM-L6-v2",
    "st-mpnet": "sentence-transformers/all-mpnet-base-v2",
    "sana": "katuni4ka/tiny-random-sana",
    "sana-sprint": "katuni4ka/tiny-random-sana-sprint",
    "ltx-video": "katuni4ka/tiny-random-ltx-video",
}


TENSOR_ALIAS_TO_TYPE = {
    "pt": torch.Tensor,
    "np": np.ndarray,
}

SEED = 42

_ARCHITECTURES_TO_EXPECTED_INT8 = {
    "bert": {"model": 68},
    "roberta": {"model": 68},
    "albert": {"model": 84},
    "vit": {"model": 64},
    "blenderbot": {"model": 70},
    "gpt2": {"model": 44},
    "wav2vec2": {"model": 34},
    "distilbert": {"model": 66},
    "t5": {
        "encoder": 64,
        "decoder": 104,
        "decoder_with_past": 84,
    },
    "stable-diffusion": {
        "unet": 242,
        "vae_decoder": 42,
        "vae_encoder": 34,
        "text_encoder": 64,
    },
    "stable-diffusion-xl": {
        "unet": 366,
        "vae_decoder": 42,
        "vae_encoder": 34,
        "text_encoder": 64,
        "text_encoder_2": 66,
    },
    "stable-diffusion-xl-refiner": {
        "unet": 366,
        "vae_decoder": 42,
        "vae_encoder": 34,
        "text_encoder_2": 66,
    },
    "open-clip": {
        "text_model": 20,
        "visual_model": 28,
    },
    "stable-diffusion-3": {
        "transformer": 66,
        "vae_decoder": 58,
        "vae_encoder": 42,
        "text_encoder": 30,
        "text_encoder_2": 30,
        "text_encoder_3": 32,
    },
    "flux": {
        "transformer": 56,
        "vae_decoder": 28,
        "vae_encoder": 24,
        "text_encoder": 64,
        "text_encoder_2": 64,
    },
    "flux-fill": {
        "transformer": 56,
        "vae_decoder": 28,
        "vae_encoder": 24,
        "text_encoder": 64,
        "text_encoder_2": 64,
    },
    "llava": {
        "lm_model": 30,
        "text_embeddings_model": 1,
        "vision_embeddings_model": 9,
    },
    "llava_next": {
        "lm_model": 30,
        "text_embeddings_model": 1,
        "vision_embeddings_model": 9,
    },
    "minicpmv": {
        "lm_model": 30,
        "text_embeddings_model": 1,
        "vision_embeddings_model": 26,
        "resampler_model": 6,
    },
    "llava_next_video": {
        "lm_model": 30,
        "text_embeddings_model": 1,
        "vision_embeddings_model": 7,
        "vision_resampler_model": 0,
        "multi_modal_projector_model": 2,
    },
    "llava-qwen2": {
        "lm_model": 30,
        "text_embeddings_model": 1,
        "vision_embeddings_model": 15,
    },
    "qwen2_vl": {
        "lm_model": 30,
        "text_embeddings_model": 1,
        "vision_embeddings_model": 1,
        "vision_embeddings_merger_model": 10,
    },
    "sana": {
        "transformer": 58,
        "vae_decoder": 28,
        "vae_encoder": 28,
        "text_encoder": 16 if is_nncf_version(">", "2.17") else 18,
    },
    "ltx-video": {
        "transformer": 34,
        "vae_decoder": 28,
        "vae_encoder": 28,
        "text_encoder": 64,
    },
    "sam": {
        "vision_encoder": 102 if is_openvino_version("<", "2025.2.0") else 150,
        "prompt_encoder_mask_decoder": 100,
    },
    "speecht5": {
        "encoder": 28,
        "decoder": 52,
        "postnet": 10,
        "vocoder": 80,
    },
    "clip": {"model": 130},
    "mamba": {"model": 386},
    "falcon-mamba": {"model": 194},
}

TEST_IMAGE_URL = "http://images.cocodataset.org/val2017/000000039769.jpg"


def get_num_quantized_nodes(model):
    num_fake_nodes = 0
    types_map = {
        "i8": "int8",
        "u8": "int8",
        "i4": "int4",
        "u4": "int4",
        "f4e2m1": "f4e2m1",
        "f8e8m0": "f8e8m0",
        "nf4": "nf4",
        "f8e4m3": "f8e4m3",
        "f8e5m2": "f8e5m2",
    }
    num_weight_nodes = dict.fromkeys(types_map.values(), 0)
    ov_model = model if isinstance(model, ov.Model) else model.model
    for elem in ov_model.get_ops():
        if "FakeQuantize" in elem.name:
            num_fake_nodes += 1
        if "FakeConvert" in elem.name:
            num_fake_nodes += 1
        for i in range(elem.get_output_size()):
            type_name = elem.get_output_element_type(i).get_type_name()
            if type_name in types_map:
                name = types_map[type_name]
                num_weight_nodes[name] += 1
    return num_fake_nodes, num_weight_nodes


@contextmanager
def mock_torch_cuda_is_available(to_patch):
    original_is_available = torch.cuda.is_available
    if to_patch:
        torch.cuda.is_available = lambda: True
    try:
        yield
    finally:
        if to_patch:
            torch.cuda.is_available = original_is_available


@contextmanager
def patch_awq_for_inference(to_patch):
    orig_gemm_forward = None
    if to_patch:
        # patch GEMM module to allow inference without CUDA GPU
        from awq.modules.linear.gemm import WQLinearMMFunction
        from awq.utils.packing_utils import dequantize_gemm

        def new_forward(
            ctx,
            x,
            qweight,
            qzeros,
            scales,
            w_bit=4,
            group_size=128,
            bias=None,
            out_features=0,
        ):
            ctx.out_features = out_features

            out_shape = x.shape[:-1] + (out_features,)
            x = x.to(torch.float16)
            out = dequantize_gemm(qweight.to(torch.int32), qzeros.to(torch.int32), scales, w_bit, group_size)
            out = torch.matmul(x, out.to(x.dtype))

            out = out + bias if bias is not None else out
            out = out.reshape(out_shape)

            if len(out.shape) == 2:
                out = out.unsqueeze(0)
            return out

        orig_gemm_forward = WQLinearMMFunction.forward
        WQLinearMMFunction.forward = new_forward
    try:
        yield
    finally:
        if orig_gemm_forward is not None:
            WQLinearMMFunction.forward = orig_gemm_forward


def check_compression_state_per_model(
    test_case: unittest.TestCase,
    models: Dict[str, Union[ov.Model, OVBaseModel]],
    expected_num_weight_nodes_per_model: Dict[str, Dict[str, int]],
    expected_num_fake_nodes_per_model: Optional[Dict[str, int]] = None,
):
    test_case.assertEqual(len(models), len(expected_num_weight_nodes_per_model))
    actual_num_weights_per_model = {}
    actual_num_fake_nodes_per_model = {}
    for submodel_name, submodel in models.items():
        expected_num_weight_nodes = expected_num_weight_nodes_per_model[submodel_name]
        ov_model = submodel if isinstance(submodel, ov.Model) else submodel.model
        num_fake_nodes, num_weight_nodes = get_num_quantized_nodes(ov_model)
        expected_num_weight_nodes.update(dict.fromkeys(set(num_weight_nodes) - set(expected_num_weight_nodes), 0))

        actual_num_weights_per_model[submodel_name] = num_weight_nodes
        actual_num_fake_nodes_per_model[submodel_name] = num_fake_nodes

        test_case.assertFalse(ov_model.has_rt_info(["runtime_options", "KV_CACHE_PRECISION"]))

    # Check weight nodes
    test_case.assertEqual(expected_num_weight_nodes_per_model, actual_num_weights_per_model)

    # Check fake nodes
    if expected_num_fake_nodes_per_model is not None:
        test_case.assertEqual(expected_num_fake_nodes_per_model, actual_num_fake_nodes_per_model)


def get_num_sdpa(model):
    ov_model = model if isinstance(model, ov.Model) else model.model
    num_sdpa = 0
    for op in ov_model.get_ops():
        if op.type_info.name == "ScaledDotProductAttention":
            num_sdpa += 1
    return num_sdpa


TEST_NAME_TO_MODEL_TYPE = {
    "aquila2": "aquila",
    "baichuan2": "baichuan",
    "baichuan2-13b": "baichuan",
    "chatglm4": "chatglm",
    "codegen2": "codegen",
    "falcon-mamba": "falcon_mamba",
    "falcon-40b": "falcon",
    "granite-moe": "granitemoe",
    "llama_awq": "llama",
    "llava_next_mistral": "llava_next",
    "mistral-nemo": "mistral",
    "mixtral_awq": "mixtral",
    "nanollava_vision_tower": "siglip",
    "opt125m": "opt",
    "opt_gptq": "opt",
    "perceiver_text": "perceiver",
    "perceiver_vision": "perceiver",
    "phi3-moe": "phimoe",
    "swin-window": "swin",
    "vit-with-attentions": "vit",
    "vit-with-hidden-states": "vit",
    "wav2vec2-hf": "wav2vec2",
}


def get_supported_model_for_library(library_name):
    valid_model = set()
    supported_model_type = TasksManager._LIBRARY_TO_SUPPORTED_MODEL_TYPES[library_name]

    for model_type in supported_model_type:
        if supported_model_type[model_type].get("openvino"):
            export_config = next(iter(supported_model_type[model_type]["openvino"].values()))

            min_transformers = str(getattr(export_config.func, "MIN_TRANSFORMERS_VERSION", "0"))
            max_transformers = str(getattr(export_config.func, "MAX_TRANSFORMERS_VERSION", "999"))

            if is_transformers_version(">=", min_transformers) and is_transformers_version("<", max_transformers):
                valid_model.add(model_type)

    return valid_model<|MERGE_RESOLUTION|>--- conflicted
+++ resolved
@@ -56,13 +56,8 @@
     "dbrx": "katuni4ka/tiny-random-dbrx",
     "deberta": "hf-internal-testing/tiny-random-deberta",
     "deberta-v2": "hf-internal-testing/tiny-random-DebertaV2Model",
-<<<<<<< HEAD
-    "decilm": "katuni4ka/tiny-random-decilm",
+    "decilm": "optimum-internal-testing/tiny-random-decilm",
     "deepseek_v3": "hf-internal-testing/tiny-random-DeepseekV3ForCausalLM",
-=======
-    "decilm": "optimum-internal-testing/tiny-random-decilm",
-    "deepseek": "katuni4ka/tiny-random-deepseek-v3",
->>>>>>> 04db0165
     "deit": "hf-internal-testing/tiny-random-DeiTModel",
     "convnext": "hf-internal-testing/tiny-random-convnext",
     "convnextv2": "hf-internal-testing/tiny-random-ConvNextV2Model",
