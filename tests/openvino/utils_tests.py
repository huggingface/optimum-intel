#  Copyright 2023 The HuggingFace Team. All rights reserved.
#
#  Licensed under the Apache License, Version 2.0 (the "License");
#  you may not use this file except in compliance with the License.
#  You may obtain a copy of the License at
#
#      http://www.apache.org/licenses/LICENSE-2.0
#
#  Unless required by applicable law or agreed to in writing, software
#  distributed under the License is distributed on an "AS IS" BASIS,
#  WITHOUT WARRANTIES OR CONDITIONS OF ANY KIND, either express or implied.
#  See the License for the specific language governing permissions and
#  limitations under the License.
import unittest
from contextlib import contextmanager
from typing import Dict, Optional, Union

import numpy as np
import openvino as ov
import torch

from optimum.intel.openvino.modeling_base import OVBaseModel
from optimum.intel.utils.import_utils import is_openvino_version


MODEL_NAMES = {
    "albert": "hf-internal-testing/tiny-random-albert",
    "aquila": "katuni4ka/tiny-random-aquilachat",
    "aquila2": "katuni4ka/tiny-random-aquila2",
<<<<<<< HEAD
    "audio-spectrogram-transformer": "Ericwang/tiny-random-ast",
=======
    "audio_spectrogram_transformer": "Ericwang/tiny-random-ast",
    "arctic": "katuni4ka/tiny-random-snowflake",
>>>>>>> 0b2fe754
    "bge": "BAAI/bge-small-en-v1.5",
    "beit": "hf-internal-testing/tiny-random-BeitForImageClassification",
    "bert": "hf-internal-testing/tiny-random-bert",
    "bart": "hf-internal-testing/tiny-random-bart",
    "baichuan2": "katuni4ka/tiny-random-baichuan2",
    "baichuan2-13b": "katuni4ka/tiny-random-baichuan2-13b",
    "bigbird_pegasus": "hf-internal-testing/tiny-random-bigbird_pegasus",
    "biogpt": "hf-tiny-model-private/tiny-random-BioGptForCausalLM",
    "blenderbot-small": "hf-internal-testing/tiny-random-BlenderbotModel",
    "blenderbot": "hf-internal-testing/tiny-random-BlenderbotModel",
    "bloom": "hf-internal-testing/tiny-random-BloomModel",
    "camembert": "hf-internal-testing/tiny-random-camembert",
    "clip": "hf-tiny-model-private/tiny-random-CLIPModel",
    "convbert": "hf-internal-testing/tiny-random-ConvBertForSequenceClassification",
    "cohere": "hf-internal-testing/tiny-random-CohereForCausalLM",
    "chatglm": "katuni4ka/tiny-random-chatglm2",
    "chatglm4": "katuni4ka/tiny-random-glm4",
    "codegen": "hf-internal-testing/tiny-random-CodeGenForCausalLM",
    "codegen2": "katuni4ka/tiny-random-codegen2",
    "data2vec-text": "hf-internal-testing/tiny-random-Data2VecTextModel",
    "data2vec-vision": "hf-internal-testing/tiny-random-Data2VecVisionModel",
    "data2vec-audio": "hf-internal-testing/tiny-random-Data2VecAudioModel",
    "dbrx": "katuni4ka/tiny-random-dbrx",
    "deberta": "hf-internal-testing/tiny-random-deberta",
    "deberta-v2": "hf-internal-testing/tiny-random-DebertaV2Model",
    "decilm": "katuni4ka/tiny-random-decilm",
    "deepseek": "katuni4ka/tiny-random-deepseek-v3",
    "deit": "hf-internal-testing/tiny-random-DeiTModel",
    "convnext": "hf-internal-testing/tiny-random-convnext",
    "convnextv2": "hf-internal-testing/tiny-random-ConvNextV2Model",
    "distilbert": "hf-internal-testing/tiny-random-distilbert",
    "donut": "fxmarty/tiny-doc-qa-vision-encoder-decoder",
    "donut-swin": "hf-internal-testing/tiny-random-DonutSwinModel",
    "detr": "hf-internal-testing/tiny-random-DetrModel",
    "electra": "hf-internal-testing/tiny-random-electra",
    "esm": "hf-internal-testing/tiny-random-EsmModel",
    "exaone": "katuni4ka/tiny-random-exaone",
    "gemma": "fxmarty/tiny-random-GemmaForCausalLM",
    "gemma2": "katuni4ka/tiny-random-gemma2",
    "got_ocr2": "katuni4ka/tiny-random-got-ocr2-hf",
    "gemma3_text": "katuni4ka/tiny-random-gemma3-text",
    "gemma3": "katuni4ka/tiny-random-gemma3",
    "falcon": "fxmarty/really-tiny-falcon-testing",
    "falcon-40b": "katuni4ka/tiny-random-falcon-40b",
    "flaubert": "hf-internal-testing/tiny-random-flaubert",
    "flux": "katuni4ka/tiny-random-flux",
    "flux-fill": "katuni4ka/tiny-random-flux-fill",
    "gpt_bigcode": "hf-internal-testing/tiny-random-GPTBigCodeModel",
    "gpt2": "hf-internal-testing/tiny-random-gpt2",
    "gpt_neo": "hf-internal-testing/tiny-random-GPTNeoModel",
    "gpt_neox": "hf-internal-testing/tiny-random-GPTNeoXForCausalLM",
    "gpt_neox_japanese": "hf-internal-testing/tiny-random-GPTNeoXJapaneseForCausalLM",
    "gptj": "hf-internal-testing/tiny-random-GPTJModel",
    "granite": "katuni4ka/tiny-random-granite",
    "granite-moe": "katuni4ka/tiny-random-granite-moe",
    "hubert": "hf-internal-testing/tiny-random-HubertModel",
    "ibert": "hf-internal-testing/tiny-random-ibert",
    "idefics3": "hf-internal-testing/tiny-random-Idefics3ForConditionalGeneration",
    "internlm": "katuni4ka/tiny-random-internlm",
    "internlm2": "katuni4ka/tiny-random-internlm2",
    "internvl2": "katuni4ka/tiny-random-internvl2",
    "jais": "katuni4ka/tiny-random-jais",
    "levit": "hf-internal-testing/tiny-random-LevitModel",
    "longt5": "hf-internal-testing/tiny-random-longt5",
    "llama": "HuggingFaceM4/tiny-random-LlamaForCausalLM",
    "llama_awq": "HuggingFaceH4/tiny-random-LlamaForCausalLM",
    "llama4": "katuni4ka/tiny-random-llama-4-8E",
    "llava": "katuni4ka/tiny-random-llava",
    "llava_next": "katuni4ka/tiny-random-llava-next",
    "llava_next_video": "katuni4ka/tiny-random-llava-next-video",
    "m2m_100": "hf-internal-testing/tiny-random-m2m_100",
    "opt": "hf-internal-testing/tiny-random-OPTModel",
    "opt125m": "facebook/opt-125m",
    "opt_gptq": "ybelkada/opt-125m-gptq-4bit",
    "maira2": "katuni4ka/tiny-random-maira2",
    "marian": "sshleifer/tiny-marian-en-de",
    "mbart": "hf-internal-testing/tiny-random-mbart",
    "minicpm": "katuni4ka/tiny-random-minicpm",
    "minicpm3": "katuni4ka/tiny-random-minicpm3",
    "minicpmv": "katuni4ka/tiny-random-minicpmv-2_6",
    "mistral": "echarlaix/tiny-random-mistral",
    "mistral-nemo": "katuni4ka/tiny-random-mistral-nemo",
    "mixtral": "TitanML/tiny-mixtral",
    "mixtral_awq": "katuni4ka/tiny-mixtral-AWQ-4bit",
    "mobilebert": "hf-internal-testing/tiny-random-MobileBertModel",
    "mobilenet_v1": "google/mobilenet_v1_0.75_192",
    "mobilenet_v2": "hf-internal-testing/tiny-random-MobileNetV2Model",
    "mobilevit": "hf-internal-testing/tiny-random-mobilevit",
    "mpt": "hf-internal-testing/tiny-random-MptForCausalLM",
    "mpnet": "hf-internal-testing/tiny-random-MPNetModel",
    "mt5": "stas/mt5-tiny-random",
    "nanollava": "katuni4ka/tiny-random-nanollava",
    "nanollava_vision_tower": "katuni4ka/tiny-random-siglip",
    "nystromformer": "hf-internal-testing/tiny-random-NystromformerModel",
    "olmo": "katuni4ka/tiny-random-olmo-hf",
    "orion": "katuni4ka/tiny-random-orion",
    "pegasus": "hf-internal-testing/tiny-random-pegasus",
    "perceiver_text": "hf-internal-testing/tiny-random-language_perceiver",
    "perceiver_vision": "hf-internal-testing/tiny-random-vision_perceiver_conv",
    "persimmon": "hf-internal-testing/tiny-random-PersimmonForCausalLM",
    "pix2struct": "fxmarty/pix2struct-tiny-random",
    "phi": "echarlaix/tiny-random-PhiForCausalLM",
    "phi3": "Xenova/tiny-random-Phi3ForCausalLM",
    "phi3-moe": "katuni4ka/phi-3.5-moe-tiny-random",
    "phi3_v": "katuni4ka/tiny-random-phi3-vision",
    "phi4mm": "katuni4ka/tiny-random-phi-4-multimodal",
    "poolformer": "hf-internal-testing/tiny-random-PoolFormerModel",
    "qwen": "katuni4ka/tiny-random-qwen",
    "qwen2": "fxmarty/tiny-dummy-qwen2",
    "qwen2_moe": "katuni4ka/tiny-random-qwen1.5-moe",
    "qwen2_vl": "katuni4ka/tiny-random-qwen2vl",
    "qwen2_5_vl": "katuni4ka/tiny-random-qwen2.5-vl",
    "qwen3": "katuni4ka/tiny-random-qwen3",
    "qwen3_moe": "katuni4ka/tiny-random-qwen3moe",
    "resnet": "hf-internal-testing/tiny-random-resnet",
    "roberta": "hf-internal-testing/tiny-random-roberta",
    "roformer": "hf-internal-testing/tiny-random-roformer",
    "segformer": "hf-internal-testing/tiny-random-SegformerModel",
    "sentence-transformers-bert": "sentence-transformers-testing/stsb-bert-tiny-safetensors",
    "sam": "fxmarty/sam-vit-tiny-random",
    "smolvlm": "katuni4ka/tiny-random-smolvlm2",
    "speecht5": "hf-internal-testing/tiny-random-SpeechT5ForTextToSpeech",
    "speech_to_text": "hf-internal-testing/tiny-random-Speech2TextModel",
    "squeezebert": "hf-internal-testing/tiny-random-squeezebert",
    "stable-diffusion": "hf-internal-testing/tiny-stable-diffusion-torch",
    "stable-diffusion-openvino": "hf-internal-testing/tiny-stable-diffusion-openvino",
    "stable-diffusion-xl": "echarlaix/tiny-random-stable-diffusion-xl",
    "stable-diffusion-xl-refiner": "echarlaix/tiny-random-stable-diffusion-xl-refiner",
    "stable-diffusion-3": "yujiepan/stable-diffusion-3-tiny-random",
    "stablelm": "hf-internal-testing/tiny-random-StableLmForCausalLM",
    "starcoder2": "hf-internal-testing/tiny-random-Starcoder2ForCausalLM",
    "siglip": "katuni4ka/tiny-random-SiglipModel",
    "latent-consistency": "echarlaix/tiny-random-latent-consistency",
    "sew": "hf-internal-testing/tiny-random-SEWModel",
<<<<<<< HEAD
    "sew-d": "asapp/sew-d-tiny-100k-ft-ls100h",
    "arctic": "katuni4ka/tiny-random-snowflake",
=======
    "sew_d": "asapp/sew-d-tiny-100k-ft-ls100h",
>>>>>>> 0b2fe754
    "swin": "hf-internal-testing/tiny-random-SwinModel",
    "swin-window": "yujiepan/tiny-random-swin-patch4-window7-224",
    "t5": "hf-internal-testing/tiny-random-t5",
    "trocr": "microsoft/trocr-small-handwritten",
    "unispeech": "hf-internal-testing/tiny-random-unispeech",
    "unispeech-sat": "hf-internal-testing/tiny-random-UnispeechSatModel",
    "vit": "hf-internal-testing/tiny-random-vit",
    "vit-with-attentions": "IlyasMoutawwakil/vit-with-attentions",
    "vit-with-hidden-states": "IlyasMoutawwakil/vit-with-hidden_states",
    "vision-encoder-decoder": "hf-internal-testing/tiny-random-VisionEncoderDecoderModel-vit-gpt2",
    "wavlm": "hf-internal-testing/tiny-random-WavlmModel",
    "wav2vec2": "anton-l/wav2vec2-random-tiny-classifier",
    "wav2vec2-hf": "hf-internal-testing/tiny-random-Wav2Vec2Model",
    "wav2vec2-conformer": "hf-internal-testing/tiny-random-wav2vec2-conformer",
    "whisper": "katuni4ka/tiny-random-whisper",
    "xlm": "hf-internal-testing/tiny-random-xlm",
    "xlm-roberta": "hf-internal-testing/tiny-xlm-roberta",
    "xglm": "hf-internal-testing/tiny-random-XGLMForCausalLM",
    "xverse": "katuni4ka/tiny-random-xverse",
    "glm4": "snake7gun/tiny-random-glm4",
    "glm": "katuni4ka/tiny-random-glm-edge",
    "open-clip": "hf-internal-testing/tiny-open-clip-model",
    "open-clip-ov": "zofinka/tiny-open-clip-model",
    "st-bert": "sentence-transformers/all-MiniLM-L6-v2",
    "st-mpnet": "sentence-transformers/all-mpnet-base-v2",
    "sana": "katuni4ka/tiny-random-sana",
    "sana-sprint": "katuni4ka/tiny-random-sana-sprint",
    "ltx-video": "katuni4ka/tiny-random-ltx-video",
}


TENSOR_ALIAS_TO_TYPE = {
    "pt": torch.Tensor,
    "np": np.ndarray,
}

SEED = 42

_ARCHITECTURES_TO_EXPECTED_INT8 = {
    "bert": {"model": 68},
    "roberta": {"model": 68},
    "albert": {"model": 84},
    "vit": {"model": 64},
    "blenderbot": {"model": 70},
    "gpt2": {"model": 44},
    "wav2vec2": {"model": 34},
    "distilbert": {"model": 66},
    "t5": {
        "encoder": 64,
        "decoder": 104,
        "decoder_with_past": 84,
    },
    "stable-diffusion": {
        "unet": 242,
        "vae_decoder": 42,
        "vae_encoder": 34,
        "text_encoder": 64,
    },
    "stable-diffusion-xl": {
        "unet": 366,
        "vae_decoder": 42,
        "vae_encoder": 34,
        "text_encoder": 64,
        "text_encoder_2": 66,
    },
    "stable-diffusion-xl-refiner": {
        "unet": 366,
        "vae_decoder": 42,
        "vae_encoder": 34,
        "text_encoder_2": 66,
    },
    "open-clip": {
        "text_model": 20,
        "visual_model": 28,
    },
    "stable-diffusion-3": {
        "transformer": 66,
        "vae_decoder": 58,
        "vae_encoder": 42,
        "text_encoder": 30,
        "text_encoder_2": 30,
        "text_encoder_3": 32,
    },
    "flux": {
        "transformer": 56,
        "vae_decoder": 28,
        "vae_encoder": 24,
        "text_encoder": 64,
        "text_encoder_2": 64,
    },
    "flux-fill": {
        "transformer": 56,
        "vae_decoder": 28,
        "vae_encoder": 24,
        "text_encoder": 64,
        "text_encoder_2": 64,
    },
    "llava": {
        "lm_model": 30,
        "text_embeddings_model": 1,
        "vision_embeddings_model": 9,
    },
    "llava_next": {
        "lm_model": 30,
        "text_embeddings_model": 1,
        "vision_embeddings_model": 9,
    },
    "minicpmv": {
        "lm_model": 30,
        "text_embeddings_model": 1,
        "vision_embeddings_model": 26,
        "resampler_model": 6,
    },
    "llava_next_video": {
        "lm_model": 30,
        "text_embeddings_model": 1,
        "vision_embeddings_model": 7,
        "vision_resampler_model": 0,
        "multi_modal_projector_model": 2,
    },
    "nanollava": {
        "lm_model": 30,
        "text_embeddings_model": 1,
        "vision_embeddings_model": 15,
    },
    "qwen2_vl": {
        "lm_model": 30,
        "text_embeddings_model": 1,
        "vision_embeddings_model": 1,
        "vision_embeddings_merger_model": 10,
    },
    "sana": {
        "transformer": 58,
        "vae_decoder": 28,
        "vae_encoder": 28,
        "text_encoder": 18,
    },
    "ltx-video": {
        "transformer": 34,
        "vae_decoder": 28,
        "vae_encoder": 28,
        "text_encoder": 64,
    },
    "sam": {
        "vision_encoder_model": 102 if is_openvino_version("<", "2025.2.0") else 150,
        "prompt_encoder_mask_decoder_model": 100,
    },
    "speecht5": {
        "encoder": 28,
        "decoder": 52,
        "postnet": 10,
        "vocoder": 80,
    },
    "clip": {"model": 130},
}

TEST_IMAGE_URL = "http://images.cocodataset.org/val2017/000000039769.jpg"


def get_num_quantized_nodes(model):
    num_fake_nodes = 0
    types_map = {
        "i8": "int8",
        "u8": "int8",
        "i4": "int4",
        "u4": "int4",
        "f4e2m1": "f4e2m1",
        "f8e8m0": "f8e8m0",
        "nf4": "nf4",
        "f8e4m3": "f8e4m3",
        "f8e5m2": "f8e5m2",
    }
    num_weight_nodes = dict.fromkeys(types_map.values(), 0)
    ov_model = model if isinstance(model, ov.Model) else model.model
    for elem in ov_model.get_ops():
        if "FakeQuantize" in elem.name:
            num_fake_nodes += 1
        if "FakeConvert" in elem.name:
            num_fake_nodes += 1
        for i in range(elem.get_output_size()):
            type_name = elem.get_output_element_type(i).get_type_name()
            if type_name in types_map:
                name = types_map[type_name]
                num_weight_nodes[name] += 1
    return num_fake_nodes, num_weight_nodes


@contextmanager
def mock_torch_cuda_is_available(to_patch):
    original_is_available = torch.cuda.is_available
    if to_patch:
        torch.cuda.is_available = lambda: True
    try:
        yield
    finally:
        if to_patch:
            torch.cuda.is_available = original_is_available


@contextmanager
def patch_awq_for_inference(to_patch):
    orig_gemm_forward = None
    if to_patch:
        # patch GEMM module to allow inference without CUDA GPU
        from awq.modules.linear.gemm import WQLinearMMFunction
        from awq.utils.packing_utils import dequantize_gemm

        def new_forward(
            ctx,
            x,
            qweight,
            qzeros,
            scales,
            w_bit=4,
            group_size=128,
            bias=None,
            out_features=0,
        ):
            ctx.out_features = out_features

            out_shape = x.shape[:-1] + (out_features,)
            x = x.to(torch.float16)
            out = dequantize_gemm(qweight.to(torch.int32), qzeros.to(torch.int32), scales, w_bit, group_size)
            out = torch.matmul(x, out.to(x.dtype))

            out = out + bias if bias is not None else out
            out = out.reshape(out_shape)

            if len(out.shape) == 2:
                out = out.unsqueeze(0)
            return out

        orig_gemm_forward = WQLinearMMFunction.forward
        WQLinearMMFunction.forward = new_forward
    try:
        yield
    finally:
        if orig_gemm_forward is not None:
            WQLinearMMFunction.forward = orig_gemm_forward


def check_compression_state_per_model(
    test_case: unittest.TestCase,
    models: Dict[str, Union[ov.Model, OVBaseModel]],
    expected_num_weight_nodes_per_model: Dict[str, Dict[str, int]],
    expected_num_fake_nodes_per_model: Optional[Dict[str, int]] = None,
):
    test_case.assertEqual(len(models), len(expected_num_weight_nodes_per_model))
    actual_num_weights_per_model = {}
    actual_num_fake_nodes_per_model = {}
    for submodel_name, submodel in models.items():
        expected_num_weight_nodes = expected_num_weight_nodes_per_model[submodel_name]
        ov_model = submodel if isinstance(submodel, ov.Model) else submodel.model
        num_fake_nodes, num_weight_nodes = get_num_quantized_nodes(ov_model)
        expected_num_weight_nodes.update(dict.fromkeys(set(num_weight_nodes) - set(expected_num_weight_nodes), 0))

        actual_num_weights_per_model[submodel_name] = num_weight_nodes
        actual_num_fake_nodes_per_model[submodel_name] = num_fake_nodes

        test_case.assertFalse(ov_model.has_rt_info(["runtime_options", "KV_CACHE_PRECISION"]))

    # Check weight nodes
    test_case.assertEqual(expected_num_weight_nodes_per_model, actual_num_weights_per_model)

    # Check fake nodes
    if expected_num_fake_nodes_per_model is not None:
        test_case.assertEqual(expected_num_fake_nodes_per_model, actual_num_fake_nodes_per_model)


def get_num_sdpa(model):
    ov_model = model if isinstance(model, ov.Model) else model.model
    num_sdpa = 0
    for op in ov_model.get_ops():
        if op.type_info.name == "ScaledDotProductAttention":
            num_sdpa += 1
    return num_sdpa<|MERGE_RESOLUTION|>--- conflicted
+++ resolved
@@ -27,12 +27,8 @@
     "albert": "hf-internal-testing/tiny-random-albert",
     "aquila": "katuni4ka/tiny-random-aquilachat",
     "aquila2": "katuni4ka/tiny-random-aquila2",
-<<<<<<< HEAD
+    "arctic": "katuni4ka/tiny-random-snowflake",
     "audio-spectrogram-transformer": "Ericwang/tiny-random-ast",
-=======
-    "audio_spectrogram_transformer": "Ericwang/tiny-random-ast",
-    "arctic": "katuni4ka/tiny-random-snowflake",
->>>>>>> 0b2fe754
     "bge": "BAAI/bge-small-en-v1.5",
     "beit": "hf-internal-testing/tiny-random-BeitForImageClassification",
     "bert": "hf-internal-testing/tiny-random-bert",
@@ -167,12 +163,7 @@
     "siglip": "katuni4ka/tiny-random-SiglipModel",
     "latent-consistency": "echarlaix/tiny-random-latent-consistency",
     "sew": "hf-internal-testing/tiny-random-SEWModel",
-<<<<<<< HEAD
-    "sew-d": "asapp/sew-d-tiny-100k-ft-ls100h",
-    "arctic": "katuni4ka/tiny-random-snowflake",
-=======
     "sew_d": "asapp/sew-d-tiny-100k-ft-ls100h",
->>>>>>> 0b2fe754
     "swin": "hf-internal-testing/tiny-random-SwinModel",
     "swin-window": "yujiepan/tiny-random-swin-patch4-window7-224",
     "t5": "hf-internal-testing/tiny-random-t5",
