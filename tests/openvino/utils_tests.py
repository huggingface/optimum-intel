#  Copyright 2023 The HuggingFace Team. All rights reserved.
#
#  Licensed under the Apache License, Version 2.0 (the "License");
#  you may not use this file except in compliance with the License.
#  You may obtain a copy of the License at
#
#      http://www.apache.org/licenses/LICENSE-2.0
#
#  Unless required by applicable law or agreed to in writing, software
#  distributed under the License is distributed on an "AS IS" BASIS,
#  WITHOUT WARRANTIES OR CONDITIONS OF ANY KIND, either express or implied.
#  See the License for the specific language governing permissions and
#  limitations under the License.
import os
import shutil
from pathlib import Path

import numpy as np
import openvino as ov
import torch


MODEL_NAMES = {
    "albert": "hf-internal-testing/tiny-random-albert",
    "aquila": "katuni4ka/tiny-random-aquilachat",
    "aquila2": "katuni4ka/tiny-random-aquila2",
    "audio_spectrogram_transformer": "Ericwang/tiny-random-ast",
    "bge": "BAAI/bge-small-en-v1.5",
    "beit": "hf-internal-testing/tiny-random-BeitForImageClassification",
    "bert": "hf-internal-testing/tiny-random-bert",
    "bart": "hf-internal-testing/tiny-random-bart",
    "baichuan2": "katuni4ka/tiny-random-baichuan2",
    "baichuan2-13b": "katuni4ka/tiny-random-baichuan2-13b",
    "bigbird_pegasus": "hf-internal-testing/tiny-random-bigbird_pegasus",
    "biogpt": "hf-tiny-model-private/tiny-random-BioGptForCausalLM",
    "blenderbot-small": "hf-internal-testing/tiny-random-BlenderbotModel",
    "blenderbot": "hf-internal-testing/tiny-random-BlenderbotModel",
    "bloom": "hf-internal-testing/tiny-random-BloomModel",
    "camembert": "hf-internal-testing/tiny-random-camembert",
    "convbert": "hf-internal-testing/tiny-random-ConvBertForSequenceClassification",
    "cohere": "hf-internal-testing/tiny-random-CohereForCausalLM",
    "chatglm": "katuni4ka/tiny-random-chatglm2",
    "codegen": "hf-internal-testing/tiny-random-CodeGenForCausalLM",
    "codegen2": "katuni4ka/tiny-random-codegen2",
    "data2vec_text": "hf-internal-testing/tiny-random-Data2VecTextModel",
    "data2vec_vision": "hf-internal-testing/tiny-random-Data2VecVisionModel",
    "data2vec_audio": "hf-internal-testing/tiny-random-Data2VecAudioModel",
    "dbrx": "katuni4ka/tiny-random-dbrx",
    "deberta": "hf-internal-testing/tiny-random-deberta",
    "deberta_v2": "hf-internal-testing/tiny-random-DebertaV2Model",
    "decilm": "katuni4ka/tiny-random-decilm",
    "deit": "hf-internal-testing/tiny-random-DeiTModel",
    "convnext": "hf-internal-testing/tiny-random-convnext",
    "convnextv2": "hf-internal-testing/tiny-random-ConvNextV2Model",
    "distilbert": "hf-internal-testing/tiny-random-distilbert",
    "donut": "fxmarty/tiny-doc-qa-vision-encoder-decoder",
    "donut-swin": "hf-internal-testing/tiny-random-DonutSwinModel",
    "detr": "hf-internal-testing/tiny-random-DetrModel",
    "electra": "hf-internal-testing/tiny-random-electra",
    "exaone": "katuni4ka/tiny-random-exaone",
    "gemma": "fxmarty/tiny-random-GemmaForCausalLM",
    "gemma2": "katuni4ka/tiny-random-gemma2",
    "falcon": "fxmarty/really-tiny-falcon-testing",
    "falcon-40b": "katuni4ka/tiny-random-falcon-40b",
    "flaubert": "hf-internal-testing/tiny-random-flaubert",
    "flux": "katuni4ka/tiny-random-flux",
    "gpt_bigcode": "hf-internal-testing/tiny-random-GPTBigCodeModel",
    "gpt2": "hf-internal-testing/tiny-random-gpt2",
    "gpt_neo": "hf-internal-testing/tiny-random-GPTNeoModel",
    "gpt_neox": "hf-internal-testing/tiny-random-GPTNeoXForCausalLM",
    "gpt_neox_japanese": "hf-internal-testing/tiny-random-GPTNeoXJapaneseForCausalLM",
    "gptj": "hf-internal-testing/tiny-random-GPTJModel",
    "hubert": "hf-internal-testing/tiny-random-HubertModel",
    "ibert": "hf-internal-testing/tiny-random-ibert",
    "internlm": "katuni4ka/tiny-random-internlm",
    "internlm2": "katuni4ka/tiny-random-internlm2",
    "internvl2": "katuni4ka/tiny-random-internvl2",
    "jais": "katuni4ka/tiny-random-jais",
    "levit": "hf-internal-testing/tiny-random-LevitModel",
    "longt5": "hf-internal-testing/tiny-random-longt5",
    "llama": "HuggingFaceM4/tiny-random-LlamaForCausalLM",
    "llama_awq": "HuggingFaceH4/tiny-random-LlamaForCausalLM",
    "llama_gptq": "hf-internal-testing/TinyLlama-1.1B-Chat-v0.3-GPTQ",
    "llava": "katuni4ka/tiny-random-llava",
    "llava_next": "katuni4ka/tiny-random-llava-next",
    "m2m_100": "hf-internal-testing/tiny-random-m2m_100",
    "opt": "hf-internal-testing/tiny-random-OPTModel",
    "opt125m": "facebook/opt-125m",
    "marian": "sshleifer/tiny-marian-en-de",
    "mbart": "hf-internal-testing/tiny-random-mbart",
    "minicpm": "katuni4ka/tiny-random-minicpm",
    "minicpmv": "katuni4ka/tiny-random-minicpmv-2_6",
    "mistral": "echarlaix/tiny-random-mistral",
    "mistral-nemo": "katuni4ka/tiny-random-mistral-nemo",
    "mixtral": "TitanML/tiny-mixtral",
    "mobilebert": "hf-internal-testing/tiny-random-MobileBertModel",
    "mobilenet_v1": "google/mobilenet_v1_0.75_192",
    "mobilenet_v2": "hf-internal-testing/tiny-random-MobileNetV2Model",
    "mobilevit": "hf-internal-testing/tiny-random-mobilevit",
    "mpt": "hf-internal-testing/tiny-random-MptForCausalLM",
    "mpnet": "hf-internal-testing/tiny-random-MPNetModel",
    "mt5": "stas/mt5-tiny-random",
    "nanollava": "katuni4ka/tiny-random-nanollava",
    "nanollava_vision_tower": "katuni4ka/tiny-random-siglip",
    "nystromformer": "hf-internal-testing/tiny-random-NystromformerModel",
    "olmo": "katuni4ka/tiny-random-olmo-hf",
    "orion": "katuni4ka/tiny-random-orion",
    "pegasus": "hf-internal-testing/tiny-random-pegasus",
    "perceiver_text": "hf-internal-testing/tiny-random-language_perceiver",
    "perceiver_vision": "hf-internal-testing/tiny-random-vision_perceiver_conv",
    "persimmon": "hf-internal-testing/tiny-random-PersimmonForCausalLM",
    "pix2struct": "fxmarty/pix2struct-tiny-random",
    "phi": "echarlaix/tiny-random-PhiForCausalLM",
    "phi3": "Xenova/tiny-random-Phi3ForCausalLM",
    "phi3_v": "katuni4ka/tiny-random-phi3-vision",
    "poolformer": "hf-internal-testing/tiny-random-PoolFormerModel",
    "qwen": "katuni4ka/tiny-random-qwen",
    "qwen2": "fxmarty/tiny-dummy-qwen2",
    "qwen2-moe": "katuni4ka/tiny-random-qwen1.5-moe",
    "resnet": "hf-internal-testing/tiny-random-resnet",
    "roberta": "hf-internal-testing/tiny-random-roberta",
    "roformer": "hf-internal-testing/tiny-random-roformer",
    "segformer": "hf-internal-testing/tiny-random-SegformerModel",
    "sentence-transformers-bert": "sentence-transformers-testing/stsb-bert-tiny-safetensors",
    "speech_to_text": "hf-internal-testing/tiny-random-Speech2TextModel",
    "squeezebert": "hf-internal-testing/tiny-random-squeezebert",
    "stable-diffusion": "hf-internal-testing/tiny-stable-diffusion-torch",
    "stable-diffusion-openvino": "hf-internal-testing/tiny-stable-diffusion-openvino",
    "stable-diffusion-xl": "echarlaix/tiny-random-stable-diffusion-xl",
    "stable-diffusion-xl-refiner": "echarlaix/tiny-random-stable-diffusion-xl-refiner",
    "stable-diffusion-3": "yujiepan/stable-diffusion-3-tiny-random",
    "stablelm": "hf-internal-testing/tiny-random-StableLmForCausalLM",
    "starcoder2": "hf-internal-testing/tiny-random-Starcoder2ForCausalLM",
    "latent-consistency": "echarlaix/tiny-random-latent-consistency",
    "sew": "hf-internal-testing/tiny-random-SEWModel",
    "sew_d": "asapp/sew-d-tiny-100k-ft-ls100h",
    "arctic": "katuni4ka/tiny-random-snowflake",
    "swin": "hf-internal-testing/tiny-random-SwinModel",
    "swin-window": "yujiepan/tiny-random-swin-patch4-window7-224",
    "t5": "hf-internal-testing/tiny-random-t5",
    "trocr": "microsoft/trocr-small-handwritten",
    "unispeech": "hf-internal-testing/tiny-random-unispeech",
    "unispeech_sat": "hf-internal-testing/tiny-random-UnispeechSatModel",
    "vit": "hf-internal-testing/tiny-random-vit",
    "vit-with-attentions": "IlyasMoutawwakil/vit-with-attentions",
    "vit-with-hidden-states": "IlyasMoutawwakil/vit-with-hidden_states",
    "vision-encoder-decoder": "hf-internal-testing/tiny-random-VisionEncoderDecoderModel-vit-gpt2",
    "wavlm": "hf-internal-testing/tiny-random-WavlmModel",
    "wav2vec2": "anton-l/wav2vec2-random-tiny-classifier",
    "wav2vec2-hf": "hf-internal-testing/tiny-random-Wav2Vec2Model",
    "wav2vec2-conformer": "hf-internal-testing/tiny-random-wav2vec2-conformer",
    "whisper": "openai/whisper-tiny.en",
    "xlm": "hf-internal-testing/tiny-random-xlm",
    "xlm_roberta": "hf-internal-testing/tiny-xlm-roberta",
    "xglm": "hf-internal-testing/tiny-random-XGLMForCausalLM",
    "xverse": "katuni4ka/tiny-random-xverse",
    "glm4": "katuni4ka/tiny-random-glm4",
    "open-clip": "hf-internal-testing/tiny-open-clip-model",
    "open-clip-ov": "zofinka/tiny-open-clip-model",
    "st-bert": "sentence-transformers/all-MiniLM-L6-v2",
    "st-mpnet": "sentence-transformers/all-mpnet-base-v2",
}


TENSOR_ALIAS_TO_TYPE = {
    "pt": torch.Tensor,
    "np": np.ndarray,
}

SEED = 42

_ARCHITECTURES_TO_EXPECTED_INT8 = {
    "bert": (68,),
    "roberta": (68,),
    "albert": (84,),
    "vit": (64,),
    "blenderbot": (70,),
    "gpt2": (44,),
    "wav2vec2": (34,),
    "distilbert": (66,),
    "t5": (64, 104, 84),
    "stable-diffusion": (242, 34, 42, 64),
    "stable-diffusion-xl": (366, 34, 42, 66),
    "stable-diffusion-xl-refiner": (366, 34, 42, 66),
    "open-clip": (20, 28),
    "stable-diffusion-3": (66, 42, 58, 30),
    "flux": (56, 24, 28, 64),
    "llava": (30, 9, 1),
    "llava_next": (30, 9, 1),
    "minicpmv": (30, 26, 1, 6),
    "nanollava": (30, 15, 1),
}

TEST_IMAGE_URL = "http://images.cocodataset.org/val2017/000000039769.jpg"


def get_num_quantized_nodes(model):
    num_fake_quantize = 0
    num_weight_nodes = {
        "int8": 0,
        "int4": 0,
        "f4e2m1": 0,
        "f8e8m0": 0,
        "nf4": 0,
    }
    ov_model = model if isinstance(model, ov.Model) else model.model
    for elem in ov_model.get_ops():
        if "FakeQuantize" in elem.name:
            num_fake_quantize += 1
        for i in range(elem.get_output_size()):
            type_name = elem.get_output_element_type(i).get_type_name()
            if type_name in ["i8", "u8"]:
                num_weight_nodes["int8"] += 1
            if type_name in ["i4", "u4"]:
                num_weight_nodes["int4"] += 1
            if type_name == "f4e2m1":
                num_weight_nodes["f4e2m1"] += 1
            if type_name == "f8e8m0":
                num_weight_nodes["f8e8m0"] += 1
<<<<<<< HEAD
    return num_fake_quantize, num_weight_nodes


def remove_model_from_cache(model_id: str):
    hf_home = os.environ.get("HF_HOME", "~/.cache/huggingface")
    hf_hub_cache = os.environ.get("HF_HUB_CACHE", os.path.join(hf_home, "hub"))
    hf_hub_cache = Path(hf_hub_cache).expanduser()
    model_id_namespace, model_id_label = model_id.split("/")
    model_path = hf_hub_cache / f"models--{model_id_namespace}--{model_id_label}"
    if model_path.exists():
        shutil.rmtree(model_path)
=======
            if type_name == "nf4":
                num_weight_nodes["nf4"] += 1
    return num_fake_quantize, num_weight_nodes
>>>>>>> ee96c827
<|MERGE_RESOLUTION|>--- conflicted
+++ resolved
@@ -217,7 +217,8 @@
                 num_weight_nodes["f4e2m1"] += 1
             if type_name == "f8e8m0":
                 num_weight_nodes["f8e8m0"] += 1
-<<<<<<< HEAD
+            if type_name == "nf4":
+                num_weight_nodes["nf4"] += 1
     return num_fake_quantize, num_weight_nodes
 
 
@@ -228,9 +229,4 @@
     model_id_namespace, model_id_label = model_id.split("/")
     model_path = hf_hub_cache / f"models--{model_id_namespace}--{model_id_label}"
     if model_path.exists():
-        shutil.rmtree(model_path)
-=======
-            if type_name == "nf4":
-                num_weight_nodes["nf4"] += 1
-    return num_fake_quantize, num_weight_nodes
->>>>>>> ee96c827
+        shutil.rmtree(model_path)