#  Copyright 2023 The HuggingFace Team. All rights reserved.
#
#  Licensed under the Apache License, Version 2.0 (the "License");
#  you may not use this file except in compliance with the License.
#  You may obtain a copy of the License at
#
#      http://www.apache.org/licenses/LICENSE-2.0
#
#  Unless required by applicable law or agreed to in writing, software
#  distributed under the License is distributed on an "AS IS" BASIS,
#  WITHOUT WARRANTIES OR CONDITIONS OF ANY KIND, either express or implied.
#  See the License for the specific language governing permissions and
#  limitations under the License.
import unittest
from contextlib import contextmanager
from typing import Dict, List, Optional, Union

import numpy as np
import openvino as ov
import torch

from optimum.intel.openvino.modeling_base import OVBaseModel


MODEL_NAMES = {
    "albert": "hf-internal-testing/tiny-random-albert",
    "aquila": "katuni4ka/tiny-random-aquilachat",
    "aquila2": "katuni4ka/tiny-random-aquila2",
    "audio_spectrogram_transformer": "Ericwang/tiny-random-ast",
    "bge": "BAAI/bge-small-en-v1.5",
    "beit": "hf-internal-testing/tiny-random-BeitForImageClassification",
    "bert": "hf-internal-testing/tiny-random-bert",
    "bart": "hf-internal-testing/tiny-random-bart",
    "baichuan2": "katuni4ka/tiny-random-baichuan2",
    "baichuan2-13b": "katuni4ka/tiny-random-baichuan2-13b",
    "bigbird_pegasus": "hf-internal-testing/tiny-random-bigbird_pegasus",
    "biogpt": "hf-tiny-model-private/tiny-random-BioGptForCausalLM",
    "blenderbot-small": "hf-internal-testing/tiny-random-BlenderbotModel",
    "blenderbot": "hf-internal-testing/tiny-random-BlenderbotModel",
    "bloom": "hf-internal-testing/tiny-random-BloomModel",
    "camembert": "hf-internal-testing/tiny-random-camembert",
    "convbert": "hf-internal-testing/tiny-random-ConvBertForSequenceClassification",
    "cohere": "hf-internal-testing/tiny-random-CohereForCausalLM",
    "chatglm": "katuni4ka/tiny-random-chatglm2",
    "chatglm4": "katuni4ka/tiny-random-glm4",
    "codegen": "hf-internal-testing/tiny-random-CodeGenForCausalLM",
    "codegen2": "katuni4ka/tiny-random-codegen2",
    "data2vec_text": "hf-internal-testing/tiny-random-Data2VecTextModel",
    "data2vec_vision": "hf-internal-testing/tiny-random-Data2VecVisionModel",
    "data2vec_audio": "hf-internal-testing/tiny-random-Data2VecAudioModel",
    "dbrx": "katuni4ka/tiny-random-dbrx",
    "deberta": "hf-internal-testing/tiny-random-deberta",
    "deberta_v2": "hf-internal-testing/tiny-random-DebertaV2Model",
    "decilm": "katuni4ka/tiny-random-decilm",
    "deepseek": "katuni4ka/tiny-random-deepseek-v3",
    "deit": "hf-internal-testing/tiny-random-DeiTModel",
    "convnext": "hf-internal-testing/tiny-random-convnext",
    "convnextv2": "hf-internal-testing/tiny-random-ConvNextV2Model",
    "distilbert": "hf-internal-testing/tiny-random-distilbert",
    "donut": "fxmarty/tiny-doc-qa-vision-encoder-decoder",
    "donut-swin": "hf-internal-testing/tiny-random-DonutSwinModel",
    "detr": "hf-internal-testing/tiny-random-DetrModel",
    "electra": "hf-internal-testing/tiny-random-electra",
    "exaone": "katuni4ka/tiny-random-exaone",
    "gemma": "fxmarty/tiny-random-GemmaForCausalLM",
    "gemma2": "katuni4ka/tiny-random-gemma2",
    "got_ocr2": "katuni4ka/tiny-random-got-ocr2-hf",
    "gemma3-text": "katuni4ka/tiny-random-gemma3-text",
    "gemma3": "katuni4ka/tiny-random-gemma3",
    "falcon": "fxmarty/really-tiny-falcon-testing",
    "falcon-40b": "katuni4ka/tiny-random-falcon-40b",
    "flaubert": "hf-internal-testing/tiny-random-flaubert",
    "flux": "katuni4ka/tiny-random-flux",
    "flux-fill": "katuni4ka/tiny-random-flux-fill",
    "gpt_bigcode": "hf-internal-testing/tiny-random-GPTBigCodeModel",
    "gpt2": "hf-internal-testing/tiny-random-gpt2",
    "gpt_neo": "hf-internal-testing/tiny-random-GPTNeoModel",
    "gpt_neox": "hf-internal-testing/tiny-random-GPTNeoXForCausalLM",
    "gpt_neox_japanese": "hf-internal-testing/tiny-random-GPTNeoXJapaneseForCausalLM",
    "gptj": "hf-internal-testing/tiny-random-GPTJModel",
    "granite": "katuni4ka/tiny-random-granite",
    "granite-moe": "katuni4ka/tiny-random-granite-moe",
    "hubert": "hf-internal-testing/tiny-random-HubertModel",
    "ibert": "hf-internal-testing/tiny-random-ibert",
    "idefics3": "hf-internal-testing/tiny-random-Idefics3ForConditionalGeneration",
    "internlm": "katuni4ka/tiny-random-internlm",
    "internlm2": "katuni4ka/tiny-random-internlm2",
    "internvl2": "katuni4ka/tiny-random-internvl2",
    "jais": "katuni4ka/tiny-random-jais",
    "levit": "hf-internal-testing/tiny-random-LevitModel",
    "longt5": "hf-internal-testing/tiny-random-longt5",
    "llama": "HuggingFaceM4/tiny-random-LlamaForCausalLM",
    "llama_awq": "HuggingFaceH4/tiny-random-LlamaForCausalLM",
    "llava": "katuni4ka/tiny-random-llava",
    "llava_next": "katuni4ka/tiny-random-llava-next",
    "llava_next_video": "katuni4ka/tiny-random-llava-next-video",
    "m2m_100": "hf-internal-testing/tiny-random-m2m_100",
    "opt": "hf-internal-testing/tiny-random-OPTModel",
    "opt125m": "facebook/opt-125m",
    "opt_gptq": "ybelkada/opt-125m-gptq-4bit",
    "maira2": "katuni4ka/tiny-random-maira2",
    "marian": "sshleifer/tiny-marian-en-de",
    "mbart": "hf-internal-testing/tiny-random-mbart",
    "minicpm": "katuni4ka/tiny-random-minicpm",
    "minicpm3": "katuni4ka/tiny-random-minicpm3",
    "minicpmv": "katuni4ka/tiny-random-minicpmv-2_6",
    "mistral": "echarlaix/tiny-random-mistral",
    "mistral-nemo": "katuni4ka/tiny-random-mistral-nemo",
    "mixtral": "TitanML/tiny-mixtral",
    "mixtral_awq": "TitanML/tiny-mixtral-AWQ-4bit",
    "mobilebert": "hf-internal-testing/tiny-random-MobileBertModel",
    "mobilenet_v1": "google/mobilenet_v1_0.75_192",
    "mobilenet_v2": "hf-internal-testing/tiny-random-MobileNetV2Model",
    "mobilevit": "hf-internal-testing/tiny-random-mobilevit",
    "mpt": "hf-internal-testing/tiny-random-MptForCausalLM",
    "mpnet": "hf-internal-testing/tiny-random-MPNetModel",
    "mt5": "stas/mt5-tiny-random",
    "nanollava": "katuni4ka/tiny-random-nanollava",
    "nanollava_vision_tower": "katuni4ka/tiny-random-siglip",
    "nystromformer": "hf-internal-testing/tiny-random-NystromformerModel",
    "olmo": "katuni4ka/tiny-random-olmo-hf",
    "orion": "katuni4ka/tiny-random-orion",
    "pegasus": "hf-internal-testing/tiny-random-pegasus",
    "perceiver_text": "hf-internal-testing/tiny-random-language_perceiver",
    "perceiver_vision": "hf-internal-testing/tiny-random-vision_perceiver_conv",
    "persimmon": "hf-internal-testing/tiny-random-PersimmonForCausalLM",
    "pix2struct": "fxmarty/pix2struct-tiny-random",
    "phi": "echarlaix/tiny-random-PhiForCausalLM",
    "phi3": "Xenova/tiny-random-Phi3ForCausalLM",
    "phi3-moe": "katuni4ka/phi-3.5-moe-tiny-random",
    "phi3_v": "katuni4ka/tiny-random-phi3-vision",
    "poolformer": "hf-internal-testing/tiny-random-PoolFormerModel",
    "qwen": "katuni4ka/tiny-random-qwen",
    "qwen2": "fxmarty/tiny-dummy-qwen2",
    "qwen2-moe": "katuni4ka/tiny-random-qwen1.5-moe",
    "qwen2_vl": "katuni4ka/tiny-random-qwen2vl",
    "qwen2_5_vl": "katuni4ka/tiny-random-qwen2.5-vl",
    "resnet": "hf-internal-testing/tiny-random-resnet",
    "roberta": "hf-internal-testing/tiny-random-roberta",
    "roformer": "hf-internal-testing/tiny-random-roformer",
    "segformer": "hf-internal-testing/tiny-random-SegformerModel",
    "sentence-transformers-bert": "sentence-transformers-testing/stsb-bert-tiny-safetensors",
    "sam": "fxmarty/sam-vit-tiny-random",
    "smolvlm": "katuni4ka/tiny-random-smolvlm2",
    "speech_to_text": "hf-internal-testing/tiny-random-Speech2TextModel",
    "squeezebert": "hf-internal-testing/tiny-random-squeezebert",
    "stable-diffusion": "hf-internal-testing/tiny-stable-diffusion-torch",
    "stable-diffusion-openvino": "hf-internal-testing/tiny-stable-diffusion-openvino",
    "stable-diffusion-xl": "echarlaix/tiny-random-stable-diffusion-xl",
    "stable-diffusion-xl-refiner": "echarlaix/tiny-random-stable-diffusion-xl-refiner",
    "stable-diffusion-3": "yujiepan/stable-diffusion-3-tiny-random",
    "stablelm": "hf-internal-testing/tiny-random-StableLmForCausalLM",
    "starcoder2": "hf-internal-testing/tiny-random-Starcoder2ForCausalLM",
    "latent-consistency": "echarlaix/tiny-random-latent-consistency",
    "sew": "hf-internal-testing/tiny-random-SEWModel",
    "sew_d": "asapp/sew-d-tiny-100k-ft-ls100h",
    "arctic": "katuni4ka/tiny-random-snowflake",
    "swin": "hf-internal-testing/tiny-random-SwinModel",
    "swin-window": "yujiepan/tiny-random-swin-patch4-window7-224",
    "t5": "hf-internal-testing/tiny-random-t5",
    "trocr": "microsoft/trocr-small-handwritten",
    "unispeech": "hf-internal-testing/tiny-random-unispeech",
    "unispeech_sat": "hf-internal-testing/tiny-random-UnispeechSatModel",
    "vit": "hf-internal-testing/tiny-random-vit",
    "vit-with-attentions": "IlyasMoutawwakil/vit-with-attentions",
    "vit-with-hidden-states": "IlyasMoutawwakil/vit-with-hidden_states",
    "vision-encoder-decoder": "hf-internal-testing/tiny-random-VisionEncoderDecoderModel-vit-gpt2",
    "wavlm": "hf-internal-testing/tiny-random-WavlmModel",
    "wav2vec2": "anton-l/wav2vec2-random-tiny-classifier",
    "wav2vec2-hf": "hf-internal-testing/tiny-random-Wav2Vec2Model",
    "wav2vec2-conformer": "hf-internal-testing/tiny-random-wav2vec2-conformer",
    "whisper": "optimum-internal-testing/tiny-random-whisper",
    "xlm": "hf-internal-testing/tiny-random-xlm",
    "xlm_roberta": "hf-internal-testing/tiny-xlm-roberta",
    "xglm": "hf-internal-testing/tiny-random-XGLMForCausalLM",
    "xverse": "katuni4ka/tiny-random-xverse",
    "glm4": "snake7gun/tiny-random-glm4",
    "glm": "katuni4ka/tiny-random-glm-edge",
    "open-clip": "hf-internal-testing/tiny-open-clip-model",
    "open-clip-ov": "zofinka/tiny-open-clip-model",
    "st-bert": "sentence-transformers/all-MiniLM-L6-v2",
    "st-mpnet": "sentence-transformers/all-mpnet-base-v2",
    "sana": "katuni4ka/tiny-random-sana",
    "sana-sprint": "katuni4ka/tiny-random-sana-sprint",
    "ltx-video": "katuni4ka/tiny-random-ltx-video",
}


TENSOR_ALIAS_TO_TYPE = {
    "pt": torch.Tensor,
    "np": np.ndarray,
}

SEED = 42

_ARCHITECTURES_TO_EXPECTED_INT8 = {
    "bert": (68,),
    "roberta": (68,),
    "albert": (84,),
    "vit": (64,),
    "blenderbot": (70,),
    "gpt2": (44,),
    "wav2vec2": (34,),
    "distilbert": (66,),
    "t5": (64, 104, 84),
    "stable-diffusion": (242, 42, 34, 64),
    "stable-diffusion-xl": (366, 42, 34, 64, 66),
    "stable-diffusion-xl-refiner": (366, 42, 34, 66),
    "open-clip": (20, 28),
    "stable-diffusion-3": (66, 58, 42, 30, 30, 32),
    "flux": (56, 28, 24, 64, 64),
    "flux-fill": (56, 28, 24, 64, 64),
    "llava": (30, 1, 9),
    "llava_next": (30, 1, 9),
    "minicpmv": (30, 1, 26, 6),
    "llava_next_video": (30, 1, 7, 0, 2),
    "nanollava": (30, 1, 15),
    "qwen2_vl": (30, 1, 1, 10),
    "sana": (58, 28, 28, 18),
<<<<<<< HEAD
    "ltx-video": (34, 28, 28, 64),
=======
    "sam": (102, 100),
>>>>>>> 0abe991c
}

TEST_IMAGE_URL = "http://images.cocodataset.org/val2017/000000039769.jpg"


def get_num_quantized_nodes(model):
    num_fake_nodes = 0
    types_map = {
        "i8": "int8",
        "u8": "int8",
        "i4": "int4",
        "u4": "int4",
        "f4e2m1": "f4e2m1",
        "f8e8m0": "f8e8m0",
        "nf4": "nf4",
        "f8e4m3": "f8e4m3",
        "f8e5m2": "f8e5m2",
    }
    num_weight_nodes = {n: 0 for n in types_map.values()}
    ov_model = model if isinstance(model, ov.Model) else model.model
    for elem in ov_model.get_ops():
        if "FakeQuantize" in elem.name:
            num_fake_nodes += 1
        if "FakeConvert" in elem.name:
            num_fake_nodes += 1
        for i in range(elem.get_output_size()):
            type_name = elem.get_output_element_type(i).get_type_name()
            if type_name in types_map:
                name = types_map[type_name]
                num_weight_nodes[name] += 1
    return num_fake_nodes, num_weight_nodes


@contextmanager
def mock_torch_cuda_is_available(to_patch):
    original_is_available = torch.cuda.is_available
    if to_patch:
        torch.cuda.is_available = lambda: True
    try:
        yield
    finally:
        if to_patch:
            torch.cuda.is_available = original_is_available


@contextmanager
def patch_awq_for_inference(to_patch):
    orig_gemm_forward = None
    if to_patch:
        # patch GEMM module to allow inference without CUDA GPU
        from awq.modules.linear.gemm import WQLinearMMFunction
        from awq.utils.packing_utils import dequantize_gemm

        def new_forward(
            ctx,
            x,
            qweight,
            qzeros,
            scales,
            w_bit=4,
            group_size=128,
            bias=None,
            out_features=0,
        ):
            ctx.out_features = out_features

            out_shape = x.shape[:-1] + (out_features,)
            x = x.to(torch.float16)
            out = dequantize_gemm(qweight.to(torch.int32), qzeros.to(torch.int32), scales, w_bit, group_size)
            out = torch.matmul(x, out.to(x.dtype))

            out = out + bias if bias is not None else out
            out = out.reshape(out_shape)

            if len(out.shape) == 2:
                out = out.unsqueeze(0)
            return out

        orig_gemm_forward = WQLinearMMFunction.forward
        WQLinearMMFunction.forward = new_forward
    try:
        yield
    finally:
        if orig_gemm_forward is not None:
            WQLinearMMFunction.forward = orig_gemm_forward


def check_compression_state_per_model(
    test_case: unittest.TestCase,
    models: List[Union[ov.Model, OVBaseModel]],
    expected_num_weight_nodes_per_model: List[Dict[str, int]],
    expected_num_fake_nodes_per_model: Optional[List[int]] = None,
):
    test_case.assertEqual(len(models), len(expected_num_weight_nodes_per_model))
    actual_num_weights_per_model = [{}] * len(models)
    actual_num_fake_nodes_per_model = [0] * len(models)
    for i, (submodel, expected_num_weight_nodes) in enumerate(zip(models, expected_num_weight_nodes_per_model)):
        ov_model = submodel if isinstance(submodel, ov.Model) else submodel.model
        num_fake_nodes, num_weight_nodes = get_num_quantized_nodes(ov_model)
        expected_num_weight_nodes.update({k: 0 for k in set(num_weight_nodes) - set(expected_num_weight_nodes)})

        actual_num_weights_per_model[i] = num_weight_nodes
        actual_num_fake_nodes_per_model[i] = num_fake_nodes

        test_case.assertFalse(ov_model.has_rt_info(["runtime_options", "KV_CACHE_PRECISION"]))

    # Check weight nodes
    test_case.assertEqual(expected_num_weight_nodes_per_model, actual_num_weights_per_model)

    # Check fake nodes
    if expected_num_fake_nodes_per_model is not None:
        test_case.assertEqual(expected_num_fake_nodes_per_model, actual_num_fake_nodes_per_model)<|MERGE_RESOLUTION|>--- conflicted
+++ resolved
@@ -217,11 +217,8 @@
     "nanollava": (30, 1, 15),
     "qwen2_vl": (30, 1, 1, 10),
     "sana": (58, 28, 28, 18),
-<<<<<<< HEAD
     "ltx-video": (34, 28, 28, 64),
-=======
     "sam": (102, 100),
->>>>>>> 0abe991c
 }
 
 TEST_IMAGE_URL = "http://images.cocodataset.org/val2017/000000039769.jpg"
