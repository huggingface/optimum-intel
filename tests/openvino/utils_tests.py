#  Copyright 2023 The HuggingFace Team. All rights reserved.
#
#  Licensed under the Apache License, Version 2.0 (the "License");
#  you may not use this file except in compliance with the License.
#  You may obtain a copy of the License at
#
#      http://www.apache.org/licenses/LICENSE-2.0
#
#  Unless required by applicable law or agreed to in writing, software
#  distributed under the License is distributed on an "AS IS" BASIS,
#  WITHOUT WARRANTIES OR CONDITIONS OF ANY KIND, either express or implied.
#  See the License for the specific language governing permissions and
#  limitations under the License.
import unittest
from contextlib import contextmanager
from typing import Dict, Optional, Union

import numpy as np
import openvino as ov
import torch

from optimum.intel.openvino.modeling_base import OVBaseModel
from optimum.intel.utils.import_utils import is_openvino_version


MODEL_NAMES = {
    "albert": "hf-internal-testing/tiny-random-albert",
    "aquila": "katuni4ka/tiny-random-aquilachat",
    "aquila2": "katuni4ka/tiny-random-aquila2",
    "arctic": "katuni4ka/tiny-random-snowflake",
    "audio-spectrogram-transformer": "Ericwang/tiny-random-ast",
    "bge": "BAAI/bge-small-en-v1.5",
    "beit": "hf-internal-testing/tiny-random-BeitForImageClassification",
    "bert": "hf-internal-testing/tiny-random-bert",
    "bart": "hf-internal-testing/tiny-random-bart",
    "baichuan2": "katuni4ka/tiny-random-baichuan2",
    "baichuan2-13b": "katuni4ka/tiny-random-baichuan2-13b",
    "bigbird_pegasus": "hf-internal-testing/tiny-random-bigbird_pegasus",
    "biogpt": "hf-tiny-model-private/tiny-random-BioGptForCausalLM",
    "blenderbot-small": "hf-internal-testing/tiny-random-BlenderbotModel",
    "blenderbot": "hf-internal-testing/tiny-random-BlenderbotModel",
    "bloom": "hf-internal-testing/tiny-random-BloomModel",
    "camembert": "hf-internal-testing/tiny-random-camembert",
    "clip": "hf-tiny-model-private/tiny-random-CLIPModel",
    "convbert": "hf-internal-testing/tiny-random-ConvBertForSequenceClassification",
    "cohere": "hf-internal-testing/tiny-random-CohereForCausalLM",
    "chatglm": "katuni4ka/tiny-random-chatglm2",
    "chatglm4": "katuni4ka/tiny-random-glm4",
    "codegen": "hf-internal-testing/tiny-random-CodeGenForCausalLM",
    "codegen2": "katuni4ka/tiny-random-codegen2",
    "data2vec-text": "hf-internal-testing/tiny-random-Data2VecTextModel",
    "data2vec-vision": "hf-internal-testing/tiny-random-Data2VecVisionModel",
    "data2vec-audio": "hf-internal-testing/tiny-random-Data2VecAudioModel",
    "dbrx": "katuni4ka/tiny-random-dbrx",
    "deberta": "hf-internal-testing/tiny-random-deberta",
    "deberta-v2": "hf-internal-testing/tiny-random-DebertaV2Model",
    "decilm": "katuni4ka/tiny-random-decilm",
    "deepseek": "katuni4ka/tiny-random-deepseek-v3",
    "deit": "hf-internal-testing/tiny-random-DeiTModel",
    "convnext": "hf-internal-testing/tiny-random-convnext",
    "convnextv2": "hf-internal-testing/tiny-random-ConvNextV2Model",
    "distilbert": "hf-internal-testing/tiny-random-distilbert",
    "donut": "fxmarty/tiny-doc-qa-vision-encoder-decoder",
    "donut-swin": "hf-internal-testing/tiny-random-DonutSwinModel",
    "detr": "hf-internal-testing/tiny-random-DetrModel",
    "electra": "hf-internal-testing/tiny-random-electra",
    "esm": "hf-internal-testing/tiny-random-EsmModel",
    "exaone": "katuni4ka/tiny-random-exaone",
    "gemma": "fxmarty/tiny-random-GemmaForCausalLM",
    "gemma2": "katuni4ka/tiny-random-gemma2",
    "got_ocr2": "katuni4ka/tiny-random-got-ocr2-hf",
    "gemma3_text": "katuni4ka/tiny-random-gemma3-text",
    "gemma3": "katuni4ka/tiny-random-gemma3",
    "falcon": "fxmarty/really-tiny-falcon-testing",
    "falcon-40b": "katuni4ka/tiny-random-falcon-40b",
    "falcon-mamba": "rkazants/tiny-falcon-mamba",
    "flaubert": "hf-internal-testing/tiny-random-flaubert",
    "flux": "katuni4ka/tiny-random-flux",
    "flux-fill": "katuni4ka/tiny-random-flux-fill",
    "gpt_bigcode": "hf-internal-testing/tiny-random-GPTBigCodeModel",
    "gpt2": "hf-internal-testing/tiny-random-gpt2",
    "gpt_neo": "hf-internal-testing/tiny-random-GPTNeoModel",
    "gpt_neox": "hf-internal-testing/tiny-random-GPTNeoXForCausalLM",
    "gpt_neox_japanese": "hf-internal-testing/tiny-random-GPTNeoXJapaneseForCausalLM",
    "gptj": "hf-internal-testing/tiny-random-GPTJModel",
    "granite": "katuni4ka/tiny-random-granite",
    "granite-moe": "katuni4ka/tiny-random-granite-moe",
    "hubert": "hf-internal-testing/tiny-random-HubertModel",
    "ibert": "hf-internal-testing/tiny-random-ibert",
    "idefics3": "hf-internal-testing/tiny-random-Idefics3ForConditionalGeneration",
    "internlm": "katuni4ka/tiny-random-internlm",
    "internlm2": "katuni4ka/tiny-random-internlm2",
    "internvl2": "katuni4ka/tiny-random-internvl2",
    "jais": "katuni4ka/tiny-random-jais",
    "levit": "hf-internal-testing/tiny-random-LevitModel",
    "longt5": "hf-internal-testing/tiny-random-longt5",
    "llama": "HuggingFaceM4/tiny-random-LlamaForCausalLM",
    "llama_awq": "HuggingFaceH4/tiny-random-LlamaForCausalLM",
    "llama4": "katuni4ka/tiny-random-llama-4-8E",
    "llava": "katuni4ka/tiny-random-llava",
    "llava_next": "katuni4ka/tiny-random-llava-next",
    "llava_next_video": "katuni4ka/tiny-random-llava-next-video",
    "m2m_100": "hf-internal-testing/tiny-random-m2m_100",
    "opt": "hf-internal-testing/tiny-random-OPTModel",
    "opt125m": "facebook/opt-125m",
    "opt_gptq": "ybelkada/opt-125m-gptq-4bit",
<<<<<<< HEAD
    "maira2": "optimum-internal-testing/tiny-random-maira2",
=======
    "mamba": "rkazants/tiny-mamba",
    "maira2": "katuni4ka/tiny-random-maira2",
>>>>>>> 9d71649d
    "marian": "sshleifer/tiny-marian-en-de",
    "mbart": "hf-internal-testing/tiny-random-mbart",
    "minicpm": "katuni4ka/tiny-random-minicpm",
    "minicpm3": "katuni4ka/tiny-random-minicpm3",
    "minicpmv": "katuni4ka/tiny-random-minicpmv-2_6",
    "mistral": "echarlaix/tiny-random-mistral",
    "mistral-nemo": "katuni4ka/tiny-random-mistral-nemo",
    "mixtral": "TitanML/tiny-mixtral",
    "mixtral_awq": "katuni4ka/tiny-mixtral-AWQ-4bit",
    "mobilebert": "hf-internal-testing/tiny-random-MobileBertModel",
    "mobilenet_v1": "google/mobilenet_v1_0.75_192",
    "mobilenet_v2": "hf-internal-testing/tiny-random-MobileNetV2Model",
    "mobilevit": "hf-internal-testing/tiny-random-mobilevit",
    "mpt": "hf-internal-testing/tiny-random-MptForCausalLM",
    "mpnet": "hf-internal-testing/tiny-random-MPNetModel",
    "mt5": "stas/mt5-tiny-random",
    "nanollava": "katuni4ka/tiny-random-nanollava",
    "nanollava_vision_tower": "katuni4ka/tiny-random-siglip",
    "nystromformer": "hf-internal-testing/tiny-random-NystromformerModel",
    "olmo": "katuni4ka/tiny-random-olmo-hf",
    "orion": "katuni4ka/tiny-random-orion",
    "pegasus": "hf-internal-testing/tiny-random-pegasus",
    "perceiver_text": "hf-internal-testing/tiny-random-language_perceiver",
    "perceiver_vision": "hf-internal-testing/tiny-random-vision_perceiver_conv",
    "persimmon": "hf-internal-testing/tiny-random-PersimmonForCausalLM",
    "pix2struct": "fxmarty/pix2struct-tiny-random",
    "phi": "echarlaix/tiny-random-PhiForCausalLM",
    "phi3": "Xenova/tiny-random-Phi3ForCausalLM",
    "phi3-moe": "katuni4ka/phi-3.5-moe-tiny-random",
    "phi3_v": "katuni4ka/tiny-random-phi3-vision",
    "phi4mm": "katuni4ka/tiny-random-phi-4-multimodal",
    "poolformer": "hf-internal-testing/tiny-random-PoolFormerModel",
    "qwen": "katuni4ka/tiny-random-qwen",
    "qwen2": "fxmarty/tiny-dummy-qwen2",
    "qwen2_moe": "katuni4ka/tiny-random-qwen1.5-moe",
    "qwen2_vl": "katuni4ka/tiny-random-qwen2vl",
    "qwen2_5_vl": "katuni4ka/tiny-random-qwen2.5-vl",
    "qwen3": "katuni4ka/tiny-random-qwen3",
    "smollm3": "onnx-internal-testing/tiny-random-SmolLM3ForCausalLM",
    "qwen3_moe": "katuni4ka/tiny-random-qwen3moe",
    "resnet": "hf-internal-testing/tiny-random-resnet",
    "roberta": "hf-internal-testing/tiny-random-roberta",
    "roformer": "hf-internal-testing/tiny-random-roformer",
    "segformer": "hf-internal-testing/tiny-random-SegformerModel",
    "sentence-transformers-bert": "sentence-transformers-testing/stsb-bert-tiny-safetensors",
    "sam": "fxmarty/sam-vit-tiny-random",
    "smolvlm": "katuni4ka/tiny-random-smolvlm2",
    "speecht5": "hf-internal-testing/tiny-random-SpeechT5ForTextToSpeech",
    "speech_to_text": "hf-internal-testing/tiny-random-Speech2TextModel",
    "squeezebert": "hf-internal-testing/tiny-random-squeezebert",
    "stable-diffusion": "hf-internal-testing/tiny-stable-diffusion-torch",
    "stable-diffusion-openvino": "hf-internal-testing/tiny-stable-diffusion-openvino",
    "stable-diffusion-xl": "echarlaix/tiny-random-stable-diffusion-xl",
    "stable-diffusion-xl-refiner": "echarlaix/tiny-random-stable-diffusion-xl-refiner",
    "stable-diffusion-3": "yujiepan/stable-diffusion-3-tiny-random",
    "stablelm": "hf-internal-testing/tiny-random-StableLmForCausalLM",
    "starcoder2": "hf-internal-testing/tiny-random-Starcoder2ForCausalLM",
    "siglip": "katuni4ka/tiny-random-SiglipModel",
    "latent-consistency": "echarlaix/tiny-random-latent-consistency",
    "sew": "hf-internal-testing/tiny-random-SEWModel",
    "sew_d": "asapp/sew-d-tiny-100k-ft-ls100h",
    "swin": "hf-internal-testing/tiny-random-SwinModel",
    "swin-window": "yujiepan/tiny-random-swin-patch4-window7-224",
    "t5": "hf-internal-testing/tiny-random-t5",
    "trocr": "microsoft/trocr-small-handwritten",
    "unispeech": "hf-internal-testing/tiny-random-unispeech",
    "unispeech-sat": "hf-internal-testing/tiny-random-UnispeechSatModel",
    "vit": "hf-internal-testing/tiny-random-vit",
    "vit-with-attentions": "IlyasMoutawwakil/vit-with-attentions",
    "vit-with-hidden-states": "IlyasMoutawwakil/vit-with-hidden_states",
    "vision-encoder-decoder": "hf-internal-testing/tiny-random-VisionEncoderDecoderModel-vit-gpt2",
    "wavlm": "hf-internal-testing/tiny-random-WavlmModel",
    "wav2vec2": "anton-l/wav2vec2-random-tiny-classifier",
    "wav2vec2-hf": "hf-internal-testing/tiny-random-Wav2Vec2Model",
    "wav2vec2-conformer": "hf-internal-testing/tiny-random-wav2vec2-conformer",
    "whisper": "nikita-savelyev-intel/tiny-random-whisper",
    "xlm": "hf-internal-testing/tiny-random-xlm",
    "xlm-roberta": "hf-internal-testing/tiny-xlm-roberta",
    "xglm": "hf-internal-testing/tiny-random-XGLMForCausalLM",
    "xverse": "katuni4ka/tiny-random-xverse",
    "glm4": "snake7gun/tiny-random-glm4",
    "glm": "katuni4ka/tiny-random-glm-edge",
    "open-clip": "hf-internal-testing/tiny-open-clip-model",
    "open-clip-ov": "zofinka/tiny-open-clip-model",
    "st-bert": "sentence-transformers/all-MiniLM-L6-v2",
    "st-mpnet": "sentence-transformers/all-mpnet-base-v2",
    "sana": "katuni4ka/tiny-random-sana",
    "sana-sprint": "katuni4ka/tiny-random-sana-sprint",
    "ltx-video": "katuni4ka/tiny-random-ltx-video",
}


TENSOR_ALIAS_TO_TYPE = {
    "pt": torch.Tensor,
    "np": np.ndarray,
}

SEED = 42

_ARCHITECTURES_TO_EXPECTED_INT8 = {
    "bert": {"model": 68},
    "roberta": {"model": 68},
    "albert": {"model": 84},
    "vit": {"model": 64},
    "blenderbot": {"model": 70},
    "gpt2": {"model": 44},
    "wav2vec2": {"model": 34},
    "distilbert": {"model": 66},
    "t5": {
        "encoder": 64,
        "decoder": 104,
        "decoder_with_past": 84,
    },
    "stable-diffusion": {
        "unet": 242,
        "vae_decoder": 42,
        "vae_encoder": 34,
        "text_encoder": 64,
    },
    "stable-diffusion-xl": {
        "unet": 366,
        "vae_decoder": 42,
        "vae_encoder": 34,
        "text_encoder": 64,
        "text_encoder_2": 66,
    },
    "stable-diffusion-xl-refiner": {
        "unet": 366,
        "vae_decoder": 42,
        "vae_encoder": 34,
        "text_encoder_2": 66,
    },
    "open-clip": {
        "text_model": 20,
        "visual_model": 28,
    },
    "stable-diffusion-3": {
        "transformer": 66,
        "vae_decoder": 58,
        "vae_encoder": 42,
        "text_encoder": 30,
        "text_encoder_2": 30,
        "text_encoder_3": 32,
    },
    "flux": {
        "transformer": 56,
        "vae_decoder": 28,
        "vae_encoder": 24,
        "text_encoder": 64,
        "text_encoder_2": 64,
    },
    "flux-fill": {
        "transformer": 56,
        "vae_decoder": 28,
        "vae_encoder": 24,
        "text_encoder": 64,
        "text_encoder_2": 64,
    },
    "llava": {
        "lm_model": 30,
        "text_embeddings_model": 1,
        "vision_embeddings_model": 9,
    },
    "llava_next": {
        "lm_model": 30,
        "text_embeddings_model": 1,
        "vision_embeddings_model": 9,
    },
    "minicpmv": {
        "lm_model": 30,
        "text_embeddings_model": 1,
        "vision_embeddings_model": 26,
        "resampler_model": 6,
    },
    "llava_next_video": {
        "lm_model": 30,
        "text_embeddings_model": 1,
        "vision_embeddings_model": 7,
        "vision_resampler_model": 0,
        "multi_modal_projector_model": 2,
    },
    "nanollava": {
        "lm_model": 30,
        "text_embeddings_model": 1,
        "vision_embeddings_model": 15,
    },
    "qwen2_vl": {
        "lm_model": 30,
        "text_embeddings_model": 1,
        "vision_embeddings_model": 1,
        "vision_embeddings_merger_model": 10,
    },
    "sana": {
        "transformer": 58,
        "vae_decoder": 28,
        "vae_encoder": 28,
        "text_encoder": 18,
    },
    "ltx-video": {
        "transformer": 34,
        "vae_decoder": 28,
        "vae_encoder": 28,
        "text_encoder": 64,
    },
    "sam": {
        "vision_encoder_model": 102 if is_openvino_version("<", "2025.2.0") else 150,
        "prompt_encoder_mask_decoder_model": 100,
    },
    "speecht5": {
        "encoder": 28,
        "decoder": 52,
        "postnet": 10,
        "vocoder": 80,
    },
    "clip": {"model": 130},
    "mamba": {"model": 386},
    "falcon-mamba": {"model": 194},
}

TEST_IMAGE_URL = "http://images.cocodataset.org/val2017/000000039769.jpg"


def get_num_quantized_nodes(model):
    num_fake_nodes = 0
    types_map = {
        "i8": "int8",
        "u8": "int8",
        "i4": "int4",
        "u4": "int4",
        "f4e2m1": "f4e2m1",
        "f8e8m0": "f8e8m0",
        "nf4": "nf4",
        "f8e4m3": "f8e4m3",
        "f8e5m2": "f8e5m2",
    }
    num_weight_nodes = dict.fromkeys(types_map.values(), 0)
    ov_model = model if isinstance(model, ov.Model) else model.model
    for elem in ov_model.get_ops():
        if "FakeQuantize" in elem.name:
            num_fake_nodes += 1
        if "FakeConvert" in elem.name:
            num_fake_nodes += 1
        for i in range(elem.get_output_size()):
            type_name = elem.get_output_element_type(i).get_type_name()
            if type_name in types_map:
                name = types_map[type_name]
                num_weight_nodes[name] += 1
    return num_fake_nodes, num_weight_nodes


@contextmanager
def mock_torch_cuda_is_available(to_patch):
    original_is_available = torch.cuda.is_available
    if to_patch:
        torch.cuda.is_available = lambda: True
    try:
        yield
    finally:
        if to_patch:
            torch.cuda.is_available = original_is_available


@contextmanager
def patch_awq_for_inference(to_patch):
    orig_gemm_forward = None
    if to_patch:
        # patch GEMM module to allow inference without CUDA GPU
        from awq.modules.linear.gemm import WQLinearMMFunction
        from awq.utils.packing_utils import dequantize_gemm

        def new_forward(
            ctx,
            x,
            qweight,
            qzeros,
            scales,
            w_bit=4,
            group_size=128,
            bias=None,
            out_features=0,
        ):
            ctx.out_features = out_features

            out_shape = x.shape[:-1] + (out_features,)
            x = x.to(torch.float16)
            out = dequantize_gemm(qweight.to(torch.int32), qzeros.to(torch.int32), scales, w_bit, group_size)
            out = torch.matmul(x, out.to(x.dtype))

            out = out + bias if bias is not None else out
            out = out.reshape(out_shape)

            if len(out.shape) == 2:
                out = out.unsqueeze(0)
            return out

        orig_gemm_forward = WQLinearMMFunction.forward
        WQLinearMMFunction.forward = new_forward
    try:
        yield
    finally:
        if orig_gemm_forward is not None:
            WQLinearMMFunction.forward = orig_gemm_forward


def check_compression_state_per_model(
    test_case: unittest.TestCase,
    models: Dict[str, Union[ov.Model, OVBaseModel]],
    expected_num_weight_nodes_per_model: Dict[str, Dict[str, int]],
    expected_num_fake_nodes_per_model: Optional[Dict[str, int]] = None,
):
    test_case.assertEqual(len(models), len(expected_num_weight_nodes_per_model))
    actual_num_weights_per_model = {}
    actual_num_fake_nodes_per_model = {}
    for submodel_name, submodel in models.items():
        expected_num_weight_nodes = expected_num_weight_nodes_per_model[submodel_name]
        ov_model = submodel if isinstance(submodel, ov.Model) else submodel.model
        num_fake_nodes, num_weight_nodes = get_num_quantized_nodes(ov_model)
        expected_num_weight_nodes.update(dict.fromkeys(set(num_weight_nodes) - set(expected_num_weight_nodes), 0))

        actual_num_weights_per_model[submodel_name] = num_weight_nodes
        actual_num_fake_nodes_per_model[submodel_name] = num_fake_nodes

        test_case.assertFalse(ov_model.has_rt_info(["runtime_options", "KV_CACHE_PRECISION"]))

    # Check weight nodes
    test_case.assertEqual(expected_num_weight_nodes_per_model, actual_num_weights_per_model)

    # Check fake nodes
    if expected_num_fake_nodes_per_model is not None:
        test_case.assertEqual(expected_num_fake_nodes_per_model, actual_num_fake_nodes_per_model)


def get_num_sdpa(model):
    ov_model = model if isinstance(model, ov.Model) else model.model
    num_sdpa = 0
    for op in ov_model.get_ops():
        if op.type_info.name == "ScaledDotProductAttention":
            num_sdpa += 1
    return num_sdpa<|MERGE_RESOLUTION|>--- conflicted
+++ resolved
@@ -104,12 +104,8 @@
     "opt": "hf-internal-testing/tiny-random-OPTModel",
     "opt125m": "facebook/opt-125m",
     "opt_gptq": "ybelkada/opt-125m-gptq-4bit",
-<<<<<<< HEAD
     "maira2": "optimum-internal-testing/tiny-random-maira2",
-=======
     "mamba": "rkazants/tiny-mamba",
-    "maira2": "katuni4ka/tiny-random-maira2",
->>>>>>> 9d71649d
     "marian": "sshleifer/tiny-marian-en-de",
     "mbart": "hf-internal-testing/tiny-random-mbart",
     "minicpm": "katuni4ka/tiny-random-minicpm",
