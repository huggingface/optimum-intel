#  Copyright 2021 The HuggingFace Team. All rights reserved.
#
#  Licensed under the Apache License, Version 2.0 (the "License");
#  you may not use this file except in compliance with the License.
#  You may obtain a copy of the License at
#
#      http://www.apache.org/licenses/LICENSE-2.0
#
#  Unless required by applicable law or agreed to in writing, software
#  distributed under the License is distributed on an "AS IS" BASIS,
#  WITHOUT WARRANTIES OR CONDITIONS OF ANY KIND, either express or implied.
#  See the License for the specific language governing permissions and
#  limitations under the License.

import json
import logging
import unittest
from pathlib import Path

import numpy as np
import torch
from diffusers import (
    AutoPipelineForImage2Image,
    AutoPipelineForInpainting,
    AutoPipelineForText2Image,
    DiffusionPipeline,
)
from diffusers.pipelines.stable_diffusion import StableDiffusionSafetyChecker
from diffusers.utils import load_image
from parameterized import parameterized
from utils_tests import MODEL_NAMES, OPENVINO_DEVICE, SEED, USE_TORCH_EXPORT

from optimum.intel.openvino import (
    OVDiffusionPipeline,
    OVPipelineForImage2Image,
    OVPipelineForInpainting,
    OVPipelineForText2Image,
    OVPipelineForText2Video,
)
from optimum.intel.openvino.utils import TemporaryDirectory
from optimum.intel.utils.import_utils import is_diffusers_version
from optimum.utils.testing_utils import require_diffusers


def get_generator(framework, seed):
    if framework == "np":
        return np.random.RandomState(seed)
    elif framework == "pt":
        return torch.Generator().manual_seed(seed)
    else:
        raise ValueError(f"Unknown framework: {framework}")


def _generate_prompts(batch_size=1):
    inputs = {
        "prompt": ["sailing ship in storm by Leonardo da Vinci"] * batch_size,
        "num_inference_steps": 3,
        "guidance_scale": 7.5,
        "output_type": "np",
    }
    return inputs


def _generate_images(height=128, width=128, batch_size=1, channel=3, input_type="pil"):
    if input_type == "pil":
        image = load_image(
            "https://huggingface.co/datasets/hf-internal-testing/diffusers-images/resolve/main"
            "/in_paint/overture-creations-5sI6fQgYIuo.png"
        ).resize((width, height))
    elif input_type == "np":
        image = np.random.rand(height, width, channel)
    elif input_type == "pt":
        image = torch.rand((channel, height, width))

    return [image] * batch_size


class OVPipelineForText2ImageTest(unittest.TestCase):
    SUPPORTED_ARCHITECTURES = [
        "stable-diffusion",
        "stable-diffusion-xl",
        "latent-consistency",
        "stable-diffusion-3",
        "flux",
        "sana",
    ]
    NEGATIVE_PROMPT_SUPPORT_ARCHITECTURES = [
        "stable-diffusion",
        "stable-diffusion-xl",
        "stable-diffusion-3",
        "latent-consistency",
    ]

    if is_diffusers_version(">=", "0.33.0"):
        SUPPORTED_ARCHITECTURES.extend(["sana-sprint"])
    CALLBACK_SUPPORT_ARCHITECTURES = ["stable-diffusion", "stable-diffusion-xl", "latent-consistency"]

    OVMODEL_CLASS = OVPipelineForText2Image
    AUTOMODEL_CLASS = AutoPipelineForText2Image

    TASK = "text-to-image"

    def generate_inputs(self, height=128, width=128, batch_size=1, model_type=None):
        inputs = _generate_prompts(batch_size=batch_size)

        inputs["height"] = height
        inputs["width"] = width

        if model_type == "sana-sprint":
            inputs["num_inference_steps"] = 2

        return inputs

    @require_diffusers
    def test_load_vanilla_model_which_is_not_supported(self):
        with self.assertRaises(Exception) as context:
            _ = self.OVMODEL_CLASS.from_pretrained(MODEL_NAMES["bert"], export=True, device=OPENVINO_DEVICE, use_torch_export=USE_TORCH_EXPORT)

        self.assertIn(f"does not appear to have a file named {self.OVMODEL_CLASS.config_name}", str(context.exception))

    @parameterized.expand(SUPPORTED_ARCHITECTURES)
    @require_diffusers
    def test_ov_pipeline_class_dispatch(self, model_arch: str):
        auto_cls = self.AUTOMODEL_CLASS if "sana" not in model_arch else DiffusionPipeline
        auto_pipeline = auto_cls.from_pretrained(MODEL_NAMES[model_arch])
        ov_pipeline = self.OVMODEL_CLASS.from_pretrained(MODEL_NAMES[model_arch], device=OPENVINO_DEVICE, use_torch_export=USE_TORCH_EXPORT)

        self.assertEqual(ov_pipeline.auto_model_class, auto_pipeline.__class__)

        auto_pipeline = DiffusionPipeline.from_pretrained(MODEL_NAMES[model_arch])
        ov_pipeline = OVDiffusionPipeline.from_pretrained(MODEL_NAMES[model_arch], device=OPENVINO_DEVICE, use_torch_export=USE_TORCH_EXPORT)

        self.assertEqual(ov_pipeline.auto_model_class, auto_pipeline.__class__)

    @parameterized.expand(SUPPORTED_ARCHITECTURES)
    @require_diffusers
    def test_num_images_per_prompt(self, model_arch: str):
        pipeline = self.OVMODEL_CLASS.from_pretrained(MODEL_NAMES[model_arch], device=OPENVINO_DEVICE, use_torch_export=USE_TORCH_EXPORT)

        for batch_size in [1, 3]:
            for height in [64, 128]:
                for width in [64, 128]:
                    for num_images_per_prompt in [1, 3]:
                        inputs = self.generate_inputs(
                            height=height, width=width, batch_size=batch_size, model_type=model_arch
                        )
                        outputs = pipeline(**inputs, num_images_per_prompt=num_images_per_prompt).images
                        self.assertEqual(outputs.shape, (batch_size * num_images_per_prompt, height, width, 3))

    @parameterized.expand(SUPPORTED_ARCHITECTURES)
    @require_diffusers
    def test_compare_to_diffusers_pipeline(self, model_arch: str):
        height, width, batch_size = 64, 64, 1
        inputs = self.generate_inputs(height=height, width=width, batch_size=batch_size, model_type=model_arch)
        ov_pipeline = self.OVMODEL_CLASS.from_pretrained(MODEL_NAMES[model_arch], device=OPENVINO_DEVICE, use_torch_export=USE_TORCH_EXPORT)
        auto_cls = self.AUTOMODEL_CLASS if "sana" not in model_arch else DiffusionPipeline
        diffusers_pipeline = auto_cls.from_pretrained(MODEL_NAMES[model_arch])

        for output_type in ["latent", "np", "pt"]:
            inputs["output_type"] = output_type
            if "sana" in model_arch:
                # resolution binning will lead to resize output to standard resolution and back that can interpolate floating-point deviations
                inputs["use_resolution_binning"] = False

            ov_output = ov_pipeline(**inputs, generator=get_generator("pt", SEED)).images
            diffusers_output = diffusers_pipeline(**inputs, generator=get_generator("pt", SEED)).images
            np.testing.assert_allclose(ov_output, diffusers_output, atol=6e-3, rtol=1e-2)

        # test on inputs nondivisible on 64
        height, width, batch_size = 96, 96, 1

        for output_type in ["latent", "np", "pt"]:
            inputs["output_type"] = output_type
            if "sana" in model_arch:
                # resolution binning will lead to resize output to standard resolution and back that can interpolate floating-point deviations
                inputs["use_resolution_binning"] = False

            ov_output = ov_pipeline(**inputs, generator=get_generator("pt", SEED)).images
            diffusers_output = diffusers_pipeline(**inputs, generator=get_generator("pt", SEED)).images

            np.testing.assert_allclose(ov_output, diffusers_output, atol=6e-3, rtol=1e-2)

    @parameterized.expand(CALLBACK_SUPPORT_ARCHITECTURES)
    @require_diffusers
    def test_callback(self, model_arch: str):
        height, width, batch_size = 64, 128, 1
        inputs = self.generate_inputs(height=height, width=width, batch_size=batch_size, model_type=model_arch)

        class Callback:
            def __init__(self):
                self.has_been_called = False
                self.number_of_steps = 0

            def __call__(self, *args, **kwargs) -> None:
                self.has_been_called = True
                self.number_of_steps += 1

        ov_callback = Callback()
        auto_callback = Callback()

        ov_pipe = self.OVMODEL_CLASS.from_pretrained(MODEL_NAMES[model_arch], device=OPENVINO_DEVICE, use_torch_export=USE_TORCH_EXPORT)
        auto_cls = self.AUTOMODEL_CLASS if model_arch != "sana" else DiffusionPipeline
        auto_pipe = auto_cls.from_pretrained(MODEL_NAMES[model_arch])

        # callback_steps=1 to trigger callback every step
        ov_pipe(**inputs, callback=ov_callback, callback_steps=1)
        auto_pipe(**inputs, callback=auto_callback, callback_steps=1)

        self.assertTrue(ov_callback.has_been_called)
        self.assertTrue(auto_callback.has_been_called)
        self.assertEqual(auto_callback.number_of_steps, ov_callback.number_of_steps)

    @parameterized.expand(SUPPORTED_ARCHITECTURES)
    @require_diffusers
    def test_shape(self, model_arch: str):
        pipeline = self.OVMODEL_CLASS.from_pretrained(MODEL_NAMES[model_arch], device=OPENVINO_DEVICE, use_torch_export=USE_TORCH_EXPORT)

        height, width, batch_size = 128, 64, 1
        inputs = self.generate_inputs(height=height, width=width, batch_size=batch_size, model_type=model_arch)
        if "sana" in model_arch:
            inputs["use_resolution_binning"] = False

        for output_type in ["pil", "np", "pt", "latent"]:
            inputs["output_type"] = output_type
            outputs = pipeline(**inputs).images
            if output_type == "pil":
                self.assertEqual((len(outputs), outputs[0].height, outputs[0].width), (batch_size, height, width))
            elif output_type == "np":
                self.assertEqual(outputs.shape, (batch_size, height, width, 3))
            elif output_type == "pt":
                self.assertEqual(outputs.shape, (batch_size, 3, height, width))
            else:
                if model_arch != "flux":
                    out_channels = (
                        pipeline.unet.config.out_channels
                        if pipeline.unet is not None
                        else pipeline.transformer.config.out_channels
                    )
                    self.assertEqual(
                        outputs.shape,
                        (
                            batch_size,
                            out_channels,
                            height // pipeline.vae_scale_factor,
                            width // pipeline.vae_scale_factor,
                        ),
                    )
                else:
                    packed_height = height // pipeline.vae_scale_factor // 2
                    packed_width = width // pipeline.vae_scale_factor // 2
                    channels = pipeline.transformer.config.in_channels
                    self.assertEqual(outputs.shape, (batch_size, packed_height * packed_width, channels))

    @parameterized.expand(SUPPORTED_ARCHITECTURES)
    @require_diffusers
    def test_image_reproducibility(self, model_arch: str):
        pipeline = self.OVMODEL_CLASS.from_pretrained(MODEL_NAMES[model_arch], device=OPENVINO_DEVICE, use_torch_export=USE_TORCH_EXPORT)

        height, width, batch_size = 64, 64, 1
        inputs = self.generate_inputs(height=height, width=width, batch_size=batch_size, model_type=model_arch)
        if "sana" in model_arch:
            inputs["use_resolution_binning"] = False

        for generator_framework in ["np", "pt"]:
            ov_outputs_1 = pipeline(**inputs, generator=get_generator(generator_framework, SEED))
            ov_outputs_2 = pipeline(**inputs, generator=get_generator(generator_framework, SEED))
            ov_outputs_3 = pipeline(**inputs, generator=get_generator(generator_framework, SEED + 1))

            self.assertFalse(np.array_equal(ov_outputs_1.images[0], ov_outputs_3.images[0]))
            np.testing.assert_allclose(ov_outputs_1.images[0], ov_outputs_2.images[0], atol=1e-4, rtol=1e-2)

    @parameterized.expand(NEGATIVE_PROMPT_SUPPORT_ARCHITECTURES)
    def test_negative_prompt(self, model_arch: str):
        height, width, batch_size = 64, 64, 1
        inputs = self.generate_inputs(height=height, width=width, batch_size=batch_size, model_type=model_arch)

        negative_prompt = ["This is a negative prompt"]
        pipeline = self.OVMODEL_CLASS.from_pretrained(MODEL_NAMES[model_arch], device=OPENVINO_DEVICE, use_torch_export=USE_TORCH_EXPORT)

        images_1 = pipeline(**inputs, negative_prompt=negative_prompt, generator=get_generator("pt", SEED)).images
        prompt = inputs.pop("prompt")

        if model_arch == "stable-diffusion-xl":
            (
                inputs["prompt_embeds"],
                inputs["negative_prompt_embeds"],
                inputs["pooled_prompt_embeds"],
                inputs["negative_pooled_prompt_embeds"],
            ) = pipeline.encode_prompt(
                prompt=prompt,
                num_images_per_prompt=1,
                device=torch.device("cpu"),
                do_classifier_free_guidance=True,
                negative_prompt=negative_prompt,
            )
        elif model_arch == "stable-diffusion-3":
            (
                inputs["prompt_embeds"],
                inputs["negative_prompt_embeds"],
                inputs["pooled_prompt_embeds"],
                inputs["negative_pooled_prompt_embeds"],
            ) = pipeline.encode_prompt(
                prompt=prompt,
                prompt_2=None,
                prompt_3=None,
                num_images_per_prompt=1,
                device=torch.device("cpu"),
                do_classifier_free_guidance=True,
                negative_prompt=negative_prompt,
            )

        else:
            inputs["prompt_embeds"], inputs["negative_prompt_embeds"] = pipeline.encode_prompt(
                prompt=prompt,
                num_images_per_prompt=1,
                device=torch.device("cpu"),
                do_classifier_free_guidance=True,
                negative_prompt=negative_prompt,
            )

        images_2 = pipeline(**inputs, generator=get_generator("pt", SEED)).images

        np.testing.assert_allclose(images_1, images_2, atol=1e-4, rtol=1e-2)

    @parameterized.expand(["stable-diffusion", "latent-consistency"])
    @require_diffusers
    def test_safety_checker(self, model_arch: str):
        safety_checker_id = MODEL_NAMES["stable-diffusion-with-safety-checker"]
        safety_checker = StableDiffusionSafetyChecker.from_pretrained(safety_checker_id, subfolder="safety_checker")

        pipeline = self.AUTOMODEL_CLASS.from_pretrained(MODEL_NAMES[model_arch], safety_checker=safety_checker)
        ov_pipeline = self.OVMODEL_CLASS.from_pretrained(
            MODEL_NAMES[model_arch], safety_checker=safety_checker, device=OPENVINO_DEVICE, use_torch_export=USE_TORCH_EXPORT
        )

        self.assertIsInstance(pipeline.safety_checker, StableDiffusionSafetyChecker)
        self.assertIsInstance(ov_pipeline.safety_checker, StableDiffusionSafetyChecker)

        height, width, batch_size = 32, 64, 1
        inputs = self.generate_inputs(height=height, width=width, batch_size=batch_size, model_type=model_arch)

        ov_output = ov_pipeline(**inputs, generator=get_generator("pt", SEED))
        diffusers_output = pipeline(**inputs, generator=get_generator("pt", SEED))

        ov_nsfw_content_detected = ov_output.nsfw_content_detected
        diffusers_nsfw_content_detected = diffusers_output.nsfw_content_detected

        self.assertTrue(ov_nsfw_content_detected is not None)
        self.assertTrue(diffusers_nsfw_content_detected is not None)
        self.assertEqual(ov_nsfw_content_detected, diffusers_nsfw_content_detected)

        ov_images = ov_output.images
        diffusers_images = diffusers_output.images

        np.testing.assert_allclose(ov_images, diffusers_images, atol=1e-4, rtol=1e-2)

    @require_diffusers
    def test_load_and_save_pipeline_with_safety_checker(self):
<<<<<<< HEAD
        model_id = "katuni4ka/tiny-random-stable-diffusion-with-safety-checker"
        ov_pipeline = self.OVMODEL_CLASS.from_pretrained(model_id, device=OPENVINO_DEVICE, use_torch_export=USE_TORCH_EXPORT)
=======
        model_id = MODEL_NAMES["stable-diffusion-with-safety-checker"]
        ov_pipeline = self.OVMODEL_CLASS.from_pretrained(model_id, device=OPENVINO_DEVICE)
>>>>>>> bbae98d2
        self.assertTrue(ov_pipeline.safety_checker is not None)
        self.assertIsInstance(ov_pipeline.safety_checker, StableDiffusionSafetyChecker)
        with TemporaryDirectory() as tmpdirname:
            ov_pipeline.save_pretrained(tmpdirname)
            for subdir in [
                "text_encoder",
                "tokenizer",
                "unet",
                "vae_encoder",
                "vae_decoder",
                "scheduler",
                "feature_extractor",
            ]:
                subdir_path = Path(tmpdirname) / subdir
                self.assertTrue(subdir_path.is_dir())
            # check that config contains original model classes
            pipeline_config = Path(tmpdirname) / "model_index.json"
            self.assertTrue(pipeline_config.exists())
            with pipeline_config.open("r") as f:
                config = json.load(f)
                for key in ["unet", "vae", "text_encoder"]:
                    model_lib, model_class = config[key]
                    self.assertTrue(model_lib in ["diffusers", "transformers"])
                    self.assertFalse(model_class.startswith("OV"))
            loaded_pipeline = self.OVMODEL_CLASS.from_pretrained(tmpdirname, device=OPENVINO_DEVICE, use_torch_export=USE_TORCH_EXPORT)
            for component in ["text_encoder", "unet", "vae_encoder", "vae_decoder"]:
                config = getattr(getattr(ov_pipeline, component), "config", None)
                if config is not None:
                    loaded_config = getattr(getattr(loaded_pipeline, component), "config")
                    self.assertDictEqual(
                        config, loaded_config, f"Expected config:\n{config}\nLoaded config:|n{loaded_config}"
                    )
            self.assertTrue(loaded_pipeline.safety_checker is not None)
            self.assertIsInstance(loaded_pipeline.safety_checker, StableDiffusionSafetyChecker)
            del loaded_pipeline
        del ov_pipeline

    @parameterized.expand(SUPPORTED_ARCHITECTURES)
    def test_height_width_properties(self, model_arch: str):
        batch_size, height, width, num_images_per_prompt = 2, 128, 64, 4
        ov_pipeline = self.OVMODEL_CLASS.from_pretrained(
            MODEL_NAMES[model_arch], export=True, compile=False, dynamic_shapes=True, device=OPENVINO_DEVICE, use_torch_export=USE_TORCH_EXPORT
        )

        self.assertTrue(ov_pipeline.is_dynamic)
        self.assertEqual(ov_pipeline.batch_size, -1)
        self.assertEqual(ov_pipeline.height, -1)
        self.assertEqual(ov_pipeline.width, -1)

        ov_pipeline.reshape(
            batch_size=batch_size, height=height, width=width, num_images_per_prompt=num_images_per_prompt
        )

        self.assertFalse(ov_pipeline.is_dynamic)
        expected_batch = batch_size * num_images_per_prompt
        if (
            ov_pipeline.unet is not None
            and "timestep_cond" not in {inputs.get_any_name() for inputs in ov_pipeline.unet.model.inputs}
        ) or (
            ov_pipeline.transformer is not None
            and "txt_ids" not in {inputs.get_any_name() for inputs in ov_pipeline.transformer.model.inputs}
        ):
            expected_batch *= 2
        self.assertEqual(
            ov_pipeline.batch_size,
            expected_batch,
        )
        self.assertEqual(ov_pipeline.height, height)
        self.assertEqual(ov_pipeline.width, width)

    @require_diffusers
    def test_textual_inversion(self):
        model_id = MODEL_NAMES["stable-diffusion-with-safety-checker"]
        textual_inversion_id = MODEL_NAMES["stable-diffusion-with-textual-inversion"]

        inputs = self.generate_inputs()
        inputs["prompt"] = "A <cat-toy> backpack"

        diffusers_pipeline = self.AUTOMODEL_CLASS.from_pretrained(model_id, safety_checker=None)
        diffusers_pipeline.load_textual_inversion(textual_inversion_id)

        ov_pipeline = self.OVMODEL_CLASS.from_pretrained(
            model_id, compile=False, safety_checker=None, device=OPENVINO_DEVICE, use_torch_export=USE_TORCH_EXPORT
        )
        ov_pipeline.load_textual_inversion(textual_inversion_id)

        diffusers_output = diffusers_pipeline(**inputs, generator=get_generator("pt", SEED)).images
        ov_output = ov_pipeline(**inputs, generator=get_generator("pt", SEED)).images

        np.testing.assert_allclose(ov_output, diffusers_output, atol=1e-4, rtol=1e-2)

    @require_diffusers
    def test_load_custom_weight_variant(self):
        model_id = MODEL_NAMES["stable-diffusion-with-custom-variant"]
        diffusers_pipeline = self.AUTOMODEL_CLASS.from_pretrained(model_id, variant="custom")
        ov_pipeline = self.OVMODEL_CLASS.from_pretrained(
            model_id, compile=False, variant="custom", device=OPENVINO_DEVICE, use_torch_export=USE_TORCH_EXPORT
        )
        height, width, batch_size = 32, 64, 1
        inputs = self.generate_inputs(height=height, width=width, batch_size=batch_size)

        ov_output = ov_pipeline(**inputs, generator=get_generator("pt", SEED))
        diffusers_output = diffusers_pipeline(**inputs, generator=get_generator("pt", SEED))
        ov_images = ov_output.images
        diffusers_images = diffusers_output.images

        np.testing.assert_allclose(ov_images, diffusers_images, atol=1e-4, rtol=1e-2)

    @parameterized.expand(SUPPORTED_ARCHITECTURES)
    @require_diffusers
    def test_static_shape_image_generation(self, model_arch):
        pipeline = self.OVMODEL_CLASS.from_pretrained(MODEL_NAMES[model_arch], compile=False, device=OPENVINO_DEVICE, use_torch_export=USE_TORCH_EXPORT)
        pipeline.reshape(batch_size=1, height=32, width=32)
        pipeline.compile()
        # generation with incompatible size
        height, width, batch_size = 64, 64, 1
        inputs = self.generate_inputs(height=height, width=width, batch_size=batch_size, model_type=model_arch)
        inputs["output_type"] = "pil"
        from optimum.intel.openvino.modeling_diffusion import logger as diffusers_logger

        with self.assertLogs(diffusers_logger, logging.WARN) as warning_log:
            image = pipeline(**inputs).images[0]
            self.assertTrue(
                any(
                    "Incompatible width argument provided" in log or "Incompatible height argument provided" in log
                    for log in warning_log.output
                )
            )
        self.assertTupleEqual(image.size, (32, 32))
        # generation without height / width provided
        inputs.pop("height")
        inputs.pop("width")
        image = pipeline(**inputs).images[0]
        self.assertTupleEqual(image.size, (32, 32))


class OVPipelineForImage2ImageTest(unittest.TestCase):
    SUPPORTED_ARCHITECTURES = [
        "stable-diffusion",
        "stable-diffusion-xl",
        "latent-consistency",
        "stable-diffusion-3",
        "flux",
    ]
    AUTOMODEL_CLASS = AutoPipelineForImage2Image
    OVMODEL_CLASS = OVPipelineForImage2Image
    TASK = "image-to-image"

    def generate_inputs(self, height=128, width=128, batch_size=1, channel=3, input_type="pil", model_type=None):
        inputs = _generate_prompts(batch_size=batch_size)

        inputs["image"] = _generate_images(
            height=height, width=width, batch_size=batch_size, channel=channel, input_type=input_type
        )

        if model_type in ["flux", "stable-diffusion-3"]:
            inputs["height"] = height
            inputs["width"] = width

        inputs["strength"] = 0.75

        return inputs

    @require_diffusers
    def test_load_vanilla_model_which_is_not_supported(self):
        with self.assertRaises(Exception) as context:
            _ = self.OVMODEL_CLASS.from_pretrained(MODEL_NAMES["bert"], export=True, device=OPENVINO_DEVICE, use_torch_export=USE_TORCH_EXPORT)

        self.assertIn(f"does not appear to have a file named {self.OVMODEL_CLASS.config_name}", str(context.exception))

    @parameterized.expand(list(SUPPORTED_ARCHITECTURES))
    @require_diffusers
    def test_ov_pipeline_class_dispatch(self, model_arch: str):
        auto_pipeline = self.AUTOMODEL_CLASS.from_pretrained(MODEL_NAMES[model_arch])
        ov_pipeline = self.OVMODEL_CLASS.from_pretrained(MODEL_NAMES[model_arch], device=OPENVINO_DEVICE, use_torch_export=USE_TORCH_EXPORT)

        self.assertEqual(ov_pipeline.auto_model_class, auto_pipeline.__class__)

    @parameterized.expand(SUPPORTED_ARCHITECTURES)
    @require_diffusers
    def test_num_images_per_prompt(self, model_arch: str):
        pipeline = self.OVMODEL_CLASS.from_pretrained(MODEL_NAMES[model_arch], device=OPENVINO_DEVICE, use_torch_export=USE_TORCH_EXPORT)

        for batch_size in [1, 3]:
            for height in [64, 128]:
                for width in [64, 128]:
                    for num_images_per_prompt in [1, 3]:
                        inputs = self.generate_inputs(
                            height=height, width=width, batch_size=batch_size, model_type=model_arch
                        )
                        outputs = pipeline(**inputs, num_images_per_prompt=num_images_per_prompt).images
                        self.assertEqual(outputs.shape, (batch_size * num_images_per_prompt, height, width, 3))

    @parameterized.expand(["stable-diffusion", "stable-diffusion-xl", "latent-consistency"])
    @require_diffusers
    def test_callback(self, model_arch: str):
        height, width, batch_size = 32, 64, 1
        inputs = self.generate_inputs(height=height, width=width, batch_size=batch_size, model_type=model_arch)

        class Callback:
            def __init__(self):
                self.has_been_called = False
                self.number_of_steps = 0

            def __call__(self, *args, **kwargs) -> None:
                self.has_been_called = True
                self.number_of_steps += 1

        ov_pipe = self.OVMODEL_CLASS.from_pretrained(MODEL_NAMES[model_arch], device=OPENVINO_DEVICE, use_torch_export=USE_TORCH_EXPORT)
        auto_pipe = self.AUTOMODEL_CLASS.from_pretrained(MODEL_NAMES[model_arch])

        ov_callback = Callback()
        auto_callback = Callback()
        # callback_steps=1 to trigger callback every step
        ov_pipe(**inputs, callback=ov_callback, callback_steps=1)
        auto_pipe(**inputs, callback=auto_callback, callback_steps=1)

        self.assertTrue(ov_callback.has_been_called)
        self.assertEqual(ov_callback.number_of_steps, auto_callback.number_of_steps)

    @parameterized.expand(SUPPORTED_ARCHITECTURES)
    @require_diffusers
    def test_shape(self, model_arch: str):
        pipeline = self.OVMODEL_CLASS.from_pretrained(MODEL_NAMES[model_arch], device=OPENVINO_DEVICE, use_torch_export=USE_TORCH_EXPORT)

        height, width, batch_size = 128, 64, 1

        for input_type in ["pil", "np", "pt"]:
            inputs = self.generate_inputs(
                height=height, width=width, batch_size=batch_size, input_type=input_type, model_type=model_arch
            )

            for output_type in ["pil", "np", "pt", "latent"]:
                inputs["output_type"] = output_type
                outputs = pipeline(**inputs).images
                if output_type == "pil":
                    self.assertEqual((len(outputs), outputs[0].height, outputs[0].width), (batch_size, height, width))
                elif output_type == "np":
                    self.assertEqual(outputs.shape, (batch_size, height, width, 3))
                elif output_type == "pt":
                    self.assertEqual(outputs.shape, (batch_size, 3, height, width))
                else:
                    if model_arch != "flux":
                        out_channels = (
                            pipeline.unet.config.out_channels
                            if pipeline.unet is not None
                            else pipeline.transformer.config.out_channels
                        )
                        self.assertEqual(
                            outputs.shape,
                            (
                                batch_size,
                                out_channels,
                                height // pipeline.vae_scale_factor,
                                width // pipeline.vae_scale_factor,
                            ),
                        )
                    else:
                        packed_height = height // pipeline.vae_scale_factor // 2
                        packed_width = width // pipeline.vae_scale_factor // 2
                        channels = pipeline.transformer.config.in_channels
                        self.assertEqual(outputs.shape, (batch_size, packed_height * packed_width, channels))

    @parameterized.expand(SUPPORTED_ARCHITECTURES)
    @require_diffusers
    def test_compare_to_diffusers_pipeline(self, model_arch: str):
        height, width, batch_size = 128, 128, 1
        inputs = self.generate_inputs(height=height, width=width, batch_size=batch_size, model_type=model_arch)

        diffusers_pipeline = self.AUTOMODEL_CLASS.from_pretrained(MODEL_NAMES[model_arch])
        ov_pipeline = self.OVMODEL_CLASS.from_pretrained(MODEL_NAMES[model_arch], device=OPENVINO_DEVICE, use_torch_export=USE_TORCH_EXPORT)

        for output_type in ["latent", "np", "pt"]:
            print(output_type)
            inputs["output_type"] = output_type

            ov_output = ov_pipeline(**inputs, generator=get_generator("pt", SEED)).images
            diffusers_output = diffusers_pipeline(**inputs, generator=get_generator("pt", SEED)).images

            np.testing.assert_allclose(ov_output, diffusers_output, atol=6e-3, rtol=1e-2)

        # test generation when input resolution nondevisible on 64
        height, width, batch_size = 96, 96, 1

        inputs = self.generate_inputs(height=height, width=width, batch_size=batch_size, model_type=model_arch)

        for output_type in ["latent", "np", "pt"]:
            print(output_type)
            inputs["output_type"] = output_type

            ov_output = ov_pipeline(**inputs, generator=get_generator("pt", SEED)).images
            diffusers_output = diffusers_pipeline(**inputs, generator=get_generator("pt", SEED)).images

            np.testing.assert_allclose(ov_output, diffusers_output, atol=6e-3, rtol=1e-2)

    @parameterized.expand(SUPPORTED_ARCHITECTURES)
    @require_diffusers
    def test_image_reproducibility(self, model_arch: str):
        pipeline = self.OVMODEL_CLASS.from_pretrained(MODEL_NAMES[model_arch], device=OPENVINO_DEVICE, use_torch_export=USE_TORCH_EXPORT)

        height, width, batch_size = 64, 64, 1
        inputs = self.generate_inputs(height=height, width=width, batch_size=batch_size, model_type=model_arch)

        for generator_framework in ["np", "pt"]:
            ov_outputs_1 = pipeline(**inputs, generator=get_generator(generator_framework, SEED))
            ov_outputs_2 = pipeline(**inputs, generator=get_generator(generator_framework, SEED))
            ov_outputs_3 = pipeline(**inputs, generator=get_generator(generator_framework, SEED + 1))

            self.assertFalse(np.array_equal(ov_outputs_1.images[0], ov_outputs_3.images[0]))
            np.testing.assert_allclose(ov_outputs_1.images[0], ov_outputs_2.images[0], atol=1e-4, rtol=1e-2)

    @parameterized.expand(["stable-diffusion", "latent-consistency"])
    @require_diffusers
    def test_safety_checker(self, model_arch: str):
        safety_checker_id = MODEL_NAMES["stable-diffusion-with-safety-checker"]
        safety_checker = StableDiffusionSafetyChecker.from_pretrained(safety_checker_id, subfolder="safety_checker")

        pipeline = self.AUTOMODEL_CLASS.from_pretrained(MODEL_NAMES[model_arch], safety_checker=safety_checker)
        ov_pipeline = self.OVMODEL_CLASS.from_pretrained(
            MODEL_NAMES[model_arch], safety_checker=safety_checker, device=OPENVINO_DEVICE, use_torch_export=USE_TORCH_EXPORT
        )

        self.assertIsInstance(pipeline.safety_checker, StableDiffusionSafetyChecker)
        self.assertIsInstance(ov_pipeline.safety_checker, StableDiffusionSafetyChecker)

        height, width, batch_size = 32, 64, 1
        inputs = self.generate_inputs(height=height, width=width, batch_size=batch_size, model_type=model_arch)

        ov_output = ov_pipeline(**inputs, generator=get_generator("pt", SEED))
        diffusers_output = pipeline(**inputs, generator=get_generator("pt", SEED))

        ov_nsfw_content_detected = ov_output.nsfw_content_detected
        diffusers_nsfw_content_detected = diffusers_output.nsfw_content_detected

        self.assertTrue(ov_nsfw_content_detected is not None)
        self.assertTrue(diffusers_nsfw_content_detected is not None)
        self.assertEqual(ov_nsfw_content_detected, diffusers_nsfw_content_detected)

        ov_images = ov_output.images
        diffusers_images = diffusers_output.images

        np.testing.assert_allclose(ov_images, diffusers_images, atol=1e-4, rtol=1e-2)

    @parameterized.expand(SUPPORTED_ARCHITECTURES)
    def test_height_width_properties(self, model_arch: str):
        batch_size, height, width, num_images_per_prompt = 2, 128, 64, 4
        ov_pipeline = self.OVMODEL_CLASS.from_pretrained(
            MODEL_NAMES[model_arch], export=True, compile=False, dynamic_shapes=True, device=OPENVINO_DEVICE, use_torch_export=USE_TORCH_EXPORT
        )

        self.assertTrue(ov_pipeline.is_dynamic)
        self.assertEqual(ov_pipeline.batch_size, -1)
        self.assertEqual(ov_pipeline.height, -1)
        self.assertEqual(ov_pipeline.width, -1)

        ov_pipeline.reshape(
            batch_size=batch_size, height=height, width=width, num_images_per_prompt=num_images_per_prompt
        )

        self.assertFalse(ov_pipeline.is_dynamic)
        expected_batch = batch_size * num_images_per_prompt
        if (
            ov_pipeline.unet is not None
            and "timestep_cond" not in {inputs.get_any_name() for inputs in ov_pipeline.unet.model.inputs}
        ) or (
            ov_pipeline.transformer is not None
            and "txt_ids" not in {inputs.get_any_name() for inputs in ov_pipeline.transformer.model.inputs}
        ):
            expected_batch *= 2
        self.assertEqual(ov_pipeline.batch_size, expected_batch)
        self.assertEqual(ov_pipeline.height, height)
        self.assertEqual(ov_pipeline.width, width)

    @require_diffusers
    def test_textual_inversion(self):
        model_id = MODEL_NAMES["stable-diffusion-with-safety-checker"]
        textual_inversion_id = MODEL_NAMES["stable-diffusion-with-textual-inversion"]

        inputs = self.generate_inputs(model_type="stable-diffusion")
        inputs["prompt"] = "A <cat-toy> backpack"

        diffusers_pipeline = self.AUTOMODEL_CLASS.from_pretrained(model_id, safety_checker=None)
        diffusers_pipeline.load_textual_inversion(textual_inversion_id)

        ov_pipeline = self.OVMODEL_CLASS.from_pretrained(
            model_id, compile=False, safety_checker=None, device=OPENVINO_DEVICE, use_torch_export=USE_TORCH_EXPORT
        )
        ov_pipeline.load_textual_inversion(textual_inversion_id)

        diffusers_output = diffusers_pipeline(**inputs, generator=get_generator("pt", SEED)).images
        ov_output = ov_pipeline(**inputs, generator=get_generator("pt", SEED)).images

        np.testing.assert_allclose(ov_output, diffusers_output, atol=1e-4, rtol=1e-2)


class OVPipelineForInpaintingTest(unittest.TestCase):
    SUPPORTED_ARCHITECTURES = ["stable-diffusion", "stable-diffusion-xl", "stable-diffusion-3", "flux", "flux-fill"]
    AUTOMODEL_CLASS = AutoPipelineForInpainting
    OVMODEL_CLASS = OVPipelineForInpainting
    TASK = "inpainting"

    def generate_inputs(self, height=128, width=128, batch_size=1, channel=3, input_type="pil", model_arch=""):
        inputs = _generate_prompts(batch_size=batch_size)

        inputs["image"] = _generate_images(
            height=height, width=width, batch_size=batch_size, channel=channel, input_type=input_type
        )
        inputs["mask_image"] = _generate_images(
            height=height, width=width, batch_size=batch_size, channel=1, input_type=input_type
        )

        if model_arch != "flux-fill":
            inputs["strength"] = 0.75
        inputs["height"] = height
        inputs["width"] = width

        return inputs

    @require_diffusers
    def test_load_vanilla_model_which_is_not_supported(self):
        with self.assertRaises(Exception) as context:
            _ = self.OVMODEL_CLASS.from_pretrained(MODEL_NAMES["bert"], export=True, device=OPENVINO_DEVICE, use_torch_export=USE_TORCH_EXPORT)

        self.assertIn(f"does not appear to have a file named {self.OVMODEL_CLASS.config_name}", str(context.exception))

    @parameterized.expand(SUPPORTED_ARCHITECTURES)
    @require_diffusers
    def test_ov_pipeline_class_dispatch(self, model_arch: str):
        if model_arch != "flux-fill":
            auto_pipeline = self.AUTOMODEL_CLASS.from_pretrained(MODEL_NAMES[model_arch])
        else:
            from diffusers import FluxFillPipeline

            auto_pipeline = FluxFillPipeline.from_pretrained(MODEL_NAMES[model_arch])
        ov_pipeline = self.OVMODEL_CLASS.from_pretrained(MODEL_NAMES[model_arch], device=OPENVINO_DEVICE, use_torch_export=USE_TORCH_EXPORT)

        self.assertEqual(ov_pipeline.auto_model_class, auto_pipeline.__class__)

    @parameterized.expand(SUPPORTED_ARCHITECTURES)
    @require_diffusers
    def test_num_images_per_prompt(self, model_arch: str):
        pipeline = self.OVMODEL_CLASS.from_pretrained(MODEL_NAMES[model_arch], device=OPENVINO_DEVICE, use_torch_export=USE_TORCH_EXPORT)

        for batch_size in [1, 3]:
            for height in [64, 128]:
                for width in [64, 128]:
                    for num_images_per_prompt in [1, 3]:
                        inputs = self.generate_inputs(
                            height=height, width=width, batch_size=batch_size, model_arch=model_arch
                        )
                        outputs = pipeline(**inputs, num_images_per_prompt=num_images_per_prompt).images
                        self.assertEqual(outputs.shape, (batch_size * num_images_per_prompt, height, width, 3))

    @parameterized.expand(["stable-diffusion", "stable-diffusion-xl"])
    @require_diffusers
    def test_callback(self, model_arch: str):
        height, width, batch_size = 32, 64, 1
        inputs = self.generate_inputs(height=height, width=width, batch_size=batch_size)

        class Callback:
            def __init__(self):
                self.has_been_called = False
                self.number_of_steps = 0

            def __call__(self, *args, **kwargs) -> None:
                self.has_been_called = True
                self.number_of_steps += 1

        ov_pipe = self.OVMODEL_CLASS.from_pretrained(MODEL_NAMES[model_arch], device=OPENVINO_DEVICE, use_torch_export=USE_TORCH_EXPORT)
        auto_pipe = self.AUTOMODEL_CLASS.from_pretrained(MODEL_NAMES[model_arch])

        ov_callback = Callback()
        auto_callback = Callback()
        # callback_steps=1 to trigger callback every step
        ov_pipe(**inputs, callback=ov_callback, callback_steps=1)
        auto_pipe(**inputs, callback=auto_callback, callback_steps=1)

        self.assertTrue(ov_callback.has_been_called)
        self.assertEqual(ov_callback.number_of_steps, auto_callback.number_of_steps)

    @parameterized.expand(SUPPORTED_ARCHITECTURES)
    @require_diffusers
    def test_shape(self, model_arch: str):
        pipeline = self.OVMODEL_CLASS.from_pretrained(MODEL_NAMES[model_arch], device=OPENVINO_DEVICE, use_torch_export=USE_TORCH_EXPORT)

        height, width, batch_size = 128, 64, 1

        for input_type in ["pil", "np", "pt"]:
            inputs = self.generate_inputs(
                height=height, width=width, batch_size=batch_size, input_type=input_type, model_arch=model_arch
            )

            for output_type in ["pil", "np", "pt", "latent"]:
                inputs["output_type"] = output_type
                outputs = pipeline(**inputs).images
                if output_type == "pil":
                    self.assertEqual((len(outputs), outputs[0].height, outputs[0].width), (batch_size, height, width))
                elif output_type == "np":
                    self.assertEqual(outputs.shape, (batch_size, height, width, 3))
                elif output_type == "pt":
                    self.assertEqual(outputs.shape, (batch_size, 3, height, width))
                else:
                    if not model_arch.startswith("flux"):
                        out_channels = (
                            pipeline.unet.config.out_channels
                            if pipeline.unet is not None
                            else pipeline.transformer.config.out_channels
                        )
                        self.assertEqual(
                            outputs.shape,
                            (
                                batch_size,
                                out_channels,
                                height // pipeline.vae_scale_factor,
                                width // pipeline.vae_scale_factor,
                            ),
                        )
                    else:
                        packed_height = height // pipeline.vae_scale_factor // 2
                        packed_width = width // pipeline.vae_scale_factor // 2
                        channels = (
                            pipeline.transformer.config.in_channels
                            if model_arch != "flux-fill"
                            else pipeline.transformer.out_channels
                        )
                        self.assertEqual(outputs.shape, (batch_size, packed_height * packed_width, channels))

    @parameterized.expand(SUPPORTED_ARCHITECTURES)
    @require_diffusers
    def test_compare_to_diffusers_pipeline(self, model_arch: str):
        ov_pipeline = self.OVMODEL_CLASS.from_pretrained(MODEL_NAMES[model_arch], device=OPENVINO_DEVICE, use_torch_export=USE_TORCH_EXPORT)
        if model_arch != "flux-fill":
            diffusers_pipeline = self.AUTOMODEL_CLASS.from_pretrained(MODEL_NAMES[model_arch])
        else:
            from diffusers import FluxFillPipeline

            diffusers_pipeline = FluxFillPipeline.from_pretrained(MODEL_NAMES[model_arch])

        height, width, batch_size = 64, 64, 1
        inputs = self.generate_inputs(height=height, width=width, batch_size=batch_size, model_arch=model_arch)

        for output_type in ["latent", "np", "pt"]:
            inputs["output_type"] = output_type

            ov_output = ov_pipeline(**inputs, generator=get_generator("pt", SEED)).images
            diffusers_output = diffusers_pipeline(**inputs, generator=get_generator("pt", SEED)).images

            np.testing.assert_allclose(ov_output, diffusers_output, atol=6e-3, rtol=1e-2)

        # test generation when input resolution nondevisible on 64
        height, width, batch_size = 96, 96, 1
        inputs = self.generate_inputs(height=height, width=width, batch_size=batch_size, model_arch=model_arch)

        for output_type in ["latent", "np", "pt"]:
            inputs["output_type"] = output_type

            ov_output = ov_pipeline(**inputs, generator=get_generator("pt", SEED)).images
            diffusers_output = diffusers_pipeline(**inputs, generator=get_generator("pt", SEED)).images

            np.testing.assert_allclose(ov_output, diffusers_output, atol=6e-3, rtol=1e-2)

    @parameterized.expand(SUPPORTED_ARCHITECTURES)
    @require_diffusers
    def test_image_reproducibility(self, model_arch: str):
        pipeline = self.OVMODEL_CLASS.from_pretrained(MODEL_NAMES[model_arch], device=OPENVINO_DEVICE, use_torch_export=USE_TORCH_EXPORT)

        height, width, batch_size = 64, 64, 1
        inputs = self.generate_inputs(height=height, width=width, batch_size=batch_size, model_arch=model_arch)

        for generator_framework in ["np", "pt"]:
            ov_outputs_1 = pipeline(**inputs, generator=get_generator(generator_framework, SEED))
            ov_outputs_2 = pipeline(**inputs, generator=get_generator(generator_framework, SEED))
            ov_outputs_3 = pipeline(**inputs, generator=get_generator(generator_framework, SEED + 1))

            self.assertFalse(np.array_equal(ov_outputs_1.images[0], ov_outputs_3.images[0]))
            np.testing.assert_allclose(ov_outputs_1.images[0], ov_outputs_2.images[0], atol=1e-4, rtol=1e-2)

    @parameterized.expand(["stable-diffusion"])
    @require_diffusers
    def test_safety_checker(self, model_arch: str):
        safety_checker_id = MODEL_NAMES["stable-diffusion-with-safety-checker"]
        safety_checker = StableDiffusionSafetyChecker.from_pretrained(safety_checker_id, subfolder="safety_checker")

        pipeline = self.AUTOMODEL_CLASS.from_pretrained(MODEL_NAMES[model_arch], safety_checker=safety_checker)
        ov_pipeline = self.OVMODEL_CLASS.from_pretrained(
            MODEL_NAMES[model_arch], safety_checker=safety_checker, device=OPENVINO_DEVICE, use_torch_export=USE_TORCH_EXPORT
        )

        self.assertIsInstance(pipeline.safety_checker, StableDiffusionSafetyChecker)
        self.assertIsInstance(ov_pipeline.safety_checker, StableDiffusionSafetyChecker)

        height, width, batch_size = 32, 64, 1
        inputs = self.generate_inputs(height=height, width=width, batch_size=batch_size)

        ov_output = ov_pipeline(**inputs, generator=get_generator("pt", SEED))
        diffusers_output = pipeline(**inputs, generator=get_generator("pt", SEED))

        ov_nsfw_content_detected = ov_output.nsfw_content_detected
        diffusers_nsfw_content_detected = diffusers_output.nsfw_content_detected

        self.assertTrue(ov_nsfw_content_detected is not None)
        self.assertTrue(diffusers_nsfw_content_detected is not None)
        self.assertEqual(ov_nsfw_content_detected, diffusers_nsfw_content_detected)

        ov_images = ov_output.images
        diffusers_images = diffusers_output.images

        np.testing.assert_allclose(ov_images, diffusers_images, atol=1e-4, rtol=1e-2)

    @parameterized.expand(SUPPORTED_ARCHITECTURES)
    def test_height_width_properties(self, model_arch: str):
        batch_size, height, width, num_images_per_prompt = 2, 128, 64, 4
        ov_pipeline = self.OVMODEL_CLASS.from_pretrained(
            MODEL_NAMES[model_arch], export=True, compile=False, dynamic_shapes=True, device=OPENVINO_DEVICE, use_torch_export=USE_TORCH_EXPORT
        )

        self.assertTrue(ov_pipeline.is_dynamic)
        self.assertEqual(ov_pipeline.batch_size, -1)
        self.assertEqual(ov_pipeline.height, -1)
        self.assertEqual(ov_pipeline.width, -1)

        ov_pipeline.reshape(
            batch_size=batch_size, height=height, width=width, num_images_per_prompt=num_images_per_prompt
        )

        self.assertFalse(ov_pipeline.is_dynamic)
        expected_batch = batch_size * num_images_per_prompt
        if (
            ov_pipeline.unet is not None
            and "timestep_cond" not in {inputs.get_any_name() for inputs in ov_pipeline.unet.model.inputs}
        ) or (
            ov_pipeline.transformer is not None
            and "txt_ids" not in {inputs.get_any_name() for inputs in ov_pipeline.transformer.model.inputs}
        ):
            expected_batch *= 2
        self.assertEqual(
            ov_pipeline.batch_size,
            expected_batch,
        )
        self.assertEqual(ov_pipeline.height, height)
        self.assertEqual(ov_pipeline.width, width)

    @require_diffusers
    def test_textual_inversion(self):
        model_id = MODEL_NAMES["stable-diffusion-with-safety-checker"]
        textual_inversion_id = MODEL_NAMES["stable-diffusion-with-textual-inversion"]

        inputs = self.generate_inputs()
        inputs["prompt"] = "A <cat-toy> backpack"

        diffusers_pipeline = self.AUTOMODEL_CLASS.from_pretrained(model_id, safety_checker=None)
        diffusers_pipeline.load_textual_inversion(textual_inversion_id)

        ov_pipeline = self.OVMODEL_CLASS.from_pretrained(
            model_id, compile=False, safety_checker=None, device=OPENVINO_DEVICE, use_torch_export=USE_TORCH_EXPORT
        )
        ov_pipeline.load_textual_inversion(textual_inversion_id)

        diffusers_output = diffusers_pipeline(**inputs, generator=get_generator("pt", SEED)).images
        ov_output = ov_pipeline(**inputs, generator=get_generator("pt", SEED)).images

        np.testing.assert_allclose(ov_output, diffusers_output, atol=1e-4, rtol=1e-2)


class OVPipelineForText2VideoTest(unittest.TestCase):
    SUPPORTED_ARCHITECTURES = []
    if is_diffusers_version(">=", "0.28.2"):
        SUPPORTED_ARCHITECTURES.extend(["ltx-video"])

    OVMODEL_CLASS = OVPipelineForText2Video
    AUTOMODEL_CLASS = DiffusionPipeline

    TASK = "text-to-video"

    def generate_inputs(self, height=128, width=128, batch_size=1, num_frames=4):
        inputs = _generate_prompts(batch_size=batch_size)

        inputs["height"] = height
        inputs["width"] = width

        inputs["num_inference_steps"] = 2
        inputs["num_frames"] = num_frames

        return inputs

    @require_diffusers
    def test_load_vanilla_model_which_is_not_supported(self):
        with self.assertRaises(Exception) as context:
            _ = self.OVMODEL_CLASS.from_pretrained(MODEL_NAMES["bert"], export=True, device=OPENVINO_DEVICE, use_torch_export=USE_TORCH_EXPORT)

        self.assertIn(f"does not appear to have a file named {self.OVMODEL_CLASS.config_name}", str(context.exception))

    @parameterized.expand(SUPPORTED_ARCHITECTURES, skip_on_empty=True)
    @require_diffusers
    def test_ov_pipeline_class_dispatch(self, model_arch: str):
        auto_cls = self.AUTOMODEL_CLASS
        auto_pipeline = auto_cls.from_pretrained(MODEL_NAMES[model_arch])
        ov_pipeline = self.OVMODEL_CLASS.from_pretrained(MODEL_NAMES[model_arch], device=OPENVINO_DEVICE, use_torch_export=USE_TORCH_EXPORT)

        self.assertEqual(ov_pipeline.auto_model_class, auto_pipeline.__class__)

        auto_pipeline = DiffusionPipeline.from_pretrained(MODEL_NAMES[model_arch])
        ov_pipeline = OVDiffusionPipeline.from_pretrained(MODEL_NAMES[model_arch], device=OPENVINO_DEVICE, use_torch_export=USE_TORCH_EXPORT)

        self.assertEqual(ov_pipeline.auto_model_class, auto_pipeline.__class__)

    @parameterized.expand(SUPPORTED_ARCHITECTURES, skip_on_empty=True)
    @require_diffusers
    def test_num_videos_per_prompt(self, model_arch: str):
        pipeline = self.OVMODEL_CLASS.from_pretrained(MODEL_NAMES[model_arch], device=OPENVINO_DEVICE, use_torch_export=USE_TORCH_EXPORT)

        for batch_size in [1, 3]:
            for height in [64, 128]:
                for width in [64, 128]:
                    for num_videos_per_prompt in [1, 3]:
                        inputs = self.generate_inputs(height=height, width=width, batch_size=batch_size)
                        outputs = pipeline(**inputs, num_videos_per_prompt=num_videos_per_prompt).frames
                        self.assertEqual(outputs.shape, (batch_size * num_videos_per_prompt, 1, height, width, 3))

    @parameterized.expand(SUPPORTED_ARCHITECTURES, skip_on_empty=True)
    @require_diffusers
    def test_compare_to_diffusers_pipeline(self, model_arch: str):
        height, width, batch_size = 64, 64, 1
        inputs = self.generate_inputs(height=height, width=width, batch_size=batch_size)
        ov_pipeline = self.OVMODEL_CLASS.from_pretrained(MODEL_NAMES[model_arch], device=OPENVINO_DEVICE, use_torch_export=USE_TORCH_EXPORT)
        auto_cls = self.AUTOMODEL_CLASS
        diffusers_pipeline = auto_cls.from_pretrained(MODEL_NAMES[model_arch])

        for output_type in ["np", "pt"]:
            inputs["output_type"] = output_type
            ov_output = ov_pipeline(**inputs, generator=get_generator("pt", SEED)).frames
            diffusers_output = diffusers_pipeline(**inputs, generator=get_generator("pt", SEED)).frames
            np.testing.assert_allclose(ov_output, diffusers_output, atol=6e-3, rtol=1e-2)

    @parameterized.expand(SUPPORTED_ARCHITECTURES, skip_on_empty=True)
    @require_diffusers
    def test_shape(self, model_arch: str):
        pipeline = self.OVMODEL_CLASS.from_pretrained(MODEL_NAMES[model_arch], device=OPENVINO_DEVICE, use_torch_export=USE_TORCH_EXPORT)

        height, width, batch_size = 128, 64, 1
        inputs = self.generate_inputs(height=height, width=width, batch_size=batch_size)

        for output_type in ["np", "pt"]:
            inputs["output_type"] = output_type
            outputs = pipeline(**inputs).frames
            if output_type == "np":
                self.assertEqual(outputs.shape, (batch_size, 1, height, width, 3))
            elif output_type == "pt":
                self.assertEqual(outputs.shape, (batch_size, 1, 3, height, width))

    @parameterized.expand(SUPPORTED_ARCHITECTURES, skip_on_empty=True)
    @require_diffusers
    def test_image_reproducibility(self, model_arch: str):
        pipeline = self.OVMODEL_CLASS.from_pretrained(MODEL_NAMES[model_arch], device=OPENVINO_DEVICE, use_torch_export=USE_TORCH_EXPORT)

        height, width, batch_size = 64, 64, 1
        inputs = self.generate_inputs(height=height, width=width, batch_size=batch_size)

        for generator_framework in ["np", "pt"]:
            ov_outputs_1 = pipeline(**inputs, generator=get_generator(generator_framework, SEED))
            ov_outputs_2 = pipeline(**inputs, generator=get_generator(generator_framework, SEED))
            ov_outputs_3 = pipeline(**inputs, generator=get_generator(generator_framework, SEED + 1))

            self.assertFalse(np.array_equal(ov_outputs_1.frames[0], ov_outputs_3.frames[0]))
            np.testing.assert_allclose(ov_outputs_1.frames[0], ov_outputs_2.frames[0], atol=1e-4, rtol=1e-2)

    @parameterized.expand(SUPPORTED_ARCHITECTURES, skip_on_empty=True)
    def test_height_width_properties(self, model_arch: str):
        batch_size, height, width, num_images_per_prompt = 2, 128, 64, 4
        ov_pipeline = self.OVMODEL_CLASS.from_pretrained(
            MODEL_NAMES[model_arch], export=True, compile=False, dynamic_shapes=True, device=OPENVINO_DEVICE, use_torch_export=USE_TORCH_EXPORT
        )

        self.assertTrue(ov_pipeline.is_dynamic)
        self.assertEqual(ov_pipeline.batch_size, -1)
        self.assertEqual(ov_pipeline.height, -1)
        self.assertEqual(ov_pipeline.width, -1)

        ov_pipeline.reshape(
            batch_size=batch_size, height=height, width=width, num_images_per_prompt=num_images_per_prompt
        )

        self.assertFalse(ov_pipeline.is_dynamic)
        expected_batch = batch_size * num_images_per_prompt
        expected_batch *= 2
        self.assertEqual(
            ov_pipeline.batch_size,
            expected_batch,
        )
        self.assertEqual(ov_pipeline.height, height)
        self.assertEqual(ov_pipeline.width, width)

    @parameterized.expand(SUPPORTED_ARCHITECTURES, skip_on_empty=True)
    @require_diffusers
    def test_static_shape_generation(self, model_arch):
        pipeline = self.OVMODEL_CLASS.from_pretrained(MODEL_NAMES[model_arch], compile=False, device=OPENVINO_DEVICE, use_torch_export=USE_TORCH_EXPORT)
        pipeline.reshape(batch_size=1, height=32, width=32)
        pipeline.compile()
        # generation with incompatible size
        height, width, batch_size = 64, 64, 1
        inputs = self.generate_inputs(height=height, width=width, batch_size=batch_size)
        from optimum.intel.openvino.modeling_diffusion import logger as diffusers_logger

        with self.assertLogs(diffusers_logger, logging.WARN) as warning_log:
            image = pipeline(**inputs).frames[0]
            self.assertTrue(
                any(
                    "Incompatible width argument provided" in log or "Incompatible height argument provided" in log
                    for log in warning_log.output
                )
            )
        self.assertTupleEqual(image.shape[-3:-1], (32, 32))
        # generation without height / width provided
        inputs.pop("height")
        inputs.pop("width")
        image = pipeline(**inputs).frames[0]
        self.assertTupleEqual(image.shape[-3:-1], (32, 32))<|MERGE_RESOLUTION|>--- conflicted
+++ resolved
@@ -356,13 +356,8 @@
 
     @require_diffusers
     def test_load_and_save_pipeline_with_safety_checker(self):
-<<<<<<< HEAD
-        model_id = "katuni4ka/tiny-random-stable-diffusion-with-safety-checker"
+        model_id = MODEL_NAMES["stable-diffusion-with-safety-checker"]
         ov_pipeline = self.OVMODEL_CLASS.from_pretrained(model_id, device=OPENVINO_DEVICE, use_torch_export=USE_TORCH_EXPORT)
-=======
-        model_id = MODEL_NAMES["stable-diffusion-with-safety-checker"]
-        ov_pipeline = self.OVMODEL_CLASS.from_pretrained(model_id, device=OPENVINO_DEVICE)
->>>>>>> bbae98d2
         self.assertTrue(ov_pipeline.safety_checker is not None)
         self.assertIsInstance(ov_pipeline.safety_checker, StableDiffusionSafetyChecker)
         with TemporaryDirectory() as tmpdirname:
