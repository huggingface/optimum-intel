import copy
import gc
import os
import platform
import unittest

import pytest
import torch
from parameterized import parameterized
from transformers import AutoModelForCausalLM, AutoTokenizer, GenerationConfig, PretrainedConfig, pipeline, set_seed
from transformers.testing_utils import slow
from utils_tests import (
    F32_CONFIG,
    MODEL_NAMES,
    OPENVINO_DEVICE,
    SEED,
    get_num_sdpa,
    mock_torch_cuda_is_available,
    patch_awq_for_inference,
)

from optimum.exporters.openvino.model_patcher import patch_update_causal_mask
from optimum.intel import OVModelForCausalLM, OVModelForSequenceClassification
from optimum.intel.openvino.utils import _print_compiled_model_properties
from optimum.intel.pipelines import pipeline as optimum_pipeline
from optimum.intel.utils.import_utils import is_openvino_version, is_transformers_version


if is_transformers_version(">=", "4.55"):
    from transformers import Mxfp4Config


class OVModelForCausalLMIntegrationTest(unittest.TestCase):
    SUPPORTED_ARCHITECTURES = (
        "bart",
        "baichuan2",
        "baichuan2-13b",
        "gpt_bigcode",
        "blenderbot",
        "blenderbot-small",
        "bloom",
        "chatglm",
        "codegen",
        "codegen2",
        "gpt2",
        "gptj",
        "gpt_neo",
        "gpt_neox",
        "llama",
        "marian",
        "minicpm",
        "mistral",
        "mixtral",
        "mpt",
        "opt",
        "pegasus",
        "qwen",
        "phi",
        "internlm2",
        "orion",
        "falcon",
        "falcon-40b",
        "persimmon",
        "biogpt",
        "gpt_neox_japanese",
        "xglm",
        "aquila",
        "aquila2",
        "xverse",
        "internlm",
        "jais",
        "chatglm4",
        "decilm",
        "gemma",
        "olmo",
        "stablelm",
        "starcoder2",
        "dbrx",
        "cohere",
        "qwen2",
        "qwen2_moe",
        "arctic",
        "phi3",
        "gemma2",
        "exaone",
        "granite",
        "granite-moe",
    )

    SUPPORTED_SSM_ARCHITECTURES = ("mamba", "falcon-mamba")

    if is_transformers_version(">=", "4.49"):
        SUPPORTED_SSM_ARCHITECTURES += ("zamba2",)

    SUPPORTED_ARCHITECTURES += SUPPORTED_SSM_ARCHITECTURES

    if is_transformers_version(">=", "4.46.0"):
        SUPPORTED_ARCHITECTURES += ("glm", "mistral-nemo", "minicpm3", "phi3-moe")
        # openvino 2025.0 required for disabling check_trace
        if is_openvino_version(">=", "2025.0"):
            SUPPORTED_ARCHITECTURES += ("deepseek",)

        # gptq and awq install disabled for windows test environment
        if platform.system() != "Windows":
            SUPPORTED_ARCHITECTURES += ("opt_gptq",)

        # autoawq install disabled for windows test environment
        if is_openvino_version(">=", "2024.6.0") and platform.system() != "Windows":
            SUPPORTED_ARCHITECTURES += ("mixtral_awq",)

    if is_transformers_version(">", "4.49"):
        SUPPORTED_ARCHITECTURES += ("gemma3_text",)

    if is_transformers_version(">=", "4.51.0"):
        SUPPORTED_ARCHITECTURES += ("qwen3", "qwen3_moe")

    if is_transformers_version(">=", "4.51.3"):
        SUPPORTED_ARCHITECTURES += ("glm4",)

    if is_transformers_version(">=", "4.53.0"):
        SUPPORTED_ARCHITECTURES += ("arcee",)

    if is_transformers_version(">=", "4.54.0"):
        # remote code models differs after transformers v4.54
        SUPPORTED_ARCHITECTURES = tuple(set(SUPPORTED_ARCHITECTURES) - {"minicpm", "minicpm3", "arctic", "deepseek"})

    if is_transformers_version(">=", "4.55.0"):
        SUPPORTED_ARCHITECTURES += ("gpt_oss", "gpt_oss_mxfp4")

    GENERATION_LENGTH = 100
    REMOTE_CODE_MODELS = (
        "chatglm",
        "minicpm",
        "baichuan2",
        "baichuan2-13b",
        "jais",
        "qwen",
        "internlm2",
        "orion",
        "aquila",
        "aquila2",
        "xverse",
        "internlm",
        "codegen2",
        "arctic",
        "chatglm4",
        "exaone",
        "decilm",
        "minicpm3",
        "deepseek",
    )

    EXPECTED_NUM_SDPA = {
        "bart": 2,
        "baichuan2": 2,
        "baichuan2-13b": 2,
        "gpt_bigcode": 5,
        "blenderbot": 2,
        "blenderbot-small": 2,
        "bloom": 5,
        "chatglm": 2,
        "codegen": 5,
        "codegen2": 2,
        "gpt2": 5,
        "gptj": 5,
        "gpt_neo": 4,
        "gpt_neox": 5,
        "llama": 2,
        "marian": 2,
        "minicpm": 4,
        "mistral": 2,
        "mixtral": 2,
        "mpt": 5,
        "opt": 5 if is_transformers_version(">=", "4.46.0") else 0,
        "pegasus": 2,
        "qwen": 2,
        "phi": 2,
        "internlm2": 4,
        "falcon": 2,
        "falcon-40b": 2,
        "persimmon": 2,
        "biogpt": 5,
        "aquila": 2,
        "aquila2": 2,
        "xverse": 2,
        "internlm": 2,
        "jais": 2,
        "chatglm4": 6,
        "decilm": 4,
        "gemma": 1,
        "olmo": 2,
        "stablelm": 2,
        "starcoder2": 2,
        "dbrx": 2,
        "cohere": 2,
        "qwen2": 2,
        "qwen2_moe": 4,
        "arctic": 4,
        "phi3": 2,
        "gemma2": 4,
        "exaone": 8,
        "granite": 6,
        "granite-moe": 6,
        "glm": 28,
        "mistral-nemo": 8,
        "minicpm3": 6,
        "phi3-moe": 2,
        "deepseek": 2,
        "opt_gptq": 12,
        "mixtral_awq": 2,
        "gemma3_text": 2,
        "glm4": 2,
        "qwen3": 2,
        "qwen3_moe": 2,
        "mamba": 0,
        "falcon-mamba": 0,
        "arcee": 2,
<<<<<<< HEAD
        "zamba2": 9,
=======
        "gpt_oss": 2 if is_openvino_version(">=", "2025.4") else 0,
        "gpt_oss_mxfp4": 2 if is_openvino_version(">=", "2025.4") else 0,
>>>>>>> 72e08c4a
    }

    # TODO: remove gptq/awq from here
    @parameterized.expand(SUPPORTED_ARCHITECTURES)
    def test_compare_to_transformers(self, model_arch):
        model_id = MODEL_NAMES[model_arch]

        not_stateful = []
        if is_openvino_version("<", "2024.0"):
            not_stateful.append("mixtral")

        if is_openvino_version("<", "2024.1"):
            not_stateful.extend(["llama", "gemma", "gpt_bigcode"])

        set_seed(SEED)

        model_kwargs = {}
        if model_arch in self.REMOTE_CODE_MODELS:
            model_kwargs = {"trust_remote_code": True}

        # starting from transformers 4.45.0 gemma2 uses eager attention by default, while ov - sdpa
        if model_arch == "gemma2":
            model_kwargs["attn_implementation"] = "sdpa"

        ov_model = OVModelForCausalLM.from_pretrained(
            model_id, export=True, ov_config=F32_CONFIG, device=OPENVINO_DEVICE, **model_kwargs
        )
        self.assertIsInstance(ov_model.config, PretrainedConfig)
        self.assertTrue(ov_model.use_cache)
        tokenizer = AutoTokenizer.from_pretrained(model_id, trust_remote_code=model_arch in self.REMOTE_CODE_MODELS)
        tokens = tokenizer("This is a sample output", return_tensors="pt")

        ov_outputs = ov_model(**tokens)
        self.assertTrue("logits" in ov_outputs)
        self.assertIsInstance(ov_outputs.logits, torch.Tensor)
        if model_arch in self.SUPPORTED_SSM_ARCHITECTURES:
            from optimum.intel.openvino.modeling_decoder import OVCacheWithMambaStates

            self.assertTrue("cache_params" in ov_outputs)
            self.assertIsInstance(ov_outputs.cache_params, OVCacheWithMambaStates)
            is_stateful = ov_model.config.model_type not in not_stateful
            self.assertEqual(ov_model.stateful, is_stateful)
            if is_stateful:
                self.assertIsInstance(ov_outputs.cache_params.conv_states, list)
                self.assertIsInstance(ov_outputs.cache_params.ssm_states, list)
                self.assertTrue(
                    len(ov_outputs.cache_params.conv_states) > 0 and len(ov_outputs.cache_params.ssm_states) > 0
                )
        else:
            self.assertTrue("past_key_values" in ov_outputs)
            self.assertIsInstance(ov_outputs.past_key_values, tuple)
            is_stateful = ov_model.config.model_type not in not_stateful
            self.assertEqual(ov_model.stateful, is_stateful)
            if is_stateful:
                self.assertTrue(len(ov_outputs.past_key_values) == 1 and len(ov_outputs.past_key_values[0]) == 0)

        expected_num_sdpa = self.EXPECTED_NUM_SDPA.get(model_arch, 0)
        num_sdpa = get_num_sdpa(ov_model.model)
        self.assertEqual(
            expected_num_sdpa,
            num_sdpa,
            f"Expected number of SDPA {expected_num_sdpa}, while model contains {num_sdpa}",
        )

        if "awq" in model_arch or "gptq" in model_arch:
            model_kwargs["torch_dtype"] = torch.float32

        # the mxfp4 model will be dequantized to bf16 by the Mxfp4HfQuantizer, we later cast it to fp32
        if "mxfp4" in model_arch:
            model_kwargs["quantization_config"] = Mxfp4Config(dequantize=True)

        set_seed(SEED)
        with mock_torch_cuda_is_available("awq" in model_arch or "gptq" in model_arch):
            transformers_model = AutoModelForCausalLM.from_pretrained(model_id, **model_kwargs)
        if model_arch in ["qwen", "arctic", "chatglm4", "gpt_oss_mxfp4"]:
            transformers_model.to(torch.float32)

        with torch.no_grad():
            with patch_awq_for_inference("awq" in model_arch):
                transformers_outputs = transformers_model(**tokens)

        # Compare tensor outputs
        atol = 3e-3 if model_arch in ["minicpm", "qwen2-moe"] else 1e-4
        # quantized models have different logits value range
        if "awq" not in model_arch and "gptq" not in model_arch:
            self.assertTrue(torch.allclose(ov_outputs.logits, transformers_outputs.logits, equal_nan=True, atol=atol))

        # Qwen tokenizer does not support padding
        if model_arch in ["qwen"]:
            return

        if model_arch not in ["chatglm", "chatglm4", "persimmon"]:
            tokenizer.pad_token_id = tokenizer.eos_token_id

        if model_arch == "persimmon":
            tokenizer.pad_token_id = tokenizer.bos_token_id
        # Compare batched generation
        tokenizer.padding_side = "left"
        tokens = tokenizer(["Today is a nice day and I am longer", "This is me"], return_tensors="pt", padding=True)
        ov_model.generation_config.eos_token_id = None
        transformers_model.generation_config.eos_token_id = None
        ov_model.config.eos_token_id = None
        transformers_model.config.eos_token_id = None
        gen_config = GenerationConfig(
            max_new_tokens=30,
            min_new_tokens=30,
            num_beams=1 if model_arch == "chatglm4" else 2,
            do_sample=False,
        )

        ov_outputs = ov_model.generate(**tokens, generation_config=gen_config)

        # TODO: add back once https://huggingface.co/katuni4ka/tiny-random-minicpm3/discussions/1 merged (for all models) as current mdoeling incompatible with transformers >= v4.49
        if model_arch in {"deepseek"} and is_transformers_version(">=", "4.49"):
            self.skipTest("Incompatible modeling code")

        additional_inputs = {}
        # gemma2 does not support dynamic cache, it is unfair to compare dynamic cache result vs hybrid cache,
        # align cache representation in torch model
        if model_arch in {"gemma2", "gemma3_text"}:
            patch_update_causal_mask(transformers_model, "4.43.0")
            transformers_model._supports_cache_class = True
            transformers_model.generation_config.cache_implementation = None
            from transformers.cache_utils import DynamicCache

            additional_inputs = {"past_key_values": DynamicCache()}

        elif model_arch in {
            "aquila",
            "aquila2",
            "baichuan2",
            "baichuan2-13b",
            "decilm",
            "internlm",
            "internlm2",
            "jais",
            "orion",
            "xverse",
        }:
            additional_inputs = {"use_cache": False}
        set_seed(SEED)
        with patch_awq_for_inference("awq" in model_arch):
            transformers_outputs = transformers_model.generate(
                **tokens, generation_config=gen_config, **additional_inputs
            )

        self.assertTrue(
            torch.allclose(ov_outputs, transformers_outputs),
            f"OV output {ov_outputs}\nTransformers output  {transformers_outputs}",
        )

        del transformers_model
        del ov_model
        gc.collect()

    @parameterized.expand(SUPPORTED_ARCHITECTURES)
    @pytest.mark.run_slow
    @slow
    def test_pipeline(self, model_arch):
        set_seed(SEED)
        model_kwargs = {}
        model_id = MODEL_NAMES[model_arch]
        if model_arch in self.REMOTE_CODE_MODELS:
            model_kwargs = {"trust_remote_code": True}
        tokenizer = AutoTokenizer.from_pretrained(model_id, trust_remote_code=model_arch in self.REMOTE_CODE_MODELS)

        if model_arch == "qwen":
            tokenizer._convert_tokens_to_ids = lambda x: 0

        additional_args = {}
        if is_transformers_version(">=", "4.51"):
            additional_args["use_model_defaults"] = False

        set_seed(SEED)
        model = OVModelForCausalLM.from_pretrained(
            model_id, use_cache=True, compile=False, device=OPENVINO_DEVICE, **model_kwargs
        )
        model.eval()
        model.config.encoder_no_repeat_ngram_size = 0
        model.to("cpu")
        model.half()
        model.compile()
        pipe = pipeline("text-generation", model=model, tokenizer=tokenizer)
        inputs = "My name is Arthur and I live in"
        set_seed(SEED)
        outputs = pipe(inputs, min_new_tokens=5, max_new_tokens=5, **additional_args, do_sample=False)
        self.assertEqual(pipe.device, model.device)
        self.assertTrue(all(inputs in item["generated_text"] for item in outputs))
        ov_pipe = optimum_pipeline(
            "text-generation",
            model_id,
            accelerator="openvino",
            trust_remote_code=model_arch in self.REMOTE_CODE_MODELS,
            tokenizer=(
                # in older transformers versions, qwen tokenizer didn't have a _convert_tokens_to_ids
                # method, which made it fail during inference using pipelines
                tokenizer
                if is_transformers_version("<=", "4.46") and model_arch == "qwen"
                # in older transformers versions, remote code tokenizers (and granite/granite-moe)
                # were not loaded in pipelines because they were not registered in TOKENIZER_MAPPING
                else model_id
                if is_transformers_version("<=", "4.46")
                and model_arch in self.REMOTE_CODE_MODELS + ("granite", "granite-moe")
                else None
            ),
        )
        set_seed(SEED)
        ov_outputs = ov_pipe(inputs, min_new_tokens=5, max_new_tokens=5, **additional_args, do_sample=False)
        self.assertEqual(outputs[-1]["generated_text"], ov_outputs[-1]["generated_text"])
        del ov_pipe
        del pipe
        del model
        gc.collect()

    def test_model_and_decoder_same_device(self):
        model_id = MODEL_NAMES["gpt2"]
        model = OVModelForCausalLM.from_pretrained(model_id, export=True, device=OPENVINO_DEVICE)
        model.to("TEST")
        self.assertEqual(model._device, "TEST")
        # Verify that request is being reset
        self.assertEqual(model.request, None)
        del model
        gc.collect()

    def test_compare_with_and_without_past_key_values(self):
        model_id = MODEL_NAMES["gpt2"]
        tokenizer = AutoTokenizer.from_pretrained(model_id)
        tokens = tokenizer("This is a sample input", return_tensors="pt")

        model_with_pkv = OVModelForCausalLM.from_pretrained(
            model_id, export=True, use_cache=True, stateful=False, device=OPENVINO_DEVICE
        )
        outputs_model_with_pkv = model_with_pkv.generate(
            **tokens, min_length=self.GENERATION_LENGTH, max_length=self.GENERATION_LENGTH, num_beams=1
        )
        del model_with_pkv

        model_without_pkv = OVModelForCausalLM.from_pretrained(
            model_id, export=True, use_cache=False, device=OPENVINO_DEVICE
        )
        outputs_model_without_pkv = model_without_pkv.generate(
            **tokens, min_length=self.GENERATION_LENGTH, max_length=self.GENERATION_LENGTH, num_beams=1
        )
        del model_without_pkv

        self.assertTrue(torch.equal(outputs_model_with_pkv, outputs_model_without_pkv))
        self.assertEqual(outputs_model_with_pkv.shape[1], self.GENERATION_LENGTH)
        self.assertEqual(outputs_model_without_pkv.shape[1], self.GENERATION_LENGTH)

        model_stateful = OVModelForCausalLM.from_pretrained(
            model_id, export=True, use_cache=True, stateful=True, device=OPENVINO_DEVICE
        )
        outputs_model_stateful = model_stateful.generate(
            **tokens, min_length=self.GENERATION_LENGTH, max_length=self.GENERATION_LENGTH, num_beams=1
        )
        self.assertTrue(torch.equal(outputs_model_without_pkv, outputs_model_stateful))

        logits = model_stateful(**tokens).logits
        copy_logits = copy.deepcopy(logits)
        tokens = tokenizer("Input sample", return_tensors="pt")
        model_stateful(**tokens).logits
        self.assertTrue(torch.equal(copy_logits, logits))
        del model_stateful
        gc.collect()

    def test_print_model_properties(self):
        # test setting OPENVINO_LOG_LEVEL to 3, which calls _print_compiled_model_properties
        openvino_log_level = os.environ.get("OPENVINO_LOG_LEVEL", None)
        os.environ["OPENVINO_LOG_LEVEL"] = "3"
        model = OVModelForSequenceClassification.from_pretrained(
            MODEL_NAMES["bert"], export=True, device=OPENVINO_DEVICE
        )
        if openvino_log_level is not None:
            os.environ["OPENVINO_LOG_LEVEL"] = openvino_log_level
        # test calling function directly
        _print_compiled_model_properties(model.request)

    def test_auto_device_loading(self):
        OV_MODEL_ID = "echarlaix/distilbert-base-uncased-finetuned-sst-2-english-openvino"
        for device in ("AUTO", "AUTO:CPU"):
            model = OVModelForSequenceClassification.from_pretrained(OV_MODEL_ID, device=device)
            model.half()
            self.assertEqual(model._device, device)
            if device == "AUTO:CPU":
                model = OVModelForSequenceClassification.from_pretrained(OV_MODEL_ID, device=device)
                message = "Model should not be loaded from cache without explicitly setting CACHE_DIR"
                self.assertFalse(model.request.get_property("LOADED_FROM_CACHE"), message)
            del model
            gc.collect()

    def test_default_filling_attention_mask(self):
        model_id = MODEL_NAMES["gpt2"]
        model_with_cache = OVModelForCausalLM.from_pretrained(
            model_id, stateful=False, use_cache=True, device=OPENVINO_DEVICE
        )
        tokenizer = AutoTokenizer.from_pretrained(model_id)
        tokenizer.pad_token = tokenizer.eos_token
        texts = ["this is a simple input"]
        tokens = tokenizer(texts, return_tensors="pt")
        self.assertTrue("attention_mask" in model_with_cache.input_names)
        outs = model_with_cache(**tokens)
        attention_mask = tokens.pop("attention_mask")
        outs_without_attn_mask = model_with_cache(**tokens)
        self.assertTrue(torch.allclose(outs.logits, outs_without_attn_mask.logits))
        input_ids = torch.argmax(outs.logits[:, -1:, :], dim=2)
        past_key_values = outs.past_key_values
        attention_mask = torch.ones((input_ids.shape[0], tokens.input_ids.shape[1] + 1), dtype=torch.long)
        outs_step2 = model_with_cache(
            input_ids=input_ids, attention_mask=attention_mask, past_key_values=past_key_values
        )
        outs_without_attn_mask_step2 = model_with_cache(input_ids=input_ids, past_key_values=past_key_values)
        self.assertTrue(torch.allclose(outs_step2.logits, outs_without_attn_mask_step2.logits))
        del model_with_cache
        gc.collect()

    def test_default_filling_attention_mask_and_position_ids(self):
        model_id = MODEL_NAMES["llama"]
        model_with_cache = OVModelForCausalLM.from_pretrained(
            model_id, stateful=False, use_cache=True, device=OPENVINO_DEVICE
        )
        tokenizer = AutoTokenizer.from_pretrained(model_id)
        tokenizer.pad_token = tokenizer.eos_token
        texts = ["this is a simple input"]
        tokens = tokenizer(texts, return_tensors="pt")
        self.assertTrue("position_ids" in model_with_cache.input_names)
        outs = model_with_cache(**tokens)
        attention_mask = tokens.pop("attention_mask")
        outs_without_attn_mask = model_with_cache(**tokens)
        self.assertTrue(torch.allclose(outs.logits, outs_without_attn_mask.logits))
        input_ids = torch.argmax(outs.logits[:, -1:, :], dim=2)
        past_key_values = outs.past_key_values
        attention_mask = torch.ones((input_ids.shape[0], tokens.input_ids.shape[1] + 1), dtype=torch.long)
        outs_step2 = model_with_cache(
            input_ids=input_ids, attention_mask=attention_mask, past_key_values=past_key_values
        )
        outs_without_attn_mask_step2 = model_with_cache(input_ids=input_ids, past_key_values=past_key_values)
        self.assertTrue(torch.allclose(outs_step2.logits, outs_without_attn_mask_step2.logits))
        del model_with_cache
        gc.collect()

    @parameterized.expand(SUPPORTED_ARCHITECTURES)
    @pytest.mark.run_slow
    @slow
    def test_beam_search(self, model_arch):
        model_kwargs = {}
        model_id = MODEL_NAMES[model_arch]
        if model_arch in self.REMOTE_CODE_MODELS:
            model_kwargs = {"trust_remote_code": True}

        # starting from transformers 4.45.0 gemma2 uses eager attention by default, while ov - sdpa
        if model_arch == "gemma2":
            model_kwargs["attn_implementation"] = "sdpa"

        # Qwen tokenizer does not support padding, chatglm, glm4 testing models produce nan that incompatible with beam search
        if model_arch in ["qwen", "chatglm", "chatglm4"]:
            return

        # TODO: add back once https://huggingface.co/katuni4ka/tiny-random-minicpm3/discussions/1 merged (for all models) as current mdoeling incompatible with transformers >= v4.49
        if model_arch in {"deepseek"} and is_transformers_version(">=", "4.49"):
            self.skipTest("Incompatible modeling code")

        tokenizer = AutoTokenizer.from_pretrained(model_id, trust_remote_code=model_arch in self.REMOTE_CODE_MODELS)
        if model_arch == "persimmon":
            tokenizer.pad_token_id = tokenizer.bos_token_id
            tokenizer.eos_token_id = tokenizer.bos_token_id

        beam_search_gen_config = GenerationConfig(
            max_new_tokens=10,
            min_new_tokens=10,
            num_beams=4,
            do_sample=False,
            eos_token_id=None,
        )

        beam_sample_gen_config = GenerationConfig(
            max_new_tokens=10,
            min_new_tokens=10,
            num_beams=4,
            do_sample=True,
            eos_token_id=None,
        )

        if model_arch in ["minicpm", "internlm2"]:
            beam_sample_gen_config.top_k = 1

        group_beam_search_gen_config = GenerationConfig(
            max_new_tokens=10,
            min_new_tokens=10,
            num_beams=4,
            do_sample=False,
            eos_token_id=None,
            num_beam_groups=2,
            diversity_penalty=0.0000001,
        )
        force_word = "cat"
        force_words_ids = [tokenizer([force_word], add_special_tokens=False).input_ids]
        constrained_beam_search_gen_config = GenerationConfig(
            max_new_tokens=10,
            min_new_tokens=10,
            num_beams=4,
            do_sample=False,
            eos_token_id=None,
            force_words_ids=force_words_ids,
        )

        gen_configs = [
            beam_search_gen_config,
            beam_sample_gen_config,
            group_beam_search_gen_config,
            constrained_beam_search_gen_config,
        ]
        set_seed(SEED)
        ov_model_stateful = OVModelForCausalLM.from_pretrained(
            model_id, export=True, use_cache=True, stateful=True, device=OPENVINO_DEVICE, **model_kwargs
        )
        set_seed(SEED)
        ov_model_stateless = OVModelForCausalLM.from_pretrained(
            model_id, export=True, use_cache=True, stateful=False, device=OPENVINO_DEVICE, **model_kwargs
        )
        if "awq" in model_arch or "gptq" in model_arch:
            # infer in FP32
            model_kwargs["torch_dtype"] = torch.float32

        # the mxfp4 model will be dequantized to bf16 by the Mxfp4HfQuantizer, we later cast it to fp32
        if "mxfp4" in model_arch:
            model_kwargs["quantization_config"] = Mxfp4Config(dequantize=True)

        set_seed(SEED)
        with mock_torch_cuda_is_available("awq" in model_arch or "gptq" in model_arch):
            transformers_model = AutoModelForCausalLM.from_pretrained(model_id, **model_kwargs)
        if model_arch == "arctic" or "mxfp4" in model_arch:
            transformers_model.to(torch.float32)
        additional_inputs = {}
        # gemma2 does not support dynamic cache, it is unfair to compare dynamic cache result vs hybrid cache, align cache representation in torch model
        if model_arch in ["gemma2", "gemma3_text"]:
            patch_update_causal_mask(transformers_model, "4.43.0")
            transformers_model._supports_cache_class = True
            transformers_model.generation_config.cache_implementation = None
        tokenizer.pad_token_id = tokenizer.eos_token_id
        tokenization_args = {}
        if model_arch == "gpt_neo":
            tokenization_args["padding_side"] = "left"
        tokens = tokenizer(
            ["Today is a nice day and I am longer", "This is me"],
            return_tensors="pt",
            padding=True,
            **tokenization_args,
        )
        ov_model_stateful.generation_config.eos_token_id = None
        ov_model_stateful.generation_config.forced_eos_token_id = None
        ov_model_stateful.generation_config.encoder_no_repeat_ngram_size = None
        ov_model_stateful.generation_config.do_sample = False
        ov_model_stateless.generation_config.eos_token_id = None
        ov_model_stateless.generation_config.forced_eos_token_id = None
        ov_model_stateless.generation_config.encoder_no_repeat_ngram_size = None
        ov_model_stateless.generation_config.do_sample = False
        transformers_model.generation_config.eos_token_id = None
        transformers_model.generation_config.forced_eos_token_id = None
        transformers_model.generation_config.encoder_no_repeat_ngram_size = None
        transformers_model.generation_config.do_sample = False
        ov_model_stateful.config.eos_token_id = None
        ov_model_stateless.config.eos_token_id = None
        transformers_model.config.eos_token_id = None

        if is_transformers_version(">=", "4.51"):
            additional_inputs["use_model_defaults"] = False

        for gen_config in gen_configs:
            if gen_config.do_sample and model_arch in ["baichuan2-13b", "olmo"]:
                continue
            if gen_config.num_beams > 1 and is_transformers_version(">=", "4.51.0") and model_arch in ["mixtral_awq"]:
                continue
            set_seed(SEED)

            if model_arch in {"gemma2", "gemma3_text"}:
                from transformers.cache_utils import DynamicCache

                additional_inputs["past_key_values"] = DynamicCache()

            elif model_arch in {
                "aquila",
                "aquila2",
                "baichuan2",
                "baichuan2-13b",
                "decilm",
                "internlm",
                "internlm2",
                "jais",
                "orion",
                "xverse",
            }:
                additional_inputs["use_cache"] = False

            with patch_awq_for_inference("awq" in model_arch):
                transformers_outputs = transformers_model.generate(
                    **tokens, generation_config=gen_config, **additional_inputs
                )
            set_seed(SEED)
            ov_stateful_outputs = ov_model_stateful.generate(**tokens, generation_config=gen_config)
            self.assertTrue(
                torch.equal(ov_stateful_outputs, transformers_outputs),
                f"generation config : {gen_config}, transformers output {transformers_outputs}, ov_model_stateful output {ov_stateful_outputs}",
            )

            set_seed(SEED)
            ov_stateless_outputs = ov_model_stateless.generate(**tokens, generation_config=gen_config)
            self.assertTrue(
                torch.equal(ov_stateless_outputs, transformers_outputs),
                f"generation config : {gen_config}, transformers output {transformers_outputs}, ov_model_stateless output {ov_stateless_outputs}",
            )

    def test_load_with_different_dtype(self):
        set_seed(SEED)
        model_id = MODEL_NAMES["llama"]
        pt_model = AutoModelForCausalLM.from_pretrained(
            model_id,
        )
        tokenizer = AutoTokenizer.from_pretrained(model_id)

        texts = ["this is a simple input"]
        test_input = tokenizer(texts, return_tensors="pt")

        ref_logits = pt_model(**test_input).logits
        torch_dtypes = [None, "auto", "float32", torch.float16]
        if is_openvino_version(">", "2024.2.0"):
            torch_dtypes.append("bfloat16")

        for dtype in torch_dtypes:
            ov_model = OVModelForCausalLM.from_pretrained(
                model_id=model_id, export=True, torch_dtype=dtype, device=OPENVINO_DEVICE
            )
            ov_logits = ov_model(**test_input).logits
            self.assertTrue(
                torch.allclose(torch.Tensor(ov_logits), ref_logits, atol=5e-3),
                f"values are not close for {dtype if dtype is not None else 'None'}, max diff = {torch.abs(ov_logits - ref_logits).max()}",
            )<|MERGE_RESOLUTION|>--- conflicted
+++ resolved
@@ -215,12 +215,9 @@
         "mamba": 0,
         "falcon-mamba": 0,
         "arcee": 2,
-<<<<<<< HEAD
-        "zamba2": 9,
-=======
         "gpt_oss": 2 if is_openvino_version(">=", "2025.4") else 0,
         "gpt_oss_mxfp4": 2 if is_openvino_version(">=", "2025.4") else 0,
->>>>>>> 72e08c4a
+        "zamba2": 9,
     }
 
     # TODO: remove gptq/awq from here
