import copy
import gc
import os
import platform
import unittest

import pytest
import torch
from parameterized import parameterized
from transformers import AutoModelForCausalLM, AutoTokenizer, GenerationConfig, PretrainedConfig, pipeline, set_seed
from transformers.testing_utils import slow
from utils_tests import (
    F32_CONFIG,
    MODEL_NAMES,
    OPENVINO_DEVICE,
    SEED,
    get_num_sdpa,
    mock_torch_cuda_is_available,
    patch_awq_for_inference,
)

from optimum.exporters.openvino.model_patcher import patch_update_causal_mask
from optimum.intel import OVModelForCausalLM, OVModelForSequenceClassification
from optimum.intel.openvino.utils import _print_compiled_model_properties
from optimum.intel.pipelines import pipeline as optimum_pipeline
from optimum.intel.utils.import_utils import is_openvino_version, is_transformers_version


if is_transformers_version(">=", "4.55"):
    from transformers import Mxfp4Config


class OVModelForCausalLMIntegrationTest(unittest.TestCase):
    SUPPORTED_ARCHITECTURES = (
        "bart",
        "baichuan2",
        "baichuan2-13b",
        "gpt_bigcode",
        "blenderbot",
        "blenderbot-small",
        "bloom",
        "chatglm",
        "codegen",
        "codegen2",
        "gpt2",
        "gptj",
        "gpt_neo",
        "gpt_neox",
        "llama",
        "marian",
        "minicpm",
        "mistral",
        "mixtral",
        "mpt",
        "opt",
        "pegasus",
        "qwen",
        "phi",
        "internlm2",
        "orion",
        "falcon",
        "falcon-40b",
        "persimmon",
        "biogpt",
        "gpt_neox_japanese",
        "xglm",
        "aquila",
        "aquila2",
        "xverse",
        "internlm",
        "jais",
        "chatglm4",
        "decilm",
        "gemma",
        "olmo",
        "stablelm",
        "starcoder2",
        "dbrx",
        "cohere",
        "qwen2",
        "qwen2_moe",
        "arctic",
        "phi3",
        "gemma2",
        "exaone",
        "granite",
        "granite-moe",
    )

    SUPPORTED_SSM_ARCHITECTURES = ("mamba", "falcon-mamba")

    if is_transformers_version(">=", "4.49"):
        SUPPORTED_SSM_ARCHITECTURES += ("zamba2",)

    SUPPORTED_ARCHITECTURES += SUPPORTED_SSM_ARCHITECTURES

    if is_transformers_version(">=", "4.46.0"):
        SUPPORTED_ARCHITECTURES += ("glm", "mistral-nemo", "minicpm3", "phi3-moe")
        # openvino 2025.0 required for disabling check_trace
        if is_openvino_version(">=", "2025.0"):
            SUPPORTED_ARCHITECTURES += ("deepseek",)

        # gptq and awq install disabled for windows test environment
        if platform.system() != "Windows":
            SUPPORTED_ARCHITECTURES += ("opt_gptq",)

        # autoawq install disabled for windows test environment
        if is_openvino_version(">=", "2024.6.0") and platform.system() != "Windows":
            SUPPORTED_ARCHITECTURES += ("mixtral_awq",)

    if is_transformers_version(">", "4.49"):
        SUPPORTED_ARCHITECTURES += ("gemma3_text",)

    if is_transformers_version(">=", "4.51.0"):
        SUPPORTED_ARCHITECTURES += ("qwen3", "qwen3_moe")

    if is_transformers_version(">=", "4.51.3"):
        SUPPORTED_ARCHITECTURES += ("glm4",)

    if is_transformers_version(">=", "4.53.0"):
        SUPPORTED_ARCHITECTURES += ("arcee",)

<<<<<<< HEAD
    if is_transformers_version(">=", "4.54.0") and is_openvino_version(">=", "2025.4.0"):
        SUPPORTED_ARCHITECTURES += ("lfm2",)
=======
    if is_transformers_version(">=", "4.52.1") and is_openvino_version(">=", "2025.4.0"):
        SUPPORTED_ARCHITECTURES += ("bitnet",)
>>>>>>> 906008da

    if is_transformers_version(">=", "4.54.0"):
        # remote code models differs after transformers v4.54
        SUPPORTED_ARCHITECTURES = tuple(set(SUPPORTED_ARCHITECTURES) - {"minicpm", "minicpm3", "arctic", "deepseek"})

    if is_transformers_version(">=", "4.55.0"):
        SUPPORTED_ARCHITECTURES += ("gpt_oss", "gpt_oss_mxfp4")

    GENERATION_LENGTH = 100
    REMOTE_CODE_MODELS = (
        "chatglm",
        "minicpm",
        "baichuan2",
        "baichuan2-13b",
        "jais",
        "qwen",
        "internlm2",
        "orion",
        "aquila",
        "aquila2",
        "xverse",
        "internlm",
        "codegen2",
        "arctic",
        "chatglm4",
        "exaone",
        "decilm",
        "minicpm3",
        "deepseek",
    )

    EXPECTED_NUM_SDPA = {
        "bart": 2,
        "baichuan2": 2,
        "baichuan2-13b": 2,
        "gpt_bigcode": 5,
        "blenderbot": 2,
        "blenderbot-small": 2,
        "bloom": 5,
        "chatglm": 2,
        "codegen": 5,
        "codegen2": 2,
        "gpt2": 5,
        "gptj": 5,
        "gpt_neo": 4,
        "gpt_neox": 5,
        "lfm2": 1,
        "llama": 2,
        "marian": 2,
        "minicpm": 4,
        "mistral": 2,
        "mixtral": 2,
        "mpt": 5,
        "opt": 5 if is_transformers_version(">=", "4.46.0") else 0,
        "pegasus": 2,
        "qwen": 2,
        "phi": 2,
        "internlm2": 4,
        "falcon": 2,
        "falcon-40b": 2,
        "persimmon": 2,
        "biogpt": 5,
        "aquila": 2,
        "aquila2": 2,
        "xverse": 2,
        "internlm": 2,
        "jais": 2,
        "chatglm4": 6,
        "decilm": 4,
        "gemma": 1,
        "olmo": 2,
        "stablelm": 2,
        "starcoder2": 2,
        "dbrx": 2,
        "cohere": 2,
        "qwen2": 2,
        "qwen2_moe": 4,
        "arctic": 4,
        "phi3": 2,
        "gemma2": 4,
        "exaone": 8,
        "granite": 6,
        "granite-moe": 6,
        "glm": 28,
        "mistral-nemo": 8,
        "minicpm3": 6,
        "phi3-moe": 2,
        "deepseek": 2,
        "opt_gptq": 12,
        "mixtral_awq": 2,
        "gemma3_text": 2,
        "glm4": 2,
        "qwen3": 2,
        "qwen3_moe": 2,
        "mamba": 0,
        "falcon-mamba": 0,
        "arcee": 2,
        "gpt_oss": 2 if is_openvino_version(">=", "2025.4") else 0,
        "gpt_oss_mxfp4": 2 if is_openvino_version(">=", "2025.4") else 0,
        "zamba2": 1,
        "bitnet": 6,
    }

    def mock_torch_compile(self, model_arch):
        if model_arch == "bitnet":
            # mock torch.compile to avoid compilation errors in tests
            original_torch_compile = torch.compile
            torch.compile = lambda func: func
            # ensure restoration happens even if test fails
            self.addCleanup(lambda: setattr(torch, "compile", original_torch_compile))

    # TODO: remove gptq/awq from here
    @parameterized.expand(SUPPORTED_ARCHITECTURES)
    def test_compare_to_transformers(self, model_arch):
        self.mock_torch_compile(model_arch)
        model_id = MODEL_NAMES[model_arch]

        not_stateful = []
        if is_openvino_version("<", "2024.0"):
            not_stateful.append("mixtral")

        if is_openvino_version("<", "2024.1"):
            not_stateful.extend(["llama", "gemma", "gpt_bigcode"])

        set_seed(SEED)

        model_kwargs = {}
        if model_arch in self.REMOTE_CODE_MODELS:
            model_kwargs = {"trust_remote_code": True}

        # starting from transformers 4.45.0 gemma2 uses eager attention by default, while ov - sdpa
        if model_arch == "gemma2":
            model_kwargs["attn_implementation"] = "sdpa"

        ov_model = OVModelForCausalLM.from_pretrained(
            model_id, export=True, ov_config=F32_CONFIG, device=OPENVINO_DEVICE, **model_kwargs
        )
        self.assertIsInstance(ov_model.config, PretrainedConfig)
        self.assertTrue(ov_model.use_cache)
        tokenizer = AutoTokenizer.from_pretrained(model_id, trust_remote_code=model_arch in self.REMOTE_CODE_MODELS)
        tokens = tokenizer("This is a sample output", return_tensors="pt")

        ov_outputs = ov_model(**tokens)
        self.assertTrue("logits" in ov_outputs)
        self.assertIsInstance(ov_outputs.logits, torch.Tensor)
        if model_arch in self.SUPPORTED_SSM_ARCHITECTURES:
            from optimum.intel.openvino.modeling_decoder import OVCacheWithMambaStates

            self.assertTrue("cache_params" in ov_outputs)
            self.assertIsInstance(ov_outputs.cache_params, OVCacheWithMambaStates)
            is_stateful = ov_model.config.model_type not in not_stateful
            self.assertEqual(ov_model.stateful, is_stateful)
            if is_stateful:
                self.assertIsInstance(ov_outputs.cache_params.conv_states, list)
                self.assertIsInstance(ov_outputs.cache_params.ssm_states, list)
                self.assertTrue(
                    len(ov_outputs.cache_params.conv_states) > 0 and len(ov_outputs.cache_params.ssm_states) > 0
                )
        else:
            self.assertTrue("past_key_values" in ov_outputs)
            self.assertIsInstance(ov_outputs.past_key_values, tuple)
            is_stateful = ov_model.config.model_type not in not_stateful
            self.assertEqual(ov_model.stateful, is_stateful)
            if is_stateful:
                self.assertTrue(len(ov_outputs.past_key_values) == 1 and len(ov_outputs.past_key_values[0]) == 0)

        expected_num_sdpa = self.EXPECTED_NUM_SDPA.get(model_arch, 0)
        num_sdpa = get_num_sdpa(ov_model.model)
        self.assertEqual(
            expected_num_sdpa,
            num_sdpa,
            f"Expected number of SDPA {expected_num_sdpa}, while model contains {num_sdpa}",
        )

        if "awq" in model_arch or "gptq" in model_arch:
            model_kwargs["torch_dtype"] = torch.float32

        # the mxfp4 model will be dequantized to bf16 by the Mxfp4HfQuantizer, we later cast it to fp32
        if "mxfp4" in model_arch:
            model_kwargs["quantization_config"] = Mxfp4Config(dequantize=True)

        set_seed(SEED)
        with mock_torch_cuda_is_available("awq" in model_arch or "gptq" in model_arch):
            transformers_model = AutoModelForCausalLM.from_pretrained(model_id, **model_kwargs)
        if model_arch in ["qwen", "arctic", "chatglm4", "gpt_oss_mxfp4"]:
            transformers_model.to(torch.float32)

        with torch.no_grad():
            with patch_awq_for_inference("awq" in model_arch):
                transformers_outputs = transformers_model(**tokens)

        # Compare tensor outputs
        atol = 3e-3 if model_arch in ["minicpm", "qwen2-moe"] else 1e-4
        # quantized models have different logits value range
        if "awq" not in model_arch and "gptq" not in model_arch:
            self.assertTrue(torch.allclose(ov_outputs.logits, transformers_outputs.logits, equal_nan=True, atol=atol))

        # Qwen tokenizer does not support padding
        if model_arch in ["qwen"]:
            return

        if model_arch not in ["chatglm", "chatglm4", "persimmon"]:
            tokenizer.pad_token_id = tokenizer.eos_token_id

        if model_arch == "persimmon":
            tokenizer.pad_token_id = tokenizer.bos_token_id
        # Compare batched generation
        tokenizer.padding_side = "left"
        tokens = tokenizer(["Today is a nice day and I am longer", "This is me"], return_tensors="pt", padding=True)
        ov_model.generation_config.eos_token_id = None
        transformers_model.generation_config.eos_token_id = None
        ov_model.config.eos_token_id = None
        transformers_model.config.eos_token_id = None
        gen_config = GenerationConfig(
            max_new_tokens=30,
            min_new_tokens=30,
            num_beams=1 if model_arch == "chatglm4" else 2,
            do_sample=False,
        )

        ov_outputs = ov_model.generate(**tokens, generation_config=gen_config)

        # TODO: add back once https://huggingface.co/katuni4ka/tiny-random-minicpm3/discussions/1 merged (for all models) as current mdoeling incompatible with transformers >= v4.49
        if model_arch in {"deepseek"} and is_transformers_version(">=", "4.49"):
            self.skipTest("Incompatible modeling code")

        additional_inputs = {}
        # gemma2 does not support dynamic cache, it is unfair to compare dynamic cache result vs hybrid cache,
        # align cache representation in torch model
        if model_arch in {"gemma2", "gemma3_text"}:
            patch_update_causal_mask(transformers_model, "4.43.0")
            transformers_model._supports_cache_class = True
            transformers_model.generation_config.cache_implementation = None
            from transformers.cache_utils import DynamicCache

            additional_inputs = {"past_key_values": DynamicCache()}

        elif model_arch in {
            "aquila",
            "aquila2",
            "baichuan2",
            "baichuan2-13b",
            "decilm",
            "internlm",
            "internlm2",
            "jais",
            "orion",
            "xverse",
        }:
            additional_inputs = {"use_cache": False}
        set_seed(SEED)
        with patch_awq_for_inference("awq" in model_arch):
            transformers_outputs = transformers_model.generate(
                **tokens, generation_config=gen_config, **additional_inputs
            )

        self.assertTrue(
            torch.allclose(ov_outputs, transformers_outputs),
            f"OV output {ov_outputs}\nTransformers output  {transformers_outputs}",
        )

        del transformers_model
        del ov_model
        gc.collect()

    @parameterized.expand(SUPPORTED_ARCHITECTURES)
    @pytest.mark.run_slow
    @slow
    def test_pipeline(self, model_arch):
        self.mock_torch_compile(model_arch)
        set_seed(SEED)
        model_kwargs = {}
        model_id = MODEL_NAMES[model_arch]
        if model_arch in self.REMOTE_CODE_MODELS:
            model_kwargs = {"trust_remote_code": True}
        tokenizer = AutoTokenizer.from_pretrained(model_id, trust_remote_code=model_arch in self.REMOTE_CODE_MODELS)

        if model_arch == "qwen":
            tokenizer._convert_tokens_to_ids = lambda x: 0

        additional_args = {}
        if is_transformers_version(">=", "4.51"):
            additional_args["use_model_defaults"] = False

        set_seed(SEED)
        model = OVModelForCausalLM.from_pretrained(
            model_id, use_cache=True, compile=False, device=OPENVINO_DEVICE, **model_kwargs
        )
        model.eval()
        model.config.encoder_no_repeat_ngram_size = 0
        model.to("cpu")
        model.half()
        model.compile()
        pipe = pipeline("text-generation", model=model, tokenizer=tokenizer)
        inputs = "My name is Arthur and I live in"
        set_seed(SEED)
        outputs = pipe(inputs, min_new_tokens=5, max_new_tokens=5, **additional_args, do_sample=False)
        self.assertEqual(pipe.device, model.device)
        self.assertTrue(all(inputs in item["generated_text"] for item in outputs))
        ov_pipe = optimum_pipeline(
            "text-generation",
            model_id,
            accelerator="openvino",
            trust_remote_code=model_arch in self.REMOTE_CODE_MODELS,
            tokenizer=(
                # in older transformers versions, qwen tokenizer didn't have a _convert_tokens_to_ids
                # method, which made it fail during inference using pipelines
                tokenizer
                if is_transformers_version("<=", "4.46") and model_arch == "qwen"
                # in older transformers versions, remote code tokenizers (and granite/granite-moe)
                # were not loaded in pipelines because they were not registered in TOKENIZER_MAPPING
                else model_id
                if is_transformers_version("<=", "4.46")
                and model_arch in self.REMOTE_CODE_MODELS + ("granite", "granite-moe")
                else None
            ),
        )
        set_seed(SEED)
        ov_outputs = ov_pipe(inputs, min_new_tokens=5, max_new_tokens=5, **additional_args, do_sample=False)
        self.assertEqual(outputs[-1]["generated_text"], ov_outputs[-1]["generated_text"])
        del ov_pipe
        del pipe
        del model
        gc.collect()

    def test_model_and_decoder_same_device(self):
        model_id = MODEL_NAMES["gpt2"]
        model = OVModelForCausalLM.from_pretrained(model_id, export=True, device=OPENVINO_DEVICE)
        model.to("TEST")
        self.assertEqual(model._device, "TEST")
        # Verify that request is being reset
        self.assertEqual(model.request, None)
        del model
        gc.collect()

    def test_compare_with_and_without_past_key_values(self):
        model_id = MODEL_NAMES["gpt2"]
        tokenizer = AutoTokenizer.from_pretrained(model_id)
        tokens = tokenizer("This is a sample input", return_tensors="pt")

        model_with_pkv = OVModelForCausalLM.from_pretrained(
            model_id, export=True, use_cache=True, stateful=False, device=OPENVINO_DEVICE
        )
        outputs_model_with_pkv = model_with_pkv.generate(
            **tokens, min_length=self.GENERATION_LENGTH, max_length=self.GENERATION_LENGTH, num_beams=1
        )
        del model_with_pkv

        model_without_pkv = OVModelForCausalLM.from_pretrained(
            model_id, export=True, use_cache=False, device=OPENVINO_DEVICE
        )
        outputs_model_without_pkv = model_without_pkv.generate(
            **tokens, min_length=self.GENERATION_LENGTH, max_length=self.GENERATION_LENGTH, num_beams=1
        )
        del model_without_pkv

        self.assertTrue(torch.equal(outputs_model_with_pkv, outputs_model_without_pkv))
        self.assertEqual(outputs_model_with_pkv.shape[1], self.GENERATION_LENGTH)
        self.assertEqual(outputs_model_without_pkv.shape[1], self.GENERATION_LENGTH)

        model_stateful = OVModelForCausalLM.from_pretrained(
            model_id, export=True, use_cache=True, stateful=True, device=OPENVINO_DEVICE
        )
        outputs_model_stateful = model_stateful.generate(
            **tokens, min_length=self.GENERATION_LENGTH, max_length=self.GENERATION_LENGTH, num_beams=1
        )
        self.assertTrue(torch.equal(outputs_model_without_pkv, outputs_model_stateful))

        logits = model_stateful(**tokens).logits
        copy_logits = copy.deepcopy(logits)
        tokens = tokenizer("Input sample", return_tensors="pt")
        model_stateful(**tokens).logits
        self.assertTrue(torch.equal(copy_logits, logits))
        del model_stateful
        gc.collect()

    def test_print_model_properties(self):
        # test setting OPENVINO_LOG_LEVEL to 3, which calls _print_compiled_model_properties
        openvino_log_level = os.environ.get("OPENVINO_LOG_LEVEL", None)
        os.environ["OPENVINO_LOG_LEVEL"] = "3"
        model = OVModelForSequenceClassification.from_pretrained(
            MODEL_NAMES["bert"], export=True, device=OPENVINO_DEVICE
        )
        if openvino_log_level is not None:
            os.environ["OPENVINO_LOG_LEVEL"] = openvino_log_level
        # test calling function directly
        _print_compiled_model_properties(model.request)

    def test_auto_device_loading(self):
        OV_MODEL_ID = "echarlaix/distilbert-base-uncased-finetuned-sst-2-english-openvino"
        for device in ("AUTO", "AUTO:CPU"):
            model = OVModelForSequenceClassification.from_pretrained(OV_MODEL_ID, device=device)
            model.half()
            self.assertEqual(model._device, device)
            if device == "AUTO:CPU":
                model = OVModelForSequenceClassification.from_pretrained(OV_MODEL_ID, device=device)
                message = "Model should not be loaded from cache without explicitly setting CACHE_DIR"
                self.assertFalse(model.request.get_property("LOADED_FROM_CACHE"), message)
            del model
            gc.collect()

    def test_default_filling_attention_mask(self):
        model_id = MODEL_NAMES["gpt2"]
        model_with_cache = OVModelForCausalLM.from_pretrained(
            model_id, stateful=False, use_cache=True, device=OPENVINO_DEVICE
        )
        tokenizer = AutoTokenizer.from_pretrained(model_id)
        tokenizer.pad_token = tokenizer.eos_token
        texts = ["this is a simple input"]
        tokens = tokenizer(texts, return_tensors="pt")
        self.assertTrue("attention_mask" in model_with_cache.input_names)
        outs = model_with_cache(**tokens)
        attention_mask = tokens.pop("attention_mask")
        outs_without_attn_mask = model_with_cache(**tokens)
        self.assertTrue(torch.allclose(outs.logits, outs_without_attn_mask.logits))
        input_ids = torch.argmax(outs.logits[:, -1:, :], dim=2)
        past_key_values = outs.past_key_values
        attention_mask = torch.ones((input_ids.shape[0], tokens.input_ids.shape[1] + 1), dtype=torch.long)
        outs_step2 = model_with_cache(
            input_ids=input_ids, attention_mask=attention_mask, past_key_values=past_key_values
        )
        outs_without_attn_mask_step2 = model_with_cache(input_ids=input_ids, past_key_values=past_key_values)
        self.assertTrue(torch.allclose(outs_step2.logits, outs_without_attn_mask_step2.logits))
        del model_with_cache
        gc.collect()

    def test_default_filling_attention_mask_and_position_ids(self):
        model_id = MODEL_NAMES["llama"]
        model_with_cache = OVModelForCausalLM.from_pretrained(
            model_id, stateful=False, use_cache=True, device=OPENVINO_DEVICE
        )
        tokenizer = AutoTokenizer.from_pretrained(model_id)
        tokenizer.pad_token = tokenizer.eos_token
        texts = ["this is a simple input"]
        tokens = tokenizer(texts, return_tensors="pt")
        self.assertTrue("position_ids" in model_with_cache.input_names)
        outs = model_with_cache(**tokens)
        attention_mask = tokens.pop("attention_mask")
        outs_without_attn_mask = model_with_cache(**tokens)
        self.assertTrue(torch.allclose(outs.logits, outs_without_attn_mask.logits))
        input_ids = torch.argmax(outs.logits[:, -1:, :], dim=2)
        past_key_values = outs.past_key_values
        attention_mask = torch.ones((input_ids.shape[0], tokens.input_ids.shape[1] + 1), dtype=torch.long)
        outs_step2 = model_with_cache(
            input_ids=input_ids, attention_mask=attention_mask, past_key_values=past_key_values
        )
        outs_without_attn_mask_step2 = model_with_cache(input_ids=input_ids, past_key_values=past_key_values)
        self.assertTrue(torch.allclose(outs_step2.logits, outs_without_attn_mask_step2.logits))
        del model_with_cache
        gc.collect()

    @parameterized.expand(SUPPORTED_ARCHITECTURES)
    @pytest.mark.run_slow
    @slow
    def test_beam_search(self, model_arch):
        self.mock_torch_compile(model_arch)
        model_kwargs = {}
        model_id = MODEL_NAMES[model_arch]
        if model_arch in self.REMOTE_CODE_MODELS:
            model_kwargs = {"trust_remote_code": True}

        # starting from transformers 4.45.0 gemma2 uses eager attention by default, while ov - sdpa
        if model_arch == "gemma2":
            model_kwargs["attn_implementation"] = "sdpa"

        # Qwen tokenizer does not support padding, chatglm, glm4 testing models produce nan that incompatible with beam search
        if model_arch in ["qwen", "chatglm", "chatglm4"]:
            return

        # TODO: add back once https://huggingface.co/katuni4ka/tiny-random-minicpm3/discussions/1 merged (for all models) as current mdoeling incompatible with transformers >= v4.49
        if model_arch in {"deepseek"} and is_transformers_version(">=", "4.49"):
            self.skipTest("Incompatible modeling code")

        tokenizer = AutoTokenizer.from_pretrained(model_id, trust_remote_code=model_arch in self.REMOTE_CODE_MODELS)
        if model_arch == "persimmon":
            tokenizer.pad_token_id = tokenizer.bos_token_id
            tokenizer.eos_token_id = tokenizer.bos_token_id

        beam_search_gen_config = GenerationConfig(
            max_new_tokens=10,
            min_new_tokens=10,
            num_beams=4,
            do_sample=False,
            eos_token_id=None,
        )

        beam_sample_gen_config = GenerationConfig(
            max_new_tokens=10,
            min_new_tokens=10,
            num_beams=4,
            do_sample=True,
            eos_token_id=None,
        )

        if model_arch in ["minicpm", "internlm2"]:
            beam_sample_gen_config.top_k = 1

        group_beam_search_gen_config = GenerationConfig(
            max_new_tokens=10,
            min_new_tokens=10,
            num_beams=4,
            do_sample=False,
            eos_token_id=None,
            num_beam_groups=2,
            diversity_penalty=0.0000001,
        )
        force_word = "cat"
        force_words_ids = [tokenizer([force_word], add_special_tokens=False).input_ids]
        constrained_beam_search_gen_config = GenerationConfig(
            max_new_tokens=10,
            min_new_tokens=10,
            num_beams=4,
            do_sample=False,
            eos_token_id=None,
            force_words_ids=force_words_ids,
        )

        gen_configs = [
            beam_search_gen_config,
            beam_sample_gen_config,
            group_beam_search_gen_config,
            constrained_beam_search_gen_config,
        ]
        set_seed(SEED)
        ov_model_stateful = OVModelForCausalLM.from_pretrained(
            model_id, export=True, use_cache=True, stateful=True, device=OPENVINO_DEVICE, **model_kwargs
        )
        set_seed(SEED)
        ov_model_stateless = OVModelForCausalLM.from_pretrained(
            model_id, export=True, use_cache=True, stateful=False, device=OPENVINO_DEVICE, **model_kwargs
        )
        if "awq" in model_arch or "gptq" in model_arch:
            # infer in FP32
            model_kwargs["torch_dtype"] = torch.float32

        # the mxfp4 model will be dequantized to bf16 by the Mxfp4HfQuantizer, we later cast it to fp32
        if "mxfp4" in model_arch:
            model_kwargs["quantization_config"] = Mxfp4Config(dequantize=True)

        set_seed(SEED)
        with mock_torch_cuda_is_available("awq" in model_arch or "gptq" in model_arch):
            transformers_model = AutoModelForCausalLM.from_pretrained(model_id, **model_kwargs)
        if model_arch == "arctic" or "mxfp4" in model_arch:
            transformers_model.to(torch.float32)
        additional_inputs = {}
        # gemma2 does not support dynamic cache, it is unfair to compare dynamic cache result vs hybrid cache, align cache representation in torch model
        if model_arch in ["gemma2", "gemma3_text"]:
            patch_update_causal_mask(transformers_model, "4.43.0")
            transformers_model._supports_cache_class = True
            transformers_model.generation_config.cache_implementation = None
        tokenizer.pad_token_id = tokenizer.eos_token_id
        tokenization_args = {}
        if model_arch == "gpt_neo":
            tokenization_args["padding_side"] = "left"
        tokens = tokenizer(
            ["Today is a nice day and I am longer", "This is me"],
            return_tensors="pt",
            padding=True,
            **tokenization_args,
        )
        ov_model_stateful.generation_config.eos_token_id = None
        ov_model_stateful.generation_config.forced_eos_token_id = None
        ov_model_stateful.generation_config.encoder_no_repeat_ngram_size = None
        ov_model_stateful.generation_config.do_sample = False
        ov_model_stateless.generation_config.eos_token_id = None
        ov_model_stateless.generation_config.forced_eos_token_id = None
        ov_model_stateless.generation_config.encoder_no_repeat_ngram_size = None
        ov_model_stateless.generation_config.do_sample = False
        transformers_model.generation_config.eos_token_id = None
        transformers_model.generation_config.forced_eos_token_id = None
        transformers_model.generation_config.encoder_no_repeat_ngram_size = None
        transformers_model.generation_config.do_sample = False
        ov_model_stateful.config.eos_token_id = None
        ov_model_stateless.config.eos_token_id = None
        transformers_model.config.eos_token_id = None

        if is_transformers_version(">=", "4.51"):
            additional_inputs["use_model_defaults"] = False

        for gen_config in gen_configs:
            if gen_config.do_sample and model_arch in ["baichuan2-13b", "olmo", "zamba2"]:
                continue
            if gen_config.num_beams > 1 and is_transformers_version(">=", "4.51.0") and model_arch in ["mixtral_awq"]:
                continue
            set_seed(SEED)

            if model_arch in {"gemma2", "gemma3_text"}:
                from transformers.cache_utils import DynamicCache

                additional_inputs["past_key_values"] = DynamicCache()

            elif model_arch in {
                "aquila",
                "aquila2",
                "baichuan2",
                "baichuan2-13b",
                "decilm",
                "internlm",
                "internlm2",
                "jais",
                "orion",
                "xverse",
            }:
                additional_inputs["use_cache"] = False

            with patch_awq_for_inference("awq" in model_arch):
                transformers_outputs = transformers_model.generate(
                    **tokens, generation_config=gen_config, **additional_inputs
                )
            set_seed(SEED)
            ov_stateful_outputs = ov_model_stateful.generate(**tokens, generation_config=gen_config)
            self.assertTrue(
                torch.equal(ov_stateful_outputs, transformers_outputs),
                f"generation config : {gen_config}, transformers output {transformers_outputs}, ov_model_stateful output {ov_stateful_outputs}",
            )

            set_seed(SEED)
            ov_stateless_outputs = ov_model_stateless.generate(**tokens, generation_config=gen_config)
            self.assertTrue(
                torch.equal(ov_stateless_outputs, transformers_outputs),
                f"generation config : {gen_config}, transformers output {transformers_outputs}, ov_model_stateless output {ov_stateless_outputs}",
            )

    def test_load_with_different_dtype(self):
        set_seed(SEED)
        model_id = MODEL_NAMES["llama"]
        pt_model = AutoModelForCausalLM.from_pretrained(
            model_id,
        )
        tokenizer = AutoTokenizer.from_pretrained(model_id)

        texts = ["this is a simple input"]
        test_input = tokenizer(texts, return_tensors="pt")

        ref_logits = pt_model(**test_input).logits
        torch_dtypes = [None, "auto", "float32", torch.float16]
        if is_openvino_version(">", "2024.2.0"):
            torch_dtypes.append("bfloat16")

        for dtype in torch_dtypes:
            ov_model = OVModelForCausalLM.from_pretrained(
                model_id=model_id, export=True, torch_dtype=dtype, device=OPENVINO_DEVICE
            )
            ov_logits = ov_model(**test_input).logits
            self.assertTrue(
                torch.allclose(torch.Tensor(ov_logits), ref_logits, atol=5e-3),
                f"values are not close for {dtype if dtype is not None else 'None'}, max diff = {torch.abs(ov_logits - ref_logits).max()}",
            )<|MERGE_RESOLUTION|>--- conflicted
+++ resolved
@@ -120,13 +120,11 @@
     if is_transformers_version(">=", "4.53.0"):
         SUPPORTED_ARCHITECTURES += ("arcee",)
 
-<<<<<<< HEAD
     if is_transformers_version(">=", "4.54.0") and is_openvino_version(">=", "2025.4.0"):
         SUPPORTED_ARCHITECTURES += ("lfm2",)
-=======
+
     if is_transformers_version(">=", "4.52.1") and is_openvino_version(">=", "2025.4.0"):
         SUPPORTED_ARCHITECTURES += ("bitnet",)
->>>>>>> 906008da
 
     if is_transformers_version(">=", "4.54.0"):
         # remote code models differs after transformers v4.54
