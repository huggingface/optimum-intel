import copy
import gc
import os
import platform
import unittest

import numpy as np
import pytest
import torch
from parameterized import parameterized
from transformers import (
    AutoModelForCausalLM,
    AutoTokenizer,
    GenerationConfig,
    PretrainedConfig,
    pipeline,
    set_seed,
)
from transformers.models.auto.configuration_auto import CONFIG_MAPPING_NAMES
from transformers.testing_utils import slow
from utils_tests import MODEL_NAMES, get_num_sdpa, mock_torch_cuda_is_available, patch_awq_for_inference

from optimum.exporters.openvino.model_configs import DeepseekOpenVINOConfig
from optimum.exporters.openvino.model_patcher import patch_update_causal_mask
from optimum.exporters.tasks import TasksManager
from optimum.intel import OVModelForCausalLM, OVModelForSequenceClassification
from optimum.intel.openvino.utils import _print_compiled_model_properties
from optimum.intel.pipelines import pipeline as optimum_pipeline
from optimum.intel.utils.import_utils import is_openvino_version, is_transformers_version


if is_transformers_version(">=", "4.55"):
    from transformers import Mxfp4Config

SEED = 42
F32_CONFIG = {"INFERENCE_PRECISION_HINT": "f32"}
TENSOR_ALIAS_TO_TYPE = {"pt": torch.Tensor, "np": np.ndarray}


class OVModelForCausalLMIntegrationTest(unittest.TestCase):
    SUPPORTED_ARCHITECTURES = (
        "bart",
        "baichuan2",
        "baichuan2-13b",
        "gpt_bigcode",
        "bigbird_pegasus",
        "blenderbot",
        "blenderbot-small",
        "bloom",
        "chatglm",
        "codegen",
        "codegen2",
        "gpt2",
        "gptj",
        "gpt_neo",
        "gpt_neox",
        "llama",
        "marian",
        "minicpm",
        "mistral",
        "mixtral",
        "mpt",
        "mbart",
        "opt",
        "pegasus",
        "qwen",
        "phi",
        "internlm2",
        "orion",
        "falcon",
        "falcon-40b",
        "persimmon",
        "biogpt",
        "gpt_neox_japanese",
        "xglm",
        "aquila",
        "aquila2",
        "xverse",
        "internlm",
        "jais",
        "chatglm4",
        "decilm",
        "gemma",
        "olmo",
        "stablelm",
        "starcoder2",
        "dbrx",
        "cohere",
        "qwen2",
        "qwen2_moe",
        "arctic",
        "phi3",
        "gemma2",
        "exaone",
        "granite",
        "granitemoe",
    )

    SUPPORTED_SSM_ARCHITECTURES = ("mamba", "falcon_mamba")

    SUPPORTED_ARCHITECTURES += SUPPORTED_SSM_ARCHITECTURES

    if is_transformers_version(">=", "4.46.0"):
        SUPPORTED_ARCHITECTURES += ("glm", "mistral-nemo", "minicpm3", "phimoe")
        # openvino 2025.0 required for disabling check_trace
        if is_openvino_version(">=", "2025.0"):
            SUPPORTED_ARCHITECTURES += ("deepseek",)

        # gptq and awq install disabled for windows test environment
        if platform.system() != "Windows":
            SUPPORTED_ARCHITECTURES += ("opt_gptq",)

        # autoawq install disabled for windows test environment
        if is_openvino_version(">=", "2024.6.0") and platform.system() != "Windows":
            SUPPORTED_ARCHITECTURES += ("mixtral_awq",)

    if is_transformers_version(">", "4.47"):
        SUPPORTED_ARCHITECTURES += ("olmo2",)

    if is_transformers_version(">", "4.49"):
        SUPPORTED_ARCHITECTURES += ("gemma3_text",)

    if is_transformers_version(">=", "4.51.0"):
        SUPPORTED_ARCHITECTURES += ("llama4", "llama4_text", "qwen3", "qwen3_moe")

    if is_transformers_version(">=", "4.51.3"):
        SUPPORTED_ARCHITECTURES += ("glm4",)

    if is_transformers_version(">=", "4.53.0"):
        SUPPORTED_ARCHITECTURES += ("arcee", "smollm3")

    if is_transformers_version(">=", "4.54.0"):
        # remote code models differs after transformers v4.54
        SUPPORTED_ARCHITECTURES = tuple(set(SUPPORTED_ARCHITECTURES) - {"minicpm", "minicpm3", "arctic", "deepseek"})

    if is_transformers_version(">=", "4.55.0"):
        SUPPORTED_ARCHITECTURES += ("gpt_oss", "gpt_oss_mxfp4")

    GENERATION_LENGTH = 100
    REMOTE_CODE_MODELS = (
        "chatglm",
        "minicpm",
        "baichuan2",
        "baichuan2-13b",
        "jais",
        "qwen",
        "internlm2",
        "orion",
        "aquila",
        "aquila2",
        "xverse",
        "internlm",
        "codegen2",
        "arctic",
        "chatglm4",
        "exaone",
        "decilm",
        "minicpm3",
        "deepseek",
    )

    EXPECTED_NUM_SDPA = {
        "bart": 2,
        "baichuan2": 2,
        "baichuan2-13b": 2,
        "bigbird_pegasus": 2,
        "gpt_bigcode": 5,
        "blenderbot": 2,
        "blenderbot-small": 2,
        "bloom": 5,
        "chatglm": 2,
        "codegen": 5,
        "codegen2": 2,
        "gpt2": 5,
        "gptj": 5,
        "gpt_neo": 4,
        "gpt_neox": 5,
        "llama": 2,
        "llama4": 5,
        "llama4_text": 2,
        "marian": 2,
        "mbart": 2,
        "minicpm": 4,
        "mistral": 2,
        "mixtral": 2,
        "mpt": 5,
<<<<<<< HEAD
        "olmo2": 2,
        "opt": 5,
=======
        "opt": 5 if is_transformers_version(">=", "4.46.0") else 0,
>>>>>>> 37e76c0e
        "pegasus": 2,
        "qwen": 2,
        "phi": 2,
        "internlm2": 4,
        "falcon": 2,
        "falcon-40b": 2,
        "persimmon": 2,
        "biogpt": 5,
        "aquila": 2,
        "aquila2": 2,
        "xverse": 2,
        "internlm": 2,
        "jais": 2,
        "chatglm4": 6,
        "decilm": 4,
        "gemma": 1,
        "olmo": 2,
        "stablelm": 2,
        "starcoder2": 2,
        "smollm3": 2,
        "dbrx": 2,
        "cohere": 2,
        "qwen2": 2,
        "qwen2_moe": 4,
        "arctic": 4,
        "phi3": 2,
        "gemma2": 4,
        "exaone": 8,
        "granite": 6,
        "granitemoe": 6,
        "glm": 28,
        "mistral-nemo": 8,
        "minicpm3": 6,
        "phimoe": 2,
        "deepseek": 2,
        "opt_gptq": 12,
        "mixtral_awq": 2,
        "gemma3_text": 2,
        "glm4": 2,
        "qwen3": 2,
        "qwen3_moe": 2,
        "mamba": 0,
        "falcon_mamba": 0,
        "arcee": 2,
    }
    TASK = "text-generation"

    def test_find_untested_architectures(self):
        if len(self.SUPPORTED_ARCHITECTURES) != len(set(self.SUPPORTED_ARCHITECTURES)):
            raise ValueError(
                f"For the task `{self.TASK}`, some architectures are duplicated in the list of tested architectures: "
                f"{self.SUPPORTED_ARCHITECTURES}.\n"
            )

        tested_architectures = set(self.SUPPORTED_ARCHITECTURES)
        transformers_architectures = set(CONFIG_MAPPING_NAMES.keys())
        ov_architectures = set(TasksManager.get_supported_model_type_for_task(task=self.TASK, exporter="openvino"))
        supported_architectures = ov_architectures & transformers_architectures

        if is_transformers_version(">=", str(DeepseekOpenVINOConfig.MAX_TRANSFORMERS_VERSION)):
            if "deepseek_v2" in supported_architectures:
                supported_architectures.remove("deepseek_v2")
            if "deepseek_v3" in supported_architectures:
                supported_architectures.remove("deepseek_v3")

        untested_architectures = supported_architectures - tested_architectures

        if len(untested_architectures) > 0:
            raise ValueError(
                f"For the task `{self.TASK}`, the OpenVINO exporter supports {untested_architectures} which are not tested"
            )

    # TODO: remove gptq/awq from here
    @parameterized.expand(SUPPORTED_ARCHITECTURES)
    def test_compare_to_transformers(self, model_arch):
        model_id = MODEL_NAMES[model_arch]

        not_stateful = []
        if is_openvino_version("<", "2024.0"):
            not_stateful.append("mixtral")

        if is_openvino_version("<", "2024.1"):
            not_stateful.extend(["llama", "gemma", "gpt_bigcode"])

        set_seed(SEED)

        model_kwargs = {}
        if model_arch in self.REMOTE_CODE_MODELS:
            model_kwargs = {"trust_remote_code": True}

        # starting from transformers 4.45.0 gemma2 uses eager attention by default, while ov - sdpa
        if model_arch == "gemma2":
            model_kwargs["attn_implementation"] = "sdpa"

        ov_model = OVModelForCausalLM.from_pretrained(model_id, export=True, ov_config=F32_CONFIG, **model_kwargs)
        self.assertIsInstance(ov_model.config, PretrainedConfig)
        self.assertTrue(ov_model.use_cache)
        tokenizer = AutoTokenizer.from_pretrained(model_id, trust_remote_code=model_arch in self.REMOTE_CODE_MODELS)
        tokens = tokenizer("This is a sample output", return_tensors="pt")

        ov_outputs = ov_model(**tokens)
        self.assertTrue("logits" in ov_outputs)
        self.assertIsInstance(ov_outputs.logits, torch.Tensor)
        if model_arch in self.SUPPORTED_SSM_ARCHITECTURES:
            from optimum.intel.openvino.modeling_decoder import OVMambaCache

            self.assertTrue("cache_params" in ov_outputs)
            self.assertIsInstance(ov_outputs.cache_params, OVMambaCache)
            is_stateful = ov_model.config.model_type not in not_stateful
            self.assertEqual(ov_model.stateful, is_stateful)
            if is_stateful:
                self.assertIsInstance(ov_outputs.cache_params.conv_states, list)
                self.assertIsInstance(ov_outputs.cache_params.ssm_states, list)
                self.assertTrue(
                    len(ov_outputs.cache_params.conv_states) > 0 and len(ov_outputs.cache_params.ssm_states) > 0
                )
        else:
            self.assertTrue("past_key_values" in ov_outputs)
            self.assertIsInstance(ov_outputs.past_key_values, tuple)
            is_stateful = ov_model.config.model_type not in not_stateful
            self.assertEqual(ov_model.stateful, is_stateful)
            if is_stateful:
                self.assertTrue(len(ov_outputs.past_key_values) == 1 and len(ov_outputs.past_key_values[0]) == 0)

        expected_num_sdpa = self.EXPECTED_NUM_SDPA.get(model_arch, 0)
        num_sdpa = get_num_sdpa(ov_model.model)
        self.assertEqual(
            expected_num_sdpa,
            num_sdpa,
            f"Expected number of SDPA {expected_num_sdpa}, while model contains {num_sdpa}",
        )

        if "awq" in model_arch or "gptq" in model_arch:
            model_kwargs["torch_dtype"] = torch.float32

        # the mxfp4 model will be dequantized to bf16 by the Mxfp4HfQuantizer, we later cast it to fp32
        if "mxfp4" in model_arch:
            model_kwargs["quantization_config"] = Mxfp4Config(dequantize=True)

        set_seed(SEED)
        with mock_torch_cuda_is_available("awq" in model_arch or "gptq" in model_arch):
            transformers_model = AutoModelForCausalLM.from_pretrained(model_id, **model_kwargs)
        if model_arch in ["qwen", "arctic", "chatglm4", "gpt_oss_mxfp4"]:
            transformers_model.to(torch.float32)

        with torch.no_grad():
            with patch_awq_for_inference("awq" in model_arch):
                transformers_outputs = transformers_model(**tokens)

        # Compare tensor outputs
        atol = 3e-3 if model_arch in ["minicpm", "qwen2-moe"] else 1e-4
        # quantized models have different logits value range
        if "awq" not in model_arch and "gptq" not in model_arch:
            self.assertTrue(torch.allclose(ov_outputs.logits, transformers_outputs.logits, equal_nan=True, atol=atol))

        # Qwen tokenizer does not support padding
        if model_arch in ["qwen"]:
            return

        if model_arch not in ["chatglm", "chatglm4", "persimmon"]:
            tokenizer.pad_token_id = tokenizer.eos_token_id

        if model_arch == "persimmon":
            tokenizer.pad_token_id = tokenizer.bos_token_id
        # Compare batched generation
        tokenizer.padding_side = "left"
        tokens = tokenizer(["Today is a nice day and I am longer", "This is me"], return_tensors="pt", padding=True)
        ov_model.generation_config.eos_token_id = None
        transformers_model.generation_config.eos_token_id = None
        ov_model.config.eos_token_id = None
        transformers_model.config.eos_token_id = None
        gen_config = GenerationConfig(
            max_new_tokens=30,
            min_new_tokens=30,
            num_beams=1 if model_arch == "chatglm4" else 2,
            do_sample=False,
        )

        ov_outputs = ov_model.generate(**tokens, generation_config=gen_config)

        # TODO: add back once https://huggingface.co/katuni4ka/tiny-random-minicpm3/discussions/1 merged (for all models) as current mdoeling incompatible with transformers >= v4.49
        if model_arch in {"deepseek"} and is_transformers_version(">=", "4.49"):
            self.skipTest("Incompatible modeling code")

        additional_inputs = {}
        # gemma2 does not support dynamic cache, it is unfair to compare dynamic cache result vs hybrid cache,
        # align cache representation in torch model
        if model_arch in {"gemma2", "gemma3_text"}:
            patch_update_causal_mask(transformers_model, "4.43.0")
            transformers_model._supports_cache_class = True
            transformers_model.generation_config.cache_implementation = None
            from transformers.cache_utils import DynamicCache

            additional_inputs = {"past_key_values": DynamicCache()}

        elif model_arch in {
            "aquila",
            "aquila2",
            "baichuan2",
            "baichuan2-13b",
            "decilm",
            "internlm",
            "internlm2",
            "jais",
            "orion",
            "xverse",
        }:
            additional_inputs = {"use_cache": False}
        set_seed(SEED)
        with patch_awq_for_inference("awq" in model_arch):
            transformers_outputs = transformers_model.generate(
                **tokens, generation_config=gen_config, **additional_inputs
            )

        self.assertTrue(
            torch.allclose(ov_outputs, transformers_outputs),
            f"OV output {ov_outputs}\nTransformers output  {transformers_outputs}",
        )

        del transformers_model
        del ov_model
        gc.collect()

    @parameterized.expand(SUPPORTED_ARCHITECTURES)
    @pytest.mark.run_slow
    @slow
    def test_pipeline(self, model_arch):
        set_seed(SEED)
        model_kwargs = {}
        model_id = MODEL_NAMES[model_arch]
        if model_arch in self.REMOTE_CODE_MODELS:
            model_kwargs = {"trust_remote_code": True}
        tokenizer = AutoTokenizer.from_pretrained(model_id, trust_remote_code=model_arch in self.REMOTE_CODE_MODELS)

        if model_arch == "qwen":
            tokenizer._convert_tokens_to_ids = lambda x: 0

        additional_args = {}
        if is_transformers_version(">=", "4.51"):
            additional_args["use_model_defaults"] = False

        set_seed(SEED)
        model = OVModelForCausalLM.from_pretrained(model_id, use_cache=True, compile=False, **model_kwargs)
        model.eval()
        model.config.encoder_no_repeat_ngram_size = 0
        model.to("cpu")
        model.half()
        model.compile()
        pipe = pipeline("text-generation", model=model, tokenizer=tokenizer)
        inputs = "My name is Arthur and I live in"
        set_seed(SEED)
        outputs = pipe(inputs, min_new_tokens=5, max_new_tokens=5, **additional_args, do_sample=False)
        self.assertEqual(pipe.device, model.device)
        self.assertTrue(all(inputs in item["generated_text"] for item in outputs))
        ov_pipe = optimum_pipeline(
            "text-generation",
            model_id,
            accelerator="openvino",
            trust_remote_code=model_arch in self.REMOTE_CODE_MODELS,
            tokenizer=tokenizer if model_arch == "qwen" else None,
        )
        set_seed(SEED)
        ov_outputs = ov_pipe(inputs, min_new_tokens=5, max_new_tokens=5, **additional_args, do_sample=False)
        self.assertEqual(outputs[-1]["generated_text"], ov_outputs[-1]["generated_text"])
        del ov_pipe
        del pipe
        del model
        gc.collect()

    def test_model_and_decoder_same_device(self):
        model_id = MODEL_NAMES["gpt2"]
        model = OVModelForCausalLM.from_pretrained(model_id, export=True)
        model.to("TEST")
        self.assertEqual(model._device, "TEST")
        # Verify that request is being reset
        self.assertEqual(model.request, None)
        del model
        gc.collect()

    def test_compare_with_and_without_past_key_values(self):
        model_id = MODEL_NAMES["gpt2"]
        tokenizer = AutoTokenizer.from_pretrained(model_id)
        tokens = tokenizer("This is a sample input", return_tensors="pt")

        model_with_pkv = OVModelForCausalLM.from_pretrained(model_id, export=True, use_cache=True, stateful=False)
        outputs_model_with_pkv = model_with_pkv.generate(
            **tokens, min_length=self.GENERATION_LENGTH, max_length=self.GENERATION_LENGTH, num_beams=1
        )
        del model_with_pkv

        model_without_pkv = OVModelForCausalLM.from_pretrained(model_id, export=True, use_cache=False)
        outputs_model_without_pkv = model_without_pkv.generate(
            **tokens, min_length=self.GENERATION_LENGTH, max_length=self.GENERATION_LENGTH, num_beams=1
        )
        del model_without_pkv

        self.assertTrue(torch.equal(outputs_model_with_pkv, outputs_model_without_pkv))
        self.assertEqual(outputs_model_with_pkv.shape[1], self.GENERATION_LENGTH)
        self.assertEqual(outputs_model_without_pkv.shape[1], self.GENERATION_LENGTH)

        model_stateful = OVModelForCausalLM.from_pretrained(model_id, export=True, use_cache=True, stateful=True)
        outputs_model_stateful = model_stateful.generate(
            **tokens, min_length=self.GENERATION_LENGTH, max_length=self.GENERATION_LENGTH, num_beams=1
        )
        self.assertTrue(torch.equal(outputs_model_without_pkv, outputs_model_stateful))

        logits = model_stateful(**tokens).logits
        copy_logits = copy.deepcopy(logits)
        tokens = tokenizer("Input sample", return_tensors="pt")
        model_stateful(**tokens).logits
        self.assertTrue(torch.equal(copy_logits, logits))
        del model_stateful
        gc.collect()

    def test_print_model_properties(self):
        # test setting OPENVINO_LOG_LEVEL to 3, which calls _print_compiled_model_properties
        openvino_log_level = os.environ.get("OPENVINO_LOG_LEVEL", None)
        os.environ["OPENVINO_LOG_LEVEL"] = "3"
        model = OVModelForSequenceClassification.from_pretrained(MODEL_NAMES["bert"], export=True)
        if openvino_log_level is not None:
            os.environ["OPENVINO_LOG_LEVEL"] = openvino_log_level
        # test calling function directly
        _print_compiled_model_properties(model.request)

    def test_auto_device_loading(self):
        OV_MODEL_ID = "echarlaix/distilbert-base-uncased-finetuned-sst-2-english-openvino"
        for device in ("AUTO", "AUTO:CPU"):
            model = OVModelForSequenceClassification.from_pretrained(OV_MODEL_ID, device=device)
            model.half()
            self.assertEqual(model._device, device)
            if device == "AUTO:CPU":
                model = OVModelForSequenceClassification.from_pretrained(OV_MODEL_ID, device=device)
                message = "Model should not be loaded from cache without explicitly setting CACHE_DIR"
                self.assertFalse(model.request.get_property("LOADED_FROM_CACHE"), message)
            del model
            gc.collect()

    def test_default_filling_attention_mask(self):
        model_id = MODEL_NAMES["gpt2"]
        model_with_cache = OVModelForCausalLM.from_pretrained(model_id, stateful=False, use_cache=True)
        tokenizer = AutoTokenizer.from_pretrained(model_id)
        tokenizer.pad_token = tokenizer.eos_token
        texts = ["this is a simple input"]
        tokens = tokenizer(texts, return_tensors="pt")
        self.assertTrue("attention_mask" in model_with_cache.input_names)
        outs = model_with_cache(**tokens)
        attention_mask = tokens.pop("attention_mask")
        outs_without_attn_mask = model_with_cache(**tokens)
        self.assertTrue(torch.allclose(outs.logits, outs_without_attn_mask.logits))
        input_ids = torch.argmax(outs.logits[:, -1:, :], dim=2)
        past_key_values = outs.past_key_values
        attention_mask = torch.ones((input_ids.shape[0], tokens.input_ids.shape[1] + 1), dtype=torch.long)
        outs_step2 = model_with_cache(
            input_ids=input_ids, attention_mask=attention_mask, past_key_values=past_key_values
        )
        outs_without_attn_mask_step2 = model_with_cache(input_ids=input_ids, past_key_values=past_key_values)
        self.assertTrue(torch.allclose(outs_step2.logits, outs_without_attn_mask_step2.logits))
        del model_with_cache
        gc.collect()

    def test_default_filling_attention_mask_and_position_ids(self):
        model_id = MODEL_NAMES["llama"]
        model_with_cache = OVModelForCausalLM.from_pretrained(model_id, stateful=False, use_cache=True)
        tokenizer = AutoTokenizer.from_pretrained(model_id)
        tokenizer.pad_token = tokenizer.eos_token
        texts = ["this is a simple input"]
        tokens = tokenizer(texts, return_tensors="pt")
        self.assertTrue("position_ids" in model_with_cache.input_names)
        outs = model_with_cache(**tokens)
        attention_mask = tokens.pop("attention_mask")
        outs_without_attn_mask = model_with_cache(**tokens)
        self.assertTrue(torch.allclose(outs.logits, outs_without_attn_mask.logits))
        input_ids = torch.argmax(outs.logits[:, -1:, :], dim=2)
        past_key_values = outs.past_key_values
        attention_mask = torch.ones((input_ids.shape[0], tokens.input_ids.shape[1] + 1), dtype=torch.long)
        outs_step2 = model_with_cache(
            input_ids=input_ids, attention_mask=attention_mask, past_key_values=past_key_values
        )
        outs_without_attn_mask_step2 = model_with_cache(input_ids=input_ids, past_key_values=past_key_values)
        self.assertTrue(torch.allclose(outs_step2.logits, outs_without_attn_mask_step2.logits))
        del model_with_cache
        gc.collect()

    @parameterized.expand(SUPPORTED_ARCHITECTURES)
    @pytest.mark.run_slow
    @slow
    def test_beam_search(self, model_arch):
        model_kwargs = {}
        model_id = MODEL_NAMES[model_arch]
        if model_arch in self.REMOTE_CODE_MODELS:
            model_kwargs = {"trust_remote_code": True}

        # starting from transformers 4.45.0 gemma2 uses eager attention by default, while ov - sdpa
        if model_arch == "gemma2":
            model_kwargs["attn_implementation"] = "sdpa"

        # Qwen tokenizer does not support padding, chatglm, glm4 testing models produce nan that incompatible with beam search
        if model_arch in ["qwen", "chatglm", "chatglm4"]:
            return

        # TODO: add back once https://huggingface.co/katuni4ka/tiny-random-minicpm3/discussions/1 merged (for all models) as current mdoeling incompatible with transformers >= v4.49
        if model_arch in {"deepseek"} and is_transformers_version(">=", "4.49"):
            self.skipTest("Incompatible modeling code")

        tokenizer = AutoTokenizer.from_pretrained(model_id, trust_remote_code=model_arch in self.REMOTE_CODE_MODELS)
        if model_arch == "persimmon":
            tokenizer.pad_token_id = tokenizer.bos_token_id
            tokenizer.eos_token_id = tokenizer.bos_token_id

        beam_search_gen_config = GenerationConfig(
            max_new_tokens=10,
            min_new_tokens=10,
            num_beams=4,
            do_sample=False,
            eos_token_id=None,
        )

        beam_sample_gen_config = GenerationConfig(
            max_new_tokens=10,
            min_new_tokens=10,
            num_beams=4,
            do_sample=True,
            eos_token_id=None,
        )

        if model_arch in ["minicpm", "internlm2"]:
            beam_sample_gen_config.top_k = 1

        group_beam_search_gen_config = GenerationConfig(
            max_new_tokens=10,
            min_new_tokens=10,
            num_beams=4,
            do_sample=False,
            eos_token_id=None,
            num_beam_groups=2,
            diversity_penalty=0.0000001,
        )
        force_word = "cat"
        force_words_ids = [tokenizer([force_word], add_special_tokens=False).input_ids]
        constrained_beam_search_gen_config = GenerationConfig(
            max_new_tokens=10,
            min_new_tokens=10,
            num_beams=4,
            do_sample=False,
            eos_token_id=None,
            force_words_ids=force_words_ids,
        )

        gen_configs = [
            beam_search_gen_config,
            beam_sample_gen_config,
            group_beam_search_gen_config,
            constrained_beam_search_gen_config,
        ]
        set_seed(SEED)
        ov_model_stateful = OVModelForCausalLM.from_pretrained(
            model_id, export=True, use_cache=True, stateful=True, **model_kwargs
        )
        set_seed(SEED)
        ov_model_stateless = OVModelForCausalLM.from_pretrained(
            model_id, export=True, use_cache=True, stateful=False, **model_kwargs
        )
        if "awq" in model_arch or "gptq" in model_arch:
            # infer in FP32
            model_kwargs["torch_dtype"] = torch.float32

        # the mxfp4 model will be dequantized to bf16 by the Mxfp4HfQuantizer, we later cast it to fp32
        if "mxfp4" in model_arch:
            model_kwargs["quantization_config"] = Mxfp4Config(dequantize=True)

        set_seed(SEED)
        with mock_torch_cuda_is_available("awq" in model_arch or "gptq" in model_arch):
            transformers_model = AutoModelForCausalLM.from_pretrained(model_id, **model_kwargs)
        if model_arch == "arctic" or "mxfp4" in model_arch:
            transformers_model.to(torch.float32)
        additional_inputs = {}
        # gemma2 does not support dynamic cache, it is unfair to compare dynamic cache result vs hybrid cache, align cache representation in torch model
        if model_arch in ["gemma2", "gemma3_text"]:
            patch_update_causal_mask(transformers_model, "4.43.0")
            transformers_model._supports_cache_class = True
            transformers_model.generation_config.cache_implementation = None
        tokenizer.pad_token_id = tokenizer.eos_token_id
        tokenization_args = {}
        if model_arch == "gpt_neo":
            tokenization_args["padding_side"] = "left"
        tokens = tokenizer(
            ["Today is a nice day and I am longer", "This is me"],
            return_tensors="pt",
            padding=True,
            **tokenization_args,
        )
        ov_model_stateful.generation_config.eos_token_id = None
        ov_model_stateful.generation_config.forced_eos_token_id = None
        ov_model_stateful.generation_config.encoder_no_repeat_ngram_size = None
        ov_model_stateful.generation_config.do_sample = False
        ov_model_stateless.generation_config.eos_token_id = None
        ov_model_stateless.generation_config.forced_eos_token_id = None
        ov_model_stateless.generation_config.encoder_no_repeat_ngram_size = None
        ov_model_stateless.generation_config.do_sample = False
        transformers_model.generation_config.eos_token_id = None
        transformers_model.generation_config.forced_eos_token_id = None
        transformers_model.generation_config.encoder_no_repeat_ngram_size = None
        transformers_model.generation_config.do_sample = False
        ov_model_stateful.config.eos_token_id = None
        ov_model_stateless.config.eos_token_id = None
        transformers_model.config.eos_token_id = None

        if is_transformers_version(">=", "4.51"):
            additional_inputs["use_model_defaults"] = False

        for gen_config in gen_configs:
            if gen_config.do_sample and model_arch in ["baichuan2-13b", "olmo"]:
                continue
            if gen_config.num_beams > 1 and is_transformers_version(">=", "4.51.0") and model_arch in ["mixtral_awq"]:
                continue
            set_seed(SEED)

            if model_arch in {"gemma2", "gemma3_text"}:
                from transformers.cache_utils import DynamicCache

                additional_inputs["past_key_values"] = DynamicCache()

            elif model_arch in {
                "aquila",
                "aquila2",
                "baichuan2",
                "baichuan2-13b",
                "decilm",
                "internlm",
                "internlm2",
                "jais",
                "orion",
                "xverse",
            }:
                additional_inputs["use_cache"] = False

            with patch_awq_for_inference("awq" in model_arch):
                transformers_outputs = transformers_model.generate(
                    **tokens, generation_config=gen_config, **additional_inputs
                )
            set_seed(SEED)
            ov_stateful_outputs = ov_model_stateful.generate(**tokens, generation_config=gen_config)
            self.assertTrue(
                torch.equal(ov_stateful_outputs, transformers_outputs),
                f"generation config : {gen_config}, transformers output {transformers_outputs}, ov_model_stateful output {ov_stateful_outputs}",
            )

            set_seed(SEED)
            ov_stateless_outputs = ov_model_stateless.generate(**tokens, generation_config=gen_config)
            self.assertTrue(
                torch.equal(ov_stateless_outputs, transformers_outputs),
                f"generation config : {gen_config}, transformers output {transformers_outputs}, ov_model_stateless output {ov_stateless_outputs}",
            )

    def test_load_with_different_dtype(self):
        set_seed(SEED)
        model_id = MODEL_NAMES["llama"]
        pt_model = AutoModelForCausalLM.from_pretrained(
            model_id,
        )
        tokenizer = AutoTokenizer.from_pretrained(model_id)

        texts = ["this is a simple input"]
        test_input = tokenizer(texts, return_tensors="pt")

        ref_logits = pt_model(**test_input).logits
        torch_dtypes = [None, "auto", "float32", torch.float16]
        if is_openvino_version(">", "2024.2.0"):
            torch_dtypes.append("bfloat16")

        for dtype in torch_dtypes:
            ov_model = OVModelForCausalLM.from_pretrained(model_id=model_id, export=True, torch_dtype=dtype)
            ov_logits = ov_model(**test_input).logits
            self.assertTrue(
                torch.allclose(torch.Tensor(ov_logits), ref_logits, atol=5e-3),
                f"values are not close for {dtype if dtype is not None else 'None'}, max diff = {torch.abs(ov_logits - ref_logits).max()}",
            )<|MERGE_RESOLUTION|>--- conflicted
+++ resolved
@@ -184,12 +184,8 @@
         "mistral": 2,
         "mixtral": 2,
         "mpt": 5,
-<<<<<<< HEAD
         "olmo2": 2,
-        "opt": 5,
-=======
         "opt": 5 if is_transformers_version(">=", "4.46.0") else 0,
->>>>>>> 37e76c0e
         "pegasus": 2,
         "qwen": 2,
         "phi": 2,
