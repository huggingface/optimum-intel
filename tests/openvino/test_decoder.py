--- conflicted
+++ resolved
@@ -96,25 +96,11 @@
     SUPPORTED_ARCHITECTURES += SUPPORTED_SSM_ARCHITECTURES
 
     if is_transformers_version(">=", "4.46.0"):
-<<<<<<< HEAD
-        SUPPORTED_ARCHITECTURES += ("glm", "mistral-nemo", "phi3-moe")
-        if is_transformers_version("<", "4.54.0"):
-            SUPPORTED_ARCHITECTURES += ("minicpm3",)
-
-        # openvino 2025.0 required for disabling check_trace
-        if is_openvino_version(">=", "2025.0") and is_transformers_version("<", "4.54.0"):
-            SUPPORTED_ARCHITECTURES += ("deepseek",)
-=======
-        SUPPORTED_ARCHITECTURES += ("glm", "mistral-nemo", "minicpm3", "phi3-moe", "deepseek")
->>>>>>> bbae98d2
-
+        SUPPORTED_ARCHITECTURES += ("glm", "mistral-nemo", "phi3-moe", "deepseek")
+        
         # gptq and awq install disabled for windows test environment
         if platform.system() != "Windows":
-            SUPPORTED_ARCHITECTURES += ("opt_gptq",)
-
-        # autoawq install disabled for windows test environment
-        if platform.system() != "Windows":
-            SUPPORTED_ARCHITECTURES += ("mixtral_awq",)
+            SUPPORTED_ARCHITECTURES += ("opt_gptq", "mixtral_awq",)
 
     if is_transformers_version(">", "4.49"):
         SUPPORTED_ARCHITECTURES += ("gemma3_text",)
