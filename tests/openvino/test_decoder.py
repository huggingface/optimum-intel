--- conflicted
+++ resolved
@@ -99,7 +99,7 @@
         SUPPORTED_SSM_ARCHITECTURES += ("zamba2",)
 
     if is_transformers_version(">=", "4.53.0"):
-        SUPPORTED_SSM_ARCHITECTURES += ("granite-moe-hybrid",)
+        SUPPORTED_SSM_ARCHITECTURES += ("granitemoehybrid",)
 
     if is_transformers_version(">=", "4.54.0"):
         SUPPORTED_SSM_ARCHITECTURES += ("lfm2",)
@@ -228,12 +228,8 @@
         "exaone": 8,
         "exaone4": 1,
         "granite": 6,
-<<<<<<< HEAD
         "granitemoe": 6,
-=======
-        "granite-moe": 6,
-        "granite-moe-hybrid": 1,
->>>>>>> 46557e9a
+        "granitemoehybrid": 1,
         "glm": 28,
         "mistral-nemo": 8,
         "minicpm3": 6,
@@ -407,7 +403,7 @@
             # LFM2 fails with beam search, issue link: https://github.com/huggingface/transformers/issues/42257
             # CVS-177964 GraniteMoeHybrid fails due to lack support of Beam search for hybrid models in OpenVINO
             # For this support, we expect changes in IRs to have connected beam_idx with Mamba/Linear attention states
-            num_beams=1 if model_arch in ["chatglm4", "lfm2", "granite-moe-hybrid"] else 2,
+            num_beams=1 if model_arch in ["chatglm4", "lfm2", "granitemoehybrid"] else 2,
             do_sample=False,
         )
 
@@ -500,11 +496,11 @@
                 # method, which made it fail during inference using pipelines
                 tokenizer
                 if is_transformers_version("<=", "4.46") and model_arch == "qwen"
-                # in older transformers versions, remote code tokenizers (and granite/granite-moe)
+                # in older transformers versions, remote code tokenizers (and granite/granitemoe)
                 # were not loaded in pipelines because they were not registered in TOKENIZER_MAPPING
                 else model_id
                 if is_transformers_version("<=", "4.46")
-                and model_arch in self.REMOTE_CODE_MODELS + ("granite", "granite-moe")
+                and model_arch in self.REMOTE_CODE_MODELS + ("granite", "granitemoe")
                 else None
             ),
         )
@@ -663,7 +659,7 @@
         # LFM2 fails with beam search, issue link: https://github.com/huggingface/transformers/issues/42257
         # CVS-177964 GraniteMoeHybrid fails due to lack support of Beam search for hybrid models in OpenVINO
         # For this support, we expect changes in IRs to have connected beam_idx with Mamba/Linear attention states
-        if model_arch in ["lfm2", "granite-moe-hybrid"]:
+        if model_arch in ["lfm2", "granitemoehybrid"]:
             return
 
         # TODO: add back once https://huggingface.co/katuni4ka/tiny-random-minicpm3/discussions/1 merged (for all models) as current mdoeling incompatible with transformers >= v4.49
