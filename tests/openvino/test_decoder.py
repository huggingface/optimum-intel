--- conflicted
+++ resolved
@@ -28,15 +28,7 @@
 if is_transformers_version(">=", "4.55"):
     from transformers import Mxfp4Config
 
-<<<<<<< HEAD
 torch.compile = lambda func: func  # Mock torch.compile to avoid compilation errors in tests
-
-SEED = 42
-F32_CONFIG = {"INFERENCE_PRECISION_HINT": "f32"}
-TENSOR_ALIAS_TO_TYPE = {"pt": torch.Tensor, "np": np.ndarray}
-
-=======
->>>>>>> b9500dce
 
 class OVModelForCausalLMIntegrationTest(unittest.TestCase):
     SUPPORTED_ARCHITECTURES = (
