--- conflicted
+++ resolved
@@ -214,12 +214,9 @@
         "mamba": 0,
         "falcon-mamba": 0,
         "arcee": 2,
-<<<<<<< HEAD
-        "bitnet": 6,
-=======
         "gpt_oss": 2 if is_openvino_version(">=", "2025.4") else 0,
         "gpt_oss_mxfp4": 2 if is_openvino_version(">=", "2025.4") else 0,
->>>>>>> d0a39200
+        "bitnet": 6,
     }
 
     # TODO: remove gptq/awq from here
