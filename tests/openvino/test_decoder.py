--- conflicted
+++ resolved
@@ -115,12 +115,9 @@
         SUPPORTED_ARCHITECTURES += ("arcee",)
 
     if is_transformers_version(">=", "4.54.0"):
-<<<<<<< HEAD
-        SUPPORTED_ARCHITECTURES += ("ernie4_5",)
-=======
->>>>>>> e3b5f183
         # remote code models differs after transformers v4.54
         SUPPORTED_ARCHITECTURES = tuple(set(SUPPORTED_ARCHITECTURES) - {"minicpm", "minicpm3", "arctic", "deepseek"})
+        SUPPORTED_ARCHITECTURES += ("ernie4_5",)
 
     if is_transformers_version(">=", "4.55.0"):
         SUPPORTED_ARCHITECTURES += ("gpt_oss", "gpt_oss_mxfp4")
