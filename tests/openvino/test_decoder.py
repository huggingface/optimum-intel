--- conflicted
+++ resolved
@@ -134,15 +134,12 @@
     if is_transformers_version(">=", "4.55.0"):
         SUPPORTED_ARCHITECTURES += ("gpt_oss", "gpt_oss_mxfp4")
 
-<<<<<<< HEAD
     if is_transformers_version(">=", "4.56.0"):
         SUPPORTED_ARCHITECTURES += ("hunyuan_v1_dense",)
 
     if is_transformers_version("<", "4.56.0"):
         SUPPORTED_ARCHITECTURES += ("qwen", "chatglm", "chatglm4")
 
-=======
->>>>>>> 469ce49b
     GENERATION_LENGTH = 100
     REMOTE_CODE_MODELS = (
         "chatglm",
