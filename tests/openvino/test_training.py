#  Copyright 2023 The HuggingFace Team. All rights reserved.
#
#  Licensed under the Apache License, Version 2.0 (the "License");
#  you may not use this file except in compliance with the License.
#  You may obtain a copy of the License at
#
#      http://www.apache.org/licenses/LICENSE-2.0
#
#  Unless required by applicable law or agreed to in writing, software
#  distributed under the License is distributed on an "AS IS" BASIS,
#  WITHOUT WARRANTIES OR CONDITIONS OF ANY KIND, either express or implied.
#  See the License for the specific language governing permissions and
#  limitations under the License.

import random
import re
import shutil
import tempfile
import unittest
from abc import ABC, abstractmethod
from copy import deepcopy
from dataclasses import dataclass, field
from functools import partial
from math import ceil
from pathlib import Path
from typing import Dict, List, Optional, Union

import cpuinfo
import evaluate
import numpy as np
import torch
from datasets import load_dataset
from nncf.experimental.torch.sparsity.movement.algo import MovementSparsityController
from parameterized import parameterized
from transformers import (
    AutoFeatureExtractor,
    AutoImageProcessor,
    AutoModelForAudioClassification,
    AutoModelForImageClassification,
    AutoModelForSequenceClassification,
    AutoTokenizer,
    default_data_collator,
)
from transformers.trainer_utils import EvalPrediction, TrainOutput
from transformers.utils import WEIGHTS_NAME

from optimum.intel.openvino import OVTrainingArguments
from optimum.intel.openvino.configuration import DEFAULT_QUANTIZATION_CONFIG, OVConfig
from optimum.intel.openvino.modeling import (
    OVModel,
    OVModelForAudioClassification,
    OVModelForImageClassification,
    OVModelForSequenceClassification,
)
from optimum.intel.openvino.trainer import OVTrainer
from optimum.intel.openvino.utils import OV_XML_FILE_NAME


F32_CONFIG = {"INFERENCE_PRECISION_HINT": "f32"}


def initialize_movement_sparsifier_parameters_by_sparsity(
    movement_controller: MovementSparsityController,
    sparsity: float = 0.95,
    seed: int = 42,
    negative_value: float = -10.0,
    positive_value: float = 10.0,
):
    for minfo in movement_controller.sparsified_module_info:
        operand = minfo.operand
        device = operand.weight_importance.device
        generator = torch.Generator(device=device)
        generator.manual_seed(seed)
        with torch.no_grad():
            weight_rand_idx = torch.randperm(operand.weight_importance.numel(), generator=generator, device=device)
            num_negatives = int(operand.weight_importance.numel() * sparsity)
            num_positives = operand.weight_importance.numel() - num_negatives
            data = [negative_value] * num_negatives + [positive_value] * num_positives
            weight_init_tensor = torch.FloatTensor(data, device=device)[weight_rand_idx].reshape_as(
                operand.weight_importance
            )
            operand.weight_importance.copy_(weight_init_tensor)
            if operand.prune_bias:
                bias_init_tensor = torch.ones_like(operand.bias_importance) * negative_value
                operand.bias_importance.copy_(bias_init_tensor)


def is_avx_vnni_supported() -> bool:
    return any(re.search("avx.*vnni", flag.lower()) is not None for flag in cpuinfo.get_cpu_info()["flags"])


@dataclass
class OVTrainerTestDescriptor:
    model_id: str
    teacher_model_id: Optional[str] = None
    nncf_compression_config: Union[List[Dict], Dict, None] = None
    expected_fake_quantize: int = 0
    expected_int8: int = 0
    expected_binary_masks: int = 0
    compression_metrics: List[str] = field(default_factory=list)


class OVTrainerBaseTrainingTest(unittest.TestCase, ABC):
    ovmodel_cls = OVModel
    task = "unknown"

    def setUp(self):
        torch.manual_seed(42)
        random.seed(42)
        np.random.seed(42)
        self.output_dir = tempfile.mkdtemp()

    def run_ovtrainer_training_checks(self, desc: OVTrainerTestDescriptor):
        self.prepare_model_and_dataset(desc)
        self.args = self.get_training_args()
        self.ov_config = self.get_ov_config(desc.nncf_compression_config)
        self.trainer = self.get_ov_trainer()

        trainer = self.trainer
        self.override_movement_sparsifier_initialization(trainer)

        # check evaluation can work even before training
        metrics = trainer.evaluate()
        self.check_eval_metrics(metrics)

        # check trainining & saving
        train_output = trainer.train()
        self.check_train_output(train_output)
        self.check_compression_metrics(desc.compression_metrics)

        # check model can be saved
        trainer.save_model()
        self.check_model_saving()

        # check saved ovmodel IR and output
        ovmodel = self.get_ov_model()
        # dynamic batch size for tiny-swin does not work in OpenVINO 2023.0
        is_swin = "swin" in desc.model_id.lower()
        self.check_if_ovmodel_is_dynamic(ovmodel, expected_result=not is_swin)
        self.check_ovmodel_output_equals_torch_output(ovmodel, trainer.model)
        self.check_ovmodel_reshaping(ovmodel)

        # check ovmodel quantization ops
        self.check_quantization_op_number(ovmodel, desc.expected_fake_quantize, desc.expected_int8)

        # check binary mask in sparsity/pruning algorithms
        self.check_binary_mask_number(desc.expected_binary_masks)

    @abstractmethod
    def prepare_model_and_dataset(self, desc: OVTrainerTestDescriptor):
        pass

    @abstractmethod
    def check_ovmodel_output_equals_torch_output(self, ovmodel, torch_model):
        pass

    @abstractmethod
    def check_ovmodel_reshaping(self, ovmodel: OVModel):
        pass

    def compute_metric(self, predictions: EvalPrediction):
        metric = evaluate.load("accuracy")
        return metric.compute(predictions=np.argmax(predictions.predictions, axis=1), references=predictions.label_ids)

    def check_eval_metrics(self, metrics: Dict[str, float]):
        for eval_metric in ["loss", "accuracy"]:
            self.assertIn(f"eval_{eval_metric}", metrics)

    def check_train_output(self, train_output: TrainOutput):
        self.assertIsInstance(train_output, TrainOutput)
        total_steps = (
            ceil(len(self.train_dataset) / self.args.per_device_train_batch_size) * self.args.num_train_epochs
        )
        self.assertEqual(train_output.global_step, total_steps)

    def check_model_saving(self):
        for file_name in [WEIGHTS_NAME, OV_XML_FILE_NAME, OV_XML_FILE_NAME.replace(".xml", ".bin")]:
            self.assertTrue(Path(self.output_dir, file_name).is_file())

    def check_compression_metrics(self, expected_compression_metrics: List[str]):
        self.assertEqual(sorted(expected_compression_metrics), sorted(self.trainer.compression_metrics.keys()))

    def check_quantization_op_number(self, ovmodel: OVModel, expected_fake_quantize: int, expected_int8: int):
        num_fake_quantize = 0
        num_int8 = 0
        for elem in ovmodel.model.get_ops():
            if "FakeQuantize" in elem.name:
                num_fake_quantize += 1
            for i in range(elem.get_output_size()):
                if "8" in elem.get_output_element_type(i).get_type_name():
                    num_int8 += 1
        self.assertEqual(expected_fake_quantize, num_fake_quantize)
        self.assertEqual(expected_int8, num_int8)

    def check_binary_mask_number(self, expected_binary_masks: int):
        state_dict = torch.load(Path(self.output_dir, WEIGHTS_NAME), map_location="cpu")
        num_binary_masks = sum(key.endswith("_binary_mask") for key in state_dict)
        self.assertEqual(expected_binary_masks, num_binary_masks)

    def check_if_ovmodel_is_dynamic(self, ovmodel: OVModel, expected_result: bool = True):
        if expected_result is True:
            self.assertTrue(ovmodel.model.is_dynamic())
        else:
            self.assertFalse(ovmodel.model.is_dynamic())

    def override_movement_sparsifier_initialization(self, trainer: OVTrainer, sparsity=0.95):
        movement_controller = trainer._get_compression_controller_by_cls(
            MovementSparsityController
        )  # pylint: disable=protected-access
        if movement_controller is not None:
            # make sure the binary masks will have many zeros
            initialize_movement_sparsifier_parameters_by_sparsity(movement_controller, sparsity=sparsity)

    def get_training_args(self, train_batch_size=4, eval_batch_size=1, num_train_epochs=3) -> OVTrainingArguments:
        args = OVTrainingArguments(
            output_dir=self.output_dir,
            num_train_epochs=num_train_epochs,
            learning_rate=1e-7,
            do_train=True,
            do_eval=True,
            logging_steps=1,
            per_device_train_batch_size=train_batch_size,
            per_device_eval_batch_size=eval_batch_size,
            no_cuda=True,
            full_determinism=True,
            remove_unused_columns=False,
        )
        return args

    def get_ov_trainer(self) -> OVTrainer:
        return OVTrainer(
            model=self.model,
            teacher_model=self.teacher_model,
            args=self.args,
            ov_config=self.ov_config,
            task=self.task,
            train_dataset=self.train_dataset,
            eval_dataset=self.eval_dataset,
            tokenizer=self.tokenizer,
            compute_metrics=self.compute_metric,
            data_collator=self.data_collator,
        )

    def get_ov_config(self, nncf_compression_config: Union[List[Dict], Dict, None]) -> OVConfig:
        ov_config = OVConfig()
        if not is_avx_vnni_supported():
            # should enable "overflow_fix" in quantization otherwise accuracy degradation may be seen
            nncf_compression_config = self.get_nncf_config_with_overflow_fix_override(
                nncf_compression_config, "enable"
            )
        ov_config.compression = nncf_compression_config
        return ov_config

    def get_ov_model(self, model_id=None) -> OVModel:
        model_id = model_id or self.output_dir
        return self.ovmodel_cls.from_pretrained(model_id, ov_config=F32_CONFIG)

    def get_nncf_config_with_overflow_fix_override(
        self, nncf_compression_config: Union[List[Dict], Dict, None], value: str = "enable"
    ):
        overrided_config = deepcopy(nncf_compression_config)
        quantization_config = None
        if isinstance(overrided_config, list):
            for config in overrided_config:
                if config["algorithm"] == "quantization":
                    quantization_config = config
                    break
        elif isinstance(overrided_config, dict):
            if overrided_config["algorithm"] == "quantization":
                quantization_config = overrided_config
        if quantization_config is not None:
            quantization_config["overflow_fix"] = value
        return overrided_config

    def tearDown(self):
        shutil.rmtree(self.output_dir)


CUSTOMIZED_QUANTIZATION_CONFIG = deepcopy(DEFAULT_QUANTIZATION_CONFIG)
CUSTOMIZED_QUANTIZATION_CONFIG.update(
    {
        "overflow_fix": "disable",
        "initializer": {
            "range": {
                "num_init_samples": 16,
                "type": "percentile",
                "params": {"min_percentile": 0.01, "max_percentile": 99.99},
            },
            "batchnorm_adaptation": {"num_bn_adaptation_samples": 4},
        },
        "scope_overrides": {"activations": {"{re}.*matmul_0": {"mode": "asymmetric"}}},
    }
)

STRUCTURED_MOVEMENT_SPARSITY_CONFIG_FOR_BERT = {
    "algorithm": "movement_sparsity",
    "params": {
        "warmup_start_epoch": 1,
        "warmup_end_epoch": 2,
        "importance_regularization_factor": 1.0,
        "enable_structured_masking": True,
    },
    "sparse_structure_by_scopes": [
        {"mode": "block", "sparse_factors": [8, 8], "target_scopes": "{re}.*BertAttention.*"},
        {"mode": "per_dim", "axis": 0, "target_scopes": "{re}.*BertIntermediate.*"},
        {"mode": "per_dim", "axis": 1, "target_scopes": "{re}.*BertOutput.*"},
    ],
    "ignored_scopes": ["{re}.*NNCFEmbedding", "{re}.*LayerNorm.*", "{re}.*pooler.*", "{re}.*classifier.*"],
}

UNSTRUCTURED_MOVEMENT_SPARSITY_CONFIG_FOR_BERT = deepcopy(STRUCTURED_MOVEMENT_SPARSITY_CONFIG_FOR_BERT)
UNSTRUCTURED_MOVEMENT_SPARSITY_CONFIG_FOR_BERT["params"]["enable_structured_masking"] = False

# TODO: Uncomment failes tests after NNCF 2.8.1 patch release
OVTRAINER_TEXT_CLASSIFICATION_TEST_DESCRIPTORS = {
    "distillation": OVTrainerTestDescriptor(
        model_id="hf-internal-testing/tiny-random-bert",
        teacher_model_id="hf-internal-testing/tiny-random-bert",
        nncf_compression_config=[],
        compression_metrics=["compression_loss", "distillation_loss", "task_loss"],
    ),
    "default_quantization": OVTrainerTestDescriptor(
        model_id="hf-internal-testing/tiny-random-bert",
        nncf_compression_config=DEFAULT_QUANTIZATION_CONFIG,
        expected_fake_quantize=44,
        expected_int8=32,
        compression_metrics=["compression_loss"],
    ),
    "distillation,default_quantization": OVTrainerTestDescriptor(
        model_id="hf-internal-testing/tiny-random-bert",
        teacher_model_id="hf-internal-testing/tiny-random-bert",
        nncf_compression_config=DEFAULT_QUANTIZATION_CONFIG,
        expected_fake_quantize=44,
        expected_int8=32,
        compression_metrics=["compression_loss", "distillation_loss", "task_loss"],
    ),
<<<<<<< HEAD
    # "customized_quantization": OVTrainerTestDescriptor(
    #     model_id="hf-internal-testing/tiny-random-bert",
    #     nncf_compression_config=CUSTOMIZED_QUANTIZATION_CONFIG,
    #     expected_fake_quantize=69,
    #     expected_int8=35,
    #     compression_metrics=["compression_loss"],
    # ),
    # "distillation,customized_quantization": OVTrainerTestDescriptor(
    #     model_id="hf-internal-testing/tiny-random-bert",
    #     teacher_model_id="hf-internal-testing/tiny-random-bert",
    #     nncf_compression_config=CUSTOMIZED_QUANTIZATION_CONFIG,
    #     expected_fake_quantize=69,
    #     expected_int8=35,
    #     compression_metrics=["compression_loss", "distillation_loss", "task_loss"],
    # ),
=======
    "customized_quantization": OVTrainerTestDescriptor(
        model_id="hf-internal-testing/tiny-random-bert",
        nncf_compression_config=CUSTOMIZED_QUANTIZATION_CONFIG,
        expected_fake_quantize=44,
        expected_int8=32,
        compression_metrics=["compression_loss"],
    ),
    "distillation,customized_quantization": OVTrainerTestDescriptor(
        model_id="hf-internal-testing/tiny-random-bert",
        teacher_model_id="hf-internal-testing/tiny-random-bert",
        nncf_compression_config=CUSTOMIZED_QUANTIZATION_CONFIG,
        expected_fake_quantize=44,
        expected_int8=32,
        compression_metrics=["compression_loss", "distillation_loss", "task_loss"],
    ),
>>>>>>> 0f45751f
    "structured_movement_sparsity": OVTrainerTestDescriptor(
        model_id="hf-internal-testing/tiny-random-bert",
        nncf_compression_config=STRUCTURED_MOVEMENT_SPARSITY_CONFIG_FOR_BERT,
        expected_binary_masks=60,
        compression_metrics=["compression_loss"],
    ),
    "distillation,structured_movement_sparsity": OVTrainerTestDescriptor(
        model_id="hf-internal-testing/tiny-random-bert",
        teacher_model_id="hf-internal-testing/tiny-random-bert",
        nncf_compression_config=STRUCTURED_MOVEMENT_SPARSITY_CONFIG_FOR_BERT,
        expected_binary_masks=60,
        compression_metrics=["compression_loss", "distillation_loss", "task_loss"],
    ),
    "default_quantization,structured_movement_sparsity": OVTrainerTestDescriptor(
        model_id="hf-internal-testing/tiny-random-bert",
        nncf_compression_config=[DEFAULT_QUANTIZATION_CONFIG, STRUCTURED_MOVEMENT_SPARSITY_CONFIG_FOR_BERT],
        expected_fake_quantize=44,
        expected_int8=32,
        expected_binary_masks=60,
        compression_metrics=["compression_loss"],
    ),
<<<<<<< HEAD
    # "customized_quantization,structured_movement_sparsity": OVTrainerTestDescriptor(
    #     model_id="hf-internal-testing/tiny-random-bert",
    #     nncf_compression_config=[CUSTOMIZED_QUANTIZATION_CONFIG, STRUCTURED_MOVEMENT_SPARSITY_CONFIG_FOR_BERT],
    #     expected_fake_quantize=69,
    #     expected_int8=35,
    #     expected_binary_masks=60,
    #     compression_metrics=["compression_loss"],
    # ),
=======
    "customized_quantization,structured_movement_sparsity": OVTrainerTestDescriptor(
        model_id="hf-internal-testing/tiny-random-bert",
        nncf_compression_config=[
            CUSTOMIZED_QUANTIZATION_CONFIG,
            STRUCTURED_MOVEMENT_SPARSITY_CONFIG_FOR_BERT,
        ],
        expected_fake_quantize=44,
        expected_int8=32,
        expected_binary_masks=60,
        compression_metrics=["compression_loss"],
    ),
>>>>>>> 0f45751f
    "distillation,default_quantization,structured_movement_sparsity": OVTrainerTestDescriptor(
        model_id="hf-internal-testing/tiny-random-bert",
        teacher_model_id="hf-internal-testing/tiny-random-bert",
        nncf_compression_config=[DEFAULT_QUANTIZATION_CONFIG, STRUCTURED_MOVEMENT_SPARSITY_CONFIG_FOR_BERT],
        expected_fake_quantize=44,
        expected_int8=32,
        expected_binary_masks=60,
        compression_metrics=["compression_loss", "distillation_loss", "task_loss"],
    ),
<<<<<<< HEAD
    # "distillation,customized_quantization,structured_movement_sparsity": OVTrainerTestDescriptor(
    #     model_id="hf-internal-testing/tiny-random-bert",
    #     teacher_model_id="hf-internal-testing/tiny-random-bert",
    #     nncf_compression_config=[CUSTOMIZED_QUANTIZATION_CONFIG, STRUCTURED_MOVEMENT_SPARSITY_CONFIG_FOR_BERT],
    #     expected_fake_quantize=69,
    #     expected_int8=35,
    #     expected_binary_masks=60,
    #     compression_metrics=["compression_loss", "distillation_loss", "task_loss"],
    # ),
=======
    "distillation,customized_quantization,structured_movement_sparsity": OVTrainerTestDescriptor(
        model_id="hf-internal-testing/tiny-random-bert",
        teacher_model_id="hf-internal-testing/tiny-random-bert",
        nncf_compression_config=[
            CUSTOMIZED_QUANTIZATION_CONFIG,
            STRUCTURED_MOVEMENT_SPARSITY_CONFIG_FOR_BERT,
        ],
        expected_fake_quantize=44,
        expected_int8=32,
        expected_binary_masks=60,
        compression_metrics=["compression_loss", "distillation_loss", "task_loss"],
    ),
>>>>>>> 0f45751f
    "unstructured_movement_sparsity": OVTrainerTestDescriptor(
        model_id="hf-internal-testing/tiny-random-bert",
        nncf_compression_config=UNSTRUCTURED_MOVEMENT_SPARSITY_CONFIG_FOR_BERT,
        expected_binary_masks=60,
        compression_metrics=["compression_loss"],
    ),
    "distillation,unstructured_movement_sparsity": OVTrainerTestDescriptor(
        model_id="hf-internal-testing/tiny-random-bert",
        teacher_model_id="hf-internal-testing/tiny-random-bert",
        nncf_compression_config=UNSTRUCTURED_MOVEMENT_SPARSITY_CONFIG_FOR_BERT,
        expected_binary_masks=60,
        compression_metrics=["compression_loss", "distillation_loss", "task_loss"],
    ),
    "default_quantization,unstructured_movement_sparsity": OVTrainerTestDescriptor(
        model_id="hf-internal-testing/tiny-random-bert",
        nncf_compression_config=[DEFAULT_QUANTIZATION_CONFIG, UNSTRUCTURED_MOVEMENT_SPARSITY_CONFIG_FOR_BERT],
        expected_fake_quantize=44,
        expected_int8=32,
        expected_binary_masks=60,
        compression_metrics=["compression_loss"],
    ),
<<<<<<< HEAD
    # "customized_quantization,unstructured_movement_sparsity": OVTrainerTestDescriptor(
    #     model_id="hf-internal-testing/tiny-random-bert",
    #     nncf_compression_config=[CUSTOMIZED_QUANTIZATION_CONFIG, UNSTRUCTURED_MOVEMENT_SPARSITY_CONFIG_FOR_BERT],
    #     expected_fake_quantize=69,
    #     expected_int8=35,
    #     expected_binary_masks=60,
    #     compression_metrics=["compression_loss"],
    # ),
=======
    "customized_quantization,unstructured_movement_sparsity": OVTrainerTestDescriptor(
        model_id="hf-internal-testing/tiny-random-bert",
        nncf_compression_config=[
            CUSTOMIZED_QUANTIZATION_CONFIG,
            UNSTRUCTURED_MOVEMENT_SPARSITY_CONFIG_FOR_BERT,
        ],
        expected_fake_quantize=44,
        expected_int8=32,
        expected_binary_masks=60,
        compression_metrics=["compression_loss"],
    ),
>>>>>>> 0f45751f
    "distillation,default_quantization,unstructured_movement_sparsity": OVTrainerTestDescriptor(
        model_id="hf-internal-testing/tiny-random-bert",
        teacher_model_id="hf-internal-testing/tiny-random-bert",
        nncf_compression_config=[DEFAULT_QUANTIZATION_CONFIG, UNSTRUCTURED_MOVEMENT_SPARSITY_CONFIG_FOR_BERT],
        expected_fake_quantize=44,
        expected_int8=32,
        expected_binary_masks=60,
        compression_metrics=["compression_loss", "distillation_loss", "task_loss"],
    ),
<<<<<<< HEAD
    # "distillation,customized_quantization,unstructured_movement_sparsity": OVTrainerTestDescriptor(
    #     model_id="hf-internal-testing/tiny-random-bert",
    #     teacher_model_id="hf-internal-testing/tiny-random-bert",
    #     nncf_compression_config=[CUSTOMIZED_QUANTIZATION_CONFIG, UNSTRUCTURED_MOVEMENT_SPARSITY_CONFIG_FOR_BERT],
    #     expected_fake_quantize=69,
    #     expected_int8=35,
    #     expected_binary_masks=60,
    #     compression_metrics=["compression_loss", "distillation_loss", "task_loss"],
    # ),
=======
    "distillation,customized_quantization,unstructured_movement_sparsity": OVTrainerTestDescriptor(
        model_id="hf-internal-testing/tiny-random-bert",
        teacher_model_id="hf-internal-testing/tiny-random-bert",
        nncf_compression_config=[
            CUSTOMIZED_QUANTIZATION_CONFIG,
            UNSTRUCTURED_MOVEMENT_SPARSITY_CONFIG_FOR_BERT,
        ],
        expected_fake_quantize=44,
        expected_int8=32,
        expected_binary_masks=60,
        compression_metrics=["compression_loss", "distillation_loss", "task_loss"],
    ),
>>>>>>> 0f45751f
}


class OVTrainerTextClassificationTrainingTest(OVTrainerBaseTrainingTest):
    ovmodel_cls = OVModelForSequenceClassification
    task = "sequence-classification"

    @parameterized.expand(OVTRAINER_TEXT_CLASSIFICATION_TEST_DESCRIPTORS.items())
    def test_training(self, _, desc: OVTrainerTestDescriptor):
        self.run_ovtrainer_training_checks(desc)

    def prepare_model_and_dataset(self, desc: OVTrainerTestDescriptor):
        self.dataset = load_dataset("glue", "sst2")
        self.num_labels = len(self.dataset["train"].features["label"].names)

        self.tokenizer = AutoTokenizer.from_pretrained(desc.model_id)
        self.model = AutoModelForSequenceClassification.from_pretrained(desc.model_id, num_labels=self.num_labels)
        self.teacher_model = None
        if desc.teacher_model_id:
            self.teacher_model = AutoModelForSequenceClassification.from_pretrained(
                desc.teacher_model_id, num_labels=self.num_labels
            )

        def data_transform(examples, max_length: int = 128):
            result = self.tokenizer(
                examples["sentence"],
                padding="max_length",
                max_length=max_length,
                truncation=True,
                return_tensors="pt",
            )
            result["labels"] = examples["label"]
            return result

        self.data_transform = data_transform
        self.train_dataset = self.dataset["train"].select(range(8))
        self.eval_dataset = self.dataset["validation"].select(range(4))
        self.train_dataset.set_transform(data_transform)
        self.eval_dataset.set_transform(data_transform)
        self.data_collator = None

    def check_ovmodel_output_equals_torch_output(self, ovmodel, torch_model):
        torch_model = torch_model.eval()
        for batch_size in [1, 4]:
            self.trainer.args = self.get_training_args(eval_batch_size=batch_size)
            self.trainer.create_accelerator_and_postprocess()
            for seq_length in [16, 89, 128]:
                dataset = deepcopy(self.eval_dataset)
                dataset.set_transform(partial(self.data_transform, max_length=seq_length))
                for inputs in self.trainer.get_eval_dataloader(dataset):
                    self.assertSequenceEqual(inputs["input_ids"].shape, [batch_size, seq_length])
                    ovmodel_outputs = ovmodel(**inputs)
                    self.assertIn("logits", ovmodel_outputs)
                    ovmodel_logits = ovmodel_outputs.logits
                    with torch.no_grad():
                        torch_logits = torch_model(**inputs).logits
                    torch.testing.assert_close(
                        ovmodel_logits,
                        torch_logits,
                        atol=1e-3,
                        rtol=1e-4,
                    )

    def check_ovmodel_reshaping(self, ovmodel: OVModel):
        self.check_if_ovmodel_is_dynamic(ovmodel, True)
        for batch_size in [1, 4]:
            for seq_length in [16, 89, 128]:
                static_shape = [batch_size, seq_length]
                ovmodel.reshape(*static_shape)
                self.check_if_ovmodel_is_dynamic(ovmodel, False)
                for input_ in ovmodel.model.inputs:
                    self.assertSequenceEqual(list(input_.get_shape()), static_shape)
                ovmodel.reshape(-1, -1)
                self.check_if_ovmodel_is_dynamic(ovmodel, True)


STRUCTURED_MOVEMENT_SPARSITY_CONFIG_FOR_SWIN = {
    "algorithm": "movement_sparsity",
    "params": {
        "warmup_start_epoch": 1,
        "warmup_end_epoch": 2,
        "importance_regularization_factor": 1.0,
        "enable_structured_masking": True,
    },
    "sparse_structure_by_scopes": [
        {"mode": "block", "sparse_factors": [4, 4], "target_scopes": "{re}.*SwinAttention.*"},
        {"mode": "per_dim", "axis": 0, "target_scopes": "{re}.*SwinIntermediate.*"},
        {"mode": "per_dim", "axis": 1, "target_scopes": "{re}.*SwinOutput.*"},
    ],
    "ignored_scopes": ["{re}.*PatchEmbed.*", "{re}.*PatchMerging.*", "{re}.*classifier.*", "{re}.*LayerNorm.*"],
}
UNSTRUCTURED_MOVEMENT_SPARSITY_CONFIG_FOR_SWIN = deepcopy(STRUCTURED_MOVEMENT_SPARSITY_CONFIG_FOR_SWIN)
UNSTRUCTURED_MOVEMENT_SPARSITY_CONFIG_FOR_SWIN["params"]["enable_structured_masking"] = False

OVTRAINER_IMAGE_CLASSIFICATION_TEST_DESCRIPTORS = {
    "default_quantization": OVTrainerTestDescriptor(
        model_id="yujiepan/tiny-random-swin-patch4-window7-224",
        nncf_compression_config=DEFAULT_QUANTIZATION_CONFIG,
        expected_fake_quantize=28,
        expected_int8=28,
        compression_metrics=["compression_loss"],
    ),
    "structured_movement_sparsity": OVTrainerTestDescriptor(
        model_id="yujiepan/tiny-random-swin-patch4-window7-224",
        nncf_compression_config=STRUCTURED_MOVEMENT_SPARSITY_CONFIG_FOR_SWIN,
        expected_binary_masks=48,
        compression_metrics=["compression_loss"],
    ),
    "unstructured_movement_sparsity": OVTrainerTestDescriptor(
        model_id="yujiepan/tiny-random-swin-patch4-window7-224",
        nncf_compression_config=UNSTRUCTURED_MOVEMENT_SPARSITY_CONFIG_FOR_SWIN,
        expected_binary_masks=48,
        compression_metrics=["compression_loss"],
    ),
    "default_quantization,structured_movement_sparsity": OVTrainerTestDescriptor(
        model_id="yujiepan/tiny-random-swin-patch4-window7-224",
        nncf_compression_config=[STRUCTURED_MOVEMENT_SPARSITY_CONFIG_FOR_SWIN, DEFAULT_QUANTIZATION_CONFIG],
        expected_fake_quantize=28,
        expected_int8=28,
        expected_binary_masks=48,
        compression_metrics=["compression_loss"],
    ),
    "default_quantization,unstructured_movement_sparsity": OVTrainerTestDescriptor(
        model_id="yujiepan/tiny-random-swin-patch4-window7-224",
        nncf_compression_config=[UNSTRUCTURED_MOVEMENT_SPARSITY_CONFIG_FOR_SWIN, DEFAULT_QUANTIZATION_CONFIG],
        expected_fake_quantize=28,
        expected_int8=28,
        expected_binary_masks=48,
        compression_metrics=["compression_loss"],
    ),
    "distillation,default_quantization,structured_movement_sparsity": OVTrainerTestDescriptor(
        model_id="yujiepan/tiny-random-swin-patch4-window7-224",
        teacher_model_id="yujiepan/tiny-random-swin-patch4-window7-224",
        nncf_compression_config=[STRUCTURED_MOVEMENT_SPARSITY_CONFIG_FOR_SWIN, DEFAULT_QUANTIZATION_CONFIG],
        expected_fake_quantize=28,
        expected_int8=28,
        expected_binary_masks=48,
        compression_metrics=["compression_loss", "distillation_loss", "task_loss"],
    ),
    "distillation,default_quantization,unstructured_movement_sparsity": OVTrainerTestDescriptor(
        model_id="yujiepan/tiny-random-swin-patch4-window7-224",
        teacher_model_id="yujiepan/tiny-random-swin-patch4-window7-224",
        nncf_compression_config=[UNSTRUCTURED_MOVEMENT_SPARSITY_CONFIG_FOR_SWIN, DEFAULT_QUANTIZATION_CONFIG],
        expected_fake_quantize=28,
        expected_int8=28,
        expected_binary_masks=48,
        compression_metrics=["compression_loss", "distillation_loss", "task_loss"],
    ),
}


class OVTrainerImageClassificationTrainingTest(OVTrainerBaseTrainingTest):
    ovmodel_cls = OVModelForImageClassification
    task = "image-classification"

    @parameterized.expand(OVTRAINER_IMAGE_CLASSIFICATION_TEST_DESCRIPTORS.items())
    def test_training(self, _, desc: OVTrainerTestDescriptor):
        self.run_ovtrainer_training_checks(desc)

    def prepare_model_and_dataset(self, desc: OVTrainerTestDescriptor):
        self.dataset = load_dataset("hf-internal-testing/cats_vs_dogs_sample")
        self.num_labels = len(self.dataset["train"].features["labels"].names)

        self.feature_extractor = AutoImageProcessor.from_pretrained(desc.model_id)
        self.tokenizer = self.feature_extractor
        self.model = AutoModelForImageClassification.from_pretrained(desc.model_id, num_labels=self.num_labels)
        self.teacher_model = None
        if desc.teacher_model_id:
            self.teacher_model = AutoModelForImageClassification.from_pretrained(
                desc.teacher_model_id, num_labels=self.num_labels
            )

        def data_transform(examples, size=None):
            result = self.feature_extractor(examples["image"], size=size, return_tensors="pt")
            result["labels"] = examples["labels"]
            return result

        self.data_transform = data_transform
        self.dataset.set_transform(data_transform)
        raw_dataset = self.dataset["train"].shuffle(seed=42)
        self.train_dataset = raw_dataset.select(range(8))
        self.eval_dataset = raw_dataset.select(range(8, 12))
        self.data_collator = default_data_collator
        self.is_swin = "swin" in desc.model_id.lower()

    def get_ov_model(self, model_id=None) -> OVModel:
        # image models, e.g. swin, may require a determined image size
        model_id = model_id or self.output_dir
        size = (self.feature_extractor.size["height"], self.feature_extractor.size["width"])
        ovmodel = self.ovmodel_cls.from_pretrained(model_id, compile=False, ov_config=F32_CONFIG)
        # dynamic batch size for tiny-swin does not work in OpenVINO 2023.0
        batch_size = 1 if self.is_swin else -1
        ovmodel.reshape(batch_size, 3, *size)
        ovmodel.compile()
        return ovmodel

    def check_ovmodel_output_equals_torch_output(self, ovmodel, torch_model):
        torch_model = torch_model.eval()
        batch_sizes = [1] if self.is_swin else [1, 4]
        for batch_size in batch_sizes:
            self.trainer.args = self.get_training_args(eval_batch_size=batch_size)
            self.trainer.create_accelerator_and_postprocess()
            for inputs in self.trainer.get_eval_dataloader():
                self.assertEqual(inputs["pixel_values"].shape[0], batch_size)
                ovmodel_outputs = ovmodel(**inputs)
                self.assertIn("logits", ovmodel_outputs)
                ovmodel_logits = ovmodel_outputs.logits
                with torch.no_grad():
                    torch_logits = torch_model(**inputs).logits
                torch.testing.assert_close(
                    ovmodel_logits,
                    torch_logits,
                    atol=1e-3,
                    rtol=1e-4,
                )

    def check_ovmodel_reshaping(self, ovmodel: OVModel):
        # dynamic batch size for tiny-swin does not work in OpenVINO 2023.0
        self.check_if_ovmodel_is_dynamic(ovmodel, not self.is_swin)
        size = (self.feature_extractor.size["height"], self.feature_extractor.size["width"])
        dynamic_shape = [-1, 3, *size]
        for batch_size in [1, 4]:
            static_shape = [batch_size] + dynamic_shape[1:]
            ovmodel.reshape(*static_shape)
            self.check_if_ovmodel_is_dynamic(ovmodel, False)
            for input_ in ovmodel.model.inputs:
                self.assertSequenceEqual(list(input_.get_shape()), static_shape)
            if not self.is_swin:
                ovmodel.reshape(*dynamic_shape)
                self.check_if_ovmodel_is_dynamic(ovmodel, True)


QUANTIZATION_CONFIG_FOR_WAV2VEC2 = {
    "algorithm": "quantization",
    "quantize_inputs": False,
    "preset": "mixed",
    "overflow_fix": "enable",
    "initializer": {
        "range": {"num_init_samples": 10, "type": "mean_min_max"},
        "batchnorm_adaptation": {"num_bn_adaptation_samples": 0},
    },
    "scope_overrides": {"activations": {"{re}.*matmul_0": {"mode": "symmetric"}}},
    "ignored_scopes": ["{re}.*__add___[0-1]", "{re}.*layer_norm_0"],
}

STRUCTURED_MOVEMENT_SPARSITY_CONFIG_FOR_WAV2VEC2 = {
    "algorithm": "movement_sparsity",
    "params": {
        "warmup_start_epoch": 1,
        "warmup_end_epoch": 2,
        "importance_regularization_factor": 0.1,
        "enable_structured_masking": True,
    },
    "sparse_structure_by_scopes": [
        {"mode": "block", "sparse_factors": [8, 8], "target_scopes": "{re}.*Wav2Vec2Attention.*"},
        {"mode": "per_dim", "axis": 0, "target_scopes": "{re}.*intermediate_dense.*"},
        {"mode": "per_dim", "axis": 1, "target_scopes": "{re}.*output_dense.*"},
    ],
    "ignored_scopes": [
        "{re}projector",
        "{re}classifier",
        "{re}feature_extractor",
        "{re}feature_projection",
        "{re}pos_conv_embed",
    ],
}

UNSTRUCTURED_MOVEMENT_SPARSITY_CONFIG_FOR_WAV2VEC2 = deepcopy(STRUCTURED_MOVEMENT_SPARSITY_CONFIG_FOR_WAV2VEC2)
UNSTRUCTURED_MOVEMENT_SPARSITY_CONFIG_FOR_WAV2VEC2["params"]["enable_structured_masking"] = False


OVTRAINER_AUDIO_CLASSIFICATION_TEST_DESCRIPTORS = {
    "quantization": OVTrainerTestDescriptor(
        model_id="hf-internal-testing/tiny-random-Wav2Vec2Model",
        nncf_compression_config=[QUANTIZATION_CONFIG_FOR_WAV2VEC2],
        expected_fake_quantize=48,
        expected_int8=30,
        compression_metrics=["compression_loss"],
    ),
    "structured_movement_sparsity": OVTrainerTestDescriptor(
        model_id="hf-internal-testing/tiny-random-Wav2Vec2Model",
        nncf_compression_config=[STRUCTURED_MOVEMENT_SPARSITY_CONFIG_FOR_WAV2VEC2],
        expected_binary_masks=48,
        compression_metrics=["compression_loss"],
    ),
    "unstructured_movement_sparsity": OVTrainerTestDescriptor(
        model_id="hf-internal-testing/tiny-random-Wav2Vec2Model",
        nncf_compression_config=[UNSTRUCTURED_MOVEMENT_SPARSITY_CONFIG_FOR_WAV2VEC2],
        expected_binary_masks=48,
        compression_metrics=["compression_loss"],
    ),
    "quantization,structured_movement_sparsity": OVTrainerTestDescriptor(
        model_id="hf-internal-testing/tiny-random-Wav2Vec2Model",
        nncf_compression_config=[QUANTIZATION_CONFIG_FOR_WAV2VEC2, STRUCTURED_MOVEMENT_SPARSITY_CONFIG_FOR_WAV2VEC2],
        expected_fake_quantize=48,
        expected_int8=30,
        expected_binary_masks=48,
        compression_metrics=["compression_loss"],
    ),
    "quantization,unstructured_movement_sparsity": OVTrainerTestDescriptor(
        model_id="hf-internal-testing/tiny-random-Wav2Vec2Model",
        nncf_compression_config=[QUANTIZATION_CONFIG_FOR_WAV2VEC2, UNSTRUCTURED_MOVEMENT_SPARSITY_CONFIG_FOR_WAV2VEC2],
        expected_fake_quantize=48,
        expected_int8=30,
        expected_binary_masks=48,
        compression_metrics=["compression_loss"],
    ),
    "distillation,quantization,structured_movement_sparsity": OVTrainerTestDescriptor(
        model_id="hf-internal-testing/tiny-random-Wav2Vec2Model",
        teacher_model_id="hf-internal-testing/tiny-random-Wav2Vec2Model",
        nncf_compression_config=[QUANTIZATION_CONFIG_FOR_WAV2VEC2, STRUCTURED_MOVEMENT_SPARSITY_CONFIG_FOR_WAV2VEC2],
        expected_fake_quantize=48,
        expected_int8=30,
        expected_binary_masks=48,
        compression_metrics=["compression_loss", "distillation_loss", "task_loss"],
    ),
    "distillation,quantization,unstructured_movement_sparsity": OVTrainerTestDescriptor(
        model_id="hf-internal-testing/tiny-random-Wav2Vec2Model",
        teacher_model_id="hf-internal-testing/tiny-random-Wav2Vec2Model",
        nncf_compression_config=[QUANTIZATION_CONFIG_FOR_WAV2VEC2, UNSTRUCTURED_MOVEMENT_SPARSITY_CONFIG_FOR_WAV2VEC2],
        expected_fake_quantize=48,
        expected_int8=30,
        expected_binary_masks=48,
        compression_metrics=["compression_loss", "distillation_loss", "task_loss"],
    ),
}


class OVTrainerAudioClassificationTrainingTest(OVTrainerBaseTrainingTest):
    ovmodel_cls = OVModelForAudioClassification
    task = "audio-classification"

    @parameterized.expand(OVTRAINER_AUDIO_CLASSIFICATION_TEST_DESCRIPTORS.items())
    def test_training(self, _, desc: OVTrainerTestDescriptor):
        self.run_ovtrainer_training_checks(desc)

    def prepare_model_and_dataset(self, desc: OVTrainerTestDescriptor):
        self.dataset = load_dataset("anton-l/superb_dummy", "ks")
        self.num_labels = len(self.dataset["test"].features["label"].names)

        self.feature_extractor = AutoFeatureExtractor.from_pretrained(desc.model_id)
        self.tokenizer = self.feature_extractor
        self.model = AutoModelForAudioClassification.from_pretrained(desc.model_id, num_labels=self.num_labels)
        self.teacher_model = None
        if desc.teacher_model_id:
            self.teacher_model = AutoModelForAudioClassification.from_pretrained(
                desc.teacher_model_id, num_labels=self.num_labels
            )

        def data_transform(examples, max_length: int = 16000):
            sampling_rate = self.feature_extractor.sampling_rate
            batch = self.feature_extractor(
                examples["speech"],
                padding="max_length",
                max_length=max_length,
                truncation=True,
                sampling_rate=sampling_rate,
                return_tensors="pt",
            )
            batch["labels"] = examples["label"]
            return batch

        self.data_transform = data_transform
        self.dataset.set_transform(data_transform)
        self.train_dataset = self.dataset["test"].select(range(8))
        self.eval_dataset = self.dataset["test"].select(range(8, 12))
        self.data_collator = None

    def check_ovmodel_reshaping(self, ovmodel: OVModel):
        self.check_if_ovmodel_is_dynamic(ovmodel, True)
        for batch_size in [1, 4]:
            for seq_len in [12345, 16000]:
                static_shape = [batch_size, seq_len]
                ovmodel.reshape(*static_shape)
                self.check_if_ovmodel_is_dynamic(ovmodel, False)
                for input_ in ovmodel.model.inputs:
                    self.assertSequenceEqual(list(input_.get_shape()), static_shape)
                ovmodel.reshape(-1, -1)
                self.check_if_ovmodel_is_dynamic(ovmodel, True)

    def check_ovmodel_output_equals_torch_output(self, ovmodel, torch_model):
        torch_model = torch_model.eval()
        for batch_size in [1, 4]:
            self.trainer.args = self.get_training_args(eval_batch_size=batch_size)
            self.trainer.create_accelerator_and_postprocess()
            for seq_length in [12345, 16000]:
                dataset = deepcopy(self.eval_dataset)
                dataset.set_transform(partial(self.data_transform, max_length=seq_length))
                for inputs in self.trainer.get_eval_dataloader(dataset):
                    self.assertSequenceEqual(inputs["input_values"].shape, [batch_size, seq_length])
                    ovmodel_outputs = ovmodel(**inputs)
                    self.assertIn("logits", ovmodel_outputs)
                    ovmodel_logits = ovmodel_outputs.logits
                    with torch.no_grad():
                        torch_logits = torch_model(**inputs).logits
                    torch.testing.assert_close(
                        ovmodel_logits,
                        torch_logits,
                        atol=1e-3,
                        rtol=1e-4,
                    )<|MERGE_RESOLUTION|>--- conflicted
+++ resolved
@@ -334,23 +334,6 @@
         expected_int8=32,
         compression_metrics=["compression_loss", "distillation_loss", "task_loss"],
     ),
-<<<<<<< HEAD
-    # "customized_quantization": OVTrainerTestDescriptor(
-    #     model_id="hf-internal-testing/tiny-random-bert",
-    #     nncf_compression_config=CUSTOMIZED_QUANTIZATION_CONFIG,
-    #     expected_fake_quantize=69,
-    #     expected_int8=35,
-    #     compression_metrics=["compression_loss"],
-    # ),
-    # "distillation,customized_quantization": OVTrainerTestDescriptor(
-    #     model_id="hf-internal-testing/tiny-random-bert",
-    #     teacher_model_id="hf-internal-testing/tiny-random-bert",
-    #     nncf_compression_config=CUSTOMIZED_QUANTIZATION_CONFIG,
-    #     expected_fake_quantize=69,
-    #     expected_int8=35,
-    #     compression_metrics=["compression_loss", "distillation_loss", "task_loss"],
-    # ),
-=======
     "customized_quantization": OVTrainerTestDescriptor(
         model_id="hf-internal-testing/tiny-random-bert",
         nncf_compression_config=CUSTOMIZED_QUANTIZATION_CONFIG,
@@ -366,7 +349,6 @@
         expected_int8=32,
         compression_metrics=["compression_loss", "distillation_loss", "task_loss"],
     ),
->>>>>>> 0f45751f
     "structured_movement_sparsity": OVTrainerTestDescriptor(
         model_id="hf-internal-testing/tiny-random-bert",
         nncf_compression_config=STRUCTURED_MOVEMENT_SPARSITY_CONFIG_FOR_BERT,
@@ -388,16 +370,6 @@
         expected_binary_masks=60,
         compression_metrics=["compression_loss"],
     ),
-<<<<<<< HEAD
-    # "customized_quantization,structured_movement_sparsity": OVTrainerTestDescriptor(
-    #     model_id="hf-internal-testing/tiny-random-bert",
-    #     nncf_compression_config=[CUSTOMIZED_QUANTIZATION_CONFIG, STRUCTURED_MOVEMENT_SPARSITY_CONFIG_FOR_BERT],
-    #     expected_fake_quantize=69,
-    #     expected_int8=35,
-    #     expected_binary_masks=60,
-    #     compression_metrics=["compression_loss"],
-    # ),
-=======
     "customized_quantization,structured_movement_sparsity": OVTrainerTestDescriptor(
         model_id="hf-internal-testing/tiny-random-bert",
         nncf_compression_config=[
@@ -409,7 +381,6 @@
         expected_binary_masks=60,
         compression_metrics=["compression_loss"],
     ),
->>>>>>> 0f45751f
     "distillation,default_quantization,structured_movement_sparsity": OVTrainerTestDescriptor(
         model_id="hf-internal-testing/tiny-random-bert",
         teacher_model_id="hf-internal-testing/tiny-random-bert",
@@ -419,17 +390,6 @@
         expected_binary_masks=60,
         compression_metrics=["compression_loss", "distillation_loss", "task_loss"],
     ),
-<<<<<<< HEAD
-    # "distillation,customized_quantization,structured_movement_sparsity": OVTrainerTestDescriptor(
-    #     model_id="hf-internal-testing/tiny-random-bert",
-    #     teacher_model_id="hf-internal-testing/tiny-random-bert",
-    #     nncf_compression_config=[CUSTOMIZED_QUANTIZATION_CONFIG, STRUCTURED_MOVEMENT_SPARSITY_CONFIG_FOR_BERT],
-    #     expected_fake_quantize=69,
-    #     expected_int8=35,
-    #     expected_binary_masks=60,
-    #     compression_metrics=["compression_loss", "distillation_loss", "task_loss"],
-    # ),
-=======
     "distillation,customized_quantization,structured_movement_sparsity": OVTrainerTestDescriptor(
         model_id="hf-internal-testing/tiny-random-bert",
         teacher_model_id="hf-internal-testing/tiny-random-bert",
@@ -442,7 +402,6 @@
         expected_binary_masks=60,
         compression_metrics=["compression_loss", "distillation_loss", "task_loss"],
     ),
->>>>>>> 0f45751f
     "unstructured_movement_sparsity": OVTrainerTestDescriptor(
         model_id="hf-internal-testing/tiny-random-bert",
         nncf_compression_config=UNSTRUCTURED_MOVEMENT_SPARSITY_CONFIG_FOR_BERT,
@@ -464,16 +423,6 @@
         expected_binary_masks=60,
         compression_metrics=["compression_loss"],
     ),
-<<<<<<< HEAD
-    # "customized_quantization,unstructured_movement_sparsity": OVTrainerTestDescriptor(
-    #     model_id="hf-internal-testing/tiny-random-bert",
-    #     nncf_compression_config=[CUSTOMIZED_QUANTIZATION_CONFIG, UNSTRUCTURED_MOVEMENT_SPARSITY_CONFIG_FOR_BERT],
-    #     expected_fake_quantize=69,
-    #     expected_int8=35,
-    #     expected_binary_masks=60,
-    #     compression_metrics=["compression_loss"],
-    # ),
-=======
     "customized_quantization,unstructured_movement_sparsity": OVTrainerTestDescriptor(
         model_id="hf-internal-testing/tiny-random-bert",
         nncf_compression_config=[
@@ -485,7 +434,6 @@
         expected_binary_masks=60,
         compression_metrics=["compression_loss"],
     ),
->>>>>>> 0f45751f
     "distillation,default_quantization,unstructured_movement_sparsity": OVTrainerTestDescriptor(
         model_id="hf-internal-testing/tiny-random-bert",
         teacher_model_id="hf-internal-testing/tiny-random-bert",
@@ -495,17 +443,6 @@
         expected_binary_masks=60,
         compression_metrics=["compression_loss", "distillation_loss", "task_loss"],
     ),
-<<<<<<< HEAD
-    # "distillation,customized_quantization,unstructured_movement_sparsity": OVTrainerTestDescriptor(
-    #     model_id="hf-internal-testing/tiny-random-bert",
-    #     teacher_model_id="hf-internal-testing/tiny-random-bert",
-    #     nncf_compression_config=[CUSTOMIZED_QUANTIZATION_CONFIG, UNSTRUCTURED_MOVEMENT_SPARSITY_CONFIG_FOR_BERT],
-    #     expected_fake_quantize=69,
-    #     expected_int8=35,
-    #     expected_binary_masks=60,
-    #     compression_metrics=["compression_loss", "distillation_loss", "task_loss"],
-    # ),
-=======
     "distillation,customized_quantization,unstructured_movement_sparsity": OVTrainerTestDescriptor(
         model_id="hf-internal-testing/tiny-random-bert",
         teacher_model_id="hf-internal-testing/tiny-random-bert",
@@ -518,7 +455,6 @@
         expected_binary_masks=60,
         compression_metrics=["compression_loss", "distillation_loss", "task_loss"],
     ),
->>>>>>> 0f45751f
 }
 
 
