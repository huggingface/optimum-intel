#  Copyright 2021 The HuggingFace Team. All rights reserved.
#
#  Licensed under the Apache License, Version 2.0 (the "License");
#  you may not use this file except in compliance with the License.
#  You may obtain a copy of the License at
#
#      http://www.apache.org/licenses/LICENSE-2.0
#
#  Unless required by applicable law or agreed to in writing, software
#  distributed under the License is distributed on an "AS IS" BASIS,
#  WITHOUT WARRANTIES OR CONDITIONS OF ANY KIND, either express or implied.
#  See the License for the specific language governing permissions and
#  limitations under the License.

import copy
import gc
import os
import platform
import tempfile
import time
import unittest
from pathlib import Path
from typing import Dict, Generator

import numpy as np
import open_clip
import openvino as ov
import pytest
import requests
import timm
import torch
from datasets import load_dataset
from evaluate import evaluator
from huggingface_hub import hf_hub_download, snapshot_download
from parameterized import parameterized
from PIL import Image
from sentence_transformers import SentenceTransformer
from transformers import (
    AutoConfig,
    AutoFeatureExtractor,
    AutoImageProcessor,
    AutoModel,
    AutoModelForAudioClassification,
    AutoModelForAudioFrameClassification,
    AutoModelForAudioXVector,
    AutoModelForCausalLM,
    AutoModelForCTC,
    AutoModelForImageClassification,
    AutoModelForMaskedLM,
    AutoModelForQuestionAnswering,
    AutoModelForSeq2SeqLM,
    AutoModelForSequenceClassification,
    AutoModelForSpeechSeq2Seq,
    AutoModelForTextToSpectrogram,
    AutoModelForTokenClassification,
    AutoModelForVision2Seq,
    AutoModelForZeroShotImageClassification,
    AutoProcessor,
    AutoTokenizer,
    GenerationConfig,
    Pix2StructForConditionalGeneration,
    PretrainedConfig,
    pipeline,
    set_seed,
)
from transformers.onnx.utils import get_preprocessor
from transformers.testing_utils import slow
from transformers.utils import http_user_agent
from utils_tests import (
    MODEL_NAMES,
    TEST_IMAGE_URL,
    get_num_sdpa,
    mock_torch_cuda_is_available,
    patch_awq_for_inference,
)

from optimum.exporters.openvino.model_patcher import patch_update_causal_mask
from optimum.exporters.openvino.stateful import model_has_state
from optimum.intel import (
    OVDiffusionPipeline,
    OVFluxPipeline,
    OVModelForAudioClassification,
    OVModelForAudioFrameClassification,
    OVModelForAudioXVector,
    OVModelForCausalLM,
    OVModelForCTC,
    OVModelForCustomTasks,
    OVModelForFeatureExtraction,
    OVModelForImageClassification,
    OVModelForMaskedLM,
    OVModelForPix2Struct,
    OVModelForQuestionAnswering,
    OVModelForSeq2SeqLM,
    OVModelForSequenceClassification,
    OVModelForSpeechSeq2Seq,
    OVModelForTextToSpeechSeq2Seq,
    OVModelForTokenClassification,
    OVModelForVision2Seq,
    OVModelForVisualCausalLM,
    OVModelForZeroShotImageClassification,
    OVModelOpenCLIPForZeroShotImageClassification,
    OVSamModel,
    OVSentenceTransformer,
    OVStableDiffusionPipeline,
)
from optimum.intel.openvino import OV_DECODER_NAME, OV_DECODER_WITH_PAST_NAME, OV_ENCODER_NAME, OV_XML_FILE_NAME
from optimum.intel.openvino.modeling_base import OVBaseModel
from optimum.intel.openvino.modeling_seq2seq import OVDecoder, OVEncoder
from optimum.intel.openvino.modeling_timm import TimmImageProcessor
from optimum.intel.openvino.modeling_visual_language import (
    MODEL_PARTS_CLS_MAPPING,
    MODEL_TYPE_TO_CLS_MAPPING,
)
from optimum.intel.openvino.utils import (
    OV_LANGUAGE_MODEL_NAME,
    OV_PROMPT_ENCODER_MASK_DECODER_MODEL_NAME,
    OV_TEXT_EMBEDDINGS_MODEL_NAME,
    OV_VISION_EMBEDDINGS_MODEL_NAME,
    OV_VISION_ENCODER_MODEL_NAME,
    TemporaryDirectory,
    _print_compiled_model_properties,
)
from optimum.intel.pipelines import pipeline as optimum_pipeline
from optimum.intel.utils.import_utils import (
    _langchain_hf_available,
    is_openvino_version,
    is_transformers_version,
)
from optimum.intel.utils.modeling_utils import _find_files_matching_pattern
from optimum.utils import (
    DIFFUSION_MODEL_TEXT_ENCODER_2_SUBFOLDER,
    DIFFUSION_MODEL_TEXT_ENCODER_SUBFOLDER,
    DIFFUSION_MODEL_TRANSFORMER_SUBFOLDER,
    DIFFUSION_MODEL_UNET_SUBFOLDER,
    DIFFUSION_MODEL_VAE_DECODER_SUBFOLDER,
    DIFFUSION_MODEL_VAE_ENCODER_SUBFOLDER,
)
from optimum.utils.testing_utils import require_diffusers


TENSOR_ALIAS_TO_TYPE = {
    "pt": torch.Tensor,
    "np": np.ndarray,
}

SEED = 42

F32_CONFIG = {"INFERENCE_PRECISION_HINT": "f32"}


class Timer(object):
    def __enter__(self):
        self.elapsed = time.perf_counter()
        return self

    def __exit__(self, type, value, traceback):
        self.elapsed = (time.perf_counter() - self.elapsed) * 1e3


class OVModelIntegrationTest(unittest.TestCase):
    def __init__(self, *args, **kwargs):
        super().__init__(*args, **kwargs)
        self.OV_MODEL_ID = "echarlaix/distilbert-base-uncased-finetuned-sst-2-english-openvino"
        self.OV_DECODER_MODEL_ID = "helenai/gpt2-ov"
        self.OV_SEQ2SEQ_MODEL_ID = "echarlaix/t5-small-openvino"
        self.OV_SD_DIFFUSION_MODEL_ID = "katuni4ka/tiny-stable-diffusion-openvino"
        self.OV_FLUX_DIFFUSION_MODEL_ID = "katuni4ka/tiny-random-flux-ov"
        self.OV_VLM_MODEL_ID = "katuni4ka/tiny-random-llava-ov"
        self.OV_SAM_MODEL_ID = "katuni4ka/sam-vit-tiny-random-ov"
        self.OV_TEXTSPEECH_MODEL_ID = "optimum-internal-testing/tiny-random-SpeechT5ForTextToSpeech-openvino"

    def test_load_from_hub_and_save_model(self):
        tokenizer = AutoTokenizer.from_pretrained(self.OV_MODEL_ID)
        tokens = tokenizer("This is a sample input", return_tensors="pt")
        loaded_model = OVModelForSequenceClassification.from_pretrained(self.OV_MODEL_ID)
        self.assertIsInstance(loaded_model.config, PretrainedConfig)
        # Test that PERFORMANCE_HINT is set to LATENCY by default
        self.assertEqual(loaded_model.ov_config.get("PERFORMANCE_HINT"), "LATENCY")
        self.assertEqual(loaded_model.request.get_property("PERFORMANCE_HINT"), "LATENCY")
        loaded_model_outputs = loaded_model(**tokens)

        # Test specifying ov_config with throughput hint and manual cache dir
        manual_openvino_cache_dir = loaded_model.model_save_dir / "manual_model_cache"
        ov_config = {"CACHE_DIR": str(manual_openvino_cache_dir), "PERFORMANCE_HINT": "THROUGHPUT"}
        loaded_model = OVModelForSequenceClassification.from_pretrained(self.OV_MODEL_ID, ov_config=ov_config)
        self.assertTrue(manual_openvino_cache_dir.is_dir())
        num_blobs = len(list(manual_openvino_cache_dir.glob("*.blob")))
        self.assertGreaterEqual(num_blobs, 1)
        if is_openvino_version("<", "2023.3"):
            self.assertEqual(loaded_model.request.get_property("PERFORMANCE_HINT").name, "THROUGHPUT")
        else:
            self.assertEqual(loaded_model.request.get_property("PERFORMANCE_HINT"), "THROUGHPUT")

        # Test compile only

        compile_only_model = OVModelForSequenceClassification.from_pretrained(
            self.OV_MODEL_ID, ov_config=ov_config, compile_only=True
        )
        self.assertTrue(manual_openvino_cache_dir.is_dir())
        current_num_blobs = len(list(manual_openvino_cache_dir.glob("*.blob")))
        # compile_only get model from cache
        self.assertGreaterEqual(current_num_blobs, num_blobs)
        self.assertIsInstance(compile_only_model.model, ov.CompiledModel)
        self.assertIsInstance(compile_only_model.request, ov.CompiledModel)
        outputs = compile_only_model(**tokens)
        self.assertTrue(torch.equal(loaded_model_outputs.logits, outputs.logits))
        del compile_only_model

        with TemporaryDirectory() as tmpdirname:
            loaded_model.save_pretrained(tmpdirname)
            folder_contents = os.listdir(tmpdirname)
            self.assertTrue(OV_XML_FILE_NAME in folder_contents)
            self.assertTrue(OV_XML_FILE_NAME.replace(".xml", ".bin") in folder_contents)
            model = OVModelForSequenceClassification.from_pretrained(tmpdirname, ov_config={"NUM_STREAMS": 2})
            # Test that PERFORMANCE_HINT is set to LATENCY by default even with ov_config provided
            self.assertEqual(model.ov_config.get("PERFORMANCE_HINT"), "LATENCY")
            self.assertEqual(model.request.get_property("PERFORMANCE_HINT"), "LATENCY")

        outputs = model(**tokens)
        self.assertTrue(torch.equal(loaded_model_outputs.logits, outputs.logits))

        del loaded_model
        del model
        gc.collect()

    @parameterized.expand((True, False))
    def test_load_from_hub_and_save_decoder_model(self, use_cache):
        model_id = "vuiseng9/ov-gpt2-fp32-kv-cache" if use_cache else "vuiseng9/ov-gpt2-fp32-no-cache"
        tokenizer = AutoTokenizer.from_pretrained(model_id)
        tokens = tokenizer("This is a sample input", return_tensors="pt")
        loaded_model = OVModelForCausalLM.from_pretrained(model_id, use_cache=use_cache)
        self.assertIsInstance(loaded_model.config, PretrainedConfig)
        # Test that PERFORMANCE_HINT is set to LATENCY by default
        self.assertEqual(loaded_model.ov_config.get("PERFORMANCE_HINT"), "LATENCY")
        self.assertEqual(loaded_model.request.get_compiled_model().get_property("PERFORMANCE_HINT"), "LATENCY")
        loaded_model_outputs = loaded_model(**tokens)

        with TemporaryDirectory() as tmpdirname:
            loaded_model.save_pretrained(tmpdirname)
            folder_contents = os.listdir(tmpdirname)
            self.assertTrue(OV_XML_FILE_NAME in folder_contents)
            self.assertTrue(OV_XML_FILE_NAME.replace(".xml", ".bin") in folder_contents)
            model = OVModelForCausalLM.from_pretrained(tmpdirname, use_cache=use_cache)
            self.assertEqual(model.use_cache, use_cache)

            compile_only_model = OVModelForCausalLM.from_pretrained(tmpdirname, compile_only=True, use_cache=use_cache)
            self.assertIsInstance(compile_only_model.model, ov.CompiledModel)
            self.assertIsInstance(compile_only_model.request, ov.InferRequest)
            outputs = compile_only_model(**tokens)
            self.assertTrue(torch.equal(loaded_model_outputs.logits, outputs.logits))
            del compile_only_model

        outputs = model(**tokens)
        self.assertTrue(torch.equal(loaded_model_outputs.logits, outputs.logits))
        del loaded_model
        del model
        gc.collect()

    @unittest.skipIf(
        is_transformers_version("<", "4.45"),
        "model tokenizer exported with tokenizers 0.20 is not compatible with old transformers",
    )
    def test_load_from_hub_and_save_visual_language_model(self):
        model_ids = [self.OV_VLM_MODEL_ID]
        if is_transformers_version(">=", "4.51"):
            model_ids.append("katuni4ka/phi-4-multimodal-ov")
        for model_id in model_ids:
            processor = get_preprocessor(model_id)
            prompt = "What is shown in this image?"
            image = Image.open(
                requests.get(
                    TEST_IMAGE_URL,
                    stream=True,
                ).raw
            )
            loaded_model = OVModelForVisualCausalLM.from_pretrained(model_id)
            self.assertIsInstance(loaded_model, MODEL_TYPE_TO_CLS_MAPPING[loaded_model.config.model_type])
            for component_name, component in loaded_model.components.items():
                self.assertIsInstance(component, MODEL_PARTS_CLS_MAPPING[component_name])
            self.assertIsInstance(loaded_model.config, PretrainedConfig)
            # Test that PERFORMANCE_HINT is set to LATENCY by default
            self.assertEqual(loaded_model.ov_config.get("PERFORMANCE_HINT"), "LATENCY")

            for component_name, component in loaded_model.components.items():
                self.assertIsInstance(component.model, ov.Model)
                if component_name == "language_model":
                    self.assertEqual(
                        component.request.get_compiled_model().get_property("PERFORMANCE_HINT"), "LATENCY"
                    )
                    self.assertIsInstance(component.text_emb_model, ov.Model)
                    self.assertEqual(component.text_emb_request.get_property("PERFORMANCE_HINT"), "LATENCY")
                else:
                    self.assertEqual(component.request.get_property("PERFORMANCE_HINT"), "LATENCY")
            if "llava" in model_id:
                processor.patch_size = loaded_model.config.vision_config.patch_size
            inputs = loaded_model.preprocess_inputs(text=prompt, image=image, processor=processor)
            set_seed(SEED)
            loaded_model_outputs = loaded_model(**inputs)

            with TemporaryDirectory() as tmpdirname:
                loaded_model.save_pretrained(tmpdirname)
                folder_contents = os.listdir(tmpdirname)
                model_files = [
                    OV_LANGUAGE_MODEL_NAME,
                    OV_TEXT_EMBEDDINGS_MODEL_NAME,
                    OV_VISION_EMBEDDINGS_MODEL_NAME,
                ]
                model_files += [f"openvino_{part}_model.xml" for part in loaded_model.additional_parts]
                for xml_file_name in model_files:
                    self.assertTrue(xml_file_name in folder_contents)
                    self.assertTrue(xml_file_name.replace(".xml", ".bin") in folder_contents)
                model = OVModelForVisualCausalLM.from_pretrained(tmpdirname)
                compile_only_model = OVModelForVisualCausalLM.from_pretrained(tmpdirname, compile_only=True)
                for _, submodel in compile_only_model.ov_submodels.items():
                    self.assertIsInstance(submodel, ov.runtime.CompiledModel)
                for component_name, component in compile_only_model.components.items():
                    self.assertIsInstance(component.model, ov.runtime.CompiledModel)
                    if component_name == "language_model":
                        self.assertIsInstance(component.request, ov.runtime.InferRequest)
                        self.assertIsInstance(component.text_emb_model, ov.runtime.CompiledModel)
                        self.assertIsInstance(component.text_emb_request, ov.runtime.CompiledModel)
                    else:
                        self.assertIsInstance(component.request, ov.runtime.CompiledModel)

                outputs = compile_only_model(**inputs)
                self.assertTrue(torch.equal(loaded_model_outputs.logits, outputs.logits))
                del compile_only_model

            outputs = model(**inputs)
            self.assertTrue(torch.equal(loaded_model_outputs.logits, outputs.logits))
            del loaded_model
            del model
            gc.collect()

    def test_load_from_hub_and_save_seq2seq_model(self):
        tokenizer = AutoTokenizer.from_pretrained(self.OV_SEQ2SEQ_MODEL_ID)
        tokens = tokenizer("This is a sample input", return_tensors="pt")
        loaded_model = OVModelForSeq2SeqLM.from_pretrained(self.OV_SEQ2SEQ_MODEL_ID, compile=False)
        self.assertIsInstance(loaded_model.config, PretrainedConfig)
        loaded_model.to("cpu")
        loaded_model.compile()
        # Test that PERFORMANCE_HINT is set to LATENCY by default
        self.assertEqual(loaded_model.ov_config.get("PERFORMANCE_HINT"), "LATENCY")
        self.assertEqual(loaded_model.decoder.request.get_compiled_model().get_property("PERFORMANCE_HINT"), "LATENCY")

        loaded_model_outputs = loaded_model.generate(**tokens)

        with TemporaryDirectory() as tmpdirname:
            loaded_model.save_pretrained(tmpdirname)
            folder_contents = os.listdir(tmpdirname)
            self.assertTrue(OV_ENCODER_NAME in folder_contents)
            self.assertTrue(OV_DECODER_NAME in folder_contents)
            self.assertTrue(OV_DECODER_WITH_PAST_NAME in folder_contents)
            model = OVModelForSeq2SeqLM.from_pretrained(tmpdirname, device="cpu")
            # compile only
            compile_only_model = OVModelForSeq2SeqLM.from_pretrained(tmpdirname, compile_only=True)
            self.assertIsInstance(compile_only_model.encoder.model, ov.CompiledModel)
            self.assertIsInstance(compile_only_model.decoder.model, ov.CompiledModel)
            self.assertIsInstance(compile_only_model.decoder_with_past.model, ov.CompiledModel)
            outputs = compile_only_model.generate(**tokens)
            self.assertTrue(torch.equal(loaded_model_outputs, outputs))
            del compile_only_model

        outputs = model.generate(**tokens)
        self.assertTrue(torch.equal(loaded_model_outputs, outputs))
        del loaded_model
        del model
        gc.collect()

    @require_diffusers
    def test_load_from_hub_and_save_stable_diffusion_model(self):
        loaded_pipeline = OVStableDiffusionPipeline.from_pretrained(self.OV_SD_DIFFUSION_MODEL_ID, compile=False)
        self.assertIsInstance(loaded_pipeline.config, Dict)
        # Test that PERFORMANCE_HINT is set to LATENCY by default
        self.assertEqual(loaded_pipeline.ov_config.get("PERFORMANCE_HINT"), "LATENCY")
        loaded_pipeline.compile()
        self.assertEqual(loaded_pipeline.unet.request.get_property("PERFORMANCE_HINT"), "LATENCY")
        batch_size, height, width = 2, 16, 16
        inputs = {
            "prompt": ["sailing ship in storm by Leonardo da Vinci"] * batch_size,
            "height": height,
            "width": width,
            "num_inference_steps": 2,
            "output_type": "np",
        }

        np.random.seed(0)
        torch.manual_seed(0)
        pipeline_outputs = loaded_pipeline(**inputs).images
        self.assertEqual(pipeline_outputs.shape, (batch_size, height, width, 3))

        with TemporaryDirectory() as tmpdirname:
            loaded_pipeline.save_pretrained(tmpdirname)
            pipeline = OVStableDiffusionPipeline.from_pretrained(tmpdirname)
            folder_contents = os.listdir(tmpdirname)
            self.assertIn(loaded_pipeline.config_name, folder_contents)
            for subfoler in {
                DIFFUSION_MODEL_UNET_SUBFOLDER,
                DIFFUSION_MODEL_TEXT_ENCODER_SUBFOLDER,
                DIFFUSION_MODEL_VAE_ENCODER_SUBFOLDER,
                DIFFUSION_MODEL_VAE_DECODER_SUBFOLDER,
            }:
                folder_contents = os.listdir(os.path.join(tmpdirname, subfoler))
                self.assertIn(OV_XML_FILE_NAME, folder_contents)
                self.assertIn(OV_XML_FILE_NAME.replace(".xml", ".bin"), folder_contents)

            compile_only_pipeline = OVStableDiffusionPipeline.from_pretrained(tmpdirname, compile_only=True)
            self.assertIsInstance(compile_only_pipeline.unet.model, ov.CompiledModel)
            self.assertIsInstance(compile_only_pipeline.text_encoder.model, ov.CompiledModel)
            self.assertIsInstance(compile_only_pipeline.vae_encoder.model, ov.CompiledModel)
            self.assertIsInstance(compile_only_pipeline.vae_decoder.model, ov.CompiledModel)

            np.random.seed(0)
            torch.manual_seed(0)
            outputs = compile_only_pipeline(**inputs).images
            np.testing.assert_allclose(pipeline_outputs, outputs, atol=1e-4, rtol=1e-4)
            del compile_only_pipeline

        np.random.seed(0)
        torch.manual_seed(0)
        outputs = pipeline(**inputs).images
        np.testing.assert_allclose(pipeline_outputs, outputs, atol=1e-4, rtol=1e-4)
        del pipeline
        gc.collect()

    @require_diffusers
    @unittest.skipIf(
        is_transformers_version("<", "4.45"),
        "model tokenizer exported with tokenizers 0.20 is not compatible with old transformers",
    )
    def test_load_from_hub_and_save_flux_model(self):
        loaded_pipeline = OVDiffusionPipeline.from_pretrained(self.OV_FLUX_DIFFUSION_MODEL_ID, compile=False)
        self.assertIsInstance(loaded_pipeline, OVFluxPipeline)
        self.assertIsInstance(loaded_pipeline.config, Dict)
        # Test that PERFORMANCE_HINT is set to LATENCY by default
        self.assertEqual(loaded_pipeline.ov_config.get("PERFORMANCE_HINT"), "LATENCY")
        loaded_pipeline.compile()
        self.assertIsNone(loaded_pipeline.unet)
        self.assertEqual(loaded_pipeline.transformer.request.get_property("PERFORMANCE_HINT"), "LATENCY")
        batch_size, height, width = 2, 16, 16
        inputs = {
            "prompt": ["sailing ship in storm by Leonardo da Vinci"] * batch_size,
            "height": height,
            "width": width,
            "num_inference_steps": 2,
            "output_type": "np",
        }

        np.random.seed(0)
        torch.manual_seed(0)
        pipeline_outputs = loaded_pipeline(**inputs).images
        self.assertEqual(pipeline_outputs.shape, (batch_size, height, width, 3))

        with TemporaryDirectory() as tmpdirname:
            loaded_pipeline.save_pretrained(tmpdirname)
            pipeline = OVDiffusionPipeline.from_pretrained(tmpdirname)
            self.assertIsInstance(loaded_pipeline, OVFluxPipeline)
            folder_contents = os.listdir(tmpdirname)
            self.assertIn(loaded_pipeline.config_name, folder_contents)
            for subfoler in {
                DIFFUSION_MODEL_TRANSFORMER_SUBFOLDER,
                DIFFUSION_MODEL_TEXT_ENCODER_SUBFOLDER,
                DIFFUSION_MODEL_TEXT_ENCODER_2_SUBFOLDER,
                DIFFUSION_MODEL_VAE_ENCODER_SUBFOLDER,
                DIFFUSION_MODEL_VAE_DECODER_SUBFOLDER,
            }:
                folder_contents = os.listdir(os.path.join(tmpdirname, subfoler))
                self.assertIn(OV_XML_FILE_NAME, folder_contents)
                self.assertIn(OV_XML_FILE_NAME.replace(".xml", ".bin"), folder_contents)

            compile_only_pipeline = OVDiffusionPipeline.from_pretrained(tmpdirname, compile_only=True)
            self.assertIsInstance(compile_only_pipeline, OVFluxPipeline)
            self.assertIsInstance(compile_only_pipeline.transformer.model, ov.CompiledModel)
            self.assertIsInstance(compile_only_pipeline.text_encoder.model, ov.CompiledModel)
            self.assertIsInstance(compile_only_pipeline.text_encoder_2.model, ov.CompiledModel)
            self.assertIsInstance(compile_only_pipeline.vae_encoder.model, ov.CompiledModel)
            self.assertIsInstance(compile_only_pipeline.vae_decoder.model, ov.CompiledModel)

            np.random.seed(0)
            torch.manual_seed(0)
            outputs = compile_only_pipeline(**inputs).images
            np.testing.assert_allclose(pipeline_outputs, outputs, atol=1e-4, rtol=1e-4)
            del compile_only_pipeline

        np.random.seed(0)
        torch.manual_seed(0)
        outputs = pipeline(**inputs).images
        np.testing.assert_allclose(pipeline_outputs, outputs, atol=1e-4, rtol=1e-4)
        del pipeline
        gc.collect()

    def test_load_from_hub_and_save_sam_model(self):
        loaded_model = OVModelForFeatureExtraction.from_pretrained(self.OV_SAM_MODEL_ID)
        self.assertIsInstance(loaded_model, OVSamModel)
        self.assertIsInstance(loaded_model.config, PretrainedConfig)
        # Test that PERFORMANCE_HINT is not set by default
        self.assertIsNone(loaded_model.ov_config.get("PERFORMANCE_HINT"))

        # Test specifying ov_config with throughput hint and manual cache dir
        manual_openvino_cache_dir = loaded_model._model_save_dir / "manual_model_cache"
        ov_config = {"CACHE_DIR": str(manual_openvino_cache_dir), "PERFORMANCE_HINT": "THROUGHPUT"}
        loaded_model = OVModelForFeatureExtraction.from_pretrained(self.OV_SAM_MODEL_ID, ov_config=ov_config)

        self.assertTrue(manual_openvino_cache_dir.is_dir())
        num_blobs = len(list(manual_openvino_cache_dir.glob("*.blob")))
        self.assertGreaterEqual(num_blobs, 2)
        self.assertEqual(loaded_model.vision_encoder.request.get_property("PERFORMANCE_HINT"), "THROUGHPUT")
        self.assertEqual(
            loaded_model.prompt_encoder_mask_decoder.request.get_property("PERFORMANCE_HINT"), "THROUGHPUT"
        )
        processor = get_preprocessor(self.OV_SAM_MODEL_ID)
        img_url = "https://huggingface.co/ybelkada/segment-anything/resolve/main/assets/car.png"
        input_points = [[[450, 600]]]
        raw_image = Image.open(requests.get(img_url, stream=True).raw).convert("RGB")
        inputs = processor(raw_image, input_points=input_points, return_tensors="pt")

        loaded_model_outputs = loaded_model(**inputs)

        # Test compile only

        compile_only_model = OVModelForFeatureExtraction.from_pretrained(
            self.OV_SAM_MODEL_ID, ov_config=ov_config, compile_only=True
        )
        self.assertTrue(manual_openvino_cache_dir.is_dir())
        current_num_blobs = len(list(manual_openvino_cache_dir.glob("*.blob")))
        # compile_only get model from cache
        self.assertGreaterEqual(current_num_blobs, num_blobs)
        self.assertIsInstance(compile_only_model.vision_encoder_model, ov.CompiledModel)
        self.assertIsInstance(compile_only_model.vision_encoder.request, ov.CompiledModel)
        self.assertIsInstance(compile_only_model.prompt_encoder_mask_decoder_model, ov.CompiledModel)
        self.assertIsInstance(compile_only_model.prompt_encoder_mask_decoder.request, ov.CompiledModel)
        outputs = compile_only_model(**inputs)
        self.assertTrue(torch.equal(loaded_model_outputs.iou_scores, outputs.iou_scores))
        self.assertTrue(torch.equal(loaded_model_outputs.pred_masks, outputs.pred_masks))
        del compile_only_model

        with TemporaryDirectory() as tmpdirname:
            loaded_model.save_pretrained(tmpdirname)
            folder_contents = os.listdir(tmpdirname)
            for ir_file in [OV_VISION_ENCODER_MODEL_NAME, OV_PROMPT_ENCODER_MASK_DECODER_MODEL_NAME]:
                self.assertTrue(ir_file in folder_contents)
                self.assertTrue(ir_file.replace(".xml", ".bin") in folder_contents)
            model = OVModelForFeatureExtraction.from_pretrained(tmpdirname, ov_config={"NUM_STREAMS": 2})
            self.assertEqual(loaded_model.vision_encoder.request.get_property("PERFORMANCE_HINT"), "THROUGHPUT")
            self.assertEqual(
                loaded_model.prompt_encoder_mask_decoder.request.get_property("PERFORMANCE_HINT"), "THROUGHPUT"
            )

        outputs = model(**inputs)
        self.assertTrue(torch.equal(loaded_model_outputs.iou_scores, outputs.iou_scores))
        self.assertTrue(torch.equal(loaded_model_outputs.pred_masks, outputs.pred_masks))

        del loaded_model
        del model
        gc.collect()

    def test_load_from_hub_and_save_text_speech_model(self):
        loaded_model = OVModelForTextToSpeechSeq2Seq.from_pretrained(self.OV_TEXTSPEECH_MODEL_ID)
        self.assertIsInstance(loaded_model.config, PretrainedConfig)
        # Test that PERFORMANCE_HINT is set to LATENCY by default
        self.assertEqual(loaded_model.ov_config.get("PERFORMANCE_HINT"), "LATENCY")

        processor = AutoProcessor.from_pretrained(self.OV_TEXTSPEECH_MODEL_ID)
        text_data = "This text is converted to speech using OpenVINO backend"
        inputs = processor(text=text_data, return_tensors="pt")
        speaker_embeddings = np.random.randn(1, 512).astype(np.float32)
        loaded_model_outputs = loaded_model.generate(
            input_ids=inputs["input_ids"], speaker_embeddings=speaker_embeddings
        )

        with TemporaryDirectory() as tmpdirname:
            loaded_model.save_pretrained(tmpdirname)
            folder_contents = os.listdir(tmpdirname)
            self.assertTrue(loaded_model.OV_ENCODER_MODEL_NAME in folder_contents)
            self.assertTrue(loaded_model.OV_DECODER_MODEL_NAME in folder_contents)
            self.assertTrue(loaded_model.OV_POSTNET_MODEL_NAME in folder_contents)
            self.assertTrue(loaded_model.OV_VOCODER_MODEL_NAME in folder_contents)
            model = OVModelForTextToSpeechSeq2Seq.from_pretrained(tmpdirname, device="cpu")
            # compile only
            compile_only_model = OVModelForTextToSpeechSeq2Seq.from_pretrained(tmpdirname, compile_only=True)
            self.assertIsInstance(compile_only_model.encoder.model, ov.CompiledModel)
            self.assertIsInstance(compile_only_model.decoder.model, ov.CompiledModel)
            self.assertIsInstance(compile_only_model.postnet.model, ov.CompiledModel)
            self.assertIsInstance(compile_only_model.vocoder.model, ov.CompiledModel)

            outputs = compile_only_model.generate(input_ids=inputs["input_ids"], speaker_embeddings=speaker_embeddings)
            self.assertTrue(torch.equal(loaded_model_outputs, outputs))
            del compile_only_model

        outputs = model.generate(input_ids=inputs["input_ids"], speaker_embeddings=speaker_embeddings)
        self.assertTrue(torch.equal(loaded_model_outputs, outputs))
        del loaded_model
        del model
        gc.collect()

    @pytest.mark.run_slow
    @slow
    def test_load_model_from_hub_private_with_token(self):
        model_id = "optimum-internal-testing/tiny-random-phi-private"
        token = os.environ.get("HF_HUB_READ_TOKEN", None)
        if not token:
            self.skipTest("Test requires a token `HF_HUB_READ_TOKEN` in the environment variable")

        model = OVModelForCausalLM.from_pretrained(model_id, token=token, revision="openvino")
        self.assertIsInstance(model.config, PretrainedConfig)
        self.assertTrue(model.stateful)

    @parameterized.expand(("", "openvino"))
    def test_loading_with_config_in_root(self, subfolder):
        # config.json file in the root directory and not in the subfolder
        model_id = "sentence-transformers-testing/stsb-bert-tiny-openvino"
        export = subfolder == ""
        # hub model
        OVModelForFeatureExtraction.from_pretrained(model_id, subfolder=subfolder, export=export)
        with TemporaryDirectory() as tmpdirname:
            local_dir = Path(tmpdirname) / "model"
            snapshot_download(repo_id=model_id, local_dir=local_dir, user_agent=http_user_agent())
            OVModelForFeatureExtraction.from_pretrained(local_dir, subfolder=subfolder, export=export)

    def test_infer_export_when_loading(self):
        model_id = MODEL_NAMES["phi"]
        model = AutoModelForCausalLM.from_pretrained(model_id)
        with TemporaryDirectory() as tmpdirname:
            model.save_pretrained(Path(tmpdirname) / "original")
            # Load original model and convert
            model = OVModelForCausalLM.from_pretrained(Path(tmpdirname) / "original")
            model.save_pretrained(Path(tmpdirname) / "openvino")
            # Load openvino model
            model = OVModelForCausalLM.from_pretrained(Path(tmpdirname) / "openvino")
        del model
        gc.collect()

    def test_find_files_matching_pattern(self):
        model_id = "echarlaix/tiny-random-PhiForCausalLM"
        pattern = r"(.*)?openvino(.*)?\_model(.*)?.xml$"
        # hub model
        for revision in ("main", "ov", "itrex"):
            ov_files = _find_files_matching_pattern(
                model_id, pattern=pattern, revision=revision, subfolder="openvino" if revision == "itrex" else ""
            )
            self.assertTrue(len(ov_files) == 0 if revision == "main" else len(ov_files) > 0)

        with TemporaryDirectory() as tmpdirname:
            for revision in ("main", "ov", "itrex"):
                local_dir = Path(tmpdirname) / revision
                snapshot_download(
                    repo_id=model_id, local_dir=local_dir, revision=revision, user_agent=http_user_agent()
                )
                ov_files = _find_files_matching_pattern(
                    local_dir, pattern=pattern, revision=revision, subfolder="openvino" if revision == "itrex" else ""
                )
                self.assertTrue(len(ov_files) == 0 if revision == "main" else len(ov_files) > 0)

    @parameterized.expand(("stable-diffusion", "stable-diffusion-openvino"))
    def test_find_files_matching_pattern_sd(self, model_arch):
        pattern = r"(.*)?openvino(.*)?\_model(.*)?.xml$"
        model_id = MODEL_NAMES[model_arch]
        # hub model
        ov_files = _find_files_matching_pattern(model_id, pattern=pattern)
        self.assertTrue(len(ov_files) > 0 if "openvino" in model_id else len(ov_files) == 0)

        with TemporaryDirectory() as tmpdirname:
            local_dir = Path(tmpdirname) / "model"
            snapshot_download(repo_id=model_id, local_dir=local_dir, user_agent=http_user_agent())
            ov_files = _find_files_matching_pattern(local_dir, pattern=pattern)
            self.assertTrue(len(ov_files) > 0 if "openvino" in model_id else len(ov_files) == 0)

    @parameterized.expand(("", "openvino"))
    def test_find_files_matching_pattern_with_config_in_root(self, subfolder):
        # Notably, the model has a config.json file in the root directory and not in the subfolder
        model_id = "sentence-transformers-testing/stsb-bert-tiny-openvino"
        pattern = r"(.*)?openvino(.*)?\_model(.*)?.xml$"
        # hub model
        ov_files = _find_files_matching_pattern(model_id, pattern=pattern, subfolder=subfolder)
        self.assertTrue(len(ov_files) == 1 if subfolder == "openvino" else len(ov_files) == 0)

        with tempfile.TemporaryDirectory() as tmpdirname:
            local_dir = Path(tmpdirname) / "model"
            snapshot_download(repo_id=model_id, local_dir=local_dir, user_agent=http_user_agent())
            ov_files = _find_files_matching_pattern(local_dir, pattern=pattern, subfolder=subfolder)
            self.assertTrue(len(ov_files) == 1 if subfolder == "openvino" else len(ov_files) == 0)

    def test_find_files_matching_pattern_with_quantized_ov_model(self):
        # This model only has "openvino/openvino_model_qint8_quantized.xml" and "openvino/openvino_model_qint8_quantized.bin"
        # We want to ensure that this model is found, so the `export` isn't forced to True
        model_id = "sentence-transformers-testing/stsb-bert-tiny-openvino-quantized-only"
        subfolder = "openvino"
        pattern = r"(.*)?openvino(.*)?\_model(.*)?.xml$"
        # hub model
        ov_files = _find_files_matching_pattern(model_id, pattern=pattern, subfolder=subfolder)
        self.assertTrue(len(ov_files) == 1)

        with tempfile.TemporaryDirectory() as tmpdirname:
            local_dir = Path(tmpdirname) / "model"
            snapshot_download(repo_id=model_id, local_dir=local_dir, user_agent=http_user_agent())
            ov_files = _find_files_matching_pattern(local_dir, pattern=pattern, subfolder=subfolder)
            self.assertTrue(len(ov_files) == 1)

    def test_load_from_hub_onnx_model_and_save(self):
        model_id = "katuni4ka/tiny-random-LlamaForCausalLM-onnx"
        tokenizer = AutoTokenizer.from_pretrained(model_id)
        tokens = tokenizer("This is a sample input", return_tensors="pt")
        loaded_model = OVModelForCausalLM.from_pretrained(model_id, from_onnx=True)
        self.assertIsInstance(loaded_model.config, PretrainedConfig)
        # Test that PERFORMANCE_HINT is set to LATENCY by default
        self.assertEqual(loaded_model.ov_config.get("PERFORMANCE_HINT"), "LATENCY")
        self.assertEqual(loaded_model.request.get_compiled_model().get_property("PERFORMANCE_HINT"), "LATENCY")
        loaded_model_outputs = loaded_model(**tokens)

        with TemporaryDirectory() as tmpdirname:
            loaded_model.save_pretrained(tmpdirname)
            folder_contents = os.listdir(tmpdirname)
            self.assertTrue(OV_XML_FILE_NAME in folder_contents)
            self.assertTrue(OV_XML_FILE_NAME.replace(".xml", ".bin") in folder_contents)
            model = OVModelForCausalLM.from_pretrained(tmpdirname)
            self.assertEqual(model.use_cache, loaded_model.use_cache)

            compile_only_model = OVModelForCausalLM.from_pretrained(tmpdirname, compile_only=True)
            self.assertIsInstance(compile_only_model.model, ov.CompiledModel)
            self.assertIsInstance(compile_only_model.request, ov.InferRequest)
            outputs = compile_only_model(**tokens)
            self.assertTrue(torch.equal(loaded_model_outputs.logits, outputs.logits))
            del compile_only_model

        outputs = model(**tokens)
        self.assertTrue(torch.equal(loaded_model_outputs.logits, outputs.logits))
        del loaded_model
        del model
        gc.collect()


class PipelineTest(unittest.TestCase):
    def test_load_model_from_hub(self):
        model_id = "echarlaix/tiny-random-PhiForCausalLM"

        # verify could load both pytorch and openvino model (export argument should automatically infered)
        ov_exported_pipe = optimum_pipeline("text-generation", model_id, revision="pt", accelerator="openvino")
        ov_pipe = optimum_pipeline("text-generation", model_id, revision="ov", accelerator="openvino")
        self.assertIsInstance(ov_exported_pipe.model, OVBaseModel)
        self.assertIsInstance(ov_pipe.model, OVBaseModel)

        with TemporaryDirectory() as tmpdirname:
            ov_exported_pipe.save_pretrained(tmpdirname)
            folder_contents = os.listdir(tmpdirname)
            self.assertTrue(OV_XML_FILE_NAME in folder_contents)
            self.assertTrue(OV_XML_FILE_NAME.replace(".xml", ".bin") in folder_contents)
            ov_exported_pipe = optimum_pipeline("text-generation", tmpdirname, accelerator="openvino")
            self.assertIsInstance(ov_exported_pipe.model, OVBaseModel)

        del ov_exported_pipe
        del ov_pipe
        gc.collect()

    def test_seq2seq_load_from_hub(self):
        model_id = "echarlaix/tiny-random-t5"
        # verify could load both pytorch and openvino model (export argument should automatically infered)
        ov_exported_pipe = optimum_pipeline("text2text-generation", model_id, accelerator="openvino")
        ov_pipe = optimum_pipeline("text2text-generation", model_id, revision="ov", accelerator="openvino")
        self.assertIsInstance(ov_exported_pipe.model, OVBaseModel)
        self.assertIsInstance(ov_pipe.model, OVBaseModel)

        with TemporaryDirectory() as tmpdirname:
            ov_exported_pipe.save_pretrained(tmpdirname)
            folder_contents = os.listdir(tmpdirname)
            if not ov_exported_pipe.model.decoder.stateful:
                self.assertTrue(OV_DECODER_WITH_PAST_NAME in folder_contents)
                self.assertTrue(OV_DECODER_WITH_PAST_NAME.replace(".xml", ".bin") in folder_contents)
            ov_exported_pipe = optimum_pipeline("text2text-generation", tmpdirname, accelerator="openvino")
            self.assertIsInstance(ov_exported_pipe.model, OVBaseModel)

        del ov_exported_pipe
        del ov_pipe
        gc.collect()


class OVModelForSequenceClassificationIntegrationTest(unittest.TestCase):
    SUPPORTED_ARCHITECTURES = (
        "albert",
        "bert",
        "convbert",
        "distilbert",
        "electra",
        "flaubert",
        "ibert",
        "roberta",
        "roformer",
        "squeezebert",
        "xlm",
    )

    @parameterized.expand(SUPPORTED_ARCHITECTURES)
    def test_compare_to_transformers(self, model_arch):
        model_id = MODEL_NAMES[model_arch]
        set_seed(SEED)
        ov_model = OVModelForSequenceClassification.from_pretrained(model_id, export=True, ov_config=F32_CONFIG)
        self.assertIsInstance(ov_model.config, PretrainedConfig)
        transformers_model = AutoModelForSequenceClassification.from_pretrained(model_id)
        tokenizer = AutoTokenizer.from_pretrained(model_id)
        inputs = "This is a sample input"
        tokens = tokenizer(inputs, return_tensors="pt")
        with torch.no_grad():
            transformers_outputs = transformers_model(**tokens)
        for input_type in ["pt", "np"]:
            tokens = tokenizer(inputs, return_tensors=input_type)
            ov_outputs = ov_model(**tokens)
            self.assertIn("logits", ov_outputs)
            self.assertIsInstance(ov_outputs.logits, TENSOR_ALIAS_TO_TYPE[input_type])
            # Compare tensor outputs
            self.assertTrue(
                torch.allclose(
                    torch.Tensor(ov_outputs.logits),
                    transformers_outputs.logits,
                    atol=1e-4 if model_arch not in ["flaubert", "squeezebert"] else 0.08,
                )
            )
        del transformers_model
        del ov_model
        gc.collect()

    @parameterized.expand(SUPPORTED_ARCHITECTURES)
    @pytest.mark.run_slow
    @slow
    def test_pipeline(self, model_arch):
        set_seed(SEED)
        model_id = MODEL_NAMES[model_arch]
        model = OVModelForSequenceClassification.from_pretrained(model_id, compile=False)
        model.eval()
        tokenizer = AutoTokenizer.from_pretrained(model_id)
        pipe = pipeline("text-classification", model=model, tokenizer=tokenizer)
        inputs = "This restaurant is awesome"
        outputs = pipe(inputs)
        self.assertTrue(model.is_dynamic)
        self.assertEqual(pipe.device, model.device)
        self.assertGreaterEqual(outputs[0]["score"], 0.0)
        self.assertIsInstance(outputs[0]["label"], str)

        ov_pipe = optimum_pipeline("text-classification", model_id, accelerator="openvino")
        ov_outputs = ov_pipe(inputs)
        atol = 1e-4 if model_arch not in ["flaubert", "squeezebert"] else 0.08
        self.assertTrue(abs(ov_outputs[-1]["score"] - outputs[-1]["score"]) < atol)
        del ov_pipe

        if model_arch == "bert":
            # Test FP16 conversion
            model.half()
            model.to("cpu")
            model.compile()
            outputs = pipe(inputs)
            self.assertGreaterEqual(outputs[0]["score"], 0.0)
            self.assertIsInstance(outputs[0]["label"], str)
            # Test static shapes
            model.reshape(1, 25)
            model.compile()
            outputs = pipe(inputs)
            self.assertTrue(not model.is_dynamic)
            self.assertGreaterEqual(outputs[0]["score"], 0.0)
            self.assertIsInstance(outputs[0]["label"], str)
            # Test that model caching was not automatically enabled for exported model
            openvino_cache_dir = model.model_save_dir / "model_cache"
            self.assertFalse(openvino_cache_dir.is_dir())

        del model
        del pipe
        gc.collect()


class OVModelForQuestionAnsweringIntegrationTest(unittest.TestCase):
    SUPPORTED_ARCHITECTURES = (
        "bert",
        "distilbert",
        "roberta",
    )

    @parameterized.expand(SUPPORTED_ARCHITECTURES)
    def test_compare_to_transformers(self, model_arch):
        model_id = MODEL_NAMES[model_arch]
        set_seed(SEED)
        ov_model = OVModelForQuestionAnswering.from_pretrained(model_id, export=True, ov_config=F32_CONFIG)
        self.assertIsInstance(ov_model.config, PretrainedConfig)
        transformers_model = AutoModelForQuestionAnswering.from_pretrained(model_id)
        tokenizer = AutoTokenizer.from_pretrained(model_id)
        inputs = "This is a sample input"
        tokens = tokenizer(inputs, return_tensors="pt")
        with torch.no_grad():
            transformers_outputs = transformers_model(**tokens)
        for input_type in ["pt", "np"]:
            tokens = tokenizer(inputs, return_tensors=input_type)
            ov_outputs = ov_model(**tokens)
            self.assertIn("start_logits", ov_outputs)
            self.assertIn("end_logits", ov_outputs)
            self.assertIsInstance(ov_outputs.start_logits, TENSOR_ALIAS_TO_TYPE[input_type])
            self.assertIsInstance(ov_outputs.end_logits, TENSOR_ALIAS_TO_TYPE[input_type])
            # Compare tensor outputs
            self.assertTrue(
                torch.allclose(torch.Tensor(ov_outputs.start_logits), transformers_outputs.start_logits, atol=1e-4)
            )
            self.assertTrue(
                torch.allclose(torch.Tensor(ov_outputs.end_logits), transformers_outputs.end_logits, atol=1e-4)
            )
        del ov_model
        del transformers_model
        gc.collect()

    @parameterized.expand(SUPPORTED_ARCHITECTURES)
    @pytest.mark.run_slow
    @slow
    def test_pipeline(self, model_arch):
        set_seed(SEED)
        model_id = MODEL_NAMES[model_arch]
        model = OVModelForQuestionAnswering.from_pretrained(model_id)
        model.eval()
        tokenizer = AutoTokenizer.from_pretrained(model_id)
        pipe = pipeline("question-answering", model=model, tokenizer=tokenizer)
        question = "What's my name?"
        context = "My Name is Arthur and I live in Lyon."
        outputs = pipe(question, context)
        self.assertEqual(pipe.device, model.device)
        self.assertGreaterEqual(outputs["score"], 0.0)
        self.assertIsInstance(outputs["answer"], str)
        ov_pipe = optimum_pipeline("question-answering", model_id, accelerator="openvino")
        ov_outputs = ov_pipe(question, context)
        self.assertEqual(outputs["score"], ov_outputs["score"])
        del model
        del ov_pipe
        gc.collect()

    @pytest.mark.run_slow
    @slow
    def test_metric(self):
        model_id = "distilbert-base-cased-distilled-squad"
        set_seed(SEED)
        ov_model = OVModelForQuestionAnswering.from_pretrained(model_id, export=True)
        transformers_model = AutoModelForQuestionAnswering.from_pretrained(model_id)
        tokenizer = AutoTokenizer.from_pretrained(model_id)
        data = load_dataset("squad", split="validation").select(range(50))
        task_evaluator = evaluator("question-answering")
        transformers_pipe = pipeline("question-answering", model=transformers_model, tokenizer=tokenizer)
        ov_pipe = pipeline("question-answering", model=ov_model, tokenizer=tokenizer)
        transformers_metric = task_evaluator.compute(model_or_pipeline=transformers_pipe, data=data, metric="squad")
        ov_metric = task_evaluator.compute(model_or_pipeline=ov_pipe, data=data, metric="squad")
        self.assertEqual(ov_metric["exact_match"], transformers_metric["exact_match"])
        self.assertEqual(ov_metric["f1"], transformers_metric["f1"])
        del transformers_pipe
        del transformers_model
        del ov_pipe
        del ov_model
        gc.collect()


class OVModelForTokenClassificationIntegrationTest(unittest.TestCase):
    SUPPORTED_ARCHITECTURES = (
        "bert",
        "distilbert",
        "roberta",
    )

    @parameterized.expand(SUPPORTED_ARCHITECTURES)
    def test_compare_to_transformers(self, model_arch):
        model_id = MODEL_NAMES[model_arch]
        set_seed(SEED)
        ov_model = OVModelForTokenClassification.from_pretrained(model_id, export=True, ov_config=F32_CONFIG)
        self.assertIsInstance(ov_model.config, PretrainedConfig)
        transformers_model = AutoModelForTokenClassification.from_pretrained(model_id)
        tokenizer = AutoTokenizer.from_pretrained(model_id)
        inputs = "This is a sample input"
        tokens = tokenizer(inputs, return_tensors="pt")
        with torch.no_grad():
            transformers_outputs = transformers_model(**tokens)
        for input_type in ["pt", "np"]:
            tokens = tokenizer(inputs, return_tensors=input_type)
            ov_outputs = ov_model(**tokens)
            self.assertIn("logits", ov_outputs)
            self.assertIsInstance(ov_outputs.logits, TENSOR_ALIAS_TO_TYPE[input_type])
            # Compare tensor outputs
            self.assertTrue(torch.allclose(torch.Tensor(ov_outputs.logits), transformers_outputs.logits, atol=1e-4))
        del transformers_model
        del ov_model
        gc.collect()

    @parameterized.expand(SUPPORTED_ARCHITECTURES)
    @pytest.mark.run_slow
    @slow
    def test_pipeline(self, model_arch):
        set_seed(SEED)
        model_id = MODEL_NAMES[model_arch]
        model = OVModelForTokenClassification.from_pretrained(model_id)
        model.eval()
        tokenizer = AutoTokenizer.from_pretrained(model_id)
        pipe = pipeline("token-classification", model=model, tokenizer=tokenizer)
        inputs = "My Name is Arthur and I live in"
        outputs = pipe(inputs)
        self.assertEqual(pipe.device, model.device)
        self.assertTrue(all(item["score"] > 0.0 for item in outputs))
        ov_pipe = optimum_pipeline("token-classification", model_id, accelerator="openvino")
        ov_outputs = ov_pipe(inputs)
        self.assertEqual(outputs[-1]["score"], ov_outputs[-1]["score"])
        del ov_pipe
        del model
        del pipe
        gc.collect()

    def test_default_token_type_ids(self):
        model_id = MODEL_NAMES["bert"]
        model = OVModelForTokenClassification.from_pretrained(model_id, export=True)
        tokenizer = AutoTokenizer.from_pretrained(model_id)
        tokens = tokenizer("this is a simple input", return_tensors="np")
        self.assertTrue("token_type_ids" in model.input_names)
        token_type_ids = tokens.pop("token_type_ids")
        outs = model(token_type_ids=token_type_ids, **tokens)
        outs_without_token_type_ids = model(**tokens)
        self.assertTrue(np.allclose(outs.logits, outs_without_token_type_ids.logits))

        tokens["attention_mask"] = None
        with self.assertRaises(Exception) as context:
            _ = model(**tokens)

        self.assertIn("Got unexpected inputs: ", str(context.exception))
        del model
        gc.collect()


class OVModelForFeatureExtractionIntegrationTest(unittest.TestCase):
    SUPPORTED_ARCHITECTURES = (
        "bert",
        "distilbert",
        "roberta",
        "sentence-transformers-bert",
    )

    @parameterized.expand(SUPPORTED_ARCHITECTURES)
    def test_compare_to_transformers(self, model_arch):
        model_id = MODEL_NAMES[model_arch]
        set_seed(SEED)
        ov_model = OVModelForFeatureExtraction.from_pretrained(model_id, export=True, ov_config=F32_CONFIG)
        self.assertIsInstance(ov_model.config, PretrainedConfig)
        transformers_model = AutoModel.from_pretrained(model_id)
        tokenizer = AutoTokenizer.from_pretrained(model_id)
        inputs = "This is a sample input"
        tokens = tokenizer(inputs, return_tensors="pt")
        with torch.no_grad():
            transformers_outputs = transformers_model(**tokens)
        for input_type in ["pt", "np"]:
            tokens = tokenizer(inputs, return_tensors=input_type)
            ov_outputs = ov_model(**tokens)
            self.assertIn("last_hidden_state", ov_outputs)
            self.assertIsInstance(ov_outputs.last_hidden_state, TENSOR_ALIAS_TO_TYPE[input_type])
            # Compare tensor outputs
            self.assertTrue(
                torch.allclose(
                    torch.Tensor(ov_outputs.last_hidden_state), transformers_outputs.last_hidden_state, atol=1e-4
                )
            )
        del transformers_model
        del ov_model
        gc.collect()

    @parameterized.expand(SUPPORTED_ARCHITECTURES)
    @pytest.mark.run_slow
    @slow
    def test_pipeline(self, model_arch):
        set_seed(SEED)
        model_id = MODEL_NAMES[model_arch]
        model = OVModelForFeatureExtraction.from_pretrained(model_id)
        model.eval()
        tokenizer = AutoTokenizer.from_pretrained(model_id)
        pipe = pipeline("feature-extraction", model=model, tokenizer=tokenizer)
        inputs = "My Name is Arthur and I live in"
        outputs = pipe(inputs)
        self.assertEqual(pipe.device, model.device)
        self.assertTrue(all(all(isinstance(item, float) for item in row) for row in outputs[0]))
        ov_pipe = optimum_pipeline("feature-extraction", model_id, accelerator="openvino")
        ov_outputs = ov_pipe(inputs)
        self.assertEqual(outputs[-1][-1][-1], ov_outputs[-1][-1][-1])
        del ov_pipe
        del pipe
        del model
        gc.collect()

    @parameterized.expand(SUPPORTED_ARCHITECTURES)
    def test_sentence_transformers_pipeline(self, model_arch):
        """
        Check if we call OVModelForFeatureExtraction passing saved ir-model with outputs
        from Sentence Transformers then an appropriate exception raises.
        """
        model_id = MODEL_NAMES[model_arch]
        with TemporaryDirectory() as tmp_dir:
            save_dir = str(tmp_dir)
            OVSentenceTransformer.from_pretrained(model_id, export=True).save_pretrained(save_dir)
            with self.assertRaises(Exception) as context:
                OVModelForFeatureExtraction.from_pretrained(save_dir)
            self.assertIn("Please use `OVSentenceTransformer`", str(context.exception))


class OVModelForCausalLMIntegrationTest(unittest.TestCase):
    SUPPORTED_ARCHITECTURES = (
        "bart",
        "baichuan2",
        "baichuan2-13b",
        "gpt_bigcode",
        "blenderbot",
        "blenderbot-small",
        "bloom",
        "chatglm",
        "codegen",
        "codegen2",
        "gpt2",
        "gptj",
        "gpt_neo",
        "gpt_neox",
        "llama",
        "marian",
        "minicpm",
        "mistral",
        "mixtral",
        "mpt",
        "opt",
        "pegasus",
        "qwen",
        "phi",
        "internlm2",
        "orion",
        "falcon",
        "falcon-40b",
        "persimmon",
        "biogpt",
        "gpt_neox_japanese",
        "xglm",
        "aquila",
        "aquila2",
        "xverse",
        "internlm",
        "jais",
        "chatglm4",
        "decilm",
    )

    SUPPORTED_SSM_ARCHITECTURES = ("mamba", "falcon-mamba")
    if is_transformers_version(">=", "4.43"):
        SUPPORTED_ARCHITECTURES += SUPPORTED_SSM_ARCHITECTURES

    if is_transformers_version(">=", "4.40.0"):
        SUPPORTED_ARCHITECTURES += (
            "gemma",
            "olmo",
            "stablelm",
            "starcoder2",
            "dbrx",
            "cohere",
            "qwen2",
            "qwen2_moe",
            "arctic",
        )

    if is_transformers_version(">=", "4.41.0"):
        SUPPORTED_ARCHITECTURES += ("phi3",)

    if is_transformers_version(">=", "4.43.0"):
        SUPPORTED_ARCHITECTURES += ("gemma2", "exaone")

    if is_transformers_version(">=", "4.44.0"):
        SUPPORTED_ARCHITECTURES += ("granite", "granite-moe")

    if is_transformers_version(">=", "4.46.0"):
        SUPPORTED_ARCHITECTURES += ("glm", "mistral-nemo", "minicpm3", "phi3-moe")
        # openvino 2025.0 required for disabling check_trace
        if is_openvino_version(">=", "2025.0"):
            SUPPORTED_ARCHITECTURES += ("deepseek",)

        # gptq and awq install disabled for windows test environment
        if platform.system() != "Windows":
            SUPPORTED_ARCHITECTURES += ("opt_gptq",)

        # autoawq install disabled for windows test environment
        if is_openvino_version(">=", "2024.6.0") and platform.system() != "Windows":
            SUPPORTED_ARCHITECTURES += ("mixtral_awq",)

    if is_transformers_version(">", "4.49"):
        SUPPORTED_ARCHITECTURES += ("gemma3_text",)

    if is_transformers_version(">=", "4.51.0"):
        SUPPORTED_ARCHITECTURES += ("qwen3", "qwen3_moe")

    if is_transformers_version(">=", "4.51.3"):
        SUPPORTED_ARCHITECTURES += ("glm4",)

<<<<<<< HEAD
    if is_transformers_version(">=", "4.53.0"):
        SUPPORTED_ARCHITECTURES += ("arcee",)
=======
    if is_transformers_version(">=", "4.54.0"):
        SUPPORTED_ARCHITECTURES += ("ernie4_5",)
>>>>>>> 0b8cc90b

    GENERATION_LENGTH = 100
    REMOTE_CODE_MODELS = (
        "chatglm",
        "minicpm",
        "baichuan2",
        "baichuan2-13b",
        "jais",
        "qwen",
        "internlm2",
        "orion",
        "aquila",
        "aquila2",
        "xverse",
        "internlm",
        "codegen2",
        "arctic",
        "chatglm4",
        "exaone",
        "decilm",
        "minicpm3",
        "deepseek",
    )

    EXPECTED_NUM_SDPA = {
        "bart": 2,
        "baichuan2": 2,
        "baichuan2-13b": 2,
        "gpt_bigcode": 5,
        "blenderbot": 2,
        "blenderbot-small": 2,
        "bloom": 5,
        "chatglm": 2,
        "codegen": 5,
        "codegen2": 2,
        "gpt2": 5,
        "gptj": 5,
        "gpt_neo": 4,
        "gpt_neox": 5,
        "llama": 2,
        "marian": 2,
        "minicpm": 4,
        "mistral": 2 if is_transformers_version(">=", "4.40.0") else 0,
        "mixtral": 2 if is_transformers_version(">=", "4.40.0") else 0,
        "mpt": 5,
        "opt": 5,
        "pegasus": 2,
        "qwen": 2,
        "phi": 2 if is_transformers_version(">=", "4.40.0") else 0,
        "internlm2": 4,
        "falcon": 2,
        "falcon-40b": 2,
        "persimmon": 2,
        "biogpt": 5,
        "aquila": 2,
        "aquila2": 2,
        "xverse": 2,
        "internlm": 2,
        "jais": 2,
        "chatglm4": 6,
        "decilm": 4,
        "gemma": 1,
        "olmo": 2,
        "stablelm": 2,
        "starcoder2": 2,
        "dbrx": 2,
        "cohere": 2,
        "qwen2": 2,
        "qwen2_moe": 4,
        "arctic": 4,
        "phi3": 2,
        "gemma2": 4,
        "exaone": 8,
        "granite": 6,
        "granite-moe": 6,
        "glm": 28,
        "mistral-nemo": 8,
        "minicpm3": 6,
        "phi3-moe": 2,
        "deepseek": 2,
        "opt_gptq": 12,
        "mixtral_awq": 2,
        "gemma3_text": 2,
        "glm4": 2,
        "qwen3": 2,
        "qwen3_moe": 2,
        "mamba": 0,
        "falcon-mamba": 0,
<<<<<<< HEAD
        "arcee": 2,
=======
        "ernie4_5": 2,
>>>>>>> 0b8cc90b
    }

    # TODO: remove gptq/awq from here
    @parameterized.expand(SUPPORTED_ARCHITECTURES)
    def test_compare_to_transformers(self, model_arch):
        model_id = MODEL_NAMES[model_arch]

        not_stateful = []
        if is_openvino_version("<", "2024.0"):
            not_stateful.append("mixtral")

        if is_openvino_version("<", "2024.1"):
            not_stateful.extend(["llama", "gemma", "gpt_bigcode"])

        set_seed(SEED)

        model_kwargs = {}
        if model_arch in self.REMOTE_CODE_MODELS:
            model_kwargs = {"trust_remote_code": True}

        # starting from transformers 4.45.0 gemma2 uses eager attention by default, while ov - sdpa
        if model_arch == "gemma2" and is_transformers_version(">=", "4.45.0"):
            model_kwargs["attn_implementation"] = "sdpa"

        ov_model = OVModelForCausalLM.from_pretrained(model_id, export=True, ov_config=F32_CONFIG, **model_kwargs)
        self.assertIsInstance(ov_model.config, PretrainedConfig)
        self.assertTrue(ov_model.use_cache)
        tokenizer = AutoTokenizer.from_pretrained(model_id, trust_remote_code=model_arch in self.REMOTE_CODE_MODELS)
        tokens = tokenizer("This is a sample output", return_tensors="pt")

        ov_outputs = ov_model(**tokens)
        self.assertTrue("logits" in ov_outputs)
        self.assertIsInstance(ov_outputs.logits, torch.Tensor)
        if model_arch in self.SUPPORTED_SSM_ARCHITECTURES:
            from optimum.intel.openvino.modeling_decoder import OVMambaCache

            self.assertTrue("cache_params" in ov_outputs)
            self.assertIsInstance(ov_outputs.cache_params, OVMambaCache)
            is_stateful = ov_model.config.model_type not in not_stateful
            self.assertEqual(ov_model.stateful, is_stateful)
            if is_stateful:
                self.assertIsInstance(ov_outputs.cache_params.conv_states, list)
                self.assertIsInstance(ov_outputs.cache_params.ssm_states, list)
                self.assertTrue(
                    len(ov_outputs.cache_params.conv_states) > 0 and len(ov_outputs.cache_params.ssm_states) > 0
                )
        else:
            self.assertTrue("past_key_values" in ov_outputs)
            self.assertIsInstance(ov_outputs.past_key_values, tuple)
            is_stateful = ov_model.config.model_type not in not_stateful
            self.assertEqual(ov_model.stateful, is_stateful)
            if is_stateful:
                self.assertTrue(len(ov_outputs.past_key_values) == 1 and len(ov_outputs.past_key_values[0]) == 0)

        expected_num_sdpa = self.EXPECTED_NUM_SDPA.get(model_arch, 0)
        num_sdpa = get_num_sdpa(ov_model.model)
        self.assertEqual(
            expected_num_sdpa,
            num_sdpa,
            f"Expected number of SDPA {expected_num_sdpa}, while model contains {num_sdpa}",
        )

        if "awq" in model_arch or "gptq" in model_arch:
            model_kwargs["torch_dtype"] = torch.float32

        set_seed(SEED)
        with mock_torch_cuda_is_available("awq" in model_arch or "gptq" in model_arch):
            transformers_model = AutoModelForCausalLM.from_pretrained(model_id, **model_kwargs)
        if model_arch in ["qwen", "arctic", "chatglm4"]:
            transformers_model.to(torch.float32)

        with torch.no_grad():
            with patch_awq_for_inference("awq" in model_arch):
                transformers_outputs = transformers_model(**tokens)

        # Compare tensor outputs
        atol = 3e-3 if model_arch in ["minicpm", "qwen2-moe"] else 1e-4
        # quantized models have different logits value range
        if "awq" not in model_arch and "gptq" not in model_arch:
            self.assertTrue(torch.allclose(ov_outputs.logits, transformers_outputs.logits, equal_nan=True, atol=atol))

        # Qwen tokenizer does not support padding
        if model_arch in ["qwen"]:
            return

        if model_arch not in ["chatglm", "chatglm4", "persimmon"]:
            tokenizer.pad_token_id = tokenizer.eos_token_id

        if model_arch == "persimmon":
            tokenizer.pad_token_id = tokenizer.bos_token_id
        # Compare batched generation
        tokenizer.padding_side = "left"
        tokens = tokenizer(["Today is a nice day and I am longer", "This is me"], return_tensors="pt", padding=True)
        ov_model.generation_config.eos_token_id = None
        transformers_model.generation_config.eos_token_id = None
        ov_model.config.eos_token_id = None
        transformers_model.config.eos_token_id = None
        gen_config = GenerationConfig(
            max_new_tokens=30,
            min_new_tokens=30,
            num_beams=1 if model_arch == "chatglm4" else 2,
            do_sample=False,
        )

        ov_outputs = ov_model.generate(**tokens, generation_config=gen_config)

        # TODO: add back once https://huggingface.co/katuni4ka/tiny-random-minicpm3/discussions/1 merged (for all models) as current mdoeling incompatible with transformers >= v4.49
        if model_arch in {"deepseek"} and is_transformers_version(">=", "4.49"):
            self.skipTest("Incompatible modeling code")

        additional_inputs = {}
        # gemma2 does not support dynamic cache, it is unfair to compare dynamic cache result vs hybrid cache,
        # align cache representation in torch model
        if model_arch in ["gemma2", "gemma3_text"]:
            patch_update_causal_mask(transformers_model, "4.43.0")
            transformers_model._supports_cache_class = True
            transformers_model.generation_config.cache_implementation = None
            from transformers.cache_utils import DynamicCache

            additional_inputs = {"past_key_values": DynamicCache()}
        with patch_awq_for_inference("awq" in model_arch):
            transformers_outputs = transformers_model.generate(
                **tokens, generation_config=gen_config, **additional_inputs
            )

        self.assertTrue(
            torch.allclose(ov_outputs, transformers_outputs),
            f"OV output {ov_outputs}\nTransformers output  {transformers_outputs}",
        )

        del transformers_model
        del ov_model
        gc.collect()

    @parameterized.expand(SUPPORTED_ARCHITECTURES)
    @pytest.mark.run_slow
    @slow
    def test_pipeline(self, model_arch):
        set_seed(SEED)
        model_kwargs = {}
        model_id = MODEL_NAMES[model_arch]
        if model_arch in self.REMOTE_CODE_MODELS:
            model_kwargs = {
                "config": AutoConfig.from_pretrained(model_id, trust_remote_code=True),
                "trust_remote_code": True,
            }
        tokenizer = AutoTokenizer.from_pretrained(model_id, trust_remote_code=model_arch in self.REMOTE_CODE_MODELS)

        if model_arch == "qwen":
            tokenizer._convert_tokens_to_ids = lambda x: 0

        additional_args = {}
        if is_transformers_version(">=", "4.51"):
            additional_args["use_model_defaults"] = False

        set_seed(SEED)
        model = OVModelForCausalLM.from_pretrained(model_id, use_cache=True, compile=False, **model_kwargs)
        model.eval()
        model.config.encoder_no_repeat_ngram_size = 0
        model.to("cpu")
        model.half()
        model.compile()
        pipe = pipeline("text-generation", model=model, tokenizer=tokenizer)
        inputs = "My name is Arthur and I live in"
        set_seed(SEED)
        outputs = pipe(inputs, min_new_tokens=5, max_new_tokens=5, **additional_args, do_sample=False)
        self.assertEqual(pipe.device, model.device)
        self.assertTrue(all(inputs in item["generated_text"] for item in outputs))
        ov_pipe = optimum_pipeline(
            "text-generation",
            model_id,
            accelerator="openvino",
            trust_remote_code=model_arch in self.REMOTE_CODE_MODELS,
            tokenizer=tokenizer if model_arch == "qwen" else None,
        )
        set_seed(SEED)
        ov_outputs = ov_pipe(inputs, min_new_tokens=5, max_new_tokens=5, **additional_args, do_sample=False)
        self.assertEqual(outputs[-1]["generated_text"], ov_outputs[-1]["generated_text"])
        del ov_pipe
        del pipe
        del model
        gc.collect()

    def test_model_and_decoder_same_device(self):
        model_id = MODEL_NAMES["gpt2"]
        model = OVModelForCausalLM.from_pretrained(model_id, export=True)
        model.to("TEST")
        self.assertEqual(model._device, "TEST")
        # Verify that request is being reset
        self.assertEqual(model.request, None)
        del model
        gc.collect()

    def test_compare_with_and_without_past_key_values(self):
        model_id = MODEL_NAMES["gpt2"]
        tokenizer = AutoTokenizer.from_pretrained(model_id)
        tokens = tokenizer("This is a sample input", return_tensors="pt")

        model_with_pkv = OVModelForCausalLM.from_pretrained(model_id, export=True, use_cache=True, stateful=False)
        outputs_model_with_pkv = model_with_pkv.generate(
            **tokens, min_length=self.GENERATION_LENGTH, max_length=self.GENERATION_LENGTH, num_beams=1
        )
        del model_with_pkv

        model_without_pkv = OVModelForCausalLM.from_pretrained(model_id, export=True, use_cache=False)
        outputs_model_without_pkv = model_without_pkv.generate(
            **tokens, min_length=self.GENERATION_LENGTH, max_length=self.GENERATION_LENGTH, num_beams=1
        )
        del model_without_pkv

        self.assertTrue(torch.equal(outputs_model_with_pkv, outputs_model_without_pkv))
        self.assertEqual(outputs_model_with_pkv.shape[1], self.GENERATION_LENGTH)
        self.assertEqual(outputs_model_without_pkv.shape[1], self.GENERATION_LENGTH)

        model_stateful = OVModelForCausalLM.from_pretrained(model_id, export=True, use_cache=True, stateful=True)
        outputs_model_stateful = model_stateful.generate(
            **tokens, min_length=self.GENERATION_LENGTH, max_length=self.GENERATION_LENGTH, num_beams=1
        )
        self.assertTrue(torch.equal(outputs_model_without_pkv, outputs_model_stateful))

        logits = model_stateful(**tokens).logits
        copy_logits = copy.deepcopy(logits)
        tokens = tokenizer("Input sample", return_tensors="pt")
        model_stateful(**tokens).logits
        self.assertTrue(torch.equal(copy_logits, logits))
        del model_stateful
        gc.collect()

    def test_print_model_properties(self):
        # test setting OPENVINO_LOG_LEVEL to 3, which calls _print_compiled_model_properties
        openvino_log_level = os.environ.get("OPENVINO_LOG_LEVEL", None)
        os.environ["OPENVINO_LOG_LEVEL"] = "3"
        model = OVModelForSequenceClassification.from_pretrained(MODEL_NAMES["bert"], export=True)
        if openvino_log_level is not None:
            os.environ["OPENVINO_LOG_LEVEL"] = openvino_log_level
        # test calling function directly
        _print_compiled_model_properties(model.request)

    def test_auto_device_loading(self):
        OV_MODEL_ID = "echarlaix/distilbert-base-uncased-finetuned-sst-2-english-openvino"
        for device in ("AUTO", "AUTO:CPU"):
            model = OVModelForSequenceClassification.from_pretrained(OV_MODEL_ID, device=device)
            model.half()
            self.assertEqual(model._device, device)
            if device == "AUTO:CPU":
                model = OVModelForSequenceClassification.from_pretrained(OV_MODEL_ID, device=device)
                message = "Model should not be loaded from cache without explicitly setting CACHE_DIR"
                self.assertFalse(model.request.get_property("LOADED_FROM_CACHE"), message)
            del model
            gc.collect()

    def test_default_filling_attention_mask(self):
        model_id = MODEL_NAMES["gpt2"]
        model_with_cache = OVModelForCausalLM.from_pretrained(model_id, stateful=False, use_cache=True)
        tokenizer = AutoTokenizer.from_pretrained(model_id)
        tokenizer.pad_token = tokenizer.eos_token
        texts = ["this is a simple input"]
        tokens = tokenizer(texts, return_tensors="pt")
        self.assertTrue("attention_mask" in model_with_cache.input_names)
        outs = model_with_cache(**tokens)
        attention_mask = tokens.pop("attention_mask")
        outs_without_attn_mask = model_with_cache(**tokens)
        self.assertTrue(torch.allclose(outs.logits, outs_without_attn_mask.logits))
        input_ids = torch.argmax(outs.logits[:, -1:, :], dim=2)
        past_key_values = outs.past_key_values
        attention_mask = torch.ones((input_ids.shape[0], tokens.input_ids.shape[1] + 1), dtype=torch.long)
        outs_step2 = model_with_cache(
            input_ids=input_ids, attention_mask=attention_mask, past_key_values=past_key_values
        )
        outs_without_attn_mask_step2 = model_with_cache(input_ids=input_ids, past_key_values=past_key_values)
        self.assertTrue(torch.allclose(outs_step2.logits, outs_without_attn_mask_step2.logits))
        del model_with_cache
        gc.collect()

    def test_default_filling_attention_mask_and_position_ids(self):
        model_id = MODEL_NAMES["llama"]
        model_with_cache = OVModelForCausalLM.from_pretrained(model_id, stateful=False, use_cache=True)
        tokenizer = AutoTokenizer.from_pretrained(model_id)
        tokenizer.pad_token = tokenizer.eos_token
        texts = ["this is a simple input"]
        tokens = tokenizer(texts, return_tensors="pt")
        self.assertTrue("position_ids" in model_with_cache.input_names)
        outs = model_with_cache(**tokens)
        attention_mask = tokens.pop("attention_mask")
        outs_without_attn_mask = model_with_cache(**tokens)
        self.assertTrue(torch.allclose(outs.logits, outs_without_attn_mask.logits))
        input_ids = torch.argmax(outs.logits[:, -1:, :], dim=2)
        past_key_values = outs.past_key_values
        attention_mask = torch.ones((input_ids.shape[0], tokens.input_ids.shape[1] + 1), dtype=torch.long)
        outs_step2 = model_with_cache(
            input_ids=input_ids, attention_mask=attention_mask, past_key_values=past_key_values
        )
        outs_without_attn_mask_step2 = model_with_cache(input_ids=input_ids, past_key_values=past_key_values)
        self.assertTrue(torch.allclose(outs_step2.logits, outs_without_attn_mask_step2.logits))
        del model_with_cache
        gc.collect()

    @parameterized.expand(SUPPORTED_ARCHITECTURES)
    @pytest.mark.run_slow
    @slow
    def test_beam_search(self, model_arch):
        model_kwargs = {}
        model_id = MODEL_NAMES[model_arch]
        if model_arch in self.REMOTE_CODE_MODELS:
            model_kwargs = {
                "config": AutoConfig.from_pretrained(model_id, trust_remote_code=True),
                "trust_remote_code": True,
            }

        # starting from transformers 4.45.0 gemma2 uses eager attention by default, while ov - sdpa
        if model_arch == "gemma2" and is_transformers_version(">=", "4.45.0"):
            model_kwargs["attn_implementation"] = "sdpa"

        # Qwen tokenizer does not support padding, chatglm, glm4 testing models produce nan that incompatible with beam search
        if model_arch in ["qwen", "chatglm", "chatglm4"]:
            return

        # TODO: add back once https://huggingface.co/katuni4ka/tiny-random-minicpm3/discussions/1 merged (for all models) as current mdoeling incompatible with transformers >= v4.49
        if model_arch in {"deepseek"} and is_transformers_version(">=", "4.49"):
            self.skipTest("Incompatible modeling code")

        tokenizer = AutoTokenizer.from_pretrained(model_id, trust_remote_code=model_arch in self.REMOTE_CODE_MODELS)
        if model_arch == "persimmon":
            tokenizer.pad_token_id = tokenizer.bos_token_id
            tokenizer.eos_token_id = tokenizer.bos_token_id

        beam_search_gen_config = GenerationConfig(
            max_new_tokens=10,
            min_new_tokens=10,
            num_beams=4,
            do_sample=False,
            eos_token_id=None,
        )

        beam_sample_gen_config = GenerationConfig(
            max_new_tokens=10,
            min_new_tokens=10,
            num_beams=4,
            do_sample=True,
            eos_token_id=None,
        )

        if model_arch in ["minicpm", "internlm2"]:
            beam_sample_gen_config.top_k = 1

        group_beam_search_gen_config = GenerationConfig(
            max_new_tokens=10,
            min_new_tokens=10,
            num_beams=4,
            do_sample=False,
            eos_token_id=None,
            num_beam_groups=2,
            diversity_penalty=0.0000001,
        )
        force_word = "cat"
        force_words_ids = [tokenizer([force_word], add_special_tokens=False).input_ids]
        constrained_beam_search_gen_config = GenerationConfig(
            max_new_tokens=10,
            min_new_tokens=10,
            num_beams=4,
            do_sample=False,
            eos_token_id=None,
            force_words_ids=force_words_ids,
        )

        gen_configs = [
            beam_search_gen_config,
            beam_sample_gen_config,
            group_beam_search_gen_config,
            constrained_beam_search_gen_config,
        ]
        set_seed(SEED)
        ov_model_stateful = OVModelForCausalLM.from_pretrained(
            model_id, export=True, use_cache=True, stateful=True, **model_kwargs
        )
        set_seed(SEED)
        ov_model_stateless = OVModelForCausalLM.from_pretrained(
            model_id, export=True, use_cache=True, stateful=False, **model_kwargs
        )
        if "awq" in model_arch or "gptq" in model_arch:
            # infer in FP32
            model_kwargs["torch_dtype"] = torch.float32

        set_seed(SEED)
        with mock_torch_cuda_is_available("awq" in model_arch or "gptq" in model_arch):
            transformers_model = AutoModelForCausalLM.from_pretrained(model_id, **model_kwargs)
        if model_arch == "arctic":
            transformers_model.to(torch.float32)
        additional_inputs = {}
        # gemma2 does not support dynamic cache, it is unfair to compare dynamic cache result vs hybrid cache, align cache representation in torch model
        if model_arch in ["gemma2", "gemma3_text"]:
            patch_update_causal_mask(transformers_model, "4.43.0")
            transformers_model._supports_cache_class = True
            transformers_model.generation_config.cache_implementation = None
        tokenizer.pad_token_id = tokenizer.eos_token_id
        tokenization_args = {}
        if is_transformers_version(">=", "4.45") and model_arch == "gpt_neo":
            tokenization_args["padding_side"] = "left"
        tokens = tokenizer(
            ["Today is a nice day and I am longer", "This is me"],
            return_tensors="pt",
            padding=True,
            **tokenization_args,
        )
        ov_model_stateful.generation_config.eos_token_id = None
        ov_model_stateful.generation_config.forced_eos_token_id = None
        ov_model_stateful.generation_config.encoder_no_repeat_ngram_size = None
        ov_model_stateful.generation_config.do_sample = False
        ov_model_stateless.generation_config.eos_token_id = None
        ov_model_stateless.generation_config.forced_eos_token_id = None
        ov_model_stateless.generation_config.encoder_no_repeat_ngram_size = None
        ov_model_stateless.generation_config.do_sample = False
        transformers_model.generation_config.eos_token_id = None
        transformers_model.generation_config.forced_eos_token_id = None
        transformers_model.generation_config.encoder_no_repeat_ngram_size = None
        transformers_model.generation_config.do_sample = False
        ov_model_stateful.config.eos_token_id = None
        ov_model_stateless.config.eos_token_id = None
        transformers_model.config.eos_token_id = None

        if is_transformers_version(">=", "4.51"):
            additional_inputs["use_model_defaults"] = False

        for gen_config in gen_configs:
            if gen_config.do_sample and model_arch in ["baichuan2-13b", "olmo"]:
                continue
            if gen_config.num_beams > 1 and is_transformers_version(">=", "4.51.0") and model_arch in ["mixtral_awq"]:
                continue
            set_seed(SEED)

            if model_arch in ["gemma2", "gemma3_text"]:
                from transformers.cache_utils import DynamicCache

                additional_inputs["past_key_values"] = DynamicCache()
            with patch_awq_for_inference("awq" in model_arch):
                transformers_outputs = transformers_model.generate(
                    **tokens, generation_config=gen_config, **additional_inputs
                )
            set_seed(SEED)
            ov_stateful_outputs = ov_model_stateful.generate(**tokens, generation_config=gen_config)
            self.assertTrue(
                torch.equal(ov_stateful_outputs, transformers_outputs),
                f"generation config : {gen_config}, transformers output {transformers_outputs}, ov_model_stateful output {ov_stateful_outputs}",
            )

            set_seed(SEED)
            ov_stateless_outputs = ov_model_stateless.generate(**tokens, generation_config=gen_config)
            self.assertTrue(
                torch.equal(ov_stateless_outputs, transformers_outputs),
                f"generation config : {gen_config}, transformers output {transformers_outputs}, ov_model_stateless output {ov_stateless_outputs}",
            )

    def test_load_with_different_dtype(self):
        set_seed(SEED)
        model_id = MODEL_NAMES["llama"]
        pt_model = AutoModelForCausalLM.from_pretrained(
            model_id,
        )
        tokenizer = AutoTokenizer.from_pretrained(model_id)

        texts = ["this is a simple input"]
        test_input = tokenizer(texts, return_tensors="pt")

        ref_logits = pt_model(**test_input).logits
        torch_dtypes = [None, "auto", "float32", torch.float16]
        if is_openvino_version(">", "2024.2.0"):
            torch_dtypes.append("bfloat16")

        for dtype in torch_dtypes:
            ov_model = OVModelForCausalLM.from_pretrained(model_id=model_id, export=True, torch_dtype=dtype)
            ov_logits = ov_model(**test_input).logits
            self.assertTrue(
                torch.allclose(torch.Tensor(ov_logits), ref_logits, atol=5e-3),
                f"values are not close for {dtype if dtype is not None else 'None'}, max diff = {torch.abs(ov_logits - ref_logits).max()}",
            )


class OVModelForMaskedLMIntegrationTest(unittest.TestCase):
    SUPPORTED_ARCHITECTURES = (
        "albert",
        "bert",
        "camembert",
        "convbert",
        "data2vec-text",
        "deberta",
        "deberta-v2",
        "distilbert",
        "electra",
        "esm",
        "flaubert",
        "ibert",
        "mobilebert",
        "mpnet",
        "perceiver_text",
        "roberta",
        "roformer",
        "squeezebert",
        "xlm",
        "xlm-roberta",
    )

    # accuracy issue, need additional investigation
    if is_transformers_version("<", "4.51.0"):
        SUPPORTED_ARCHITECTURES += ("nystromformer",)

    @parameterized.expand(SUPPORTED_ARCHITECTURES)
    def test_compare_to_transformers(self, model_arch):
        model_id = MODEL_NAMES[model_arch]
        set_seed(SEED)
        ov_model = OVModelForMaskedLM.from_pretrained(model_id, export=True, ov_config=F32_CONFIG)
        self.assertIsInstance(ov_model.config, PretrainedConfig)
        set_seed(SEED)
        transformers_model = AutoModelForMaskedLM.from_pretrained(model_id)
        tokenizer = AutoTokenizer.from_pretrained(model_id)
        inputs = f"This is a sample {tokenizer.mask_token}"
        tokens = tokenizer(inputs, return_tensors="pt")
        with torch.no_grad():
            transformers_outputs = transformers_model(**tokens)
        for input_type in ["pt", "np"]:
            tokens = tokenizer(inputs, return_tensors=input_type)
            ov_outputs = ov_model(**tokens)
            self.assertIn("logits", ov_outputs)
            self.assertIsInstance(ov_outputs.logits, TENSOR_ALIAS_TO_TYPE[input_type])
            # Compare tensor outputs
            self.assertTrue(torch.allclose(torch.Tensor(ov_outputs.logits), transformers_outputs.logits, atol=1e-4))
        del transformers_model
        del ov_model
        gc.collect()

    @parameterized.expand(SUPPORTED_ARCHITECTURES)
    def test_pipeline(self, model_arch):
        model_id = MODEL_NAMES[model_arch]
        set_seed(SEED)
        model = OVModelForMaskedLM.from_pretrained(model_id)
        model.eval()
        tokenizer = AutoTokenizer.from_pretrained(model_id)
        pipe = pipeline("fill-mask", model=model, tokenizer=tokenizer)
        inputs = f"This is a {tokenizer.mask_token}."
        outputs = pipe(inputs)
        self.assertEqual(pipe.device, model.device)
        self.assertTrue(all(item["score"] > 0.0 for item in outputs))
        set_seed(SEED)
        ov_pipe = optimum_pipeline("fill-mask", model_id, accelerator="openvino")
        ov_outputs = ov_pipe(inputs)
        self.assertEqual(outputs[-1]["score"], ov_outputs[-1]["score"])
        del ov_pipe
        del pipe
        del model
        gc.collect()


class OVModelForImageClassificationIntegrationTest(unittest.TestCase):
    SUPPORTED_ARCHITECTURES = (
        "beit",
        "convnext",
        # "convnextv2",
        "data2vec-vision",
        "deit",
        "levit",
        "mobilenet_v1",
        "mobilenet_v2",
        "mobilevit",
        "poolformer",
        "perceiver_vision",
        "resnet",
        "segformer",
        "swin",
        "vit",
    )
    TIMM_MODELS = ("timm/pit_s_distilled_224.in1k", "timm/vit_tiny_patch16_224.augreg_in21k")

    @parameterized.expand(SUPPORTED_ARCHITECTURES)
    def test_compare_to_transformers(self, model_arch):
        model_id = MODEL_NAMES[model_arch]
        set_seed(SEED)
        ov_model = OVModelForImageClassification.from_pretrained(model_id, export=True, ov_config=F32_CONFIG)
        self.assertIsInstance(ov_model.config, PretrainedConfig)
        set_seed(SEED)
        transformers_model = AutoModelForImageClassification.from_pretrained(model_id)
        preprocessor = AutoFeatureExtractor.from_pretrained(model_id)
        url = TEST_IMAGE_URL
        image = Image.open(requests.get(url, stream=True).raw)
        inputs = preprocessor(images=image, return_tensors="pt")
        with torch.no_grad():
            transformers_outputs = transformers_model(**inputs)
        for input_type in ["pt", "np"]:
            inputs = preprocessor(images=image, return_tensors=input_type)
            ov_outputs = ov_model(**inputs)
            self.assertIn("logits", ov_outputs)
            self.assertIsInstance(ov_outputs.logits, TENSOR_ALIAS_TO_TYPE[input_type])
            # Compare tensor outputs
            self.assertTrue(torch.allclose(torch.Tensor(ov_outputs.logits), transformers_outputs.logits, atol=1e-4))
        del transformers_model
        del ov_model
        gc.collect()

    @parameterized.expand(SUPPORTED_ARCHITECTURES)
    @pytest.mark.run_slow
    @slow
    def test_pipeline(self, model_arch):
        set_seed(SEED)
        model_id = MODEL_NAMES[model_arch]
        model = OVModelForImageClassification.from_pretrained(model_id)
        model.eval()
        preprocessor = AutoFeatureExtractor.from_pretrained(model_id)
        pipe = pipeline("image-classification", model=model, feature_extractor=preprocessor)
        inputs = TEST_IMAGE_URL
        outputs = pipe(inputs)
        self.assertEqual(pipe.device, model.device)
        self.assertGreaterEqual(outputs[0]["score"], 0.0)
        self.assertTrue(isinstance(outputs[0]["label"], str))
        set_seed(SEED)
        ov_pipe = optimum_pipeline("image-classification", model_id, accelerator="openvino")
        ov_outputs = ov_pipe(inputs)
        self.assertEqual(outputs[-1]["score"], ov_outputs[-1]["score"])
        del ov_pipe
        del model
        del pipe
        gc.collect()

    @parameterized.expand(TIMM_MODELS)
    def test_compare_to_timm(self, model_id):
        ov_model = OVModelForImageClassification.from_pretrained(model_id, export=True, ov_config=F32_CONFIG)
        self.assertEqual(ov_model.request.get_property("INFERENCE_PRECISION_HINT").to_string(), "f32")
        self.assertIsInstance(ov_model.config, PretrainedConfig)
        timm_model = timm.create_model(model_id, pretrained=True)
        preprocessor = TimmImageProcessor.from_pretrained(model_id)
        url = TEST_IMAGE_URL
        image = Image.open(requests.get(url, stream=True).raw)
        inputs = preprocessor(images=image, return_tensors="pt")
        with torch.no_grad():
            timm_model.eval()
            timm_outputs = timm_model(inputs["pixel_values"].float())
        for input_type in ["pt", "np"]:
            inputs = preprocessor(images=image, return_tensors=input_type)
            ov_outputs = ov_model(**inputs)
            self.assertIn("logits", ov_outputs)
            self.assertIsInstance(ov_outputs.logits, TENSOR_ALIAS_TO_TYPE[input_type])
            # Compare tensor outputs
            self.assertTrue(torch.allclose(torch.Tensor(ov_outputs.logits), timm_outputs, atol=1e-3))
        gc.collect()

    @parameterized.expand(TIMM_MODELS)
    def test_timm_save_and_infer(self, model_id):
        ov_model = OVModelForImageClassification.from_pretrained(model_id, export=True)
        with TemporaryDirectory() as tmpdirname:
            model_save_path = os.path.join(tmpdirname, "timm_ov_model")
            ov_model.save_pretrained(model_save_path)
            model = OVModelForImageClassification.from_pretrained(model_save_path)
            model(pixel_values=torch.zeros((5, 3, model.config.image_size, model.config.image_size)))
        gc.collect()


class OVModelForSeq2SeqLMIntegrationTest(unittest.TestCase):
    SUPPORTED_ARCHITECTURES = (
        "bart",
        # "bigbird_pegasus",
        "blenderbot",
        "blenderbot-small",
        # "longt5",
        "m2m_100",
        "marian",
        "mbart",
        "mt5",
        "pegasus",
        "t5",
    )

    GENERATION_LENGTH = 100
    SPEEDUP_CACHE = 1.1

    SUPPORT_STATEFUL = ("t5", "mt5")
    if is_transformers_version(">=", "4.52.0"):
        SUPPORT_STATEFUL += ("bart", "blenderbot", "blenderbot-small", "m2m_100", "marian", "mbart")
    if is_transformers_version(">=", "4.53.0"):
        SUPPORT_STATEFUL += ("pegasus",)

    @parameterized.expand(SUPPORTED_ARCHITECTURES)
    def test_compare_to_transformers(self, model_arch):
        model_id = MODEL_NAMES[model_arch]
        set_seed(SEED)
        ov_model = OVModelForSeq2SeqLM.from_pretrained(model_id, export=True, ov_config=F32_CONFIG)
        expected_stateful = is_transformers_version(">", "4.43") and model_arch in self.SUPPORT_STATEFUL
        self.assertEqual(ov_model.decoder.stateful, expected_stateful)
        self.assertEqual(model_has_state(ov_model.decoder.model), expected_stateful)
        check_with_past_available = self.assertIsNone if expected_stateful else self.assertIsNotNone
        check_with_past_available(ov_model.decoder_with_past)
        self.assertIsInstance(ov_model.encoder, OVEncoder)
        self.assertIsInstance(ov_model.decoder, OVDecoder)
        if not ov_model.decoder.stateful:
            self.assertIsInstance(ov_model.decoder_with_past, OVDecoder)
            self.assertIsInstance(ov_model.config, PretrainedConfig)

        transformers_model = AutoModelForSeq2SeqLM.from_pretrained(model_id)
        tokenizer = AutoTokenizer.from_pretrained(model_id)
        tokens = tokenizer("This is a sample input", return_tensors="pt")
        decoder_start_token_id = transformers_model.config.decoder_start_token_id if model_arch != "mbart" else 2
        decoder_inputs = {"decoder_input_ids": torch.ones((1, 1), dtype=torch.long) * decoder_start_token_id}
        ov_outputs = ov_model(**tokens, **decoder_inputs)

        self.assertTrue("logits" in ov_outputs)
        self.assertIsInstance(ov_outputs.logits, torch.Tensor)

        with torch.no_grad():
            transformers_outputs = transformers_model(**tokens, **decoder_inputs)
        # Compare tensor outputs
        self.assertTrue(torch.allclose(ov_outputs.logits, transformers_outputs.logits, atol=5e-3))
        gen_config = GenerationConfig(
            max_new_tokens=10,
            min_new_tokens=10,
            num_beams=2,
            do_sample=False,
            eos_token_id=None,
        )

        set_seed(SEED)
        generated_tokens = transformers_model.generate(**tokens, generation_config=gen_config)
        set_seed(SEED)
        ov_generated_tokens = ov_model.generate(**tokens, generation_config=gen_config)

        self.assertTrue(torch.equal(generated_tokens, ov_generated_tokens))

        del transformers_model
        del ov_model

        gc.collect()

    @parameterized.expand(SUPPORTED_ARCHITECTURES)
    @pytest.mark.run_slow
    @slow
    def test_pipeline(self, model_arch):
        set_seed(SEED)
        model_id = MODEL_NAMES[model_arch]
        tokenizer = AutoTokenizer.from_pretrained(model_id)
        inputs = "This is a test"
        model = OVModelForSeq2SeqLM.from_pretrained(model_id, compile=False)
        model.eval()
        model.half()
        model.to("cpu")
        model.compile()

        # Summarization
        pipe = pipeline("summarization", model=model, tokenizer=tokenizer)
        outputs = pipe(inputs)
        self.assertEqual(pipe.device, model.device)
        self.assertIsInstance(outputs[0]["summary_text"], str)

        # Translation
        pipe = pipeline("translation_en_to_fr", model=model, tokenizer=tokenizer)
        outputs = pipe(inputs)
        self.assertEqual(pipe.device, model.device)
        self.assertIsInstance(outputs[0]["translation_text"], str)

        # Text2Text generation
        pipe = pipeline("text2text-generation", model=model, tokenizer=tokenizer)
        outputs = pipe(inputs, max_new_tokens=20)
        self.assertEqual(pipe.device, model.device)
        self.assertIsInstance(outputs[0]["generated_text"], str)

        ov_pipe = optimum_pipeline("text2text-generation", model_id, accelerator="openvino")
        ov_outputs = ov_pipe(inputs, max_new_tokens=20)
        self.assertEqual(outputs[-1]["generated_text"], ov_outputs[-1]["generated_text"])
        del ov_pipe
        del pipe
        del model
        gc.collect()

    @parameterized.expand(SUPPORTED_ARCHITECTURES)
    @pytest.mark.run_slow
    @slow
    def test_generate_utils(self, model_arch):
        model_id = MODEL_NAMES[model_arch]
        model = OVModelForSeq2SeqLM.from_pretrained(model_id, export=True)
        tokenizer = AutoTokenizer.from_pretrained(model_id)
        text = "This is a sample input"
        tokens = tokenizer(text, return_tensors="pt")

        # General case
        outputs = model.generate(**tokens)
        outputs = tokenizer.batch_decode(outputs, skip_special_tokens=True)
        self.assertIsInstance(outputs[0], str)

        # With input ids
        outputs = model.generate(input_ids=tokens["input_ids"])
        outputs = tokenizer.batch_decode(outputs, skip_special_tokens=True)
        self.assertIsInstance(outputs[0], str)
        del model

        gc.collect()

    def test_compare_with_and_without_past_key_values(self):
        model_id = MODEL_NAMES["bart"]
        tokenizer = AutoTokenizer.from_pretrained(model_id)
        text = "This is a sample input"
        tokens = tokenizer(text, return_tensors="pt")

        model_with_pkv = OVModelForSeq2SeqLM.from_pretrained(model_id, export=True, use_cache=True)
        _ = model_with_pkv.generate(**tokens)  # warmup
        with Timer() as with_pkv_timer:
            outputs_model_with_pkv = model_with_pkv.generate(
                **tokens, min_length=self.GENERATION_LENGTH, max_length=self.GENERATION_LENGTH, num_beams=1
            )

        model_without_pkv = OVModelForSeq2SeqLM.from_pretrained(model_id, export=True, use_cache=False)
        _ = model_without_pkv.generate(**tokens)  # warmup
        with Timer() as without_pkv_timer:
            outputs_model_without_pkv = model_without_pkv.generate(
                **tokens, min_length=self.GENERATION_LENGTH, max_length=self.GENERATION_LENGTH, num_beams=1
            )

        self.assertTrue(torch.equal(outputs_model_with_pkv, outputs_model_without_pkv))
        self.assertEqual(outputs_model_with_pkv.shape[1], self.GENERATION_LENGTH)
        self.assertEqual(outputs_model_without_pkv.shape[1], self.GENERATION_LENGTH)
        self.assertTrue(
            without_pkv_timer.elapsed / with_pkv_timer.elapsed > self.SPEEDUP_CACHE,
            f"With pkv latency: {with_pkv_timer.elapsed:.3f} ms, without pkv latency: {without_pkv_timer.elapsed:.3f} ms,"
            f" speedup: {without_pkv_timer.elapsed / with_pkv_timer.elapsed:.3f}",
        )
        del model_with_pkv
        del model_without_pkv
        gc.collect()


class OVModelForAudioClassificationIntegrationTest(unittest.TestCase):
    SUPPORTED_ARCHITECTURES = (
        "audio-spectrogram-transformer",
        "data2vec-audio",
        "hubert",
        "sew",
        "sew_d",
        "unispeech",
        "unispeech-sat",
        "wavlm",
        "wav2vec2",
        "wav2vec2-conformer",
    )

    def _generate_random_audio_data(self):
        np.random.seed(10)
        t = np.linspace(0, 5.0, int(5.0 * 22050), endpoint=False)
        # generate pure sine wave at 220 Hz
        audio_data = 0.5 * np.sin(2 * np.pi * 220 * t)
        return audio_data

    @parameterized.expand(SUPPORTED_ARCHITECTURES)
    def test_compare_to_transformers(self, model_arch):
        model_id = MODEL_NAMES[model_arch]
        set_seed(SEED)
        ov_model = OVModelForAudioClassification.from_pretrained(model_id, export=True, ov_config=F32_CONFIG)
        self.assertIsInstance(ov_model.config, PretrainedConfig)
        set_seed(SEED)
        transformers_model = AutoModelForAudioClassification.from_pretrained(model_id)
        preprocessor = AutoFeatureExtractor.from_pretrained(model_id)
        inputs = preprocessor(self._generate_random_audio_data(), return_tensors="pt")

        with torch.no_grad():
            transformers_outputs = transformers_model(**inputs)

        for input_type in ["pt", "np"]:
            inputs = preprocessor(self._generate_random_audio_data(), return_tensors=input_type)
            ov_outputs = ov_model(**inputs)
            self.assertIn("logits", ov_outputs)
            self.assertIsInstance(ov_outputs.logits, TENSOR_ALIAS_TO_TYPE[input_type])
            # Compare tensor outputs
            self.assertTrue(torch.allclose(torch.Tensor(ov_outputs.logits), transformers_outputs.logits, atol=1e-3))

        del transformers_model
        del ov_model
        gc.collect()

    @parameterized.expand(SUPPORTED_ARCHITECTURES)
    @pytest.mark.run_slow
    @slow
    def test_pipeline(self, model_arch):
        set_seed(SEED)
        model_id = MODEL_NAMES[model_arch]
        model = OVModelForAudioClassification.from_pretrained(model_id)
        model.eval()
        preprocessor = AutoFeatureExtractor.from_pretrained(model_id)
        pipe = pipeline("audio-classification", model=model, feature_extractor=preprocessor)
        inputs = [np.random.random(16000)]
        outputs = pipe(inputs)
        self.assertEqual(pipe.device, model.device)
        self.assertTrue(all(item["score"] > 0.0 for item in outputs[0]))
        set_seed(SEED)
        ov_pipe = optimum_pipeline("audio-classification", model_id, accelerator="openvino")
        ov_outputs = ov_pipe(inputs)
        self.assertEqual(outputs[-1][-1]["score"], ov_outputs[-1][-1]["score"])
        del ov_pipe
        del pipe
        del model
        gc.collect()


class OVModelForCTCIntegrationTest(unittest.TestCase):
    SUPPORTED_ARCHITECTURES = [
        "data2vec-audio",
        "hubert",
        "sew",
        "sew_d",
        "unispeech",
        "unispeech-sat",
        "wavlm",
        "wav2vec2-hf",
        "wav2vec2-conformer",
    ]

    def _generate_random_audio_data(self):
        np.random.seed(10)
        t = np.linspace(0, 5.0, int(5.0 * 22050), endpoint=False)
        # generate pure sine wave at 220 Hz
        audio_data = 0.5 * np.sin(2 * np.pi * 220 * t)
        return audio_data

    def test_load_vanilla_transformers_which_is_not_supported(self):
        with self.assertRaises(Exception) as context:
            _ = OVModelForCTC.from_pretrained(MODEL_NAMES["t5"], export=True)

        self.assertIn("only supports the tasks", str(context.exception))

    @parameterized.expand(SUPPORTED_ARCHITECTURES)
    def test_compare_to_transformers(self, model_arch):
        model_id = MODEL_NAMES[model_arch]
        set_seed(SEED)
        ov_model = OVModelForCTC.from_pretrained(model_id, export=True, ov_config=F32_CONFIG)
        self.assertIsInstance(ov_model.config, PretrainedConfig)

        set_seed(SEED)
        transformers_model = AutoModelForCTC.from_pretrained(model_id)
        processor = AutoFeatureExtractor.from_pretrained(model_id)
        input_values = processor(self._generate_random_audio_data(), return_tensors="pt")

        with torch.no_grad():
            transformers_outputs = transformers_model(**input_values)

        for input_type in ["pt", "np"]:
            input_values = processor(self._generate_random_audio_data(), return_tensors=input_type)
            ov_outputs = ov_model(**input_values)

            self.assertTrue("logits" in ov_outputs)
            self.assertIsInstance(ov_outputs.logits, TENSOR_ALIAS_TO_TYPE[input_type])

            # compare tensor outputs
            self.assertTrue(torch.allclose(torch.Tensor(ov_outputs.logits), transformers_outputs.logits, atol=1e-4))

        del transformers_model
        del ov_model
        gc.collect()


class OVModelForAudioXVectorIntegrationTest(unittest.TestCase):
    SUPPORTED_ARCHITECTURES = [
        "data2vec-audio",
        "unispeech-sat",
        "wavlm",
        "wav2vec2-hf",
        "wav2vec2-conformer",
    ]

    def _generate_random_audio_data(self):
        np.random.seed(10)
        t = np.linspace(0, 5.0, int(5.0 * 22050), endpoint=False)
        # generate pure sine wave at 220 Hz
        audio_data = 0.5 * np.sin(2 * np.pi * 220 * t)
        return audio_data

    def test_load_vanilla_transformers_which_is_not_supported(self):
        with self.assertRaises(Exception) as context:
            _ = OVModelForAudioXVector.from_pretrained(MODEL_NAMES["t5"], export=True)

        self.assertIn("only supports the tasks", str(context.exception))

    @parameterized.expand(SUPPORTED_ARCHITECTURES)
    def test_compare_to_transformers(self, model_arch):
        model_id = MODEL_NAMES[model_arch]
        set_seed(SEED)
        ov_model = OVModelForAudioXVector.from_pretrained(model_id, export=True, ov_config=F32_CONFIG)
        self.assertIsInstance(ov_model.config, PretrainedConfig)

        set_seed(SEED)
        transformers_model = AutoModelForAudioXVector.from_pretrained(model_id)
        processor = AutoFeatureExtractor.from_pretrained(model_id)
        input_values = processor(self._generate_random_audio_data(), return_tensors="pt")

        with torch.no_grad():
            transformers_outputs = transformers_model(**input_values)
        for input_type in ["pt", "np"]:
            input_values = processor(self._generate_random_audio_data(), return_tensors=input_type)
            ov_outputs = ov_model(**input_values)

            self.assertTrue("logits" in ov_outputs)
            self.assertIsInstance(ov_outputs.logits, TENSOR_ALIAS_TO_TYPE[input_type])

            # compare tensor outputs
            self.assertTrue(torch.allclose(torch.Tensor(ov_outputs.logits), transformers_outputs.logits, atol=1e-4))
            self.assertTrue(
                torch.allclose(torch.Tensor(ov_outputs.embeddings), transformers_outputs.embeddings, atol=1e-4)
            )

        del transformers_model
        del ov_model
        gc.collect()


class OVModelForAudioFrameClassificationIntegrationTest(unittest.TestCase):
    SUPPORTED_ARCHITECTURES = [
        "data2vec-audio",
        "unispeech-sat",
        "wavlm",
        "wav2vec2-hf",
        "wav2vec2-conformer",
    ]

    def _generate_random_audio_data(self):
        np.random.seed(10)
        t = np.linspace(0, 5.0, int(5.0 * 22050), endpoint=False)
        # generate pure sine wave at 220 Hz
        audio_data = 0.5 * np.sin(2 * np.pi * 220 * t)
        return audio_data

    def test_load_vanilla_transformers_which_is_not_supported(self):
        with self.assertRaises(Exception) as context:
            _ = OVModelForAudioFrameClassification.from_pretrained(MODEL_NAMES["t5"], export=True)

        self.assertIn("only supports the tasks", str(context.exception))

    @parameterized.expand(SUPPORTED_ARCHITECTURES)
    def test_compare_to_transformers(self, model_arch):
        model_id = MODEL_NAMES[model_arch]
        set_seed(SEED)
        ov_model = OVModelForAudioFrameClassification.from_pretrained(model_id, export=True, ov_config=F32_CONFIG)
        self.assertIsInstance(ov_model.config, PretrainedConfig)

        set_seed(SEED)
        transformers_model = AutoModelForAudioFrameClassification.from_pretrained(model_id)
        processor = AutoFeatureExtractor.from_pretrained(model_id)
        input_values = processor(self._generate_random_audio_data(), return_tensors="pt")

        with torch.no_grad():
            transformers_outputs = transformers_model(**input_values)
        for input_type in ["pt", "np"]:
            input_values = processor(self._generate_random_audio_data(), return_tensors=input_type)
            ov_outputs = ov_model(**input_values)

            self.assertTrue("logits" in ov_outputs)
            self.assertIsInstance(ov_outputs.logits, TENSOR_ALIAS_TO_TYPE[input_type])

            # compare tensor outputs
            self.assertTrue(torch.allclose(torch.Tensor(ov_outputs.logits), transformers_outputs.logits, atol=1e-4))

        del transformers_model
        del ov_model
        gc.collect()


class OVModelForPix2StructIntegrationTest(unittest.TestCase):
    SUPPORTED_ARCHITECTURES = ["pix2struct"]
    TASK = "image-to-text"  # is it fine as well with visual-question-answering?

    GENERATION_LENGTH = 100
    SPEEDUP_CACHE = 1.1

    IMAGE = Image.open(
        requests.get(
            "https://huggingface.co/datasets/huggingface/documentation-images/resolve/main/transformers/tasks/ai2d-demo.jpg",
            stream=True,
        ).raw
    )

    @parameterized.expand(SUPPORTED_ARCHITECTURES)
    def test_compare_to_transformers(self, model_arch):
        model_id = MODEL_NAMES[model_arch]
        set_seed(SEED)
        ov_model = OVModelForPix2Struct.from_pretrained(model_id, export=True, ov_config=F32_CONFIG)

        self.assertIsInstance(ov_model.encoder, OVEncoder)
        self.assertIsInstance(ov_model.decoder, OVDecoder)
        self.assertIsInstance(ov_model.decoder_with_past, OVDecoder)
        self.assertIsInstance(ov_model.config, PretrainedConfig)

        question = "Who am I?"
        transformers_model = Pix2StructForConditionalGeneration.from_pretrained(model_id)
        preprocessor = get_preprocessor(model_id)

        inputs = preprocessor(images=self.IMAGE, text=question, padding=True, return_tensors="pt")
        ov_outputs = ov_model(**inputs)

        self.assertTrue("logits" in ov_outputs)
        self.assertIsInstance(ov_outputs.logits, torch.Tensor)

        with torch.no_grad():
            transformers_outputs = transformers_model(**inputs)
        # Compare tensor outputs
        self.assertTrue(torch.allclose(ov_outputs.logits, transformers_outputs.logits, atol=1e-4))
        del transformers_model
        del ov_model

        gc.collect()

    @parameterized.expand(SUPPORTED_ARCHITECTURES)
    def test_generate_utils(self, model_arch):
        model_id = MODEL_NAMES[model_arch]
        model = OVModelForPix2Struct.from_pretrained(model_id, export=True)
        preprocessor = get_preprocessor(model_id)
        question = "Who am I?"
        inputs = preprocessor(images=self.IMAGE, text=question, return_tensors="pt")

        # General case
        outputs = model.generate(**inputs)
        outputs = preprocessor.batch_decode(outputs, skip_special_tokens=True)
        self.assertIsInstance(outputs[0], str)
        del model

        gc.collect()

    def test_compare_with_and_without_past_key_values(self):
        model_id = MODEL_NAMES["pix2struct"]
        preprocessor = get_preprocessor(model_id)
        question = "Who am I?"
        inputs = preprocessor(images=self.IMAGE, text=question, return_tensors="pt")

        model_with_pkv = OVModelForPix2Struct.from_pretrained(model_id, export=True, use_cache=True)
        _ = model_with_pkv.generate(**inputs)  # warmup
        with Timer() as with_pkv_timer:
            outputs_model_with_pkv = model_with_pkv.generate(
                **inputs, min_length=self.GENERATION_LENGTH, max_length=self.GENERATION_LENGTH, num_beams=1
            )

        model_without_pkv = OVModelForPix2Struct.from_pretrained(model_id, export=True, use_cache=False)
        _ = model_without_pkv.generate(**inputs)  # warmup
        with Timer() as without_pkv_timer:
            outputs_model_without_pkv = model_without_pkv.generate(
                **inputs, min_length=self.GENERATION_LENGTH, max_length=self.GENERATION_LENGTH, num_beams=1
            )

        self.assertTrue(torch.equal(outputs_model_with_pkv, outputs_model_without_pkv))
        self.assertEqual(outputs_model_with_pkv.shape[1], self.GENERATION_LENGTH)
        self.assertEqual(outputs_model_without_pkv.shape[1], self.GENERATION_LENGTH)
        self.assertTrue(
            without_pkv_timer.elapsed / with_pkv_timer.elapsed > self.SPEEDUP_CACHE,
            f"With pkv latency: {with_pkv_timer.elapsed:.3f} ms, without pkv latency: {without_pkv_timer.elapsed:.3f} ms,"
            f" speedup: {without_pkv_timer.elapsed / with_pkv_timer.elapsed:.3f}",
        )
        del model_with_pkv
        del model_without_pkv
        gc.collect()


class OVModelForVisualCausalLMIntegrationTest(unittest.TestCase):
    SUPPORTED_ARCHITECTURES = ["llava"]
    SUPPORT_VIDEO = []
    SUPPORT_AUDIO = []

    if is_transformers_version(">=", "4.40.0"):
        SUPPORTED_ARCHITECTURES += ["llava_next", "nanollava"]

    if is_transformers_version(">=", "4.42.0"):
        SUPPORTED_ARCHITECTURES += ["llava_next_video"]
        SUPPORT_VIDEO.append("llava_next_video")

    if is_transformers_version(">=", "4.45.0"):
        SUPPORTED_ARCHITECTURES += ["minicpmv", "internvl2", "phi3_v", "qwen2_vl"]
        SUPPORT_VIDEO.append("qwen2_vl")

    if is_transformers_version(">=", "4.46.0"):
        SUPPORTED_ARCHITECTURES += ["maira2", "idefics3"]

    if is_transformers_version(">=", "4.49.0"):
        SUPPORTED_ARCHITECTURES += ["qwen2_5_vl", "got_ocr2", "phi4mm"]
        SUPPORT_VIDEO.append("qwen2_5_vl")
        SUPPORT_AUDIO.append("phi4mm")
    if is_transformers_version(">", "4.49"):
        SUPPORTED_ARCHITECTURES += ["gemma3", "smolvlm"]
    if is_transformers_version(">=", "4.51"):
        SUPPORTED_ARCHITECTURES += ["llama4"]
    TASK = "image-text-to-text"
    REMOTE_CODE_MODELS = ["internvl2", "minicpmv", "nanollava", "phi3_v", "maira2", "phi4mm"]

    IMAGE = Image.open(
        requests.get(
            TEST_IMAGE_URL,
            stream=True,
        ).raw
    )

    def get_transformer_model_class(self, model_arch):
        if is_transformers_version(">=", "4.46") and model_arch in [
            "llava",
            "llava_next",
            "qwen2_vl",
            "qwen2_5_vl",
            "got_ocr2",
            "gemma3",
            "idefics3",
            "smolvlm",
            "llama4",
        ]:
            from transformers import AutoModelForImageTextToText

            return AutoModelForImageTextToText
        if model_arch == "llava_next_video":
            from transformers import AutoModelForVision2Seq

            return AutoModelForVision2Seq
        if model_arch == "llava":
            from transformers import LlavaForConditionalGeneration

            return LlavaForConditionalGeneration
        if model_arch == "llava_next":
            from transformers import LlavaNextForConditionalGeneration

            return LlavaNextForConditionalGeneration
        if model_arch == "qwen2_vl":
            from transformers import Qwen2VLForConditionalGeneration

            return Qwen2VLForConditionalGeneration
        return AutoModelForCausalLM

    def _check_device_and_request(self, ov_model, expected_device, has_request):
        request_check_fn = self.assertFalse if has_request else self.assertTrue
        self.assertEqual(ov_model._device, expected_device)
        for component_name, component in ov_model.components.items():
            if component_name == "language_model":
                request_check_fn(component.text_emb_request is None)
            self.assertEqual(component._device, expected_device)
            request_check_fn(component.request is None)

    @parameterized.expand(SUPPORTED_ARCHITECTURES)
    def test_compare_to_transformers(self, model_arch):
        prompt = "What is shown in this image?"
        model_id = MODEL_NAMES[model_arch]
        set_seed(SEED)
        loading_kwargs = {}

        if "llama4" in model_arch:
            loading_kwargs = {"_attn_implementation": "sdpa"}
        transformers_model = self.get_transformer_model_class(model_arch).from_pretrained(
            model_id, trust_remote_code=model_arch in self.REMOTE_CODE_MODELS, **loading_kwargs
        )
        transformers_model.eval()
        if "internvl2" in model_arch:
            tokenizer = AutoTokenizer.from_pretrained(
                model_id, trast_remote_code=model_arch in self.REMOTE_CODE_MODELS
            )
            img_context_token_id = tokenizer.convert_tokens_to_ids("<IMG_CONTEXT>")
            transformers_model.img_context_token_id = img_context_token_id
        if "nanollava" in model_arch:
            transformers_model.get_vision_tower().load_model()
        preprocessors = self.get_preprocessors(model_arch)
        set_seed(SEED)
        ov_model = OVModelForVisualCausalLM.from_pretrained(
            model_id, export=True, trust_remote_code=model_arch in self.REMOTE_CODE_MODELS, compile=False
        )
        self.assertIsInstance(ov_model, MODEL_TYPE_TO_CLS_MAPPING[ov_model.config.model_type])
        for component_name, component in ov_model.components.items():
            self.assertIsInstance(component, MODEL_PARTS_CLS_MAPPING[component_name])
        self.assertIsInstance(ov_model.config, PretrainedConfig)

        inputs = ov_model.preprocess_inputs(**preprocessors, text=prompt, image=self.IMAGE.resize((600, 600)))
        transformers_inputs = copy.deepcopy(inputs)
        # llama4 preprocessing force bf16 dtype for pixel_values, that does not work on CPU with fp32 model
        # if past key values are not initialized, llama4 creates HybridCache with bf16 precision
        if model_arch == "llama4":
            transformers_inputs["pixel_values"] = transformers_inputs["pixel_values"].to(torch.float32)
            transformers_model.generation_config.cache_implementation = None
            from transformers.cache_utils import DynamicCache

            transformers_inputs["past_key_values"] = DynamicCache()

        test_device = "AUTO"
        ov_model.to(test_device)
        self._check_device_and_request(ov_model, test_device, False)
        test_device = "CPU"
        ov_model.to(test_device)
        ov_model.compile()
        self._check_device_and_request(ov_model, test_device, True)
        ov_model.clear_requests()
        self._check_device_and_request(ov_model, test_device, False)

        # pytorch minicpmv and internvl2 are not designed to be used via forward
        if model_arch not in ["minicpmv", "internvl2"]:
            set_seed(SEED)
            ov_outputs = ov_model(**inputs)
            set_seed(SEED)
            with torch.no_grad():
                transformers_outputs = transformers_model(**transformers_inputs)
            self.assertTrue(
                torch.allclose(ov_outputs.logits, transformers_outputs.logits, atol=4e-3),
                f"Max abs diff {(torch.abs(ov_outputs.logits - transformers_outputs.logits).max())}",
            )

        ov_model.generation_config.eos_token_id = None
        transformers_model.generation_config.eos_token_id = None
        transformers_model.generation_config.do_sample = False
        ov_model.config.eos_token_id = None
        transformers_model.config.eos_token_id = None
        ov_model.generation_config.do_sample = False
        gen_config = GenerationConfig(
            max_new_tokens=30,
            min_new_tokens=30,
            do_sample=False,
            eos_token_id=None,
        )
        set_seed(SEED)
        ov_outputs = ov_model.generate(**inputs, generation_config=gen_config)
        set_seed(SEED)

        additional_inputs = {}
        # gemma3 does not support dynamic cache, it is unfair to compare dynamic cache result vs hybrid cache,
        # align cache representation in torch model
        if model_arch == "gemma3":
            patch_update_causal_mask(
                transformers_model if is_transformers_version("<", "4.52.0") else transformers_model.language_model,
                "4.43.0",
            )
            transformers_model._supports_cache_class = True
            transformers_model.generation_config.cache_implementation = None
            from transformers.cache_utils import DynamicCache

            additional_inputs = {"past_key_values": DynamicCache()}

        if model_arch == "llama4":
            transformers_inputs["past_key_values"] = DynamicCache()

        with torch.no_grad():
            transformers_outputs = transformers_model.generate(
                **transformers_inputs, generation_config=gen_config, **additional_inputs
            )

        # original minicpmv, internvl always skip input tokens in generation results, while transformers based approach provide them
        if model_arch in ["minicpmv", "internvl2"]:
            ov_outputs = ov_outputs[:, inputs["input_ids"].shape[1] :]
        self.assertTrue(
            torch.equal(ov_outputs, transformers_outputs),
            f"generation config : {gen_config}, transformers output {transformers_outputs}, ov_model output {ov_outputs}",
        )

        # video loader helper only available for transformers >= 4.49
        if model_arch in self.SUPPORT_VIDEO and is_transformers_version(">=", "4.49"):
            if is_transformers_version("<=", "4.52"):
                from transformers.image_utils import load_video
            else:
                from transformers.video_utils import load_video

            video_path = hf_hub_download(
                repo_id="raushan-testing-hf/videos-test",
                filename="sample_demo_1.mp4",
                repo_type="dataset",
                user_agent=http_user_agent(),
            )
            input_video, _ = load_video(video_path, num_frames=2, backend="opencv")
            question = "Why is this video funny?"
            inputs = ov_model.preprocess_inputs(**preprocessors, text=question, video=input_video)
            transformers_inputs = copy.deepcopy(inputs)
            ov_outputs = ov_model.generate(**inputs, generation_config=gen_config)
            # original minicpmv, internvl always skip input tokens in generation results, while transformers based approach provide them
            if model_arch in ["minicpmv", "internvl2"]:
                ov_outputs = ov_outputs[:, inputs["input_ids"].shape[1] :]
            with torch.no_grad():
                transformers_outputs = transformers_model.generate(
                    **transformers_inputs, generation_config=gen_config, **additional_inputs
                )
            self.assertTrue(
                torch.equal(ov_outputs, transformers_outputs),
                f"generation config : {gen_config}, transformers output {transformers_outputs}, ov_model output {ov_outputs}",
            )

        if model_arch in self.SUPPORT_AUDIO:
            input_audio = self._generate_random_audio_data()
            question = "Translate this audio to French"
            inputs = ov_model.preprocess_inputs(**preprocessors, text=question, audio=[input_audio])
            transformers_inputs = copy.deepcopy(inputs)
            ov_outputs = ov_model.generate(**inputs, generation_config=gen_config)
            # original minicpmv, internvl always skip input tokens in generation results, while transformers based approach provide them
            if model_arch in ["minicpmv", "internvl2"]:
                ov_outputs = ov_outputs[:, inputs["input_ids"].shape[1] :]
            with torch.no_grad():
                transformers_outputs = transformers_model.generate(
                    **transformers_inputs, generation_config=gen_config, **additional_inputs
                )
            self.assertTrue(
                torch.equal(ov_outputs, transformers_outputs),
                f"generation config : {gen_config}, transformers output {transformers_outputs}, ov_model output {ov_outputs}",
            )
        del transformers_model
        del ov_model

        gc.collect()

    @parameterized.expand(["llava", "llava_next", "llava_next_video"])
    @unittest.skipIf(
        is_transformers_version("<", "4.45.0"), reason="New preprocessing available only in transformers >= 4.45"
    )
    def test_llava_with_new_preprocessing(self, model_arch):
        prompt = "<image>\n What is shown in this image?"
        model_id = MODEL_NAMES[model_arch]
        config = AutoConfig.from_pretrained(model_id, trust_remote_code=model_arch in self.REMOTE_CODE_MODELS)
        processor = AutoProcessor.from_pretrained(
            model_id,
            patch_size=config.vision_config.patch_size,
            vision_feature_select_strategy=config.vision_feature_select_strategy,
            trust_remote_code=model_arch in self.REMOTE_CODE_MODELS,
            num_additional_image_tokens=1,
        )
        transformers_model = self.get_transformer_model_class(model_arch).from_pretrained(model_id)
        ov_model = OVModelForVisualCausalLM.from_pretrained(
            model_id, export=True, trust_remote_code=model_arch in self.REMOTE_CODE_MODELS
        )
        self.assertTrue(ov_model._support_new_processing)
        self.assertTrue(processor.patch_size is not None)
        self.assertTrue(processor.vision_feature_select_strategy is not None)
        inputs = processor(images=self.IMAGE, text=prompt, return_tensors="pt")
        self.assertGreaterEqual(
            (inputs.input_ids == ov_model.config.image_token_index).sum().max().item(),
            ov_model.config.image_seq_length,
        )
        set_seed(SEED)
        with torch.no_grad():
            transformers_outputs = transformers_model(**inputs)
        set_seed(SEED)
        ov_outputs = ov_model(**inputs)
        self.assertTrue(torch.allclose(ov_outputs.logits, transformers_outputs.logits, atol=1e-4))
        ov_model.generation_config.eos_token_id = None
        transformers_model.generation_config.eos_token_id = None
        ov_model.config.eos_token_id = None
        transformers_model.config.eos_token_id = None
        gen_config = GenerationConfig(
            max_new_tokens=30,
            min_new_tokens=30,
            num_beams=3,
            do_sample=False,
            eos_token_id=None,
        )
        set_seed(SEED)
        ov_outputs = ov_model.generate(**inputs, generation_config=gen_config)
        set_seed(SEED)
        with torch.no_grad():
            transformers_outputs = transformers_model.generate(**inputs, generation_config=gen_config)
        self.assertTrue(
            torch.equal(ov_outputs, transformers_outputs),
            f"generation config : {gen_config}, transformers output {transformers_outputs}, ov_model output {ov_outputs}",
        )

        del ov_model
        del transformers_model
        gc.collect()

    @parameterized.expand(SUPPORTED_ARCHITECTURES)
    def test_generate_utils(self, model_arch):
        model_id = MODEL_NAMES[model_arch]
        model = OVModelForVisualCausalLM.from_pretrained(
            model_id, export=True, trust_remote_code=model_arch in self.REMOTE_CODE_MODELS
        )

        tokenizer = AutoTokenizer.from_pretrained(model_id, trust_remote_code=model_arch in self.REMOTE_CODE_MODELS)
        question = "Describe image"
        preprocessors = self.get_preprocessors(model_arch)
        inputs = model.preprocess_inputs(**preprocessors, text=question, image=self.IMAGE.resize((600, 600)))
        # General case
        outputs = model.generate(**inputs, max_new_tokens=10)
        outputs = tokenizer.batch_decode(outputs[:, inputs["input_ids"].shape[1] :], skip_special_tokens=True)
        self.assertIsInstance(outputs[0], str)

        # GOT-OCR2 does not support text-only input
        if model_arch != "got_ocr2":
            # No input image case
            question = "Hi, how are you?"
            inputs = model.preprocess_inputs(**preprocessors, text=question, image=None)
            outputs = model.generate(**inputs, max_new_tokens=10)
            # filter out original prompt becuase it may contains out of tokenizer tokens e.g. in nanollva text separator = -200
            outputs = outputs[:, inputs["input_ids"].shape[1] :]
            outputs = tokenizer.batch_decode(outputs, skip_special_tokens=True)
            self.assertIsInstance(outputs[0], str)

            if model_arch in self.SUPPORT_VIDEO and is_transformers_version(">=", "4.49"):
                # video loader helper only available for transformers >= 4.49
                if is_transformers_version("<=", "4.52"):
                    from transformers.image_utils import load_video
                else:
                    from transformers.video_utils import load_video

                video_path = hf_hub_download(
                    repo_id="raushan-testing-hf/videos-test",
                    filename="sample_demo_1.mp4",
                    repo_type="dataset",
                    user_agent=http_user_agent(),
                )
                input_video, _ = load_video(video_path, num_frames=2, backend="opencv")
                question = "Why is this video funny?"
                inputs = model.preprocess_inputs(**preprocessors, text=question, video=input_video)
                outputs = model.generate(**inputs, max_new_tokens=10)
                # filter out original prompt becuase it may contains out of tokenizer tokens e.g. in nanollva text separator = -200
                outputs = outputs[:, inputs["input_ids"].shape[1] :]
                outputs = tokenizer.batch_decode(outputs, skip_special_tokens=True)
                self.assertIsInstance(outputs[0], str)

        if model_arch in self.SUPPORT_AUDIO:
            input_audio = self._generate_random_audio_data()
            question = "Translate this audio to French"
            inputs = model.preprocess_inputs(**preprocessors, text=question, audio=[input_audio])
            outputs = model.generate(**inputs, max_new_tokens=10)
            # filter out original prompt becuase it may contains out of tokenizer tokens e.g. in nanollva text separator = -200
            outputs = outputs[:, inputs["input_ids"].shape[1] :]
            outputs = tokenizer.batch_decode(outputs, skip_special_tokens=True)
            self.assertIsInstance(outputs[0], str)
        del model

        gc.collect()

    def _generate_random_audio_data(self):
        np.random.seed(10)
        t = np.linspace(0, 5.0, int(5.0 * 22050), endpoint=False)
        # generate pure sine wave at 220 Hz
        audio_data = 0.5 * np.sin(2 * np.pi * 220 * t)
        return (audio_data, 16000)

    def get_preprocessors(self, model_arch):
        model_id = MODEL_NAMES[model_arch]
        config = AutoConfig.from_pretrained(model_id, trust_remote_code=model_arch in self.REMOTE_CODE_MODELS)

        if model_arch == "nanollava":
            processor = AutoProcessor.from_pretrained(
                config.mm_vision_tower, trust_remote_code=model_arch in self.REMOTE_CODE_MODELS
            )
            tokenizer = AutoTokenizer.from_pretrained(
                model_id, trust_remote_code=model_arch in self.REMOTE_CODE_MODELS
            )
            preprocessors = {"processor": processor, "tokenizer": tokenizer, "config": config}
        elif model_arch == "internvl2":
            tokenizer = AutoTokenizer.from_pretrained(
                model_id, trust_remote_code=model_arch in self.REMOTE_CODE_MODELS
            )
            preprocessors = {"processor": None, "tokenizer": tokenizer, "config": config}
        else:
            processor = AutoProcessor.from_pretrained(
                model_id, trust_remote_code=model_arch in self.REMOTE_CODE_MODELS
            )
            preprocessors = {"processor": processor, "tokenizer": None, "config": config}

        return preprocessors

    @parameterized.expand(SUPPORTED_ARCHITECTURES)
    def test_model_can_be_loaded_after_saving(self, model_arch):
        model_id = MODEL_NAMES[model_arch]
        with TemporaryDirectory() as save_dir:
            ov_model = OVModelForVisualCausalLM.from_pretrained(
                model_id, compile=False, trust_remote_code=model_arch in self.REMOTE_CODE_MODELS
            )
            ov_model.save_pretrained(save_dir)
            ov_restored_model = OVModelForVisualCausalLM.from_pretrained(
                save_dir, compile=False, trust_remote_code=model_arch in self.REMOTE_CODE_MODELS
            )
            self.assertIsInstance(ov_restored_model, type(ov_model))


class OVModelForSpeechSeq2SeqIntegrationTest(unittest.TestCase):
    SUPPORTED_ARCHITECTURES = ("whisper",)

    def _generate_random_audio_data(self):
        np.random.seed(10)
        t = np.linspace(0, 5.0, int(5.0 * 22050), endpoint=False)
        # generate pure sine wave at 220 Hz
        audio_data = 0.5 * np.sin(2 * np.pi * 220 * t)
        return audio_data

    @parameterized.expand(SUPPORTED_ARCHITECTURES)
    def test_compare_to_transformers(self, model_arch):
        set_seed(SEED)
        model_id = MODEL_NAMES[model_arch]
        transformers_model = AutoModelForSpeechSeq2Seq.from_pretrained(model_id)
        ov_model = OVModelForSpeechSeq2Seq.from_pretrained(model_id, export=True, ov_config=F32_CONFIG)
        self.assertIsInstance(ov_model.config, PretrainedConfig)
        # whisper cache class support implemented in 4.43
        expected_stateful = is_transformers_version(">", "4.43")
        self.assertEqual(ov_model.decoder.stateful, expected_stateful)
        self.assertEqual(model_has_state(ov_model.decoder.model), expected_stateful)
        check_with_past_available = self.assertIsNone if expected_stateful else self.assertIsNotNone
        check_with_past_available(ov_model.decoder_with_past)

        processor = get_preprocessor(model_id)
        data = self._generate_random_audio_data()
        pt_features = processor.feature_extractor(data, return_tensors="pt")
        decoder_start_token_id = transformers_model.config.decoder_start_token_id
        decoder_inputs = {"decoder_input_ids": torch.ones((1, 1), dtype=torch.long) * decoder_start_token_id}

        with torch.no_grad():
            transformers_outputs = transformers_model(**pt_features, **decoder_inputs)

        for input_type in ["pt", "np"]:
            features = processor.feature_extractor(data, return_tensors=input_type)

            if input_type == "np":
                decoder_inputs = {"decoder_input_ids": np.ones((1, 1), dtype=np.int64) * decoder_start_token_id}

            ov_outputs = ov_model(**features, **decoder_inputs)
            self.assertIn("logits", ov_outputs)
            # Compare tensor outputs
            self.assertTrue(torch.allclose(torch.Tensor(ov_outputs.logits), transformers_outputs.logits, atol=1e-3))

        generate_kwrgs = {}
        if is_transformers_version(">=", "4.50"):
            generate_kwrgs = {"use_model_defaults": False}

        gen_config = GenerationConfig(
            max_new_tokens=10,
            min_new_tokens=10,
            num_beams=2,
            do_sample=False,
            eos_token_id=None,
        )

        set_seed(SEED)
        generated_tokens = transformers_model.generate(**pt_features, generation_config=gen_config, **generate_kwrgs)
        set_seed(SEED)
        ov_generated_tokens = ov_model.generate(**pt_features, generation_config=gen_config, **generate_kwrgs)

        self.assertTrue(torch.equal(generated_tokens, ov_generated_tokens))

        del transformers_model
        del ov_model
        gc.collect()

    @parameterized.expand(SUPPORTED_ARCHITECTURES)
    @pytest.mark.run_slow
    @slow
    def test_pipeline(self, model_arch):
        set_seed(SEED)
        model_id = MODEL_NAMES[model_arch]
        model = OVModelForSpeechSeq2Seq.from_pretrained(model_id)
        processor = get_preprocessor(model_id)
        pipe = pipeline(
            "automatic-speech-recognition",
            model=model,
            tokenizer=processor.tokenizer,
            feature_extractor=processor.feature_extractor,
        )
        inputs = self._generate_random_audio_data()
        outputs = pipe(inputs)
        self.assertIsInstance(outputs["text"], str)

        ov_pipe = optimum_pipeline("automatic-speech-recognition", model_id, accelerator="openvino")
        ov_outputs = ov_pipe(inputs)
        self.assertEqual(outputs["text"], ov_outputs["text"])
        del ov_pipe
        del pipe
        del model
        gc.collect()


class OVModelForVision2SeqIntegrationTest(unittest.TestCase):
    SUPPORTED_ARCHITECTURES = ["vision-encoder-decoder", "trocr", "donut"]

    GENERATION_LENGTH = 100
    SPEEDUP_CACHE = 1.1

    def _get_sample_image(self):
        url = TEST_IMAGE_URL
        image = Image.open(requests.get(url, stream=True).raw)
        return image

    def _get_preprocessors(self, model_id):
        image_processor = AutoImageProcessor.from_pretrained(model_id)
        tokenizer = AutoTokenizer.from_pretrained(model_id)

        return image_processor, tokenizer

    def test_load_vanilla_transformers_which_is_not_supported(self):
        with self.assertRaises(Exception) as context:
            _ = OVModelForVision2Seq.from_pretrained(MODEL_NAMES["bert"], export=True)

        self.assertIn("only supports the tasks", str(context.exception))

    @parameterized.expand(SUPPORTED_ARCHITECTURES)
    @pytest.mark.run_slow
    @slow
    def test_generate_utils(self, model_arch: str):
        model_id = MODEL_NAMES[model_arch]
        model = OVModelForVision2Seq.from_pretrained(model_id, export=True)
        feature_extractor, tokenizer = self._get_preprocessors(model_id)

        data = self._get_sample_image()
        features = feature_extractor(data, return_tensors="pt")

        outputs = model.generate(inputs=features["pixel_values"])
        res = tokenizer.batch_decode(outputs, skip_special_tokens=True)
        self.assertIsInstance(res[0], str)

        gc.collect()

    @parameterized.expand(SUPPORTED_ARCHITECTURES)
    def test_compare_to_transformers(self, model_arch: str):
        model_id = MODEL_NAMES[model_arch]
        ov_model = OVModelForVision2Seq.from_pretrained(model_id, export=True)

        self.assertIsInstance(ov_model.encoder, OVEncoder)

        self.assertIsInstance(ov_model.decoder, OVDecoder)
        self.assertIsInstance(ov_model.decoder_with_past, OVDecoder)

        self.assertIsInstance(ov_model.config, PretrainedConfig)

        set_seed(SEED)
        transformers_model = AutoModelForVision2Seq.from_pretrained(model_id)
        feature_extractor, tokenizer = self._get_preprocessors(model_id)

        data = self._get_sample_image()

        start_token = "<s>"
        decoder_start_token_id = tokenizer.encode(start_token)[0]

        extra_inputs = [{}, {}]

        for extra_inps in extra_inputs:
            features = feature_extractor(data, return_tensors="pt")
            decoder_inputs = {"decoder_input_ids": torch.ones((1, 1), dtype=torch.long) * decoder_start_token_id}

            with torch.no_grad():
                transformers_outputs = transformers_model(**features, **decoder_inputs, **extra_inps, use_cache=True)
            input_type = "pt"
            features = feature_extractor(data, return_tensors=input_type)
            ov_outputs = ov_model(**features, **decoder_inputs, **extra_inps)

            self.assertTrue("logits" in ov_outputs)

            # Compare tensor outputs
            self.assertTrue(torch.allclose(torch.Tensor(ov_outputs.logits), transformers_outputs.logits, atol=1e-3))

        gc.collect()

    @parameterized.expand(SUPPORTED_ARCHITECTURES)
    @pytest.mark.run_slow
    @slow
    def test_pipeline(self, model_arch: str):
        set_seed(SEED)
        model_id = MODEL_NAMES[model_arch]
        ov_model = OVModelForVision2Seq.from_pretrained(model_id, compile=False)
        feature_extractor, tokenizer = self._get_preprocessors(model_id)
        ov_model.reshape(1, -1)
        ov_model.compile()

        # Image caption generation
        pipe = pipeline(
            "image-to-text",
            model=ov_model,
            tokenizer=tokenizer,
            feature_extractor=feature_extractor,
        )
        inputs = self._get_sample_image()
        outputs = pipe(inputs, max_new_tokens=3)
        self.assertEqual(pipe.device, ov_model.device)
        self.assertIsInstance(outputs[0]["generated_text"], str)
        ov_pipe = optimum_pipeline("image-to-text", model_id, accelerator="openvino")
        ov_outputs = ov_pipe(inputs, max_new_tokens=3)
        self.assertEqual(outputs[-1]["generated_text"], ov_outputs[-1]["generated_text"])

        gc.collect()


class OVModelForCustomTasksIntegrationTest(unittest.TestCase):
    SUPPORTED_ARCHITECTURES_WITH_ATTENTION = ["vit-with-attentions"]
    SUPPORTED_ARCHITECTURES_WITH_HIDDEN_STATES = ["vit-with-hidden-states"]

    def _get_sample_image(self):
        url = TEST_IMAGE_URL
        image = Image.open(requests.get(url, stream=True).raw)
        return image

    @parameterized.expand(SUPPORTED_ARCHITECTURES_WITH_ATTENTION)
    def test_compare_output_attentions(self, model_arch):
        model_id = MODEL_NAMES[model_arch]

        image = self._get_sample_image()
        preprocessor = AutoFeatureExtractor.from_pretrained(model_id)
        inputs = preprocessor(images=image, return_tensors="pt")

        transformers_model = AutoModelForImageClassification.from_pretrained(model_id, attn_implementation="eager")
        transformers_model.eval()
        with torch.no_grad():
            transformers_outputs = transformers_model(**inputs, output_attentions=True)

        ov_model = OVModelForCustomTasks.from_pretrained(model_id, ov_config=F32_CONFIG)
        self.assertIsInstance(ov_model.config, PretrainedConfig)

        for input_type in ["pt", "np"]:
            inputs = preprocessor(images=image, return_tensors=input_type)
            ov_outputs = ov_model(**inputs)
            self.assertIn("logits", ov_outputs)
            self.assertIsInstance(ov_outputs.logits, TENSOR_ALIAS_TO_TYPE[input_type])
            self.assertTrue(torch.allclose(torch.Tensor(ov_outputs.logits), transformers_outputs.logits, atol=1e-4))
            self.assertTrue(len(ov_outputs.attentions) == len(transformers_outputs.attentions))
            for i in range(len(ov_outputs.attentions)):
                self.assertTrue(
                    torch.allclose(
                        torch.Tensor(ov_outputs.attentions[i]),
                        transformers_outputs.attentions[i],
                        atol=1e-4,  # attentions are accurate
                        rtol=1e-4,  # attentions are accurate
                    ),
                    f"Attention mismatch at layer {i}",
                )

        del transformers_model
        del ov_model
        gc.collect()

    @parameterized.expand(SUPPORTED_ARCHITECTURES_WITH_HIDDEN_STATES)
    def test_compare_output_hidden_states(self, model_arch):
        model_id = MODEL_NAMES[model_arch]

        image = self._get_sample_image()
        preprocessor = AutoFeatureExtractor.from_pretrained(model_id)
        inputs = preprocessor(images=image, return_tensors="pt")

        transformers_model = AutoModelForImageClassification.from_pretrained(model_id)
        transformers_model.eval()
        with torch.no_grad():
            transformers_outputs = transformers_model(**inputs, output_hidden_states=True)

        ov_model = OVModelForCustomTasks.from_pretrained(model_id, ov_config=F32_CONFIG)
        self.assertIsInstance(ov_model.config, PretrainedConfig)
        for input_type in ["pt", "np"]:
            inputs = preprocessor(images=image, return_tensors=input_type)
            ov_outputs = ov_model(**inputs)
            self.assertIn("logits", ov_outputs)
            self.assertIsInstance(ov_outputs.logits, TENSOR_ALIAS_TO_TYPE[input_type])
            self.assertTrue(torch.allclose(torch.Tensor(ov_outputs.logits), transformers_outputs.logits, atol=1e-4))
            self.assertTrue(len(ov_outputs.hidden_states) == len(transformers_outputs.hidden_states))
            for i in range(len(ov_outputs.hidden_states)):
                self.assertTrue(
                    torch.allclose(
                        torch.Tensor(ov_outputs.hidden_states[i]),
                        transformers_outputs.hidden_states[i],
                        atol=1e-3,  # hidden states are less accurate
                        rtol=1e-2,  # hidden states are less accurate
                    ),
                    f"Hidden states mismatch at layer {i}",
                )
        del transformers_model
        del ov_model
        gc.collect()


class OVModelForOpenCLIPZeroShortImageClassificationTest(unittest.TestCase):
    OV_MODEL_ID = MODEL_NAMES["open-clip"]
    OV_MODEL_ID_IR = MODEL_NAMES["open-clip-ov"]

    def _get_sample_image(self):
        url = TEST_IMAGE_URL
        image = Image.open(requests.get(url, stream=True).raw)
        return image

    def test_load_from_hub_and_save_model(self):
        loaded_model = OVModelOpenCLIPForZeroShotImageClassification.from_pretrained(self.OV_MODEL_ID_IR)

        tokenizer = AutoTokenizer.from_pretrained(self.OV_MODEL_ID_IR)
        all_text = ["a dog", "a cat", "a frog"]
        tokens = tokenizer.batch_encode_plus(
            all_text,
            return_tensors="pt",
            max_length=loaded_model.config.text_config.context_length,
            padding="max_length",
            truncation=True,
        ).input_ids

        processor_inputs = {
            "is_train": False,
            "image_size": (loaded_model.config.vision_config.image_size, loaded_model.config.vision_config.image_size),
        }

        processor = open_clip.image_transform(**processor_inputs)
        processed_image = processor(self._get_sample_image()).unsqueeze(0)

        self.assertIsInstance(loaded_model.config, PretrainedConfig)

        loaded_model_outputs = loaded_model(tokens, processed_image)

        with TemporaryDirectory() as tmpdirname:
            loaded_model.save_pretrained(tmpdirname)
            folder_contents = os.listdir(tmpdirname)
            self.assertTrue(loaded_model.text_model._xml_model_name in folder_contents)
            self.assertTrue(loaded_model.text_model._xml_model_name.replace(".xml", ".bin") in folder_contents)
            self.assertTrue(loaded_model.visual_model._xml_model_name in folder_contents)
            self.assertTrue(loaded_model.visual_model._xml_model_name.replace(".xml", ".bin") in folder_contents)
            model = OVModelOpenCLIPForZeroShotImageClassification.from_pretrained(tmpdirname)

        outputs = model(tokens, processed_image)
        self.assertTrue(torch.equal(loaded_model_outputs.logits_per_image, outputs.logits_per_image))
        self.assertTrue(torch.equal(loaded_model_outputs.logits_per_text, outputs.logits_per_text))

        del loaded_model
        del model
        gc.collect()

    def test_compare_output_open_clip(self):
        clip_model, clip_preprocessor = open_clip.create_model_from_pretrained(f"hf-hub:{self.OV_MODEL_ID}")
        clip_tokenizer = open_clip.get_tokenizer(f"hf-hub:{self.OV_MODEL_ID}")

        image = clip_preprocessor(self._get_sample_image()).unsqueeze(0)
        text = clip_tokenizer(["a dog", "a cat", "a frog"])

        with torch.no_grad():
            clip_image_features = clip_model.encode_image(image)
            clip_text_features = clip_model.encode_text(text)

        ov_model = OVModelOpenCLIPForZeroShotImageClassification.from_pretrained(self.OV_MODEL_ID, export=True)
        ov_outputs = ov_model(text, image)

        self.assertTrue(
            torch.allclose(
                clip_image_features, torch.from_numpy(ov_outputs.vision_model_output["image_features"]), atol=1e-4
            )
        )
        self.assertTrue(
            torch.allclose(
                clip_text_features, torch.from_numpy(ov_outputs.text_model_output["text_features"]), atol=1e-4
            )
        )

        del ov_model
        gc.collect()

    def test_functions(self):
        model = OVModelOpenCLIPForZeroShotImageClassification.from_pretrained(self.OV_MODEL_ID, export=True)

        tokenizer = AutoTokenizer.from_pretrained(self.OV_MODEL_ID_IR)
        all_text = ["a dog", "a cat", "a frog"]
        tokens = tokenizer.batch_encode_plus(
            all_text,
            return_tensors="pt",
            max_length=model.config.text_config.context_length,
            padding="max_length",
            truncation=True,
        ).input_ids

        processor_inputs = {
            "is_train": False,
            "image_size": (model.config.vision_config.image_size, model.config.vision_config.image_size),
        }

        processor = open_clip.image_transform(**processor_inputs)
        processed_image = processor(self._get_sample_image()).unsqueeze(0)

        model_outputs = model(tokens, processed_image)

        model.to("AUTO")
        self.assertTrue(model.visual_model._device == "AUTO")
        self.assertTrue(model.text_model._device == "AUTO")
        self.assertTrue(model.visual_model.request is None)
        self.assertTrue(model.text_model.request is None)
        res = model(tokens, processed_image)
        self.assertTrue(torch.equal(model_outputs.logits_per_image, res.logits_per_image))

        model.compile()
        self.assertTrue(model.visual_model.request is not None)
        self.assertTrue(model.text_model.request is not None)
        res = model(tokens, processed_image)
        print(model_outputs.logits_per_image, res.logits_per_image)
        self.assertTrue(torch.equal(model_outputs.logits_per_image, res.logits_per_image))

        model.half()
        model.compile()
        res = model(tokens, processed_image)
        print(model_outputs.logits_per_image, res.logits_per_image)
        self.assertTrue(torch.allclose(model_outputs.logits_per_image, res.logits_per_image, atol=1e-2))

        model.reshape(1, -1)
        reshaped_tokens = tokenizer.batch_encode_plus(
            ["a dog"],
            return_tensors="pt",
            max_length=model.config.text_config.context_length,
            padding="max_length",
            truncation=True,
        ).input_ids
        model.compile()
        res = model(reshaped_tokens, processed_image)

        del model
        gc.collect()


class OVModelForSTFeatureExtractionIntegrationTest(unittest.TestCase):
    SUPPORTED_ARCHITECTURES = ("st-bert", "st-mpnet")

    @parameterized.expand(SUPPORTED_ARCHITECTURES)
    def test_compare_to_transformers(self, model_arch):
        model_id = MODEL_NAMES[model_arch]
        set_seed(SEED)
        ov_model = OVSentenceTransformer.from_pretrained(model_id, export=True, ov_config=F32_CONFIG)
        self.assertIsInstance(ov_model.config, PretrainedConfig)
        self.assertTrue(hasattr(ov_model, "encode"))
        st_model = SentenceTransformer(model_id)
        sentences = ["This is an example sentence", "Each sentence is converted"]
        st_embeddings = st_model.encode(sentences)
        ov_embeddings = ov_model.encode(sentences)
        # Compare tensor outputs
        self.assertTrue(np.allclose(ov_embeddings, st_embeddings, atol=1e-4))
        del st_embeddings
        del ov_model
        gc.collect()

    @parameterized.expand(SUPPORTED_ARCHITECTURES)
    def test_sentence_transformers_save_and_infer(self, model_arch):
        model_id = MODEL_NAMES[model_arch]
        ov_model = OVSentenceTransformer.from_pretrained(model_id, export=True, ov_config=F32_CONFIG)
        with TemporaryDirectory() as tmpdirname:
            model_save_path = os.path.join(tmpdirname, "sentence_transformers_ov_model")
            ov_model.save_pretrained(model_save_path)
            model = OVSentenceTransformer.from_pretrained(model_save_path)
            sentences = ["This is an example sentence", "Each sentence is converted"]
            model.encode(sentences)
        gc.collect()

    @parameterized.expand(SUPPORTED_ARCHITECTURES)
    @unittest.skipIf(not _langchain_hf_available, reason="langchain not installed")
    def test_langchain(self, model_arch):
        from langchain_huggingface import HuggingFaceEmbeddings

        model_id = MODEL_NAMES[model_arch]
        model_kwargs = {"device": "cpu", "backend": "openvino"}

        embedding = HuggingFaceEmbeddings(
            model_name=model_id,
            model_kwargs=model_kwargs,
        )
        output = embedding.embed_query("foo bar")
        self.assertTrue(len(output) > 0)


class OVLangchainTest(unittest.TestCase):
    SUPPORTED_ARCHITECTURES = ("gpt2",)

    @parameterized.expand(SUPPORTED_ARCHITECTURES)
    @unittest.skipIf(not _langchain_hf_available, reason="langchain not installed")
    def test_huggingface_pipeline_streaming(self, model_arch):
        from langchain_huggingface import HuggingFacePipeline

        model_id = MODEL_NAMES[model_arch]

        hf_pipe = HuggingFacePipeline.from_model_id(
            model_id=model_id,
            task="text-generation",
            pipeline_kwargs={"max_new_tokens": 10},
            backend="openvino",
        )
        self.assertIsInstance(hf_pipe.pipeline.model, OVBaseModel)

        generator = hf_pipe.stream("Q: How do you say 'hello' in German? A:'", stop=["."])

        self.assertIsInstance(generator, Generator)

        stream_results_string = ""
        for chunk in generator:
            self.assertIsInstance(chunk, str)
            stream_results_string = chunk

        self.assertTrue(len(stream_results_string.strip()) > 1)

        del hf_pipe
        gc.collect()


class OVSamIntegrationTest(unittest.TestCase):
    SUPPORTED_ARCHITECTURES = ["sam"]
    TASK = "feature-extraction"
    IMAGE_URL = "https://huggingface.co/ybelkada/segment-anything/resolve/main/assets/car.png"

    @parameterized.expand(SUPPORTED_ARCHITECTURES)
    def test_compare_to_transformers(self, model_arch):
        from optimum.intel.openvino.modeling_sam import OVSamPromptEncoder, OVSamVisionEncoder

        model_id = MODEL_NAMES[model_arch]
        set_seed(SEED)
        ov_model = OVSamModel.from_pretrained(model_id, export=True, ov_config=F32_CONFIG)
        processor = get_preprocessor(model_id)

        self.assertIsInstance(ov_model.vision_encoder, OVSamVisionEncoder)
        self.assertIsInstance(ov_model.prompt_encoder_mask_decoder, OVSamPromptEncoder)
        self.assertIsInstance(ov_model.config, PretrainedConfig)

        input_points = [[[450, 600]]]
        IMAGE = Image.open(
            requests.get(
                self.IMAGE_URL,
                stream=True,
            ).raw
        ).convert("RGB")
        inputs = processor(IMAGE, input_points=input_points, return_tensors="pt")

        transformers_model = OVSamModel.from_pretrained(model_id)

        # test end-to-end inference
        ov_outputs = ov_model(**inputs)

        self.assertTrue("pred_masks" in ov_outputs)
        self.assertIsInstance(ov_outputs.pred_masks, torch.Tensor)
        self.assertTrue("iou_scores" in ov_outputs)
        self.assertIsInstance(ov_outputs.iou_scores, torch.Tensor)

        with torch.no_grad():
            transformers_outputs = transformers_model(**inputs)
        # Compare tensor outputs
        self.assertTrue(torch.allclose(ov_outputs.pred_masks, transformers_outputs.pred_masks, atol=1e-4))
        self.assertTrue(torch.allclose(ov_outputs.iou_scores, transformers_outputs.iou_scores, atol=1e-4))

        # test separated image features extraction
        pixel_values = inputs.pop("pixel_values")
        features = transformers_model.get_image_features(pixel_values)
        ov_features = ov_model.get_image_features(pixel_values)
        self.assertTrue(torch.allclose(ov_features, features, atol=1e-4))
        ov_outputs = ov_model(**inputs, image_embeddings=ov_features)
        with torch.no_grad():
            transformers_outputs = transformers_model(**inputs, image_embeddings=features)
        # Compare tensor outputs
        self.assertTrue(torch.allclose(ov_outputs.pred_masks, transformers_outputs.pred_masks, atol=1e-4))
        self.assertTrue(torch.allclose(ov_outputs.iou_scores, transformers_outputs.iou_scores, atol=1e-4))

        del transformers_model
        del ov_model

        gc.collect()

    @parameterized.expand(SUPPORTED_ARCHITECTURES)
    def test_reshape(self, model_arch):
        model_id = MODEL_NAMES[model_arch]
        set_seed(SEED)
        ov_model = OVSamModel.from_pretrained(model_id, export=True, ov_config=F32_CONFIG)
        processor = get_preprocessor(model_id)
        self.assertTrue(ov_model.is_dynamic)
        input_points = [[[450, 600]]]
        IMAGE = Image.open(
            requests.get(
                self.IMAGE_URL,
                stream=True,
            ).raw
        ).convert("RGB")
        inputs = processor(IMAGE, input_points=input_points, return_tensors="pt")
        ov_dyn_outputs = ov_model(**inputs)
        ov_model.reshape(*inputs["input_points"].shape[:-1])
        self.assertFalse(ov_model.is_dynamic)
        self.assertIsNone(ov_model.vision_encoder.request)
        self.assertIsNone(ov_model.prompt_encoder_mask_decoder.request)
        ov_stat_outputs = ov_model(**inputs)
        # Compare tensor outputs
        self.assertTrue(torch.allclose(ov_dyn_outputs.pred_masks, ov_stat_outputs.pred_masks, atol=1e-4))
        self.assertTrue(torch.allclose(ov_dyn_outputs.iou_scores, ov_stat_outputs.iou_scores, atol=1e-4))

        del ov_model
        gc.collect()


class OVModelForTextToSpeechSeq2SeqIntegrationTest(unittest.TestCase):
    SUPPORTED_ARCHITECTURES = ("speecht5",)

    def _generate_text(self):
        return "This text is converted to speech using OpenVINO backend"

    def _generate_speaker_embedding(self):
        np.random.seed(42)
        speaker_embedding = np.random.randn(1, 512).astype(np.float32)
        return torch.tensor(speaker_embedding)

    def _get_processor(self, model_id, model_arch):
        if model_arch == "speecht5":
            return AutoProcessor.from_pretrained(model_id)
        else:
            raise Exception("{} unknown processor for text-to-speech".format(model_arch))

    def _get_model(self, model_id, model_arch):
        if model_arch == "speecht5":
            return AutoModelForTextToSpectrogram.from_pretrained(model_id)
        else:
            raise Exception("{} unknown model for text-to-speech".format(model_arch))

    def _get_vocoder(self, vocoder_id, model_arch):
        if model_arch == "speecht5":
            from transformers import SpeechT5HifiGan

            vocoder = SpeechT5HifiGan.from_pretrained(vocoder_id)
            return vocoder
        else:
            raise Exception("{} unknown model for text-to-speech".format(model_arch))

    @parameterized.expand(SUPPORTED_ARCHITECTURES)
    def test_compare_to_transformers(self, model_arch):
        set_seed(SEED)
        text_data = self._generate_text()
        speaker_embeddings = self._generate_speaker_embedding()
        model_id = MODEL_NAMES[model_arch]

        if model_arch == "speecht5":
            # since Auto class for text-to-audio is not implemented in optimum
            # generate model classes for reference generation
            vocoder_id = "fxmarty/speecht5-hifigan-tiny"
            processor = self._get_processor(model_id, model_arch)
            model = self._get_model(model_id, model_arch)
            vocoder = self._get_vocoder(vocoder_id, model_arch)
            inputs = processor(text=text_data, return_tensors="pt")
            ref_speech = model.generate_speech(inputs["input_ids"], speaker_embeddings, vocoder=vocoder)
            ref_speech = ref_speech.unsqueeze(0) if ref_speech.dim() == 1 else ref_speech
        else:
            raise Exception("{} unknown model for text-to-speech".format(model_arch))

        ov_pipe = OVModelForTextToSpeechSeq2Seq.from_pretrained(model_id, vocoder=vocoder_id)
        ov_speech = ov_pipe.generate(input_ids=inputs["input_ids"], speaker_embeddings=speaker_embeddings)

        self.assertIsInstance(ov_pipe.config, PretrainedConfig)
        self.assertTrue(model_has_state(ov_pipe.decoder.model))
        self.assertTrue(torch.allclose(ov_speech, ref_speech, atol=1e-3))

        del vocoder
        del model
        del processor
        gc.collect()


class OVModelForZeroShotImageClassificationIntegrationTest(unittest.TestCase):
    SUPPORTED_ARCHITECTURES = ["clip"]
    if is_transformers_version(">=", "4.45"):
        SUPPORTED_ARCHITECTURES.append("siglip")
    TASK = "zero-shot-image-classification"
    IMAGE_URL = "http://images.cocodataset.org/val2017/000000039769.jpg"

    @parameterized.expand(SUPPORTED_ARCHITECTURES)
    def test_compare_to_transformers(self, model_arch):
        model_id = MODEL_NAMES[model_arch]
        set_seed(SEED)
        ov_model = OVModelForZeroShotImageClassification.from_pretrained(model_id, export=True, ov_config=F32_CONFIG)
        processor = get_preprocessor(model_id)

        self.assertIsInstance(ov_model.config, PretrainedConfig)

        IMAGE = Image.open(
            requests.get(
                self.IMAGE_URL,
                stream=True,
            ).raw
        ).convert("RGB")
        labels = ["a photo of a cat", "a photo of a dog"]
        inputs = processor(images=IMAGE, text=labels, return_tensors="pt")

        transformers_model = AutoModelForZeroShotImageClassification.from_pretrained(model_id)

        # test end-to-end inference
        ov_outputs = ov_model(**inputs)

        self.assertTrue("logits_per_image" in ov_outputs)
        self.assertIsInstance(ov_outputs.logits_per_image, torch.Tensor)
        self.assertTrue("logits_per_text" in ov_outputs)
        self.assertIsInstance(ov_outputs.logits_per_text, torch.Tensor)
        self.assertTrue("text_embeds" in ov_outputs)
        self.assertIsInstance(ov_outputs.text_embeds, torch.Tensor)
        self.assertTrue("image_embeds" in ov_outputs)
        self.assertIsInstance(ov_outputs.image_embeds, torch.Tensor)

        with torch.no_grad():
            transformers_outputs = transformers_model(**inputs)
        # Compare tensor outputs
        self.assertTrue(torch.allclose(ov_outputs.logits_per_image, transformers_outputs.logits_per_image, atol=1e-4))
        self.assertTrue(torch.allclose(ov_outputs.logits_per_text, transformers_outputs.logits_per_text, atol=1e-4))
        self.assertTrue(torch.allclose(ov_outputs.text_embeds, transformers_outputs.text_embeds, atol=1e-4))
        self.assertTrue(torch.allclose(ov_outputs.image_embeds, transformers_outputs.image_embeds, atol=1e-4))

        del transformers_model
        del ov_model
        gc.collect()<|MERGE_RESOLUTION|>--- conflicted
+++ resolved
@@ -1183,13 +1183,11 @@
     if is_transformers_version(">=", "4.51.3"):
         SUPPORTED_ARCHITECTURES += ("glm4",)
 
-<<<<<<< HEAD
     if is_transformers_version(">=", "4.53.0"):
         SUPPORTED_ARCHITECTURES += ("arcee",)
-=======
+
     if is_transformers_version(">=", "4.54.0"):
         SUPPORTED_ARCHITECTURES += ("ernie4_5",)
->>>>>>> 0b8cc90b
 
     GENERATION_LENGTH = 100
     REMOTE_CODE_MODELS = (
@@ -1278,11 +1276,8 @@
         "qwen3_moe": 2,
         "mamba": 0,
         "falcon-mamba": 0,
-<<<<<<< HEAD
         "arcee": 2,
-=======
         "ernie4_5": 2,
->>>>>>> 0b8cc90b
     }
 
     # TODO: remove gptq/awq from here
