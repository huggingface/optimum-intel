#  Copyright 2021 The HuggingFace Team. All rights reserved.
#
#  Licensed under the Apache License, Version 2.0 (the "License");
#  you may not use this file except in compliance with the License.
#  You may obtain a copy of the License at
#
#      http://www.apache.org/licenses/LICENSE-2.0
#
#  Unless required by applicable law or agreed to in writing, software
#  distributed under the License is distributed on an "AS IS" BASIS,
#  WITHOUT WARRANTIES OR CONDITIONS OF ANY KIND, either express or implied.
#  See the License for the specific language governing permissions and
#  limitations under the License.

import gc
import os
import tempfile
import time
import unittest
from typing import Dict

import numpy as np
import pytest
import requests
import timm
import torch
from datasets import load_dataset
from evaluate import evaluator
from parameterized import parameterized
from PIL import Image
from transformers import (
    AutoConfig,
    AutoFeatureExtractor,
    AutoImageProcessor,
    AutoModel,
    AutoModelForAudioClassification,
    AutoModelForAudioFrameClassification,
    AutoModelForAudioXVector,
    AutoModelForCausalLM,
    AutoModelForCTC,
    AutoModelForImageClassification,
    AutoModelForMaskedLM,
    AutoModelForQuestionAnswering,
    AutoModelForSeq2SeqLM,
    AutoModelForSequenceClassification,
    AutoModelForSpeechSeq2Seq,
    AutoModelForTokenClassification,
    AutoModelForVision2Seq,
    AutoTokenizer,
    GenerationConfig,
    Pix2StructForConditionalGeneration,
    PretrainedConfig,
    pipeline,
    set_seed,
)
from transformers.onnx.utils import get_preprocessor
from transformers.testing_utils import slow
from utils_tests import MODEL_NAMES

from optimum.intel import (
    OVModelForAudioClassification,
    OVModelForAudioFrameClassification,
    OVModelForAudioXVector,
    OVModelForCausalLM,
    OVModelForCTC,
    OVModelForCustomTasks,
    OVModelForFeatureExtraction,
    OVModelForImageClassification,
    OVModelForMaskedLM,
    OVModelForPix2Struct,
    OVModelForQuestionAnswering,
    OVModelForSeq2SeqLM,
    OVModelForSequenceClassification,
    OVModelForSpeechSeq2Seq,
    OVModelForTokenClassification,
    OVModelForVision2Seq,
    OVStableDiffusionPipeline,
)
from optimum.intel.openvino import OV_DECODER_NAME, OV_DECODER_WITH_PAST_NAME, OV_ENCODER_NAME, OV_XML_FILE_NAME
from optimum.intel.openvino.modeling_seq2seq import OVDecoder, OVEncoder
from optimum.intel.openvino.modeling_timm import TimmImageProcessor
from optimum.intel.openvino.utils import _print_compiled_model_properties
from optimum.intel.utils.import_utils import is_openvino_version
from optimum.utils import (
    DIFFUSION_MODEL_TEXT_ENCODER_SUBFOLDER,
    DIFFUSION_MODEL_UNET_SUBFOLDER,
    DIFFUSION_MODEL_VAE_DECODER_SUBFOLDER,
    DIFFUSION_MODEL_VAE_ENCODER_SUBFOLDER,
)
from optimum.utils.testing_utils import require_diffusers


TENSOR_ALIAS_TO_TYPE = {
    "pt": torch.Tensor,
    "np": np.ndarray,
}

SEED = 42

F32_CONFIG = {"INFERENCE_PRECISION_HINT": "f32"}


class Timer(object):
    def __enter__(self):
        self.elapsed = time.perf_counter()
        return self

    def __exit__(self, type, value, traceback):
        self.elapsed = (time.perf_counter() - self.elapsed) * 1e3


class OVModelIntegrationTest(unittest.TestCase):
    def __init__(self, *args, **kwargs):
        super().__init__(*args, **kwargs)
        self.OV_MODEL_ID = "echarlaix/distilbert-base-uncased-finetuned-sst-2-english-openvino"
        self.OV_DECODER_MODEL_ID = "helenai/gpt2-ov"
        self.OV_SEQ2SEQ_MODEL_ID = "echarlaix/t5-small-openvino"
        self.OV_DIFFUSION_MODEL_ID = "hf-internal-testing/tiny-stable-diffusion-openvino"

    def test_load_from_hub_and_save_model(self):
        tokenizer = AutoTokenizer.from_pretrained(self.OV_MODEL_ID)
        tokens = tokenizer("This is a sample input", return_tensors="pt")
        loaded_model = OVModelForSequenceClassification.from_pretrained(self.OV_MODEL_ID)
        self.assertIsInstance(loaded_model.config, PretrainedConfig)
        # Test that PERFORMANCE_HINT is set to LATENCY by default
        self.assertEqual(loaded_model.ov_config.get("PERFORMANCE_HINT"), "LATENCY")
        self.assertEqual(loaded_model.request.get_property("PERFORMANCE_HINT"), "LATENCY")
        loaded_model_outputs = loaded_model(**tokens)

        # Test specifying ov_config with throughput hint and manual cache dir
        manual_openvino_cache_dir = loaded_model.model_save_dir / "manual_model_cache"
        ov_config = {"CACHE_DIR": str(manual_openvino_cache_dir), "PERFORMANCE_HINT": "THROUGHPUT"}
        loaded_model = OVModelForSequenceClassification.from_pretrained(self.OV_MODEL_ID, ov_config=ov_config)
        self.assertTrue(manual_openvino_cache_dir.is_dir())
        self.assertGreaterEqual(len(list(manual_openvino_cache_dir.glob("*.blob"))), 1)
        if is_openvino_version("<", "2023.3"):
            self.assertEqual(loaded_model.request.get_property("PERFORMANCE_HINT").name, "THROUGHPUT")
        else:
            self.assertEqual(loaded_model.request.get_property("PERFORMANCE_HINT"), "THROUGHPUT")

        with tempfile.TemporaryDirectory() as tmpdirname:
            loaded_model.save_pretrained(tmpdirname)
            folder_contents = os.listdir(tmpdirname)
            self.assertTrue(OV_XML_FILE_NAME in folder_contents)
            self.assertTrue(OV_XML_FILE_NAME.replace(".xml", ".bin") in folder_contents)
            model = OVModelForSequenceClassification.from_pretrained(tmpdirname, ov_config={"NUM_STREAMS": 2})
            # Test that PERFORMANCE_HINT is set to LATENCY by default even with ov_config provided
            self.assertEqual(model.ov_config.get("PERFORMANCE_HINT"), "LATENCY")
            self.assertEqual(model.request.get_property("PERFORMANCE_HINT"), "LATENCY")

        outputs = model(**tokens)
        self.assertTrue(torch.equal(loaded_model_outputs.logits, outputs.logits))

        del loaded_model
        del model
        gc.collect()

    @parameterized.expand((True, False))
    def test_load_from_hub_and_save_decoder_model(self, use_cache):
        model_id = "vuiseng9/ov-gpt2-fp32-kv-cache" if use_cache else "vuiseng9/ov-gpt2-fp32-no-cache"
        tokenizer = AutoTokenizer.from_pretrained(model_id)
        tokens = tokenizer("This is a sample input", return_tensors="pt")
        loaded_model = OVModelForCausalLM.from_pretrained(model_id, use_cache=use_cache)
        self.assertIsInstance(loaded_model.config, PretrainedConfig)
        # Test that PERFORMANCE_HINT is set to LATENCY by default
        self.assertEqual(loaded_model.ov_config.get("PERFORMANCE_HINT"), "LATENCY")
        self.assertEqual(loaded_model.request.get_compiled_model().get_property("PERFORMANCE_HINT"), "LATENCY")
        loaded_model_outputs = loaded_model(**tokens)

        with tempfile.TemporaryDirectory() as tmpdirname:
            loaded_model.save_pretrained(tmpdirname)
            folder_contents = os.listdir(tmpdirname)
            self.assertTrue(OV_XML_FILE_NAME in folder_contents)
            self.assertTrue(OV_XML_FILE_NAME.replace(".xml", ".bin") in folder_contents)
            model = OVModelForCausalLM.from_pretrained(tmpdirname, use_cache=use_cache)
            self.assertEqual(model.use_cache, use_cache)

        outputs = model(**tokens)
        self.assertTrue(torch.equal(loaded_model_outputs.logits, outputs.logits))
        del loaded_model
        del model
        gc.collect()

    def test_load_from_hub_and_save_seq2seq_model(self):
        tokenizer = AutoTokenizer.from_pretrained(self.OV_SEQ2SEQ_MODEL_ID)
        tokens = tokenizer("This is a sample input", return_tensors="pt")
        loaded_model = OVModelForSeq2SeqLM.from_pretrained(self.OV_SEQ2SEQ_MODEL_ID, compile=False)
        self.assertIsInstance(loaded_model.config, PretrainedConfig)
        loaded_model.to("cpu")
        loaded_model.compile()
        # Test that PERFORMANCE_HINT is set to LATENCY by default
        self.assertEqual(loaded_model.ov_config.get("PERFORMANCE_HINT"), "LATENCY")
        self.assertEqual(loaded_model.decoder.request.get_compiled_model().get_property("PERFORMANCE_HINT"), "LATENCY")

        loaded_model_outputs = loaded_model.generate(**tokens)

        with tempfile.TemporaryDirectory() as tmpdirname:
            loaded_model.save_pretrained(tmpdirname)
            folder_contents = os.listdir(tmpdirname)
            self.assertTrue(OV_ENCODER_NAME in folder_contents)
            self.assertTrue(OV_DECODER_NAME in folder_contents)
            self.assertTrue(OV_DECODER_WITH_PAST_NAME in folder_contents)
            model = OVModelForSeq2SeqLM.from_pretrained(tmpdirname, device="cpu")

        outputs = model.generate(**tokens)
        self.assertTrue(torch.equal(loaded_model_outputs, outputs))
        del loaded_model
        del model
        gc.collect()

    @require_diffusers
    def test_load_from_hub_and_save_stable_diffusion_model(self):
        loaded_pipeline = OVStableDiffusionPipeline.from_pretrained(self.OV_DIFFUSION_MODEL_ID, compile=False)
        self.assertIsInstance(loaded_pipeline.config, Dict)
        # Test that PERFORMANCE_HINT is set to LATENCY by default
        self.assertEqual(loaded_pipeline.ov_config.get("PERFORMANCE_HINT"), "LATENCY")
        loaded_pipeline.compile()
        self.assertEqual(loaded_pipeline.unet.request.get_property("PERFORMANCE_HINT"), "LATENCY")
        batch_size, height, width = 2, 16, 16
        np.random.seed(0)
        inputs = {
            "prompt": ["sailing ship in storm by Leonardo da Vinci"] * batch_size,
            "height": height,
            "width": width,
            "num_inference_steps": 2,
            "output_type": "np",
        }
        pipeline_outputs = loaded_pipeline(**inputs).images
        self.assertEqual(pipeline_outputs.shape, (batch_size, height, width, 3))
        with tempfile.TemporaryDirectory() as tmpdirname:
            loaded_pipeline.save_pretrained(tmpdirname)
            pipeline = OVStableDiffusionPipeline.from_pretrained(tmpdirname)
            folder_contents = os.listdir(tmpdirname)
            self.assertIn(loaded_pipeline.config_name, folder_contents)
            for subfoler in {
                DIFFUSION_MODEL_UNET_SUBFOLDER,
                DIFFUSION_MODEL_TEXT_ENCODER_SUBFOLDER,
                DIFFUSION_MODEL_VAE_ENCODER_SUBFOLDER,
                DIFFUSION_MODEL_VAE_DECODER_SUBFOLDER,
            }:
                folder_contents = os.listdir(os.path.join(tmpdirname, subfoler))
                self.assertIn(OV_XML_FILE_NAME, folder_contents)
                self.assertIn(OV_XML_FILE_NAME.replace(".xml", ".bin"), folder_contents)
        np.random.seed(0)
        outputs = pipeline(**inputs).images
        self.assertTrue(np.array_equal(pipeline_outputs, outputs))
        del pipeline
        gc.collect()


class OVModelForSequenceClassificationIntegrationTest(unittest.TestCase):
    SUPPORTED_ARCHITECTURES = (
        "albert",
        "bert",
        # "camembert",
        "convbert",
        # "data2vec_text",
        # "deberta_v2",
        "distilbert",
        "electra",
        "flaubert",
        "ibert",
        # "mobilebert",
        # "nystromformer",
        "roberta",
        "roformer",
        "squeezebert",
        "xlm",
        # "xlm_roberta",
    )

    @parameterized.expand(SUPPORTED_ARCHITECTURES)
    def test_compare_to_transformers(self, model_arch):
        model_id = MODEL_NAMES[model_arch]
        set_seed(SEED)
        ov_model = OVModelForSequenceClassification.from_pretrained(model_id, export=True, ov_config=F32_CONFIG)
        self.assertIsInstance(ov_model.config, PretrainedConfig)
        transformers_model = AutoModelForSequenceClassification.from_pretrained(model_id)
        tokenizer = AutoTokenizer.from_pretrained(model_id)
        inputs = "This is a sample input"
        tokens = tokenizer(inputs, return_tensors="pt")
        with torch.no_grad():
            transformers_outputs = transformers_model(**tokens)
        for input_type in ["pt", "np"]:
            tokens = tokenizer(inputs, return_tensors=input_type)
            ov_outputs = ov_model(**tokens)
            self.assertIn("logits", ov_outputs)
            self.assertIsInstance(ov_outputs.logits, TENSOR_ALIAS_TO_TYPE[input_type])
            # Compare tensor outputs
            self.assertTrue(torch.allclose(torch.Tensor(ov_outputs.logits), transformers_outputs.logits, atol=1e-4))
        del transformers_model
        del ov_model
        gc.collect()

    @parameterized.expand(SUPPORTED_ARCHITECTURES)
    def test_pipeline(self, model_arch):
        model_id = MODEL_NAMES[model_arch]
        model = OVModelForSequenceClassification.from_pretrained(model_id, export=True, compile=False)
        model.eval()
        tokenizer = AutoTokenizer.from_pretrained(model_id)
        pipe = pipeline("text-classification", model=model, tokenizer=tokenizer)
        text = "This restaurant is awesome"
        outputs = pipe(text)
        self.assertTrue(model.is_dynamic)
        self.assertEqual(pipe.device, model.device)
        self.assertGreaterEqual(outputs[0]["score"], 0.0)
        self.assertIsInstance(outputs[0]["label"], str)
        if model_arch == "bert":
            # Test FP16 conversion
            model.half()
            model.to("cpu")
            model.compile()
            outputs = pipe(text)
            self.assertGreaterEqual(outputs[0]["score"], 0.0)
            self.assertIsInstance(outputs[0]["label"], str)
            # Test static shapes
            model.reshape(1, 25)
            model.compile()
            outputs = pipe(text)
            self.assertTrue(not model.is_dynamic)
            self.assertGreaterEqual(outputs[0]["score"], 0.0)
            self.assertIsInstance(outputs[0]["label"], str)
            # Test that model caching was not automatically enabled for exported model
            openvino_cache_dir = model.model_save_dir / "model_cache"
            self.assertFalse(openvino_cache_dir.is_dir())

        del model
        del pipe
        gc.collect()


class OVModelForQuestionAnsweringIntegrationTest(unittest.TestCase):
    SUPPORTED_ARCHITECTURES = (
        "bert",
        "distilbert",
        "roberta",
    )

    @parameterized.expand(SUPPORTED_ARCHITECTURES)
    def test_compare_to_transformers(self, model_arch):
        model_id = MODEL_NAMES[model_arch]
        set_seed(SEED)
        ov_model = OVModelForQuestionAnswering.from_pretrained(model_id, export=True, ov_config=F32_CONFIG)
        self.assertIsInstance(ov_model.config, PretrainedConfig)
        transformers_model = AutoModelForQuestionAnswering.from_pretrained(model_id)
        tokenizer = AutoTokenizer.from_pretrained(model_id)
        inputs = "This is a sample input"
        tokens = tokenizer(inputs, return_tensors="pt")
        with torch.no_grad():
            transformers_outputs = transformers_model(**tokens)
        for input_type in ["pt", "np"]:
            tokens = tokenizer(inputs, return_tensors=input_type)
            ov_outputs = ov_model(**tokens)
            self.assertIn("start_logits", ov_outputs)
            self.assertIn("end_logits", ov_outputs)
            self.assertIsInstance(ov_outputs.start_logits, TENSOR_ALIAS_TO_TYPE[input_type])
            self.assertIsInstance(ov_outputs.end_logits, TENSOR_ALIAS_TO_TYPE[input_type])
            # Compare tensor outputs
            self.assertTrue(
                torch.allclose(torch.Tensor(ov_outputs.start_logits), transformers_outputs.start_logits, atol=1e-4)
            )
            self.assertTrue(
                torch.allclose(torch.Tensor(ov_outputs.end_logits), transformers_outputs.end_logits, atol=1e-4)
            )
        del ov_model
        del transformers_model
        gc.collect()

    @parameterized.expand(SUPPORTED_ARCHITECTURES)
    @pytest.mark.run_slow
    @slow
    def test_pipeline(self, model_arch):
        model_id = MODEL_NAMES[model_arch]
        model = OVModelForQuestionAnswering.from_pretrained(model_id, export=True)
        model.eval()
        tokenizer = AutoTokenizer.from_pretrained(model_id)
        pipe = pipeline("question-answering", model=model, tokenizer=tokenizer)
        question = "What's my name?"
        context = "My Name is Arthur and I live in Lyon."
        outputs = pipe(question, context)
        self.assertEqual(pipe.device, model.device)
        self.assertGreaterEqual(outputs["score"], 0.0)
        self.assertIsInstance(outputs["answer"], str)
        del model
        gc.collect()

    @pytest.mark.run_slow
    @slow
    def test_metric(self):
        model_id = "distilbert-base-cased-distilled-squad"
        set_seed(SEED)
        ov_model = OVModelForQuestionAnswering.from_pretrained(model_id, export=True)
        transformers_model = AutoModelForQuestionAnswering.from_pretrained(model_id)
        tokenizer = AutoTokenizer.from_pretrained(model_id)
        data = load_dataset("squad", split="validation").select(range(50))
        task_evaluator = evaluator("question-answering")
        transformers_pipe = pipeline("question-answering", model=transformers_model, tokenizer=tokenizer)
        ov_pipe = pipeline("question-answering", model=ov_model, tokenizer=tokenizer)
        transformers_metric = task_evaluator.compute(model_or_pipeline=transformers_pipe, data=data, metric="squad")
        ov_metric = task_evaluator.compute(model_or_pipeline=ov_pipe, data=data, metric="squad")
        self.assertEqual(ov_metric["exact_match"], transformers_metric["exact_match"])
        self.assertEqual(ov_metric["f1"], transformers_metric["f1"])
        del transformers_pipe
        del transformers_model
        del ov_pipe
        del ov_model
        gc.collect()


class OVModelForTokenClassificationIntegrationTest(unittest.TestCase):
    SUPPORTED_ARCHITECTURES = (
        "bert",
        "distilbert",
        "roberta",
    )

    @parameterized.expand(SUPPORTED_ARCHITECTURES)
    def test_compare_to_transformers(self, model_arch):
        model_id = MODEL_NAMES[model_arch]
        set_seed(SEED)
        ov_model = OVModelForTokenClassification.from_pretrained(model_id, export=True, ov_config=F32_CONFIG)
        self.assertIsInstance(ov_model.config, PretrainedConfig)
        transformers_model = AutoModelForTokenClassification.from_pretrained(model_id)
        tokenizer = AutoTokenizer.from_pretrained(model_id)
        inputs = "This is a sample input"
        tokens = tokenizer(inputs, return_tensors="pt")
        with torch.no_grad():
            transformers_outputs = transformers_model(**tokens)
        for input_type in ["pt", "np"]:
            tokens = tokenizer(inputs, return_tensors=input_type)
            ov_outputs = ov_model(**tokens)
            self.assertIn("logits", ov_outputs)
            self.assertIsInstance(ov_outputs.logits, TENSOR_ALIAS_TO_TYPE[input_type])
            # Compare tensor outputs
            self.assertTrue(torch.allclose(torch.Tensor(ov_outputs.logits), transformers_outputs.logits, atol=1e-4))
        del transformers_model
        del ov_model
        gc.collect()

    @parameterized.expand(SUPPORTED_ARCHITECTURES)
    @pytest.mark.run_slow
    @slow
    def test_pipeline(self, model_arch):
        model_id = MODEL_NAMES[model_arch]
        model = OVModelForTokenClassification.from_pretrained(model_id, export=True)
        model.eval()
        tokenizer = AutoTokenizer.from_pretrained(model_id)
        pipe = pipeline("token-classification", model=model, tokenizer=tokenizer)
        outputs = pipe("My Name is Arthur and I live in Lyon.")
        self.assertEqual(pipe.device, model.device)
        self.assertTrue(all(item["score"] > 0.0 for item in outputs))
        del model
        del pipe
        gc.collect()


class OVModelForFeatureExtractionIntegrationTest(unittest.TestCase):
    SUPPORTED_ARCHITECTURES = (
        "bert",
        "distilbert",
        "roberta",
        "sentence-transformers-bert",
    )

    @parameterized.expand(SUPPORTED_ARCHITECTURES)
    def test_compare_to_transformers(self, model_arch):
        model_id = MODEL_NAMES[model_arch]
        set_seed(SEED)
        ov_model = OVModelForFeatureExtraction.from_pretrained(model_id, export=True, ov_config=F32_CONFIG)
        self.assertIsInstance(ov_model.config, PretrainedConfig)
        transformers_model = AutoModel.from_pretrained(model_id)
        tokenizer = AutoTokenizer.from_pretrained(model_id)
        inputs = "This is a sample input"
        tokens = tokenizer(inputs, return_tensors="pt")
        with torch.no_grad():
            transformers_outputs = transformers_model(**tokens)
        for input_type in ["pt", "np"]:
            tokens = tokenizer(inputs, return_tensors=input_type)
            ov_outputs = ov_model(**tokens)
            self.assertIn("last_hidden_state", ov_outputs)
            self.assertIsInstance(ov_outputs.last_hidden_state, TENSOR_ALIAS_TO_TYPE[input_type])
            # Compare tensor outputs
            self.assertTrue(
                torch.allclose(
                    torch.Tensor(ov_outputs.last_hidden_state), transformers_outputs.last_hidden_state, atol=1e-4
                )
            )
        del transformers_model
        del ov_model
        gc.collect()

    @parameterized.expand(SUPPORTED_ARCHITECTURES)
    @pytest.mark.run_slow
    @slow
    def test_pipeline(self, model_arch):
        model_id = MODEL_NAMES[model_arch]
        model = OVModelForFeatureExtraction.from_pretrained(model_id, export=True)
        model.eval()
        tokenizer = AutoTokenizer.from_pretrained(model_id)
        pipe = pipeline("feature-extraction", model=model, tokenizer=tokenizer)
        outputs = pipe("My Name is Arthur and I live in Lyon.")
        self.assertEqual(pipe.device, model.device)
        self.assertTrue(all(all(isinstance(item, float) for item in row) for row in outputs[0]))
        del pipe
        del model
        gc.collect()


class OVModelForCausalLMIntegrationTest(unittest.TestCase):
    SUPPORTED_ARCHITECTURES = (
        "bart",
        "baichuan2",
        "baichuan2-13b",
        "gpt_bigcode",
        "blenderbot",
        "blenderbot-small",
        "bloom",
        "chatglm",
        "codegen",
        # "data2vec-text", # TODO : enable when enabled in exporters
        "gemma",
        "gpt2",
        "gpt_neo",
        "gpt_neox",
        "llama",
        # "llama_gptq",
        "marian",
        "minicpm",
        "mistral",
        "mixtral",
        "mpt",
        "opt",
        "pegasus",
        "qwen",
        "qwen2",
        "stablelm",
        "starcoder2",
        "phi",
        "phi3",
        "internlm2",
        "orion",
        "falcon",
        "falcon-40b",
    )
    GENERATION_LENGTH = 100
<<<<<<< HEAD
    REMOTE_CODE_MODELS = (
        "chatglm",
        "minicpm",
        "baichuan2",
        "baichuan2-13b",
        "jais",
        "qwen",
        "internlm2",
        "olmo",
        "orion",
    )
=======
    REMOTE_CODE_MODELS = ("chatglm", "minicpm", "baichuan2", "jais", "qwen", "internlm2", "olmo", "orion", "phi3")
>>>>>>> 41876fb0

    @parameterized.expand(SUPPORTED_ARCHITECTURES)
    def test_compare_to_transformers(self, model_arch):
        model_id = MODEL_NAMES[model_arch]
        not_stateful = ["gpt_bigcode"]
        if is_openvino_version("<", "2024.0"):
            not_stateful.append("mixtral")

        if is_openvino_version("<", "2024.1"):
            not_stateful.extend(["llama", "gemma"])

        if "gptq" in model_arch:
            self.skipTest("GPTQ model loading unsupported with AutoModelForCausalLM")

        set_seed(SEED)

        model_kwargs = {}
        if model_arch in self.REMOTE_CODE_MODELS:
            model_kwargs = {"trust_remote_code": True}

        ov_model = OVModelForCausalLM.from_pretrained(model_id, export=True, ov_config=F32_CONFIG, **model_kwargs)
        self.assertIsInstance(ov_model.config, PretrainedConfig)
        self.assertTrue(ov_model.use_cache)
        self.assertEqual(ov_model.stateful, ov_model.config.model_type not in not_stateful)
        tokenizer = AutoTokenizer.from_pretrained(model_id, trust_remote_code=model_arch in self.REMOTE_CODE_MODELS)
        tokens = tokenizer("This is a sample output", return_tensors="pt")

        ov_outputs = ov_model(**tokens)
        self.assertTrue("logits" in ov_outputs)
        self.assertIsInstance(ov_outputs.logits, torch.Tensor)
        self.assertTrue("past_key_values" in ov_outputs)
        self.assertIsInstance(ov_outputs.past_key_values, tuple)
        is_stateful = ov_model.config.model_type not in not_stateful
        self.assertEqual(ov_model.stateful, is_stateful)
        if is_stateful:
            self.assertTrue(len(ov_outputs.past_key_values) == 1 and len(ov_outputs.past_key_values[0]) == 0)

        set_seed(SEED)
        transformers_model = AutoModelForCausalLM.from_pretrained(model_id, **model_kwargs)
        if model_arch == "qwen":
            transformers_model.to(torch.float32)

        with torch.no_grad():
            transformers_outputs = transformers_model(**tokens)

        # Compare tensor outputs
        self.assertTrue(torch.allclose(ov_outputs.logits, transformers_outputs.logits, equal_nan=True, atol=1e-4))

        # Qwen tokenizer does not support padding
        if model_arch == "qwen":
            return

        if model_arch != "chatglm":
            tokenizer.pad_token_id = tokenizer.eos_token_id
        # Compare batched generation
        tokenizer.padding_side = "left"
        tokens = tokenizer(["Today is a nice day and I am longer", "This is me"], return_tensors="pt", padding=True)
        ov_model.generation_config.eos_token_id = None
        transformers_model.generation_config.eos_token_id = None
        ov_model.config.eos_token_id = None
        transformers_model.config.eos_token_id = None
        gen_config = GenerationConfig(
            max_new_tokens=30,
            min_new_tokens=30,
            num_beams=3,
            do_sample=False,
            eos_token_id=None,
        )

        ov_outputs = ov_model.generate(**tokens, generation_config=gen_config)
        transformers_outputs = transformers_model.generate(**tokens, generation_config=gen_config)
        self.assertTrue(torch.allclose(ov_outputs, transformers_outputs))

        del transformers_model
        del ov_model
        gc.collect()

    @parameterized.expand(SUPPORTED_ARCHITECTURES)
    @pytest.mark.run_slow
    @slow
    def test_pipeline(self, model_arch):
        model_kwargs = {}
        model_id = MODEL_NAMES[model_arch]
        if model_arch in self.REMOTE_CODE_MODELS:
            model_kwargs = {
                "config": AutoConfig.from_pretrained(model_id, trust_remote_code=True),
                "trust_remote_code": True,
            }
        tokenizer = AutoTokenizer.from_pretrained(model_id, trust_remote_code=model_arch in self.REMOTE_CODE_MODELS)

        if model_arch == "qwen":
            tokenizer._convert_tokens_to_ids = lambda x: 0

        model = OVModelForCausalLM.from_pretrained(
            model_id, export=True, use_cache=False, compile=False, **model_kwargs
        )
        model.eval()
        model.config.encoder_no_repeat_ngram_size = 0
        model.to("cpu")
        model.half()
        model.compile()
        pipe = pipeline("text-generation", model=model, tokenizer=tokenizer)
        outputs = pipe("This is a sample", max_length=20)
        self.assertEqual(pipe.device, model.device)
        self.assertTrue(all("This is a sample" in item["generated_text"] for item in outputs))
        del pipe
        del model
        gc.collect()

    def test_model_and_decoder_same_device(self):
        model_id = MODEL_NAMES["gpt2"]
        model = OVModelForCausalLM.from_pretrained(model_id, export=True)
        model.to("TEST")
        self.assertEqual(model._device, "TEST")
        # Verify that request is being reset
        self.assertEqual(model.request, None)
        del model
        gc.collect()

    def test_compare_with_and_without_past_key_values(self):
        model_id = MODEL_NAMES["gpt2"]
        tokenizer = AutoTokenizer.from_pretrained(model_id)
        tokens = tokenizer("This is a sample input", return_tensors="pt")
        model_with_pkv = OVModelForCausalLM.from_pretrained(model_id, export=True, use_cache=True, stateful=False)
        outputs_model_with_pkv = model_with_pkv.generate(
            **tokens, min_length=self.GENERATION_LENGTH, max_length=self.GENERATION_LENGTH, num_beams=1
        )
        model_without_pkv = OVModelForCausalLM.from_pretrained(model_id, export=True, use_cache=False)
        outputs_model_without_pkv = model_without_pkv.generate(
            **tokens, min_length=self.GENERATION_LENGTH, max_length=self.GENERATION_LENGTH, num_beams=1
        )
        self.assertTrue(torch.equal(outputs_model_with_pkv, outputs_model_without_pkv))
        self.assertEqual(outputs_model_with_pkv.shape[1], self.GENERATION_LENGTH)
        self.assertEqual(outputs_model_without_pkv.shape[1], self.GENERATION_LENGTH)
        model_stateful = OVModelForCausalLM.from_pretrained(model_id, export=True, use_cache=True, stateful=True)
        outputs_model_stateful = model_stateful.generate(
            **tokens, min_length=self.GENERATION_LENGTH, max_length=self.GENERATION_LENGTH, num_beams=1
        )
        self.assertTrue(torch.equal(outputs_model_without_pkv, outputs_model_stateful))

        del model_with_pkv
        del model_without_pkv
        gc.collect()

    def test_print_model_properties(self):
        # test setting OPENVINO_LOG_LEVEL to 3, which calls _print_compiled_model_properties
        openvino_log_level = os.environ.get("OPENVINO_LOG_LEVEL", None)
        os.environ["OPENVINO_LOG_LEVEL"] = "3"
        model = OVModelForSequenceClassification.from_pretrained(MODEL_NAMES["bert"], export=True)
        if openvino_log_level is not None:
            os.environ["OPENVINO_LOG_LEVEL"] = openvino_log_level
        # test calling function directly
        _print_compiled_model_properties(model.request)

    def test_auto_device_loading(self):
        OV_MODEL_ID = "echarlaix/distilbert-base-uncased-finetuned-sst-2-english-openvino"
        for device in ("AUTO", "AUTO:CPU"):
            model = OVModelForSequenceClassification.from_pretrained(OV_MODEL_ID, device=device)
            model.half()
            self.assertEqual(model._device, device)
            if device == "AUTO:CPU":
                model = OVModelForSequenceClassification.from_pretrained(OV_MODEL_ID, device=device)
                message = "Model should not be loaded from cache without explicitly setting CACHE_DIR"
                self.assertFalse(model.request.get_property("LOADED_FROM_CACHE"), message)
            del model
            gc.collect()

    def test_default_filling_attention_mask(self):
        model_id = MODEL_NAMES["gpt2"]
        model_with_cache = OVModelForCausalLM.from_pretrained(model_id, export=True, use_cache=True)
        tokenizer = AutoTokenizer.from_pretrained(model_id)
        tokenizer.pad_token = tokenizer.eos_token
        texts = ["this is a simple input"]
        tokens = tokenizer(texts, return_tensors="pt")
        self.assertTrue("attention_mask" in model_with_cache.input_names)
        outs = model_with_cache(**tokens)
        attention_mask = tokens.pop("attention_mask")
        outs_without_attn_mask = model_with_cache(**tokens)
        self.assertTrue(torch.allclose(outs.logits, outs_without_attn_mask.logits))
        input_ids = torch.argmax(outs.logits[:, -1:, :], dim=2)
        past_key_values = outs.past_key_values
        attention_mask = torch.ones((input_ids.shape[0], tokens.input_ids.shape[1] + 1), dtype=torch.long)
        outs_step2 = model_with_cache(
            input_ids=input_ids, attention_mask=attention_mask, past_key_values=past_key_values
        )
        outs_without_attn_mask_step2 = model_with_cache(input_ids=input_ids, past_key_values=past_key_values)
        self.assertTrue(torch.allclose(outs_step2.logits, outs_without_attn_mask_step2.logits))
        del model_with_cache
        gc.collect()

    def test_default_filling_attention_mask_and_position_ids(self):
        model_id = MODEL_NAMES["llama"]
        model_with_cache = OVModelForCausalLM.from_pretrained(model_id, export=True, use_cache=True)
        tokenizer = AutoTokenizer.from_pretrained(model_id)
        tokenizer.pad_token = tokenizer.eos_token
        texts = ["this is a simple input"]
        tokens = tokenizer(texts, return_tensors="pt")
        self.assertTrue("position_ids" in model_with_cache.input_names)
        outs = model_with_cache(**tokens)
        attention_mask = tokens.pop("attention_mask")
        outs_without_attn_mask = model_with_cache(**tokens)
        self.assertTrue(torch.allclose(outs.logits, outs_without_attn_mask.logits))
        input_ids = torch.argmax(outs.logits[:, -1:, :], dim=2)
        past_key_values = outs.past_key_values
        attention_mask = torch.ones((input_ids.shape[0], tokens.input_ids.shape[1] + 1), dtype=torch.long)
        outs_step2 = model_with_cache(
            input_ids=input_ids, attention_mask=attention_mask, past_key_values=past_key_values
        )
        outs_without_attn_mask_step2 = model_with_cache(input_ids=input_ids, past_key_values=past_key_values)
        self.assertTrue(torch.allclose(outs_step2.logits, outs_without_attn_mask_step2.logits))
        del model_with_cache
        gc.collect()


class OVModelForMaskedLMIntegrationTest(unittest.TestCase):
    SUPPORTED_ARCHITECTURES = (
        "albert",
        "bert",
        # "camembert",
        # "convbert",
        # "data2vec_text",
        "deberta",
        # "deberta_v2",
        "distilbert",
        "electra",
        "flaubert",
        "ibert",
        # "mobilebert",
        "roberta",
        "roformer",
        "squeezebert",
        "xlm",
        "xlm_roberta",
    )

    @parameterized.expand(SUPPORTED_ARCHITECTURES)
    def test_compare_to_transformers(self, model_arch):
        model_id = MODEL_NAMES[model_arch]
        set_seed(SEED)
        ov_model = OVModelForMaskedLM.from_pretrained(model_id, export=True, ov_config=F32_CONFIG)
        self.assertIsInstance(ov_model.config, PretrainedConfig)
        transformers_model = AutoModelForMaskedLM.from_pretrained(model_id)
        tokenizer = AutoTokenizer.from_pretrained(model_id)
        inputs = f"This is a sample {tokenizer.mask_token}"
        tokens = tokenizer(inputs, return_tensors="pt")
        with torch.no_grad():
            transformers_outputs = transformers_model(**tokens)
        for input_type in ["pt", "np"]:
            tokens = tokenizer(inputs, return_tensors=input_type)
            ov_outputs = ov_model(**tokens)
            self.assertIn("logits", ov_outputs)
            self.assertIsInstance(ov_outputs.logits, TENSOR_ALIAS_TO_TYPE[input_type])
            # Compare tensor outputs
            self.assertTrue(torch.allclose(torch.Tensor(ov_outputs.logits), transformers_outputs.logits, atol=1e-4))
        del transformers_model
        del ov_model
        gc.collect()

    @parameterized.expand(SUPPORTED_ARCHITECTURES)
    def test_pipeline(self, model_arch):
        model_id = MODEL_NAMES[model_arch]
        model = OVModelForMaskedLM.from_pretrained(model_id, export=True)
        model.eval()
        tokenizer = AutoTokenizer.from_pretrained(model_id)
        pipe = pipeline("fill-mask", model=model, tokenizer=tokenizer)
        outputs = pipe(f"This is a {tokenizer.mask_token}.")
        self.assertEqual(pipe.device, model.device)
        self.assertTrue(all(item["score"] > 0.0 for item in outputs))
        del pipe
        del model
        gc.collect()


class OVModelForImageClassificationIntegrationTest(unittest.TestCase):
    SUPPORTED_ARCHITECTURES = (
        "beit",
        "convnext",
        # "data2vec_vision",
        # "deit",
        "levit",
        "mobilenet_v1",
        "mobilenet_v2",
        "mobilevit",
        # "poolformer",
        "resnet",
        # "segformer",
        # "swin",
        "vit",
    )

    TIMM_MODELS = ("timm/pit_s_distilled_224.in1k", "timm/vit_tiny_patch16_224.augreg_in21k")

    @parameterized.expand(SUPPORTED_ARCHITECTURES)
    def test_compare_to_transformers(self, model_arch):
        model_id = MODEL_NAMES[model_arch]
        set_seed(SEED)
        ov_model = OVModelForImageClassification.from_pretrained(model_id, export=True, ov_config=F32_CONFIG)
        self.assertIsInstance(ov_model.config, PretrainedConfig)
        transformers_model = AutoModelForImageClassification.from_pretrained(model_id)
        preprocessor = AutoFeatureExtractor.from_pretrained(model_id)
        url = "http://images.cocodataset.org/val2017/000000039769.jpg"
        image = Image.open(requests.get(url, stream=True).raw)
        inputs = preprocessor(images=image, return_tensors="pt")
        with torch.no_grad():
            transformers_outputs = transformers_model(**inputs)
        for input_type in ["pt", "np"]:
            inputs = preprocessor(images=image, return_tensors=input_type)
            ov_outputs = ov_model(**inputs)
            self.assertIn("logits", ov_outputs)
            self.assertIsInstance(ov_outputs.logits, TENSOR_ALIAS_TO_TYPE[input_type])
            # Compare tensor outputs
            self.assertTrue(torch.allclose(torch.Tensor(ov_outputs.logits), transformers_outputs.logits, atol=1e-4))
        del transformers_model
        del ov_model
        gc.collect()

    @parameterized.expand(SUPPORTED_ARCHITECTURES)
    @pytest.mark.run_slow
    @slow
    def test_pipeline(self, model_arch):
        model_id = MODEL_NAMES[model_arch]
        model = OVModelForImageClassification.from_pretrained(model_id, export=True)
        model.eval()
        preprocessor = AutoFeatureExtractor.from_pretrained(model_id)
        pipe = pipeline("image-classification", model=model, feature_extractor=preprocessor)
        outputs = pipe("http://images.cocodataset.org/val2017/000000039769.jpg")
        self.assertEqual(pipe.device, model.device)
        self.assertGreaterEqual(outputs[0]["score"], 0.0)
        self.assertTrue(isinstance(outputs[0]["label"], str))
        del model
        del pipe
        gc.collect()

    @parameterized.expand(TIMM_MODELS)
    def test_compare_to_timm(self, model_id):
        ov_model = OVModelForImageClassification.from_pretrained(model_id, export=True, ov_config=F32_CONFIG)
        self.assertEqual(ov_model.request.get_property("INFERENCE_PRECISION_HINT").to_string(), "f32")
        self.assertIsInstance(ov_model.config, PretrainedConfig)
        timm_model = timm.create_model(model_id, pretrained=True)
        preprocessor = TimmImageProcessor.from_pretrained(model_id)
        url = "http://images.cocodataset.org/val2017/000000039769.jpg"
        image = Image.open(requests.get(url, stream=True).raw)
        inputs = preprocessor(images=image, return_tensors="pt")
        with torch.no_grad():
            timm_model.eval()
            timm_outputs = timm_model(inputs["pixel_values"].float())
        for input_type in ["pt", "np"]:
            inputs = preprocessor(images=image, return_tensors=input_type)
            ov_outputs = ov_model(**inputs)
            self.assertIn("logits", ov_outputs)
            self.assertIsInstance(ov_outputs.logits, TENSOR_ALIAS_TO_TYPE[input_type])
            # Compare tensor outputs
            self.assertTrue(torch.allclose(torch.Tensor(ov_outputs.logits), timm_outputs, atol=1e-3))
        gc.collect()

    @parameterized.expand(TIMM_MODELS)
    def test_timm_save_and_infer(self, model_id):
        ov_model = OVModelForImageClassification.from_pretrained(model_id, export=True)
        with tempfile.TemporaryDirectory() as tmpdirname:
            model_save_path = os.path.join(tmpdirname, "timm_ov_model")
            ov_model.save_pretrained(model_save_path)
            model = OVModelForImageClassification.from_pretrained(model_save_path)
            model(pixel_values=torch.zeros((5, 3, model.config.image_size, model.config.image_size)))
        gc.collect()


class OVModelForSeq2SeqLMIntegrationTest(unittest.TestCase):
    SUPPORTED_ARCHITECTURES = (
        "bart",
        # "bigbird_pegasus",
        "blenderbot",
        "blenderbot-small",
        # "longt5",
        "m2m_100",
        "marian",
        "mbart",
        "mt5",
        "pegasus",
        "t5",
    )

    GENERATION_LENGTH = 100
    SPEEDUP_CACHE = 1.1

    @parameterized.expand(SUPPORTED_ARCHITECTURES)
    def test_compare_to_transformers(self, model_arch):
        model_id = MODEL_NAMES[model_arch]
        set_seed(SEED)
        ov_model = OVModelForSeq2SeqLM.from_pretrained(model_id, export=True, ov_config=F32_CONFIG)

        self.assertIsInstance(ov_model.encoder, OVEncoder)
        self.assertIsInstance(ov_model.decoder, OVDecoder)
        self.assertIsInstance(ov_model.decoder_with_past, OVDecoder)
        self.assertIsInstance(ov_model.config, PretrainedConfig)

        transformers_model = AutoModelForSeq2SeqLM.from_pretrained(model_id)
        tokenizer = AutoTokenizer.from_pretrained(model_id)
        tokens = tokenizer("This is a sample input", return_tensors="pt")
        decoder_start_token_id = transformers_model.config.decoder_start_token_id if model_arch != "mbart" else 2
        decoder_inputs = {"decoder_input_ids": torch.ones((1, 1), dtype=torch.long) * decoder_start_token_id}
        ov_outputs = ov_model(**tokens, **decoder_inputs)

        self.assertTrue("logits" in ov_outputs)
        self.assertIsInstance(ov_outputs.logits, torch.Tensor)

        with torch.no_grad():
            transformers_outputs = transformers_model(**tokens, **decoder_inputs)
        # Compare tensor outputs
        self.assertTrue(torch.allclose(ov_outputs.logits, transformers_outputs.logits, atol=1e-4))
        del transformers_model
        del ov_model

        gc.collect()

    @parameterized.expand(SUPPORTED_ARCHITECTURES)
    def test_pipeline(self, model_arch):
        model_id = MODEL_NAMES[model_arch]
        tokenizer = AutoTokenizer.from_pretrained(model_id)
        model = OVModelForSeq2SeqLM.from_pretrained(model_id, export=True, compile=False)
        model.eval()
        model.half()
        model.to("cpu")
        model.compile()

        # Text2Text generation
        pipe = pipeline("text2text-generation", model=model, tokenizer=tokenizer)
        text = "This is a test"
        outputs = pipe(text)
        self.assertEqual(pipe.device, model.device)
        self.assertIsInstance(outputs[0]["generated_text"], str)

        # Summarization
        pipe = pipeline("summarization", model=model, tokenizer=tokenizer)
        text = "This is a test"
        outputs = pipe(text)
        self.assertEqual(pipe.device, model.device)
        self.assertIsInstance(outputs[0]["summary_text"], str)

        # Translation
        pipe = pipeline("translation_en_to_fr", model=model, tokenizer=tokenizer)
        text = "This is a test"
        outputs = pipe(text)
        self.assertEqual(pipe.device, model.device)
        self.assertIsInstance(outputs[0]["translation_text"], str)
        del pipe
        del model
        gc.collect()

    @parameterized.expand(SUPPORTED_ARCHITECTURES)
    @pytest.mark.run_slow
    @slow
    def test_generate_utils(self, model_arch):
        model_id = MODEL_NAMES[model_arch]
        model = OVModelForSeq2SeqLM.from_pretrained(model_id, export=True)
        tokenizer = AutoTokenizer.from_pretrained(model_id)
        text = "This is a sample input"
        tokens = tokenizer(text, return_tensors="pt")

        # General case
        outputs = model.generate(**tokens)
        outputs = tokenizer.batch_decode(outputs, skip_special_tokens=True)
        self.assertIsInstance(outputs[0], str)

        # With input ids
        outputs = model.generate(input_ids=tokens["input_ids"])
        outputs = tokenizer.batch_decode(outputs, skip_special_tokens=True)
        self.assertIsInstance(outputs[0], str)
        del model

        gc.collect()

    def test_compare_with_and_without_past_key_values(self):
        model_id = MODEL_NAMES["t5"]
        tokenizer = AutoTokenizer.from_pretrained(model_id)
        text = "This is a sample input"
        tokens = tokenizer(text, return_tensors="pt")

        model_with_pkv = OVModelForSeq2SeqLM.from_pretrained(model_id, export=True, use_cache=True)
        _ = model_with_pkv.generate(**tokens)  # warmup
        with Timer() as with_pkv_timer:
            outputs_model_with_pkv = model_with_pkv.generate(
                **tokens, min_length=self.GENERATION_LENGTH, max_length=self.GENERATION_LENGTH, num_beams=1
            )

        model_without_pkv = OVModelForSeq2SeqLM.from_pretrained(model_id, export=True, use_cache=False)
        _ = model_without_pkv.generate(**tokens)  # warmup
        with Timer() as without_pkv_timer:
            outputs_model_without_pkv = model_without_pkv.generate(
                **tokens, min_length=self.GENERATION_LENGTH, max_length=self.GENERATION_LENGTH, num_beams=1
            )

        self.assertTrue(torch.equal(outputs_model_with_pkv, outputs_model_without_pkv))
        self.assertEqual(outputs_model_with_pkv.shape[1], self.GENERATION_LENGTH)
        self.assertEqual(outputs_model_without_pkv.shape[1], self.GENERATION_LENGTH)
        self.assertTrue(
            without_pkv_timer.elapsed / with_pkv_timer.elapsed > self.SPEEDUP_CACHE,
            f"With pkv latency: {with_pkv_timer.elapsed:.3f} ms, without pkv latency: {without_pkv_timer.elapsed:.3f} ms,"
            f" speedup: {without_pkv_timer.elapsed / with_pkv_timer.elapsed:.3f}",
        )
        del model_with_pkv
        del model_without_pkv
        gc.collect()


class OVModelForAudioClassificationIntegrationTest(unittest.TestCase):
    SUPPORTED_ARCHITECTURES = (
        # "audio_spectrogram_transformer",
        # "data2vec_audio",
        # "hubert",
        # "sew",
        # "sew_d",
        # "wav2vec2-conformer",
        "unispeech",
        # "unispeech_sat",
        # "wavlm",
        "wav2vec2",
        # "wav2vec2-conformer",
    )

    def _generate_random_audio_data(self):
        np.random.seed(10)
        t = np.linspace(0, 5.0, int(5.0 * 22050), endpoint=False)
        # generate pure sine wave at 220 Hz
        audio_data = 0.5 * np.sin(2 * np.pi * 220 * t)
        return audio_data

    @parameterized.expand(SUPPORTED_ARCHITECTURES)
    def test_compare_to_transformers(self, model_arch):
        model_id = MODEL_NAMES[model_arch]
        set_seed(SEED)
        ov_model = OVModelForAudioClassification.from_pretrained(model_id, export=True, ov_config=F32_CONFIG)
        self.assertIsInstance(ov_model.config, PretrainedConfig)
        transformers_model = AutoModelForAudioClassification.from_pretrained(model_id)
        preprocessor = AutoFeatureExtractor.from_pretrained(model_id)
        inputs = preprocessor(self._generate_random_audio_data(), return_tensors="pt")

        with torch.no_grad():
            transformers_outputs = transformers_model(**inputs)

        for input_type in ["pt", "np"]:
            inputs = preprocessor(self._generate_random_audio_data(), return_tensors=input_type)
            ov_outputs = ov_model(**inputs)
            self.assertIn("logits", ov_outputs)
            self.assertIsInstance(ov_outputs.logits, TENSOR_ALIAS_TO_TYPE[input_type])
            # Compare tensor outputs
            self.assertTrue(torch.allclose(torch.Tensor(ov_outputs.logits), transformers_outputs.logits, atol=1e-3))

        del transformers_model
        del ov_model
        gc.collect()

    @parameterized.expand(SUPPORTED_ARCHITECTURES)
    def test_pipeline(self, model_arch):
        model_id = MODEL_NAMES[model_arch]
        model = OVModelForAudioClassification.from_pretrained(model_id, export=True)
        model.eval()
        preprocessor = AutoFeatureExtractor.from_pretrained(model_id)
        pipe = pipeline("audio-classification", model=model, feature_extractor=preprocessor)
        outputs = pipe([np.random.random(16000)])
        self.assertEqual(pipe.device, model.device)
        self.assertTrue(all(item["score"] > 0.0 for item in outputs[0]))
        del pipe
        del model
        gc.collect()


class OVModelForCTCIntegrationTest(unittest.TestCase):
    SUPPORTED_ARCHITECTURES = [
        "data2vec_audio",
        "hubert",
        "sew",
        "sew_d",
        "unispeech",
        "unispeech_sat",
        "wavlm",
        "wav2vec2-hf",
        "wav2vec2-conformer",
    ]

    def _generate_random_audio_data(self):
        np.random.seed(10)
        t = np.linspace(0, 5.0, int(5.0 * 22050), endpoint=False)
        # generate pure sine wave at 220 Hz
        audio_data = 0.5 * np.sin(2 * np.pi * 220 * t)
        return audio_data

    def test_load_vanilla_transformers_which_is_not_supported(self):
        with self.assertRaises(Exception) as context:
            _ = OVModelForCTC.from_pretrained(MODEL_NAMES["t5"], export=True)

        self.assertIn("only supports the tasks", str(context.exception))

    @parameterized.expand(SUPPORTED_ARCHITECTURES)
    def test_compare_to_transformers(self, model_arch):
        model_id = MODEL_NAMES[model_arch]
        set_seed(SEED)
        ov_model = OVModelForCTC.from_pretrained(model_id, export=True, ov_config=F32_CONFIG)
        self.assertIsInstance(ov_model.config, PretrainedConfig)

        set_seed(SEED)
        transformers_model = AutoModelForCTC.from_pretrained(model_id)
        processor = AutoFeatureExtractor.from_pretrained(model_id)
        input_values = processor(self._generate_random_audio_data(), return_tensors="pt")

        with torch.no_grad():
            transformers_outputs = transformers_model(**input_values)

        for input_type in ["pt", "np"]:
            input_values = processor(self._generate_random_audio_data(), return_tensors=input_type)
            ov_outputs = ov_model(**input_values)

            self.assertTrue("logits" in ov_outputs)
            self.assertIsInstance(ov_outputs.logits, TENSOR_ALIAS_TO_TYPE[input_type])

            # compare tensor outputs
            self.assertTrue(torch.allclose(torch.Tensor(ov_outputs.logits), transformers_outputs.logits, atol=1e-4))

        del transformers_model
        del ov_model
        gc.collect()


class OVModelForAudioXVectorIntegrationTest(unittest.TestCase):
    SUPPORTED_ARCHITECTURES = [
        "data2vec_audio",
        "unispeech_sat",
        "wavlm",
        "wav2vec2-hf",
        "wav2vec2-conformer",
    ]

    def _generate_random_audio_data(self):
        np.random.seed(10)
        t = np.linspace(0, 5.0, int(5.0 * 22050), endpoint=False)
        # generate pure sine wave at 220 Hz
        audio_data = 0.5 * np.sin(2 * np.pi * 220 * t)
        return audio_data

    def test_load_vanilla_transformers_which_is_not_supported(self):
        with self.assertRaises(Exception) as context:
            _ = OVModelForAudioXVector.from_pretrained(MODEL_NAMES["t5"], export=True)

        self.assertIn("only supports the tasks", str(context.exception))

    @parameterized.expand(SUPPORTED_ARCHITECTURES)
    def test_compare_to_transformers(self, model_arch):
        model_id = MODEL_NAMES[model_arch]
        set_seed(SEED)
        ov_model = OVModelForAudioXVector.from_pretrained(model_id, export=True, ov_config=F32_CONFIG)
        self.assertIsInstance(ov_model.config, PretrainedConfig)

        set_seed(SEED)
        transformers_model = AutoModelForAudioXVector.from_pretrained(model_id)
        processor = AutoFeatureExtractor.from_pretrained(model_id)
        input_values = processor(self._generate_random_audio_data(), return_tensors="pt")

        with torch.no_grad():
            transformers_outputs = transformers_model(**input_values)
        for input_type in ["pt", "np"]:
            input_values = processor(self._generate_random_audio_data(), return_tensors=input_type)
            ov_outputs = ov_model(**input_values)

            self.assertTrue("logits" in ov_outputs)
            self.assertIsInstance(ov_outputs.logits, TENSOR_ALIAS_TO_TYPE[input_type])

            # compare tensor outputs
            self.assertTrue(torch.allclose(torch.Tensor(ov_outputs.logits), transformers_outputs.logits, atol=1e-4))
            self.assertTrue(
                torch.allclose(torch.Tensor(ov_outputs.embeddings), transformers_outputs.embeddings, atol=1e-4)
            )

        del transformers_model
        del ov_model
        gc.collect()


class OVModelForAudioFrameClassificationIntegrationTest(unittest.TestCase):
    SUPPORTED_ARCHITECTURES = [
        "data2vec_audio",
        "unispeech_sat",
        "wavlm",
        "wav2vec2-hf",
        "wav2vec2-conformer",
    ]

    def _generate_random_audio_data(self):
        np.random.seed(10)
        t = np.linspace(0, 5.0, int(5.0 * 22050), endpoint=False)
        # generate pure sine wave at 220 Hz
        audio_data = 0.5 * np.sin(2 * np.pi * 220 * t)
        return audio_data

    def test_load_vanilla_transformers_which_is_not_supported(self):
        with self.assertRaises(Exception) as context:
            _ = OVModelForAudioFrameClassification.from_pretrained(MODEL_NAMES["t5"], export=True)

        self.assertIn("only supports the tasks", str(context.exception))

    @parameterized.expand(SUPPORTED_ARCHITECTURES)
    def test_compare_to_transformers(self, model_arch):
        model_id = MODEL_NAMES[model_arch]
        set_seed(SEED)
        ov_model = OVModelForAudioFrameClassification.from_pretrained(model_id, export=True, ov_config=F32_CONFIG)
        self.assertIsInstance(ov_model.config, PretrainedConfig)

        set_seed(SEED)
        transformers_model = AutoModelForAudioFrameClassification.from_pretrained(model_id)
        processor = AutoFeatureExtractor.from_pretrained(model_id)
        input_values = processor(self._generate_random_audio_data(), return_tensors="pt")

        with torch.no_grad():
            transformers_outputs = transformers_model(**input_values)
        for input_type in ["pt", "np"]:
            input_values = processor(self._generate_random_audio_data(), return_tensors=input_type)
            ov_outputs = ov_model(**input_values)

            self.assertTrue("logits" in ov_outputs)
            self.assertIsInstance(ov_outputs.logits, TENSOR_ALIAS_TO_TYPE[input_type])

            # compare tensor outputs
            self.assertTrue(torch.allclose(torch.Tensor(ov_outputs.logits), transformers_outputs.logits, atol=1e-4))

        del transformers_model
        del ov_model
        gc.collect()


class OVModelForPix2StructIntegrationTest(unittest.TestCase):
    SUPPORTED_ARCHITECTURES = ["pix2struct"]
    TASK = "image-to-text"  # is it fine as well with visual-question-answering?

    GENERATION_LENGTH = 100
    SPEEDUP_CACHE = 1.1

    IMAGE = Image.open(
        requests.get(
            "https://huggingface.co/datasets/huggingface/documentation-images/resolve/main/transformers/tasks/ai2d-demo.jpg",
            stream=True,
        ).raw
    )

    @parameterized.expand(SUPPORTED_ARCHITECTURES)
    def test_compare_to_transformers(self, model_arch):
        model_id = MODEL_NAMES[model_arch]
        set_seed(SEED)
        ov_model = OVModelForPix2Struct.from_pretrained(model_id, export=True, ov_config=F32_CONFIG)

        self.assertIsInstance(ov_model.encoder, OVEncoder)
        self.assertIsInstance(ov_model.decoder, OVDecoder)
        self.assertIsInstance(ov_model.decoder_with_past, OVDecoder)
        self.assertIsInstance(ov_model.config, PretrainedConfig)

        question = "Who am I?"
        transformers_model = Pix2StructForConditionalGeneration.from_pretrained(model_id)
        preprocessor = get_preprocessor(model_id)

        inputs = preprocessor(images=self.IMAGE, text=question, padding=True, return_tensors="pt")
        ov_outputs = ov_model(**inputs)

        self.assertTrue("logits" in ov_outputs)
        self.assertIsInstance(ov_outputs.logits, torch.Tensor)

        with torch.no_grad():
            transformers_outputs = transformers_model(**inputs)
        # Compare tensor outputs
        self.assertTrue(torch.allclose(ov_outputs.logits, transformers_outputs.logits, atol=1e-4))
        del transformers_model
        del ov_model

        gc.collect()

    @parameterized.expand(SUPPORTED_ARCHITECTURES)
    def test_generate_utils(self, model_arch):
        model_id = MODEL_NAMES[model_arch]
        model = OVModelForPix2Struct.from_pretrained(model_id, export=True)
        preprocessor = get_preprocessor(model_id)
        question = "Who am I?"
        inputs = preprocessor(images=self.IMAGE, text=question, return_tensors="pt")

        # General case
        outputs = model.generate(**inputs)
        outputs = preprocessor.batch_decode(outputs, skip_special_tokens=True)
        self.assertIsInstance(outputs[0], str)
        del model

        gc.collect()

    def test_compare_with_and_without_past_key_values(self):
        model_id = MODEL_NAMES["pix2struct"]
        preprocessor = get_preprocessor(model_id)
        question = "Who am I?"
        inputs = preprocessor(images=self.IMAGE, text=question, return_tensors="pt")

        model_with_pkv = OVModelForPix2Struct.from_pretrained(model_id, export=True, use_cache=True)
        _ = model_with_pkv.generate(**inputs)  # warmup
        with Timer() as with_pkv_timer:
            outputs_model_with_pkv = model_with_pkv.generate(
                **inputs, min_length=self.GENERATION_LENGTH, max_length=self.GENERATION_LENGTH, num_beams=1
            )

        model_without_pkv = OVModelForPix2Struct.from_pretrained(model_id, export=True, use_cache=False)
        _ = model_without_pkv.generate(**inputs)  # warmup
        with Timer() as without_pkv_timer:
            outputs_model_without_pkv = model_without_pkv.generate(
                **inputs, min_length=self.GENERATION_LENGTH, max_length=self.GENERATION_LENGTH, num_beams=1
            )

        self.assertTrue(torch.equal(outputs_model_with_pkv, outputs_model_without_pkv))
        self.assertEqual(outputs_model_with_pkv.shape[1], self.GENERATION_LENGTH)
        self.assertEqual(outputs_model_without_pkv.shape[1], self.GENERATION_LENGTH)
        self.assertTrue(
            without_pkv_timer.elapsed / with_pkv_timer.elapsed > self.SPEEDUP_CACHE,
            f"With pkv latency: {with_pkv_timer.elapsed:.3f} ms, without pkv latency: {without_pkv_timer.elapsed:.3f} ms,"
            f" speedup: {without_pkv_timer.elapsed / with_pkv_timer.elapsed:.3f}",
        )
        del model_with_pkv
        del model_without_pkv
        gc.collect()


class OVModelForSpeechSeq2SeqIntegrationTest(unittest.TestCase):
    SUPPORTED_ARCHITECTURES = ("whisper",)

    def _generate_random_audio_data(self):
        np.random.seed(10)
        t = np.linspace(0, 5.0, int(5.0 * 22050), endpoint=False)
        # generate pure sine wave at 220 Hz
        audio_data = 0.5 * np.sin(2 * np.pi * 220 * t)
        return audio_data

    @parameterized.expand(SUPPORTED_ARCHITECTURES)
    def test_compare_to_transformers(self, model_arch):
        model_id = MODEL_NAMES[model_arch]
        set_seed(SEED)
        ov_model = OVModelForSpeechSeq2Seq.from_pretrained(model_id, export=True, ov_config=F32_CONFIG)
        self.assertIsInstance(ov_model.config, PretrainedConfig)
        transformers_model = AutoModelForSpeechSeq2Seq.from_pretrained(model_id)
        processor = get_preprocessor(model_id)
        data = self._generate_random_audio_data()
        features = processor.feature_extractor(data, return_tensors="pt")

        decoder_start_token_id = transformers_model.config.decoder_start_token_id
        decoder_inputs = {"decoder_input_ids": torch.ones((1, 1), dtype=torch.long) * decoder_start_token_id}

        with torch.no_grad():
            transformers_outputs = transformers_model(**features, **decoder_inputs)

        for input_type in ["pt", "np"]:
            features = processor.feature_extractor(data, return_tensors=input_type)

            if input_type == "np":
                decoder_inputs = {"decoder_input_ids": np.ones((1, 1), dtype=np.int64) * decoder_start_token_id}

            ov_outputs = ov_model(**features, **decoder_inputs)
            self.assertIn("logits", ov_outputs)
            # Compare tensor outputs
            self.assertTrue(torch.allclose(torch.Tensor(ov_outputs.logits), transformers_outputs.logits, atol=1e-3))

        del transformers_model
        del ov_model
        gc.collect()

    @parameterized.expand(SUPPORTED_ARCHITECTURES)
    def test_pipeline(self, model_arch):
        model_id = MODEL_NAMES[model_arch]
        model = OVModelForSpeechSeq2Seq.from_pretrained(model_id, export=True)
        model.eval()
        processor = get_preprocessor(model_id)
        GenerationConfig.from_pretrained(model_id)
        pipe = pipeline(
            "automatic-speech-recognition",
            model=model,
            tokenizer=processor.tokenizer,
            feature_extractor=processor.feature_extractor,
        )
        data = self._generate_random_audio_data()
        outputs = pipe(data)
        self.assertIsInstance(outputs["text"], str)

        del pipe
        del model
        gc.collect()


class OVModelForVision2SeqIntegrationTest(unittest.TestCase):
    SUPPORTED_ARCHITECTURES = ["vision-encoder-decoder", "trocr", "donut"]

    GENERATION_LENGTH = 100
    SPEEDUP_CACHE = 1.1

    def _get_sample_image(self):
        url = "http://images.cocodataset.org/val2017/000000039769.jpg"
        image = Image.open(requests.get(url, stream=True).raw)
        return image

    def _get_preprocessors(self, model_id):
        image_processor = AutoImageProcessor.from_pretrained(model_id)
        tokenizer = AutoTokenizer.from_pretrained(model_id)

        return image_processor, tokenizer

    def test_load_vanilla_transformers_which_is_not_supported(self):
        with self.assertRaises(Exception) as context:
            _ = OVModelForVision2Seq.from_pretrained(MODEL_NAMES["bert"], export=True)

        self.assertIn("only supports the tasks", str(context.exception))

    @parameterized.expand(SUPPORTED_ARCHITECTURES)
    @pytest.mark.run_slow
    @slow
    def test_generate_utils(self, model_arch: str):
        model_id = MODEL_NAMES[model_arch]
        model = OVModelForVision2Seq.from_pretrained(model_id, export=True)
        feature_extractor, tokenizer = self._get_preprocessors(model_id)

        data = self._get_sample_image()
        features = feature_extractor(data, return_tensors="pt")

        outputs = model.generate(inputs=features["pixel_values"])
        res = tokenizer.batch_decode(outputs, skip_special_tokens=True)
        self.assertIsInstance(res[0], str)

        gc.collect()

    @parameterized.expand(SUPPORTED_ARCHITECTURES)
    def test_compare_to_transformers(self, model_arch: str):
        model_id = MODEL_NAMES[model_arch]
        ov_model = OVModelForVision2Seq.from_pretrained(model_id, export=True)

        self.assertIsInstance(ov_model.encoder, OVEncoder)

        self.assertIsInstance(ov_model.decoder, OVDecoder)
        self.assertIsInstance(ov_model.decoder_with_past, OVDecoder)

        self.assertIsInstance(ov_model.config, PretrainedConfig)

        set_seed(SEED)
        transformers_model = AutoModelForVision2Seq.from_pretrained(model_id)
        feature_extractor, tokenizer = self._get_preprocessors(model_id)

        data = self._get_sample_image()

        start_token = "<s>"
        decoder_start_token_id = tokenizer.encode(start_token)[0]

        extra_inputs = [{}, {}]

        for extra_inps in extra_inputs:
            features = feature_extractor(data, return_tensors="pt")
            decoder_inputs = {"decoder_input_ids": torch.ones((1, 1), dtype=torch.long) * decoder_start_token_id}

            with torch.no_grad():
                transformers_outputs = transformers_model(**features, **decoder_inputs, **extra_inps, use_cache=True)
            input_type = "pt"
            features = feature_extractor(data, return_tensors=input_type)
            ov_outputs = ov_model(**features, **decoder_inputs, **extra_inps)

            self.assertTrue("logits" in ov_outputs)

            # Compare tensor outputs
            self.assertTrue(torch.allclose(torch.Tensor(ov_outputs.logits), transformers_outputs.logits, atol=1e-3))

        gc.collect()

    @parameterized.expand(SUPPORTED_ARCHITECTURES)
    def test_pipeline_image_to_text(self, model_arch: str):
        model_id = MODEL_NAMES[model_arch]
        ov_model = OVModelForVision2Seq.from_pretrained(model_id, export=True, compile=False)
        feature_extractor, tokenizer = self._get_preprocessors(model_id)
        ov_model.reshape(1, -1)
        ov_model.compile()

        # Speech recogition generation
        pipe = pipeline(
            "image-to-text",
            model=ov_model,
            tokenizer=tokenizer,
            feature_extractor=feature_extractor,
        )
        data = self._get_sample_image()
        outputs = pipe(data, max_new_tokens=3)
        self.assertEqual(pipe.device, ov_model.device)
        self.assertIsInstance(outputs[0]["generated_text"], str)

        gc.collect()


class OVModelForCustomTasksIntegrationTest(unittest.TestCase):
    SUPPORTED_ARCHITECTURES_WITH_ATTENTION = ["vit-with-attentions"]
    SUPPORTED_ARCHITECTURES_WITH_HIDDEN_STATES = ["vit-with-hidden-states"]

    def _get_sample_image(self):
        url = "http://images.cocodataset.org/val2017/000000039769.jpg"
        image = Image.open(requests.get(url, stream=True).raw)
        return image

    @parameterized.expand(SUPPORTED_ARCHITECTURES_WITH_ATTENTION)
    def test_compare_output_attentions(self, model_arch):
        model_id = MODEL_NAMES[model_arch]

        image = self._get_sample_image()
        preprocessor = AutoFeatureExtractor.from_pretrained(model_id)
        inputs = preprocessor(images=image, return_tensors="pt")

        transformers_model = AutoModelForImageClassification.from_pretrained(model_id)
        transformers_model.eval()
        with torch.no_grad():
            transformers_outputs = transformers_model(**inputs, output_attentions=True)

        ov_model = OVModelForCustomTasks.from_pretrained(model_id, ov_config=F32_CONFIG)
        self.assertIsInstance(ov_model.config, PretrainedConfig)

        for input_type in ["pt", "np"]:
            inputs = preprocessor(images=image, return_tensors=input_type)
            ov_outputs = ov_model(**inputs)
            self.assertIn("logits", ov_outputs)
            self.assertIsInstance(ov_outputs.logits, TENSOR_ALIAS_TO_TYPE[input_type])
            self.assertTrue(torch.allclose(torch.Tensor(ov_outputs.logits), transformers_outputs.logits, atol=1e-4))
            self.assertTrue(len(ov_outputs.attentions) == len(transformers_outputs.attentions))
            for i in range(len(ov_outputs.attentions)):
                self.assertTrue(
                    torch.allclose(
                        torch.Tensor(ov_outputs.attentions[i]),
                        transformers_outputs.attentions[i],
                        atol=1e-4,  # attentions are accurate
                        rtol=1e-4,  # attentions are accurate
                    ),
                    f"Attention mismatch at layer {i}",
                )

        del transformers_model
        del ov_model
        gc.collect()

    @parameterized.expand(SUPPORTED_ARCHITECTURES_WITH_HIDDEN_STATES)
    def test_compare_output_hidden_states(self, model_arch):
        model_id = MODEL_NAMES[model_arch]

        image = self._get_sample_image()
        preprocessor = AutoFeatureExtractor.from_pretrained(model_id)
        inputs = preprocessor(images=image, return_tensors="pt")

        transformers_model = AutoModelForImageClassification.from_pretrained(model_id)
        transformers_model.eval()
        with torch.no_grad():
            transformers_outputs = transformers_model(**inputs, output_hidden_states=True)

        ov_model = OVModelForCustomTasks.from_pretrained(model_id, ov_config=F32_CONFIG)
        self.assertIsInstance(ov_model.config, PretrainedConfig)
        for input_type in ["pt", "np"]:
            inputs = preprocessor(images=image, return_tensors=input_type)
            ov_outputs = ov_model(**inputs)
            self.assertIn("logits", ov_outputs)
            self.assertIsInstance(ov_outputs.logits, TENSOR_ALIAS_TO_TYPE[input_type])
            self.assertTrue(torch.allclose(torch.Tensor(ov_outputs.logits), transformers_outputs.logits, atol=1e-4))
            self.assertTrue(len(ov_outputs.hidden_states) == len(transformers_outputs.hidden_states))
            for i in range(len(ov_outputs.hidden_states)):
                self.assertTrue(
                    torch.allclose(
                        torch.Tensor(ov_outputs.hidden_states[i]),
                        transformers_outputs.hidden_states[i],
                        atol=1e-3,  # hidden states are less accurate
                        rtol=1e-2,  # hidden states are less accurate
                    ),
                    f"Hidden states mismatch at layer {i}",
                )
        del transformers_model
        del ov_model
        gc.collect()<|MERGE_RESOLUTION|>--- conflicted
+++ resolved
@@ -543,7 +543,6 @@
         "falcon-40b",
     )
     GENERATION_LENGTH = 100
-<<<<<<< HEAD
     REMOTE_CODE_MODELS = (
         "chatglm",
         "minicpm",
@@ -554,10 +553,8 @@
         "internlm2",
         "olmo",
         "orion",
+        "phi3"
     )
-=======
-    REMOTE_CODE_MODELS = ("chatglm", "minicpm", "baichuan2", "jais", "qwen", "internlm2", "olmo", "orion", "phi3")
->>>>>>> 41876fb0
 
     @parameterized.expand(SUPPORTED_ARCHITECTURES)
     def test_compare_to_transformers(self, model_arch):
