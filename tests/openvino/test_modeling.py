--- conflicted
+++ resolved
@@ -501,12 +501,8 @@
         "qwen",
         "qwen2",
         "stablelm",
-<<<<<<< HEAD
         "starcoder2",
-=======
-        # "starcoder2", # TODO: enable with next transformers release
         "phi",
->>>>>>> 079d4b4e
     )
     GENERATION_LENGTH = 100
     IS_SUPPORT_STATEFUL = is_openvino_version(">=", "2023.3")
