--- conflicted
+++ resolved
@@ -596,7 +596,16 @@
             transformers_outputs = transformers_model(**inputs)
         self.assertTrue(torch.allclose(ov_outputs.logits, transformers_outputs.logits, atol=1e-3))
 
-<<<<<<< HEAD
+    @parameterized.expand(SUPPORTED_ARCHITECTURES)
+    def test_pipeline(self, model_arch):
+        model_id = MODEL_NAMES[model_arch]
+        model = OVModelForAudioClassification.from_pretrained(model_id, from_transformers=True)
+        preprocessor = AutoFeatureExtractor.from_pretrained(model_id)
+        pipe = pipeline("audio-classification", model=model, feature_extractor=preprocessor)
+        outputs = pipe([np.random.random(16000)])
+        self.assertEqual(pipe.device, model.device)
+        self.assertTrue(all(item["score"] > 0.0 for item in outputs[0]))
+
 
 class OVStableDiffusionPipelineIntegrationTest(unittest.TestCase):
     SUPPORTED_ARCHITECTURES = ("stable-diffusion",)
@@ -708,15 +717,4 @@
 
         # Compare model outputs
         self.assertTrue(np.array_equal(outputs_1.images[0], outputs_2.images[0]))
-        self.assertFalse(np.array_equal(outputs_1.images[0], outputs_3.images[0]))
-=======
-    @parameterized.expand(SUPPORTED_ARCHITECTURES)
-    def test_pipeline(self, model_arch):
-        model_id = MODEL_NAMES[model_arch]
-        model = OVModelForAudioClassification.from_pretrained(model_id, from_transformers=True)
-        preprocessor = AutoFeatureExtractor.from_pretrained(model_id)
-        pipe = pipeline("audio-classification", model=model, feature_extractor=preprocessor)
-        outputs = pipe([np.random.random(16000)])
-        self.assertEqual(pipe.device, model.device)
-        self.assertTrue(all(item["score"] > 0.0 for item in outputs[0]))
->>>>>>> c2a92bff
+        self.assertFalse(np.array_equal(outputs_1.images[0], outputs_3.images[0]))