--- conflicted
+++ resolved
@@ -54,12 +54,9 @@
     set_seed,
 )
 from transformers.onnx.utils import get_preprocessor
-<<<<<<< HEAD
 from utils_tests import MODEL_NAMES, run_on_multiple_threads
-=======
 from transformers.testing_utils import slow
 from utils_tests import MODEL_NAMES
->>>>>>> ff1d94b5
 
 from optimum.intel import (
     OVModelForAudioClassification,
@@ -579,9 +576,6 @@
         is_stateful = ov_model.config.model_type not in not_stateful
         self.assertEqual(ov_model.stateful, is_stateful)
         if is_stateful:
-<<<<<<< HEAD
-           self.assertTrue(len(ov_outputs.past_key_values) == 1 and len(ov_outputs.past_key_values[0]) == 0)
-=======
             self.assertTrue(len(ov_outputs.past_key_values) == 1 and len(ov_outputs.past_key_values[0]) == 0)
 
         set_seed(SEED)
@@ -589,7 +583,6 @@
         if model_arch == "qwen":
             transformers_model.to(torch.float32)
 
->>>>>>> ff1d94b5
         with torch.no_grad():
             transformers_outputs = transformers_model(**tokens)
 
@@ -626,7 +619,6 @@
         gc.collect()
 
     @parameterized.expand(SUPPORTED_ARCHITECTURES)
-<<<<<<< HEAD
     def test_compare_to_transformers_multithreading(self, model_arch):
         model_id = MODEL_NAMES[model_arch]
         not_stateful = ["gpt_bigcode"]
@@ -638,8 +630,6 @@
 
         if "gptq" in model_arch:
             self.skipTest("GPTQ model loading unsupported with AutoModelForCausalLM")
-        if model_arch in ["chatglm", "baichuan2"]:
-            self.skipTest("Models " + model_id + "doesn't support concurrent execution in AutoModelForCausalLM")
 
         set_seed(SEED)
         model_kwargs = {}
@@ -649,9 +639,9 @@
         ov_model = OVModelForCausalLM.from_pretrained(model_id, export=True, ov_config=F32_CONFIG, **model_kwargs)
         self.assertIsInstance(ov_model.config, PretrainedConfig)
         self.assertTrue(ov_model.use_cache)
-        self.assertEqual(
-            ov_model.stateful, self.IS_SUPPORT_STATEFUL and ov_model.config.model_type not in not_stateful
-        )
+        self.assertEqual(ov_model.stateful, ov_model.config.model_type not in not_stateful)
+        tokenizer = AutoTokenizer.from_pretrained(model_id, trust_remote_code=model_arch in self.REMOTE_CODE_MODELS)
+        tokens = tokenizer("This is a sample output", return_tensors="pt")
 
         transformers_model = AutoModelForCausalLM.from_pretrained(model_id, **model_kwargs)
         tokenizer = AutoTokenizer.from_pretrained(model_id, trust_remote_code=model_arch in self.REMOTE_CODE_MODELS)
@@ -664,27 +654,20 @@
         ]
 
         def run_ov_model(tokens, transformers_model, ov_model):
-            # global ov_model, transformers_model
-            # position_ids = None
-            # if model_arch.replace("_", "-") in MODEL_TYPES_REQUIRING_POSITION_IDS:
-            #    input_shape = tokens["input_ids"].shape
-            #    position_ids = (
-            #        torch.arange(0, input_shape[-1], dtype=torch.long).unsqueeze(0).view(-1, input_shape[-1])
-            #    )
             set_seed(SEED)
             ov_outputs = ov_model(**tokens)
-
             self.assertTrue("logits" in ov_outputs)
             self.assertIsInstance(ov_outputs.logits, torch.Tensor)
-            # self.assertTrue("past_key_values" in ov_outputs)
-            # self.assertIsInstance(ov_outputs.past_key_values, tuple)
-            # if self.IS_SUPPORT_STATEFUL and model_arch != "gpt_bigcode":
-            #    self.assertTrue(len(ov_outputs.past_key_values) == 1 and len(ov_outputs.past_key_values[0]) == 0)
+            self.assertTrue("past_key_values" in ov_outputs)
+            self.assertIsInstance(ov_outputs.past_key_values, tuple)
+            is_stateful = ov_model.config.model_type not in not_stateful
+            self.assertEqual(ov_model.stateful, is_stateful)
+            if is_stateful:
+                self.assertTrue(len(ov_outputs.past_key_values) == 1 and len(ov_outputs.past_key_values[0]) == 0)
             with torch.no_grad():
                 transformers_outputs = transformers_model(**tokens)
-            # Compare tensor outputs
-            self.assertTrue(torch.allclose(ov_outputs.logits, transformers_outputs.logits, atol=1e-4))
-            # self.assertTrue(False)
+                # Compare tensor outputs
+                self.assertTrue(torch.allclose(ov_outputs.logits, transformers_outputs.logits, atol=1e-4))
 
         run_on_multiple_threads(run_ov_model, tokens_list, (transformers_model, ov_model))
 
@@ -693,10 +676,8 @@
         gc.collect()
 
     @parameterized.expand(SUPPORTED_ARCHITECTURES)
-=======
     @pytest.mark.run_slow
     @slow
->>>>>>> ff1d94b5
     def test_pipeline(self, model_arch):
         model_kwargs = {}
         model_id = MODEL_NAMES[model_arch]
@@ -726,7 +707,6 @@
         del model
         gc.collect()
 
-<<<<<<< HEAD
     @parameterized.expand(SUPPORTED_ARCHITECTURES)
     def test_pipeline_multithreading(self, model_arch):
         model_kwargs = {}
@@ -816,8 +796,6 @@
         del model
         gc.collect()
 
-=======
->>>>>>> ff1d94b5
     def test_model_and_decoder_same_device(self):
         model_id = MODEL_NAMES["gpt2"]
         model = OVModelForCausalLM.from_pretrained(model_id, export=True)
@@ -901,7 +879,7 @@
 
     def test_default_filling_attention_mask_and_position_ids(self):
         model_id = MODEL_NAMES["llama"]
-        model_with_cache = OVModelForCausalLM.from_pretrained(model_id, export=True, use_cache=True, stateful=False)
+        model_with_cache = OVModelForCausalLM.from_pretrained(model_id, export=True, use_cache=True)
         tokenizer = AutoTokenizer.from_pretrained(model_id)
         tokenizer.pad_token = tokenizer.eos_token
         texts = ["this is a simple input"]
@@ -919,7 +897,7 @@
         )
         outs_without_attn_mask_step2 = model_with_cache(input_ids=input_ids, past_key_values=past_key_values)
         self.assertTrue(torch.allclose(outs_step2.logits, outs_without_attn_mask_step2.logits))
-        print()
+        
         del model_with_cache
         gc.collect()
 
