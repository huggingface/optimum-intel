#  Copyright 2021 The HuggingFace Team. All rights reserved.
#
#  Licensed under the Apache License, Version 2.0 (the "License");
#  you may not use this file except in compliance with the License.
#  You may obtain a copy of the License at
#
#      http://www.apache.org/licenses/LICENSE-2.0
#
#  Unless required by applicable law or agreed to in writing, software
#  distributed under the License is distributed on an "AS IS" BASIS,
#  WITHOUT WARRANTIES OR CONDITIONS OF ANY KIND, either express or implied.
#  See the License for the specific language governing permissions and
#  limitations under the License.

import gc
import os
import tempfile
import time
import unittest
from typing import Dict

import numpy as np
import requests
import timm
import torch
from datasets import load_dataset
from evaluate import evaluator
from parameterized import parameterized
from PIL import Image
from transformers import (
    AutoConfig,
    AutoFeatureExtractor,
    AutoModel,
    AutoModelForAudioClassification,
    AutoModelForAudioFrameClassification,
    AutoModelForAudioXVector,
    AutoModelForCausalLM,
    AutoModelForCTC,
    AutoModelForImageClassification,
    AutoModelForMaskedLM,
    AutoModelForQuestionAnswering,
    AutoModelForSeq2SeqLM,
    AutoModelForSequenceClassification,
    AutoModelForSpeechSeq2Seq,
    AutoModelForTokenClassification,
    AutoTokenizer,
    GenerationConfig,
    Pix2StructForConditionalGeneration,
    PretrainedConfig,
    pipeline,
    set_seed,
)
from transformers.onnx.utils import get_preprocessor
from utils_tests import MODEL_NAMES

from optimum.intel import (
    OVModelForAudioClassification,
    OVModelForAudioFrameClassification,
    OVModelForAudioXVector,
    OVModelForCausalLM,
    OVModelForCTC,
    OVModelForFeatureExtraction,
    OVModelForImageClassification,
    OVModelForMaskedLM,
    OVModelForPix2Struct,
    OVModelForQuestionAnswering,
    OVModelForSeq2SeqLM,
    OVModelForSequenceClassification,
    OVModelForSpeechSeq2Seq,
    OVModelForTokenClassification,
    OVStableDiffusionPipeline,
)
from optimum.intel.openvino import OV_DECODER_NAME, OV_DECODER_WITH_PAST_NAME, OV_ENCODER_NAME, OV_XML_FILE_NAME
from optimum.intel.openvino.modeling_seq2seq import OVDecoder, OVEncoder
from optimum.intel.openvino.modeling_timm import TimmImageProcessor
from optimum.intel.openvino.utils import _print_compiled_model_properties
from optimum.intel.utils.import_utils import is_openvino_version
from optimum.utils import (
    DIFFUSION_MODEL_TEXT_ENCODER_SUBFOLDER,
    DIFFUSION_MODEL_UNET_SUBFOLDER,
    DIFFUSION_MODEL_VAE_DECODER_SUBFOLDER,
    DIFFUSION_MODEL_VAE_ENCODER_SUBFOLDER,
)
from optimum.utils.testing_utils import require_diffusers


TENSOR_ALIAS_TO_TYPE = {
    "pt": torch.Tensor,
    "np": np.ndarray,
}

SEED = 42

F32_CONFIG = {"INFERENCE_PRECISION_HINT": "f32"}


class Timer(object):
    def __enter__(self):
        self.elapsed = time.perf_counter()
        return self

    def __exit__(self, type, value, traceback):
        self.elapsed = (time.perf_counter() - self.elapsed) * 1e3


class OVModelIntegrationTest(unittest.TestCase):
    def __init__(self, *args, **kwargs):
        super().__init__(*args, **kwargs)
        self.OV_MODEL_ID = "echarlaix/distilbert-base-uncased-finetuned-sst-2-english-openvino"
        self.OV_DECODER_MODEL_ID = "helenai/gpt2-ov"
        self.OV_SEQ2SEQ_MODEL_ID = "echarlaix/t5-small-openvino"
        self.OV_DIFFUSION_MODEL_ID = "hf-internal-testing/tiny-stable-diffusion-openvino"

    def test_load_from_hub_and_save_model(self):
        tokenizer = AutoTokenizer.from_pretrained(self.OV_MODEL_ID)
        tokens = tokenizer("This is a sample input", return_tensors="pt")
        loaded_model = OVModelForSequenceClassification.from_pretrained(self.OV_MODEL_ID)
        self.assertIsInstance(loaded_model.config, PretrainedConfig)
        loaded_model_outputs = loaded_model(**tokens)

        # Test specifying ov_config with throughput hint and manual cache dir
        manual_openvino_cache_dir = loaded_model.model_save_dir / "manual_model_cache"
        ov_config = {"CACHE_DIR": str(manual_openvino_cache_dir), "PERFORMANCE_HINT": "THROUGHPUT"}
        loaded_model = OVModelForSequenceClassification.from_pretrained(self.OV_MODEL_ID, ov_config=ov_config)
        self.assertTrue(manual_openvino_cache_dir.is_dir())
        self.assertGreaterEqual(len(list(manual_openvino_cache_dir.glob("*.blob"))), 1)
        if is_openvino_version("<", "2023.3"):
            self.assertEqual(loaded_model.request.get_property("PERFORMANCE_HINT").name, "THROUGHPUT")
        else:
            self.assertEqual(loaded_model.request.get_property("PERFORMANCE_HINT"), "THROUGHPUT")

        with tempfile.TemporaryDirectory() as tmpdirname:
            loaded_model.save_pretrained(tmpdirname)
            folder_contents = os.listdir(tmpdirname)
            self.assertTrue(OV_XML_FILE_NAME in folder_contents)
            self.assertTrue(OV_XML_FILE_NAME.replace(".xml", ".bin") in folder_contents)
            model = OVModelForSequenceClassification.from_pretrained(tmpdirname)

        outputs = model(**tokens)
        self.assertTrue(torch.equal(loaded_model_outputs.logits, outputs.logits))

        del loaded_model
        del model
        gc.collect()

    @parameterized.expand((True, False))
    def test_load_from_hub_and_save_decoder_model(self, use_cache):
        model_id = "vuiseng9/ov-gpt2-fp32-kv-cache" if use_cache else "vuiseng9/ov-gpt2-fp32-no-cache"
        tokenizer = AutoTokenizer.from_pretrained(model_id)
        tokens = tokenizer("This is a sample input", return_tensors="pt")
        loaded_model = OVModelForCausalLM.from_pretrained(model_id, use_cache=use_cache)
        self.assertIsInstance(loaded_model.config, PretrainedConfig)
        loaded_model_outputs = loaded_model(**tokens)

        with tempfile.TemporaryDirectory() as tmpdirname:
            loaded_model.save_pretrained(tmpdirname)
            folder_contents = os.listdir(tmpdirname)
            self.assertTrue(OV_XML_FILE_NAME in folder_contents)
            self.assertTrue(OV_XML_FILE_NAME.replace(".xml", ".bin") in folder_contents)
            model = OVModelForCausalLM.from_pretrained(tmpdirname, use_cache=use_cache)
            self.assertEqual(model.use_cache, use_cache)

        outputs = model(**tokens)
        self.assertTrue(torch.equal(loaded_model_outputs.logits, outputs.logits))
        del loaded_model
        del model
        gc.collect()

    def test_load_from_hub_and_save_seq2seq_model(self):
        tokenizer = AutoTokenizer.from_pretrained(self.OV_SEQ2SEQ_MODEL_ID)
        tokens = tokenizer("This is a sample input", return_tensors="pt")
        loaded_model = OVModelForSeq2SeqLM.from_pretrained(self.OV_SEQ2SEQ_MODEL_ID, compile=False)
        self.assertIsInstance(loaded_model.config, PretrainedConfig)
        loaded_model.to("cpu")
        loaded_model_outputs = loaded_model.generate(**tokens)

        with tempfile.TemporaryDirectory() as tmpdirname:
            loaded_model.save_pretrained(tmpdirname)
            folder_contents = os.listdir(tmpdirname)
            self.assertTrue(OV_ENCODER_NAME in folder_contents)
            self.assertTrue(OV_DECODER_NAME in folder_contents)
            self.assertTrue(OV_DECODER_WITH_PAST_NAME in folder_contents)
            model = OVModelForSeq2SeqLM.from_pretrained(tmpdirname, device="cpu")

        outputs = model.generate(**tokens)
        self.assertTrue(torch.equal(loaded_model_outputs, outputs))
        del loaded_model
        del model
        gc.collect()

    @require_diffusers
    def test_load_from_hub_and_save_stable_diffusion_model(self):
        loaded_pipeline = OVStableDiffusionPipeline.from_pretrained(self.OV_DIFFUSION_MODEL_ID, compile=False)
        self.assertIsInstance(loaded_pipeline.config, Dict)
        batch_size, height, width = 2, 16, 16
        np.random.seed(0)
        inputs = {
            "prompt": ["sailing ship in storm by Leonardo da Vinci"] * batch_size,
            "height": height,
            "width": width,
            "num_inference_steps": 2,
            "output_type": "np",
        }
        pipeline_outputs = loaded_pipeline(**inputs).images
        self.assertEqual(pipeline_outputs.shape, (batch_size, height, width, 3))
        with tempfile.TemporaryDirectory() as tmpdirname:
            loaded_pipeline.save_pretrained(tmpdirname)
            pipeline = OVStableDiffusionPipeline.from_pretrained(tmpdirname)
            folder_contents = os.listdir(tmpdirname)
            self.assertIn(loaded_pipeline.config_name, folder_contents)
            for subfoler in {
                DIFFUSION_MODEL_UNET_SUBFOLDER,
                DIFFUSION_MODEL_TEXT_ENCODER_SUBFOLDER,
                DIFFUSION_MODEL_VAE_ENCODER_SUBFOLDER,
                DIFFUSION_MODEL_VAE_DECODER_SUBFOLDER,
            }:
                folder_contents = os.listdir(os.path.join(tmpdirname, subfoler))
                self.assertIn(OV_XML_FILE_NAME, folder_contents)
                self.assertIn(OV_XML_FILE_NAME.replace(".xml", ".bin"), folder_contents)
        np.random.seed(0)
        outputs = pipeline(**inputs).images
        self.assertTrue(np.array_equal(pipeline_outputs, outputs))
        del pipeline
        gc.collect()


class OVModelForSequenceClassificationIntegrationTest(unittest.TestCase):
    SUPPORTED_ARCHITECTURES = (
        "albert",
        "bert",
        # "camembert",
        "convbert",
        # "data2vec_text",
        # "deberta_v2",
        "distilbert",
        "electra",
        "flaubert",
        "ibert",
        # "mobilebert",
        # "nystromformer",
        "roberta",
        "roformer",
        "squeezebert",
        "xlm",
        # "xlm_roberta",
    )

    @parameterized.expand(SUPPORTED_ARCHITECTURES)
    def test_compare_to_transformers(self, model_arch):
        model_id = MODEL_NAMES[model_arch]
        set_seed(SEED)
        ov_model = OVModelForSequenceClassification.from_pretrained(model_id, export=True, ov_config=F32_CONFIG)
        self.assertIsInstance(ov_model.config, PretrainedConfig)
        transformers_model = AutoModelForSequenceClassification.from_pretrained(model_id)
        tokenizer = AutoTokenizer.from_pretrained(model_id)
        inputs = "This is a sample input"
        tokens = tokenizer(inputs, return_tensors="pt")
        with torch.no_grad():
            transformers_outputs = transformers_model(**tokens)
        for input_type in ["pt", "np"]:
            tokens = tokenizer(inputs, return_tensors=input_type)
            ov_outputs = ov_model(**tokens)
            self.assertIn("logits", ov_outputs)
            self.assertIsInstance(ov_outputs.logits, TENSOR_ALIAS_TO_TYPE[input_type])
            # Compare tensor outputs
            self.assertTrue(torch.allclose(torch.Tensor(ov_outputs.logits), transformers_outputs.logits, atol=1e-4))
        del transformers_model
        del ov_model
        gc.collect()

    @parameterized.expand(SUPPORTED_ARCHITECTURES)
    def test_pipeline(self, model_arch):
        model_id = MODEL_NAMES[model_arch]
        model = OVModelForSequenceClassification.from_pretrained(model_id, export=True, compile=False)
        model.eval()
        tokenizer = AutoTokenizer.from_pretrained(model_id)
        pipe = pipeline("text-classification", model=model, tokenizer=tokenizer)
        text = "This restaurant is awesome"
        outputs = pipe(text)
        self.assertTrue(model.is_dynamic)
        self.assertEqual(pipe.device, model.device)
        self.assertGreaterEqual(outputs[0]["score"], 0.0)
        self.assertIsInstance(outputs[0]["label"], str)
        if model_arch == "bert":
            # Test FP16 conversion
            model.half()
            model.to("cpu")
            model.compile()
            outputs = pipe(text)
            self.assertGreaterEqual(outputs[0]["score"], 0.0)
            self.assertIsInstance(outputs[0]["label"], str)
            # Test static shapes
            model.reshape(1, 25)
            model.compile()
            outputs = pipe(text)
            self.assertTrue(not model.is_dynamic)
            self.assertGreaterEqual(outputs[0]["score"], 0.0)
            self.assertIsInstance(outputs[0]["label"], str)
            # Test that model caching was not automatically enabled for exported model
            openvino_cache_dir = model.model_save_dir / "model_cache"
            self.assertFalse(openvino_cache_dir.is_dir())

        del model
        del pipe
        gc.collect()


class OVModelForQuestionAnsweringIntegrationTest(unittest.TestCase):
    SUPPORTED_ARCHITECTURES = (
        "bert",
        "distilbert",
        "roberta",
    )

    @parameterized.expand(SUPPORTED_ARCHITECTURES)
    def test_compare_to_transformers(self, model_arch):
        model_id = MODEL_NAMES[model_arch]
        set_seed(SEED)
        ov_model = OVModelForQuestionAnswering.from_pretrained(model_id, export=True, ov_config=F32_CONFIG)
        self.assertIsInstance(ov_model.config, PretrainedConfig)
        transformers_model = AutoModelForQuestionAnswering.from_pretrained(model_id)
        tokenizer = AutoTokenizer.from_pretrained(model_id)
        inputs = "This is a sample input"
        tokens = tokenizer(inputs, return_tensors="pt")
        with torch.no_grad():
            transformers_outputs = transformers_model(**tokens)
        for input_type in ["pt", "np"]:
            tokens = tokenizer(inputs, return_tensors=input_type)
            ov_outputs = ov_model(**tokens)
            self.assertIn("start_logits", ov_outputs)
            self.assertIn("end_logits", ov_outputs)
            self.assertIsInstance(ov_outputs.start_logits, TENSOR_ALIAS_TO_TYPE[input_type])
            self.assertIsInstance(ov_outputs.end_logits, TENSOR_ALIAS_TO_TYPE[input_type])
            # Compare tensor outputs
            self.assertTrue(
                torch.allclose(torch.Tensor(ov_outputs.start_logits), transformers_outputs.start_logits, atol=1e-4)
            )
            self.assertTrue(
                torch.allclose(torch.Tensor(ov_outputs.end_logits), transformers_outputs.end_logits, atol=1e-4)
            )
        del ov_model
        del transformers_model
        gc.collect()

    @parameterized.expand(SUPPORTED_ARCHITECTURES)
    def test_pipeline(self, model_arch):
        model_id = MODEL_NAMES[model_arch]
        model = OVModelForQuestionAnswering.from_pretrained(model_id, export=True)
        model.eval()
        tokenizer = AutoTokenizer.from_pretrained(model_id)
        pipe = pipeline("question-answering", model=model, tokenizer=tokenizer)
        question = "What's my name?"
        context = "My Name is Arthur and I live in Lyon."
        outputs = pipe(question, context)
        self.assertEqual(pipe.device, model.device)
        self.assertGreaterEqual(outputs["score"], 0.0)
        self.assertIsInstance(outputs["answer"], str)
        del model
        gc.collect()

    def test_metric(self):
        model_id = "distilbert-base-cased-distilled-squad"
        set_seed(SEED)
        ov_model = OVModelForQuestionAnswering.from_pretrained(model_id, export=True)
        transformers_model = AutoModelForQuestionAnswering.from_pretrained(model_id)
        tokenizer = AutoTokenizer.from_pretrained(model_id)
        data = load_dataset("squad", split="validation").select(range(50))
        task_evaluator = evaluator("question-answering")
        transformers_pipe = pipeline("question-answering", model=transformers_model, tokenizer=tokenizer)
        ov_pipe = pipeline("question-answering", model=ov_model, tokenizer=tokenizer)
        transformers_metric = task_evaluator.compute(model_or_pipeline=transformers_pipe, data=data, metric="squad")
        ov_metric = task_evaluator.compute(model_or_pipeline=ov_pipe, data=data, metric="squad")
        self.assertEqual(ov_metric["exact_match"], transformers_metric["exact_match"])
        self.assertEqual(ov_metric["f1"], transformers_metric["f1"])
        del transformers_pipe
        del transformers_model
        del ov_pipe
        del ov_model
        gc.collect()


class OVModelForTokenClassificationIntegrationTest(unittest.TestCase):
    SUPPORTED_ARCHITECTURES = (
        "bert",
        "distilbert",
        "roberta",
    )

    @parameterized.expand(SUPPORTED_ARCHITECTURES)
    def test_compare_to_transformers(self, model_arch):
        model_id = MODEL_NAMES[model_arch]
        set_seed(SEED)
        ov_model = OVModelForTokenClassification.from_pretrained(model_id, export=True, ov_config=F32_CONFIG)
        self.assertIsInstance(ov_model.config, PretrainedConfig)
        transformers_model = AutoModelForTokenClassification.from_pretrained(model_id)
        tokenizer = AutoTokenizer.from_pretrained(model_id)
        inputs = "This is a sample input"
        tokens = tokenizer(inputs, return_tensors="pt")
        with torch.no_grad():
            transformers_outputs = transformers_model(**tokens)
        for input_type in ["pt", "np"]:
            tokens = tokenizer(inputs, return_tensors=input_type)
            ov_outputs = ov_model(**tokens)
            self.assertIn("logits", ov_outputs)
            self.assertIsInstance(ov_outputs.logits, TENSOR_ALIAS_TO_TYPE[input_type])
            # Compare tensor outputs
            self.assertTrue(torch.allclose(torch.Tensor(ov_outputs.logits), transformers_outputs.logits, atol=1e-4))
        del transformers_model
        del ov_model
        gc.collect()

    @parameterized.expand(SUPPORTED_ARCHITECTURES)
    def test_pipeline(self, model_arch):
        model_id = MODEL_NAMES[model_arch]
        model = OVModelForTokenClassification.from_pretrained(model_id, export=True)
        model.eval()
        tokenizer = AutoTokenizer.from_pretrained(model_id)
        pipe = pipeline("token-classification", model=model, tokenizer=tokenizer)
        outputs = pipe("My Name is Arthur and I live in Lyon.")
        self.assertEqual(pipe.device, model.device)
        self.assertTrue(all(item["score"] > 0.0 for item in outputs))
        del model
        del pipe
        gc.collect()


class OVModelForFeatureExtractionIntegrationTest(unittest.TestCase):
    SUPPORTED_ARCHITECTURES = (
        "bert",
        "distilbert",
        "roberta",
        "sentence-transformers-bert",
    )

    @parameterized.expand(SUPPORTED_ARCHITECTURES)
    def test_compare_to_transformers(self, model_arch):
        model_id = MODEL_NAMES[model_arch]
        set_seed(SEED)
        ov_model = OVModelForFeatureExtraction.from_pretrained(model_id, export=True, ov_config=F32_CONFIG)
        self.assertIsInstance(ov_model.config, PretrainedConfig)
        transformers_model = AutoModel.from_pretrained(model_id)
        tokenizer = AutoTokenizer.from_pretrained(model_id)
        inputs = "This is a sample input"
        tokens = tokenizer(inputs, return_tensors="pt")
        with torch.no_grad():
            transformers_outputs = transformers_model(**tokens)
        for input_type in ["pt", "np"]:
            tokens = tokenizer(inputs, return_tensors=input_type)
            ov_outputs = ov_model(**tokens)
            self.assertIn("last_hidden_state", ov_outputs)
            self.assertIsInstance(ov_outputs.last_hidden_state, TENSOR_ALIAS_TO_TYPE[input_type])
            # Compare tensor outputs
            self.assertTrue(
                torch.allclose(
                    torch.Tensor(ov_outputs.last_hidden_state), transformers_outputs.last_hidden_state, atol=1e-4
                )
            )
        del transformers_model
        del ov_model
        gc.collect()

    @parameterized.expand(SUPPORTED_ARCHITECTURES)
    def test_pipeline(self, model_arch):
        model_id = MODEL_NAMES[model_arch]
        model = OVModelForFeatureExtraction.from_pretrained(model_id, export=True)
        model.eval()
        tokenizer = AutoTokenizer.from_pretrained(model_id)
        pipe = pipeline("feature-extraction", model=model, tokenizer=tokenizer)
        outputs = pipe("My Name is Arthur and I live in Lyon.")
        self.assertEqual(pipe.device, model.device)
        self.assertTrue(all(all(isinstance(item, float) for item in row) for row in outputs[0]))
        del pipe
        del model
        gc.collect()


class OVModelForCausalLMIntegrationTest(unittest.TestCase):
    SUPPORTED_ARCHITECTURES = (
        "bart",
        "baichuan2",
        "gpt_bigcode",
        "blenderbot",
        "blenderbot-small",
        "bloom",
        "chatglm",
        "codegen",
        # "data2vec-text", # TODO : enable when enabled in exporters
        "gemma",
        "gpt2",
        "gpt_neo",
        "gpt_neox",
        "llama",
        # "llama_gptq",
        "marian",
        "minicpm",
        "mistral",
        "mixtral",
        "mpt",
        "opt",
        "pegasus",
        "qwen",
        "qwen2",
        "stablelm",
    )
    GENERATION_LENGTH = 100
    IS_SUPPORT_STATEFUL = is_openvino_version(">=", "2023.3")
    REMOTE_CODE_MODELS = ("chatglm", "minicpm", "baichuan2", "jais", "qwen")

    @parameterized.expand(SUPPORTED_ARCHITECTURES)
    def test_compare_to_transformers(self, model_arch):
        model_id = MODEL_NAMES[model_arch]
        not_stateful = ["gpt_bigcode"]
        if is_openvino_version("<", "2024.0"):
            not_stateful.append("mixtral")

        if is_openvino_version("<", "2024.1"):
            not_stateful.extend(["llama", "gemma"])

        if "gptq" in model_arch:
            self.skipTest("GPTQ model loading unsupported with AutoModelForCausalLM")

        set_seed(SEED)

        model_kwargs = {}
        if model_arch in self.REMOTE_CODE_MODELS:
            model_kwargs = {
                "config": AutoConfig.from_pretrained(model_id, trust_remote_code=True),
                "trust_remote_code": True,
            }
        ov_model = OVModelForCausalLM.from_pretrained(model_id, export=True, ov_config=F32_CONFIG, **model_kwargs)
        self.assertIsInstance(ov_model.config, PretrainedConfig)
        self.assertTrue(ov_model.use_cache)
        self.assertEqual(
            ov_model.stateful, self.IS_SUPPORT_STATEFUL and ov_model.config.model_type not in not_stateful
        )
        transformers_model = AutoModelForCausalLM.from_pretrained(model_id, **model_kwargs)
        tokenizer = AutoTokenizer.from_pretrained(model_id, trust_remote_code=model_arch in self.REMOTE_CODE_MODELS)
        if model_arch == "qwen":
            transformers_model.to(torch.float32)
        tokens = tokenizer(
            "This is a sample", return_tensors="pt", return_token_type_ids=False if model_arch == "llama" else None
        )
        ov_outputs = ov_model(**tokens)

        self.assertTrue("logits" in ov_outputs)
        self.assertIsInstance(ov_outputs.logits, torch.Tensor)
        self.assertTrue("past_key_values" in ov_outputs)
        self.assertIsInstance(ov_outputs.past_key_values, tuple)
        is_stateful = ov_model.config.model_type not in not_stateful and self.IS_SUPPORT_STATEFUL
        self.assertEqual(ov_model.stateful, is_stateful)
        if is_stateful:
            self.assertTrue(len(ov_outputs.past_key_values) == 1 and len(ov_outputs.past_key_values[0]) == 0)
        with torch.no_grad():
            transformers_outputs = transformers_model(**tokens)

        # Compare tensor outputs
        self.assertTrue(torch.allclose(ov_outputs.logits, transformers_outputs.logits, equal_nan=True, atol=1e-4))
        del transformers_model
        del ov_model
        gc.collect()

    @parameterized.expand(SUPPORTED_ARCHITECTURES)
    def test_pipeline(self, model_arch):
        model_kwargs = {}
        model_id = MODEL_NAMES[model_arch]
<<<<<<< HEAD
        tokenizer = AutoTokenizer.from_pretrained(model_id)
        model = OVModelForCausalLM.from_pretrained(model_id, export=True, use_cache=False, compile=False)
        model.eval()
=======
        if model_arch in self.REMOTE_CODE_MODELS:
            model_kwargs = {
                "config": AutoConfig.from_pretrained(model_id, trust_remote_code=True),
                "trust_remote_code": True,
            }
        tokenizer = AutoTokenizer.from_pretrained(model_id, trust_remote_code=model_arch in self.REMOTE_CODE_MODELS)
        model = OVModelForCausalLM.from_pretrained(
            model_id, export=True, use_cache=False, compile=False, **model_kwargs
        )
>>>>>>> 428c7789
        model.config.encoder_no_repeat_ngram_size = 0
        model.to("cpu")
        model.half()
        model.compile()
        pipe = pipeline("text-generation", model=model, tokenizer=tokenizer)
        outputs = pipe("This is a sample", max_length=20)
        self.assertEqual(pipe.device, model.device)
        self.assertTrue(all("This is a sample" in item["generated_text"] for item in outputs))
        del pipe
        del model
        gc.collect()

    @parameterized.expand(SUPPORTED_ARCHITECTURES)
    def test_multiple_inputs(self, model_arch):
        model_id = MODEL_NAMES[model_arch]
        set_seed(SEED)
        if model_arch == "qwen":
            self.skipTest("Qwen tokenizer does not support padding")
        model_kwargs = {}
        if model_arch in self.REMOTE_CODE_MODELS:
            model_kwargs = {
                "config": AutoConfig.from_pretrained(model_id, trust_remote_code=True),
                "trust_remote_code": True,
            }
        model = OVModelForCausalLM.from_pretrained(model_id, export=True, compile=False, **model_kwargs)
        tokenizer = AutoTokenizer.from_pretrained(model_id, trust_remote_code=model_arch in self.REMOTE_CODE_MODELS)
        tokenizer.pad_token = tokenizer.eos_token
        texts = ["this is a simple input", "this is a second simple input", "this is a third simple input"]
        tokens = tokenizer(texts, padding=True, return_tensors="pt")
        generation_config = GenerationConfig(encoder_no_repeat_ngram_size=0, max_new_tokens=20, num_beams=2)
        outputs = model.generate(**tokens, generation_config=generation_config)
        self.assertIsInstance(outputs, torch.Tensor)
        self.assertEqual(outputs.shape[0], 3)
        del model
        gc.collect()

    def test_model_and_decoder_same_device(self):
        model_id = MODEL_NAMES["gpt2"]
        model = OVModelForCausalLM.from_pretrained(model_id, export=True)
        model.to("TEST")
        self.assertEqual(model._device, "TEST")
        # Verify that request is being reset
        self.assertEqual(model.request, None)
        del model
        gc.collect()

    def test_compare_with_and_without_past_key_values(self):
        model_id = MODEL_NAMES["gpt2"]
        tokenizer = AutoTokenizer.from_pretrained(model_id)
        tokens = tokenizer("This is a sample input", return_tensors="pt")
        model_with_pkv = OVModelForCausalLM.from_pretrained(model_id, export=True, use_cache=True, stateful=False)
        outputs_model_with_pkv = model_with_pkv.generate(
            **tokens, min_length=self.GENERATION_LENGTH, max_length=self.GENERATION_LENGTH, num_beams=1
        )
        model_without_pkv = OVModelForCausalLM.from_pretrained(model_id, export=True, use_cache=False)
        outputs_model_without_pkv = model_without_pkv.generate(
            **tokens, min_length=self.GENERATION_LENGTH, max_length=self.GENERATION_LENGTH, num_beams=1
        )
        self.assertTrue(torch.equal(outputs_model_with_pkv, outputs_model_without_pkv))
        self.assertEqual(outputs_model_with_pkv.shape[1], self.GENERATION_LENGTH)
        self.assertEqual(outputs_model_without_pkv.shape[1], self.GENERATION_LENGTH)
        if self.IS_SUPPORT_STATEFUL:
            model_stateful = OVModelForCausalLM.from_pretrained(model_id, export=True, use_cache=True, stateful=True)
            outputs_model_stateful = model_stateful.generate(
                **tokens, min_length=self.GENERATION_LENGTH, max_length=self.GENERATION_LENGTH, num_beams=1
            )
            self.assertTrue(torch.equal(outputs_model_without_pkv, outputs_model_stateful))

        del model_with_pkv
        del model_without_pkv
        gc.collect()

    def test_print_model_properties(self):
        # test setting OPENVINO_LOG_LEVEL to 3, which calls _print_compiled_model_properties
        openvino_log_level = os.environ.get("OPENVINO_LOG_LEVEL", None)
        os.environ["OPENVINO_LOG_LEVEL"] = "3"
        model = OVModelForSequenceClassification.from_pretrained(MODEL_NAMES["bert"], export=True)
        if openvino_log_level is not None:
            os.environ["OPENVINO_LOG_LEVEL"] = openvino_log_level
        # test calling function directly
        _print_compiled_model_properties(model.request)

    def test_auto_device_loading(self):
        OV_MODEL_ID = "echarlaix/distilbert-base-uncased-finetuned-sst-2-english-openvino"
        for device in ("AUTO", "AUTO:CPU"):
            model = OVModelForSequenceClassification.from_pretrained(OV_MODEL_ID, device=device)
            model.half()
            self.assertEqual(model._device, device)
            if device == "AUTO:CPU":
                model = OVModelForSequenceClassification.from_pretrained(OV_MODEL_ID, device=device)
                message = "Model should not be loaded from cache without explicitly setting CACHE_DIR"
                self.assertFalse(model.request.get_property("LOADED_FROM_CACHE"), message)
            del model
            gc.collect()

    def test_default_filling_attention_mask(self):
        model_id = MODEL_NAMES["gpt2"]
        model_with_cache = OVModelForCausalLM.from_pretrained(model_id, export=True, use_cache=True)
        tokenizer = AutoTokenizer.from_pretrained(model_id)
        tokenizer.pad_token = tokenizer.eos_token
        texts = ["this is a simple input"]
        tokens = tokenizer(texts, return_tensors="pt")
        self.assertTrue("attention_mask" in model_with_cache.input_names)
        outs = model_with_cache(**tokens)
        attention_mask = tokens.pop("attention_mask")
        outs_without_attn_mask = model_with_cache(**tokens)
        self.assertTrue(torch.allclose(outs.logits, outs_without_attn_mask.logits))
        input_ids = torch.argmax(outs.logits[:, -1:, :], dim=2)
        past_key_values = outs.past_key_values
        attention_mask = torch.ones((input_ids.shape[0], tokens.input_ids.shape[1] + 1), dtype=torch.long)
        outs_step2 = model_with_cache(
            input_ids=input_ids, attention_mask=attention_mask, past_key_values=past_key_values
        )
        outs_without_attn_mask_step2 = model_with_cache(input_ids=input_ids, past_key_values=past_key_values)
        self.assertTrue(torch.allclose(outs_step2.logits, outs_without_attn_mask_step2.logits))
        del model_with_cache
        gc.collect()

    def test_default_filling_attention_mask_and_position_ids(self):
        model_id = MODEL_NAMES["llama"]
        model_with_cache = OVModelForCausalLM.from_pretrained(model_id, export=True, use_cache=True)
        tokenizer = AutoTokenizer.from_pretrained(model_id)
        tokenizer.pad_token = tokenizer.eos_token
        texts = ["this is a simple input"]
        tokens = tokenizer(texts, return_tensors="pt")
        self.assertTrue("position_ids" in model_with_cache.input_names)
        outs = model_with_cache(**tokens)
        attention_mask = tokens.pop("attention_mask")
        outs_without_attn_mask = model_with_cache(**tokens)
        self.assertTrue(torch.allclose(outs.logits, outs_without_attn_mask.logits))
        input_ids = torch.argmax(outs.logits[:, -1:, :], dim=2)
        past_key_values = outs.past_key_values
        attention_mask = torch.ones((input_ids.shape[0], tokens.input_ids.shape[1] + 1), dtype=torch.long)
        outs_step2 = model_with_cache(
            input_ids=input_ids, attention_mask=attention_mask, past_key_values=past_key_values
        )
        outs_without_attn_mask_step2 = model_with_cache(input_ids=input_ids, past_key_values=past_key_values)
        self.assertTrue(torch.allclose(outs_step2.logits, outs_without_attn_mask_step2.logits))
        del model_with_cache
        gc.collect()


class OVModelForMaskedLMIntegrationTest(unittest.TestCase):
    SUPPORTED_ARCHITECTURES = (
        "albert",
        "bert",
        # "camembert",
        # "convbert",
        # "data2vec_text",
        "deberta",
        # "deberta_v2",
        "distilbert",
        "electra",
        "flaubert",
        "ibert",
        # "mobilebert",
        "roberta",
        "roformer",
        "squeezebert",
        "xlm",
        "xlm_roberta",
    )

    @parameterized.expand(SUPPORTED_ARCHITECTURES)
    def test_compare_to_transformers(self, model_arch):
        model_id = MODEL_NAMES[model_arch]
        set_seed(SEED)
        ov_model = OVModelForMaskedLM.from_pretrained(model_id, export=True, ov_config=F32_CONFIG)
        self.assertIsInstance(ov_model.config, PretrainedConfig)
        transformers_model = AutoModelForMaskedLM.from_pretrained(model_id)
        tokenizer = AutoTokenizer.from_pretrained(model_id)
        inputs = f"This is a sample {tokenizer.mask_token}"
        tokens = tokenizer(inputs, return_tensors="pt")
        with torch.no_grad():
            transformers_outputs = transformers_model(**tokens)
        for input_type in ["pt", "np"]:
            tokens = tokenizer(inputs, return_tensors=input_type)
            ov_outputs = ov_model(**tokens)
            self.assertIn("logits", ov_outputs)
            self.assertIsInstance(ov_outputs.logits, TENSOR_ALIAS_TO_TYPE[input_type])
            # Compare tensor outputs
            self.assertTrue(torch.allclose(torch.Tensor(ov_outputs.logits), transformers_outputs.logits, atol=1e-4))
        del transformers_model
        del ov_model
        gc.collect()

    @parameterized.expand(SUPPORTED_ARCHITECTURES)
    def test_pipeline(self, model_arch):
        model_id = MODEL_NAMES[model_arch]
        model = OVModelForMaskedLM.from_pretrained(model_id, export=True)
        model.eval()
        tokenizer = AutoTokenizer.from_pretrained(model_id)
        pipe = pipeline("fill-mask", model=model, tokenizer=tokenizer)
        outputs = pipe(f"This is a {tokenizer.mask_token}.")
        self.assertEqual(pipe.device, model.device)
        self.assertTrue(all(item["score"] > 0.0 for item in outputs))
        del pipe
        del model
        gc.collect()


class OVModelForImageClassificationIntegrationTest(unittest.TestCase):
    SUPPORTED_ARCHITECTURES = (
        "beit",
        "convnext",
        # "data2vec_vision",
        # "deit",
        "levit",
        "mobilenet_v1",
        "mobilenet_v2",
        "mobilevit",
        # "poolformer",
        "resnet",
        # "segformer",
        # "swin",
        "vit",
    )

    TIMM_MODELS = ("timm/pit_s_distilled_224.in1k", "timm/vit_tiny_patch16_224.augreg_in21k")

    @parameterized.expand(SUPPORTED_ARCHITECTURES)
    def test_compare_to_transformers(self, model_arch):
        model_id = MODEL_NAMES[model_arch]
        set_seed(SEED)
        ov_model = OVModelForImageClassification.from_pretrained(model_id, export=True, ov_config=F32_CONFIG)
        self.assertIsInstance(ov_model.config, PretrainedConfig)
        transformers_model = AutoModelForImageClassification.from_pretrained(model_id)
        preprocessor = AutoFeatureExtractor.from_pretrained(model_id)
        url = "http://images.cocodataset.org/val2017/000000039769.jpg"
        image = Image.open(requests.get(url, stream=True).raw)
        inputs = preprocessor(images=image, return_tensors="pt")
        with torch.no_grad():
            transformers_outputs = transformers_model(**inputs)
        for input_type in ["pt", "np"]:
            inputs = preprocessor(images=image, return_tensors=input_type)
            ov_outputs = ov_model(**inputs)
            self.assertIn("logits", ov_outputs)
            self.assertIsInstance(ov_outputs.logits, TENSOR_ALIAS_TO_TYPE[input_type])
            # Compare tensor outputs
            self.assertTrue(torch.allclose(torch.Tensor(ov_outputs.logits), transformers_outputs.logits, atol=1e-4))
        del transformers_model
        del ov_model
        gc.collect()

    @parameterized.expand(SUPPORTED_ARCHITECTURES)
    def test_pipeline(self, model_arch):
        model_id = MODEL_NAMES[model_arch]
        model = OVModelForImageClassification.from_pretrained(model_id, export=True)
        model.eval()
        preprocessor = AutoFeatureExtractor.from_pretrained(model_id)
        pipe = pipeline("image-classification", model=model, feature_extractor=preprocessor)
        outputs = pipe("http://images.cocodataset.org/val2017/000000039769.jpg")
        self.assertEqual(pipe.device, model.device)
        self.assertGreaterEqual(outputs[0]["score"], 0.0)
        self.assertTrue(isinstance(outputs[0]["label"], str))
        del model
        del pipe
        gc.collect()

    @parameterized.expand(TIMM_MODELS)
    def test_compare_to_timm(self, model_id):
        ov_model = OVModelForImageClassification.from_pretrained(model_id, export=True, ov_config=F32_CONFIG)
        self.assertEqual(ov_model.request.get_property("INFERENCE_PRECISION_HINT").to_string(), "f32")
        self.assertIsInstance(ov_model.config, PretrainedConfig)
        timm_model = timm.create_model(model_id, pretrained=True)
        preprocessor = TimmImageProcessor.from_pretrained(model_id)
        url = "http://images.cocodataset.org/val2017/000000039769.jpg"
        image = Image.open(requests.get(url, stream=True).raw)
        inputs = preprocessor(images=image, return_tensors="pt")
        with torch.no_grad():
            timm_model.eval()
            timm_outputs = timm_model(inputs["pixel_values"].float())
        for input_type in ["pt", "np"]:
            inputs = preprocessor(images=image, return_tensors=input_type)
            ov_outputs = ov_model(**inputs)
            self.assertIn("logits", ov_outputs)
            self.assertIsInstance(ov_outputs.logits, TENSOR_ALIAS_TO_TYPE[input_type])
            # Compare tensor outputs
            self.assertTrue(torch.allclose(torch.Tensor(ov_outputs.logits), timm_outputs, atol=1e-3))
        gc.collect()

    @parameterized.expand(TIMM_MODELS)
    def test_timm_save_and_infer(self, model_id):
        ov_model = OVModelForImageClassification.from_pretrained(model_id, export=True)
        with tempfile.TemporaryDirectory() as tmpdirname:
            model_save_path = os.path.join(tmpdirname, "timm_ov_model")
            ov_model.save_pretrained(model_save_path)
            model = OVModelForImageClassification.from_pretrained(model_save_path)
            model(pixel_values=torch.zeros((5, 3, model.config.image_size, model.config.image_size)))
        gc.collect()


class OVModelForSeq2SeqLMIntegrationTest(unittest.TestCase):
    SUPPORTED_ARCHITECTURES = (
        "bart",
        # "bigbird_pegasus",
        "blenderbot",
        "blenderbot-small",
        # "longt5",
        "m2m_100",
        "marian",
        "mbart",
        "mt5",
        "pegasus",
        "t5",
    )

    GENERATION_LENGTH = 100
    SPEEDUP_CACHE = 1.1

    @parameterized.expand(SUPPORTED_ARCHITECTURES)
    def test_compare_to_transformers(self, model_arch):
        model_id = MODEL_NAMES[model_arch]
        set_seed(SEED)
        ov_model = OVModelForSeq2SeqLM.from_pretrained(model_id, export=True, ov_config=F32_CONFIG)

        self.assertIsInstance(ov_model.encoder, OVEncoder)
        self.assertIsInstance(ov_model.decoder, OVDecoder)
        self.assertIsInstance(ov_model.decoder_with_past, OVDecoder)
        self.assertIsInstance(ov_model.config, PretrainedConfig)

        transformers_model = AutoModelForSeq2SeqLM.from_pretrained(model_id)
        tokenizer = AutoTokenizer.from_pretrained(model_id)
        tokens = tokenizer("This is a sample input", return_tensors="pt")
        decoder_start_token_id = transformers_model.config.decoder_start_token_id if model_arch != "mbart" else 2
        decoder_inputs = {"decoder_input_ids": torch.ones((1, 1), dtype=torch.long) * decoder_start_token_id}
        ov_outputs = ov_model(**tokens, **decoder_inputs)

        self.assertTrue("logits" in ov_outputs)
        self.assertIsInstance(ov_outputs.logits, torch.Tensor)

        with torch.no_grad():
            transformers_outputs = transformers_model(**tokens, **decoder_inputs)
        # Compare tensor outputs
        self.assertTrue(torch.allclose(ov_outputs.logits, transformers_outputs.logits, atol=1e-4))
        del transformers_model
        del ov_model

        gc.collect()

    @parameterized.expand(SUPPORTED_ARCHITECTURES)
    def test_pipeline(self, model_arch):
        model_id = MODEL_NAMES[model_arch]
        tokenizer = AutoTokenizer.from_pretrained(model_id)
        model = OVModelForSeq2SeqLM.from_pretrained(model_id, export=True, compile=False)
        model.eval()
        model.half()
        model.to("cpu")
        model.compile()

        # Text2Text generation
        pipe = pipeline("text2text-generation", model=model, tokenizer=tokenizer)
        text = "This is a test"
        outputs = pipe(text)
        self.assertEqual(pipe.device, model.device)
        self.assertIsInstance(outputs[0]["generated_text"], str)

        # Summarization
        pipe = pipeline("summarization", model=model, tokenizer=tokenizer)
        text = "This is a test"
        outputs = pipe(text)
        self.assertEqual(pipe.device, model.device)
        self.assertIsInstance(outputs[0]["summary_text"], str)

        # Translation
        pipe = pipeline("translation_en_to_fr", model=model, tokenizer=tokenizer)
        text = "This is a test"
        outputs = pipe(text)
        self.assertEqual(pipe.device, model.device)
        self.assertIsInstance(outputs[0]["translation_text"], str)
        del pipe
        del model
        gc.collect()

    @parameterized.expand(SUPPORTED_ARCHITECTURES)
    def test_generate_utils(self, model_arch):
        model_id = MODEL_NAMES[model_arch]
        model = OVModelForSeq2SeqLM.from_pretrained(model_id, export=True)
        tokenizer = AutoTokenizer.from_pretrained(model_id)
        text = "This is a sample input"
        tokens = tokenizer(text, return_tensors="pt")

        # General case
        outputs = model.generate(**tokens)
        outputs = tokenizer.batch_decode(outputs, skip_special_tokens=True)
        self.assertIsInstance(outputs[0], str)

        # With input ids
        outputs = model.generate(input_ids=tokens["input_ids"])
        outputs = tokenizer.batch_decode(outputs, skip_special_tokens=True)
        self.assertIsInstance(outputs[0], str)
        del model

        gc.collect()

    def test_compare_with_and_without_past_key_values(self):
        model_id = MODEL_NAMES["t5"]
        tokenizer = AutoTokenizer.from_pretrained(model_id)
        text = "This is a sample input"
        tokens = tokenizer(text, return_tensors="pt")

        model_with_pkv = OVModelForSeq2SeqLM.from_pretrained(model_id, export=True, use_cache=True)
        _ = model_with_pkv.generate(**tokens)  # warmup
        with Timer() as with_pkv_timer:
            outputs_model_with_pkv = model_with_pkv.generate(
                **tokens, min_length=self.GENERATION_LENGTH, max_length=self.GENERATION_LENGTH, num_beams=1
            )

        model_without_pkv = OVModelForSeq2SeqLM.from_pretrained(model_id, export=True, use_cache=False)
        _ = model_without_pkv.generate(**tokens)  # warmup
        with Timer() as without_pkv_timer:
            outputs_model_without_pkv = model_without_pkv.generate(
                **tokens, min_length=self.GENERATION_LENGTH, max_length=self.GENERATION_LENGTH, num_beams=1
            )

        self.assertTrue(torch.equal(outputs_model_with_pkv, outputs_model_without_pkv))
        self.assertEqual(outputs_model_with_pkv.shape[1], self.GENERATION_LENGTH)
        self.assertEqual(outputs_model_without_pkv.shape[1], self.GENERATION_LENGTH)
        self.assertTrue(
            without_pkv_timer.elapsed / with_pkv_timer.elapsed > self.SPEEDUP_CACHE,
            f"With pkv latency: {with_pkv_timer.elapsed:.3f} ms, without pkv latency: {without_pkv_timer.elapsed:.3f} ms,"
            f" speedup: {without_pkv_timer.elapsed / with_pkv_timer.elapsed:.3f}",
        )
        del model_with_pkv
        del model_without_pkv
        gc.collect()


class OVModelForAudioClassificationIntegrationTest(unittest.TestCase):
    SUPPORTED_ARCHITECTURES = (
        # "audio_spectrogram_transformer",
        # "data2vec_audio",
        # "hubert",
        # "sew",
        # "sew_d",
        # "wav2vec2-conformer",
        "unispeech",
        # "unispeech_sat",
        # "wavlm",
        "wav2vec2",
        # "wav2vec2-conformer",
    )

    def _generate_random_audio_data(self):
        np.random.seed(10)
        t = np.linspace(0, 5.0, int(5.0 * 22050), endpoint=False)
        # generate pure sine wave at 220 Hz
        audio_data = 0.5 * np.sin(2 * np.pi * 220 * t)
        return audio_data

    @parameterized.expand(SUPPORTED_ARCHITECTURES)
    def test_compare_to_transformers(self, model_arch):
        model_id = MODEL_NAMES[model_arch]
        set_seed(SEED)
        ov_model = OVModelForAudioClassification.from_pretrained(model_id, export=True, ov_config=F32_CONFIG)
        self.assertIsInstance(ov_model.config, PretrainedConfig)
        transformers_model = AutoModelForAudioClassification.from_pretrained(model_id)
        preprocessor = AutoFeatureExtractor.from_pretrained(model_id)
        inputs = preprocessor(self._generate_random_audio_data(), return_tensors="pt")

        with torch.no_grad():
            transformers_outputs = transformers_model(**inputs)

        for input_type in ["pt", "np"]:
            inputs = preprocessor(self._generate_random_audio_data(), return_tensors=input_type)
            ov_outputs = ov_model(**inputs)
            self.assertIn("logits", ov_outputs)
            self.assertIsInstance(ov_outputs.logits, TENSOR_ALIAS_TO_TYPE[input_type])
            # Compare tensor outputs
            self.assertTrue(torch.allclose(torch.Tensor(ov_outputs.logits), transformers_outputs.logits, atol=1e-3))

        del transformers_model
        del ov_model
        gc.collect()

    @parameterized.expand(SUPPORTED_ARCHITECTURES)
    def test_pipeline(self, model_arch):
        model_id = MODEL_NAMES[model_arch]
        model = OVModelForAudioClassification.from_pretrained(model_id, export=True)
        model.eval()
        preprocessor = AutoFeatureExtractor.from_pretrained(model_id)
        pipe = pipeline("audio-classification", model=model, feature_extractor=preprocessor)
        outputs = pipe([np.random.random(16000)])
        self.assertEqual(pipe.device, model.device)
        self.assertTrue(all(item["score"] > 0.0 for item in outputs[0]))
        del pipe
        del model
        gc.collect()


class OVModelForCTCIntegrationTest(unittest.TestCase):
    SUPPORTED_ARCHITECTURES = [
        "data2vec_audio",
        "hubert",
        "sew",
        "sew_d",
        "unispeech",
        "unispeech_sat",
        "wavlm",
        "wav2vec2-hf",
        "wav2vec2-conformer",
    ]

    def _generate_random_audio_data(self):
        np.random.seed(10)
        t = np.linspace(0, 5.0, int(5.0 * 22050), endpoint=False)
        # generate pure sine wave at 220 Hz
        audio_data = 0.5 * np.sin(2 * np.pi * 220 * t)
        return audio_data

    def test_load_vanilla_transformers_which_is_not_supported(self):
        with self.assertRaises(Exception) as context:
            _ = OVModelForCTC.from_pretrained(MODEL_NAMES["t5"], export=True)

        self.assertIn("only supports the tasks", str(context.exception))

    @parameterized.expand(SUPPORTED_ARCHITECTURES)
    def test_compare_to_transformers(self, model_arch):
        model_id = MODEL_NAMES[model_arch]
        set_seed(SEED)
        ov_model = OVModelForCTC.from_pretrained(model_id, export=True, ov_config=F32_CONFIG)
        self.assertIsInstance(ov_model.config, PretrainedConfig)

        set_seed(SEED)
        transformers_model = AutoModelForCTC.from_pretrained(model_id)
        processor = AutoFeatureExtractor.from_pretrained(model_id)
        input_values = processor(self._generate_random_audio_data(), return_tensors="pt")

        with torch.no_grad():
            transformers_outputs = transformers_model(**input_values)

        for input_type in ["pt", "np"]:
            input_values = processor(self._generate_random_audio_data(), return_tensors=input_type)
            ov_outputs = ov_model(**input_values)

            self.assertTrue("logits" in ov_outputs)
            self.assertIsInstance(ov_outputs.logits, TENSOR_ALIAS_TO_TYPE[input_type])

            # compare tensor outputs
            self.assertTrue(torch.allclose(torch.Tensor(ov_outputs.logits), transformers_outputs.logits, atol=1e-4))

        del transformers_model
        del ov_model
        gc.collect()


class OVModelForAudioXVectorIntegrationTest(unittest.TestCase):
    SUPPORTED_ARCHITECTURES = [
        "data2vec_audio",
        "unispeech_sat",
        "wavlm",
        "wav2vec2-hf",
        "wav2vec2-conformer",
    ]

    def _generate_random_audio_data(self):
        np.random.seed(10)
        t = np.linspace(0, 5.0, int(5.0 * 22050), endpoint=False)
        # generate pure sine wave at 220 Hz
        audio_data = 0.5 * np.sin(2 * np.pi * 220 * t)
        return audio_data

    def test_load_vanilla_transformers_which_is_not_supported(self):
        with self.assertRaises(Exception) as context:
            _ = OVModelForAudioXVector.from_pretrained(MODEL_NAMES["t5"], export=True)

        self.assertIn("only supports the tasks", str(context.exception))

    @parameterized.expand(SUPPORTED_ARCHITECTURES)
    def test_compare_to_transformers(self, model_arch):
        model_id = MODEL_NAMES[model_arch]
        set_seed(SEED)
        ov_model = OVModelForAudioXVector.from_pretrained(model_id, export=True, ov_config=F32_CONFIG)
        self.assertIsInstance(ov_model.config, PretrainedConfig)

        set_seed(SEED)
        transformers_model = AutoModelForAudioXVector.from_pretrained(model_id)
        processor = AutoFeatureExtractor.from_pretrained(model_id)
        input_values = processor(self._generate_random_audio_data(), return_tensors="pt")

        with torch.no_grad():
            transformers_outputs = transformers_model(**input_values)
        for input_type in ["pt", "np"]:
            input_values = processor(self._generate_random_audio_data(), return_tensors=input_type)
            ov_outputs = ov_model(**input_values)

            self.assertTrue("logits" in ov_outputs)
            self.assertIsInstance(ov_outputs.logits, TENSOR_ALIAS_TO_TYPE[input_type])

            # compare tensor outputs
            self.assertTrue(torch.allclose(torch.Tensor(ov_outputs.logits), transformers_outputs.logits, atol=1e-4))
            self.assertTrue(
                torch.allclose(torch.Tensor(ov_outputs.embeddings), transformers_outputs.embeddings, atol=1e-4)
            )

        del transformers_model
        del ov_model
        gc.collect()


class OVModelForAudioFrameClassificationIntegrationTest(unittest.TestCase):
    SUPPORTED_ARCHITECTURES = [
        "data2vec_audio",
        "unispeech_sat",
        "wavlm",
        "wav2vec2-hf",
        "wav2vec2-conformer",
    ]

    def _generate_random_audio_data(self):
        np.random.seed(10)
        t = np.linspace(0, 5.0, int(5.0 * 22050), endpoint=False)
        # generate pure sine wave at 220 Hz
        audio_data = 0.5 * np.sin(2 * np.pi * 220 * t)
        return audio_data

    def test_load_vanilla_transformers_which_is_not_supported(self):
        with self.assertRaises(Exception) as context:
            _ = OVModelForAudioFrameClassification.from_pretrained(MODEL_NAMES["t5"], export=True)

        self.assertIn("only supports the tasks", str(context.exception))

    @parameterized.expand(SUPPORTED_ARCHITECTURES)
    def test_compare_to_transformers(self, model_arch):
        model_id = MODEL_NAMES[model_arch]
        set_seed(SEED)
        ov_model = OVModelForAudioFrameClassification.from_pretrained(model_id, export=True, ov_config=F32_CONFIG)
        self.assertIsInstance(ov_model.config, PretrainedConfig)

        set_seed(SEED)
        transformers_model = AutoModelForAudioFrameClassification.from_pretrained(model_id)
        processor = AutoFeatureExtractor.from_pretrained(model_id)
        input_values = processor(self._generate_random_audio_data(), return_tensors="pt")

        with torch.no_grad():
            transformers_outputs = transformers_model(**input_values)
        for input_type in ["pt", "np"]:
            input_values = processor(self._generate_random_audio_data(), return_tensors=input_type)
            ov_outputs = ov_model(**input_values)

            self.assertTrue("logits" in ov_outputs)
            self.assertIsInstance(ov_outputs.logits, TENSOR_ALIAS_TO_TYPE[input_type])

            # compare tensor outputs
            self.assertTrue(torch.allclose(torch.Tensor(ov_outputs.logits), transformers_outputs.logits, atol=1e-4))

        del transformers_model
        del ov_model
        gc.collect()


class OVModelForPix2StructIntegrationTest(unittest.TestCase):
    SUPPORTED_ARCHITECTURES = ["pix2struct"]
    TASK = "image-to-text"  # is it fine as well with visual-question-answering?

    GENERATION_LENGTH = 100
    SPEEDUP_CACHE = 1.1

    IMAGE = Image.open(
        requests.get(
            "https://huggingface.co/datasets/huggingface/documentation-images/resolve/main/transformers/tasks/ai2d-demo.jpg",
            stream=True,
        ).raw
    )

    @parameterized.expand(SUPPORTED_ARCHITECTURES)
    def test_compare_to_transformers(self, model_arch):
        model_id = MODEL_NAMES[model_arch]
        set_seed(SEED)
        ov_model = OVModelForPix2Struct.from_pretrained(model_id, export=True, ov_config=F32_CONFIG)

        self.assertIsInstance(ov_model.encoder, OVEncoder)
        self.assertIsInstance(ov_model.decoder, OVDecoder)
        self.assertIsInstance(ov_model.decoder_with_past, OVDecoder)
        self.assertIsInstance(ov_model.config, PretrainedConfig)

        question = "Who am I?"
        transformers_model = Pix2StructForConditionalGeneration.from_pretrained(model_id)
        preprocessor = get_preprocessor(model_id)

        inputs = preprocessor(images=self.IMAGE, text=question, padding=True, return_tensors="pt")
        ov_outputs = ov_model(**inputs)

        self.assertTrue("logits" in ov_outputs)
        self.assertIsInstance(ov_outputs.logits, torch.Tensor)

        with torch.no_grad():
            transformers_outputs = transformers_model(**inputs)
        # Compare tensor outputs
        self.assertTrue(torch.allclose(ov_outputs.logits, transformers_outputs.logits, atol=1e-4))
        del transformers_model
        del ov_model

        gc.collect()

    @parameterized.expand(SUPPORTED_ARCHITECTURES)
    def test_generate_utils(self, model_arch):
        model_id = MODEL_NAMES[model_arch]
        model = OVModelForPix2Struct.from_pretrained(model_id, export=True)
        preprocessor = get_preprocessor(model_id)
        question = "Who am I?"
        inputs = preprocessor(images=self.IMAGE, text=question, return_tensors="pt")

        # General case
        outputs = model.generate(**inputs)
        outputs = preprocessor.batch_decode(outputs, skip_special_tokens=True)
        self.assertIsInstance(outputs[0], str)
        del model

        gc.collect()

    def test_compare_with_and_without_past_key_values(self):
        model_id = MODEL_NAMES["pix2struct"]
        preprocessor = get_preprocessor(model_id)
        question = "Who am I?"
        inputs = preprocessor(images=self.IMAGE, text=question, return_tensors="pt")

        model_with_pkv = OVModelForPix2Struct.from_pretrained(model_id, export=True, use_cache=True)
        _ = model_with_pkv.generate(**inputs)  # warmup
        with Timer() as with_pkv_timer:
            outputs_model_with_pkv = model_with_pkv.generate(
                **inputs, min_length=self.GENERATION_LENGTH, max_length=self.GENERATION_LENGTH, num_beams=1
            )

        model_without_pkv = OVModelForPix2Struct.from_pretrained(model_id, export=True, use_cache=False)
        _ = model_without_pkv.generate(**inputs)  # warmup
        with Timer() as without_pkv_timer:
            outputs_model_without_pkv = model_without_pkv.generate(
                **inputs, min_length=self.GENERATION_LENGTH, max_length=self.GENERATION_LENGTH, num_beams=1
            )

        self.assertTrue(torch.equal(outputs_model_with_pkv, outputs_model_without_pkv))
        self.assertEqual(outputs_model_with_pkv.shape[1], self.GENERATION_LENGTH)
        self.assertEqual(outputs_model_without_pkv.shape[1], self.GENERATION_LENGTH)
        self.assertTrue(
            without_pkv_timer.elapsed / with_pkv_timer.elapsed > self.SPEEDUP_CACHE,
            f"With pkv latency: {with_pkv_timer.elapsed:.3f} ms, without pkv latency: {without_pkv_timer.elapsed:.3f} ms,"
            f" speedup: {without_pkv_timer.elapsed / with_pkv_timer.elapsed:.3f}",
        )
        del model_with_pkv
        del model_without_pkv
        gc.collect()


class OVModelForSpeechSeq2SeqIntegrationTest(unittest.TestCase):
    SUPPORTED_ARCHITECTURES = ("whisper",)

    def _generate_random_audio_data(self):
        np.random.seed(10)
        t = np.linspace(0, 5.0, int(5.0 * 22050), endpoint=False)
        # generate pure sine wave at 220 Hz
        audio_data = 0.5 * np.sin(2 * np.pi * 220 * t)
        return audio_data

    @parameterized.expand(SUPPORTED_ARCHITECTURES)
    def test_compare_to_transformers(self, model_arch):
        model_id = MODEL_NAMES[model_arch]
        set_seed(SEED)
        ov_model = OVModelForSpeechSeq2Seq.from_pretrained(model_id, export=True, ov_config=F32_CONFIG)
        self.assertIsInstance(ov_model.config, PretrainedConfig)
        transformers_model = AutoModelForSpeechSeq2Seq.from_pretrained(model_id)
        processor = get_preprocessor(model_id)
        data = self._generate_random_audio_data()
        features = processor.feature_extractor(data, return_tensors="pt")

        decoder_start_token_id = transformers_model.config.decoder_start_token_id
        decoder_inputs = {"decoder_input_ids": torch.ones((1, 1), dtype=torch.long) * decoder_start_token_id}

        with torch.no_grad():
            transformers_outputs = transformers_model(**features, **decoder_inputs)

        for input_type in ["pt", "np"]:
            features = processor.feature_extractor(data, return_tensors=input_type)

            if input_type == "np":
                decoder_inputs = {"decoder_input_ids": np.ones((1, 1), dtype=np.int64) * decoder_start_token_id}

            ov_outputs = ov_model(**features, **decoder_inputs)
            self.assertIn("logits", ov_outputs)
            # Compare tensor outputs
            self.assertTrue(torch.allclose(torch.Tensor(ov_outputs.logits), transformers_outputs.logits, atol=1e-3))

        del transformers_model
        del ov_model
        gc.collect()

    @parameterized.expand(SUPPORTED_ARCHITECTURES)
    def test_pipeline(self, model_arch):
        model_id = MODEL_NAMES[model_arch]
        model = OVModelForSpeechSeq2Seq.from_pretrained(model_id, export=True)
        model.eval()
        processor = get_preprocessor(model_id)
        GenerationConfig.from_pretrained(model_id)
        pipe = pipeline(
            "automatic-speech-recognition",
            model=model,
            tokenizer=processor.tokenizer,
            feature_extractor=processor.feature_extractor,
        )
        data = self._generate_random_audio_data()
        outputs = pipe(data)
        self.assertIsInstance(outputs["text"], str)

        del pipe
        del model
        gc.collect()<|MERGE_RESOLUTION|>--- conflicted
+++ resolved
@@ -563,11 +563,6 @@
     def test_pipeline(self, model_arch):
         model_kwargs = {}
         model_id = MODEL_NAMES[model_arch]
-<<<<<<< HEAD
-        tokenizer = AutoTokenizer.from_pretrained(model_id)
-        model = OVModelForCausalLM.from_pretrained(model_id, export=True, use_cache=False, compile=False)
-        model.eval()
-=======
         if model_arch in self.REMOTE_CODE_MODELS:
             model_kwargs = {
                 "config": AutoConfig.from_pretrained(model_id, trust_remote_code=True),
@@ -577,7 +572,7 @@
         model = OVModelForCausalLM.from_pretrained(
             model_id, export=True, use_cache=False, compile=False, **model_kwargs
         )
->>>>>>> 428c7789
+        model.eval()
         model.config.encoder_no_repeat_ngram_size = 0
         model.to("cpu")
         model.half()
