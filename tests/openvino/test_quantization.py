#  Copyright 2021 The HuggingFace Team. All rights reserved.
#
#  Licensed under the Apache License, Version 2.0 (the "License");
#  you may not use this file except in compliance with the License.
#  You may obtain a copy of the License at
#
#      http://www.apache.org/licenses/LICENSE-2.0
#
#  Unless required by applicable law or agreed to in writing, software
#  distributed under the License is distributed on an "AS IS" BASIS,
#  WITHOUT WARRANTIES OR CONDITIONS OF ANY KIND, either express or implied.
#  See the License for the specific language governing permissions and
#  limitations under the License.
import dataclasses
import inspect

# ruff: noqa

import itertools
import logging
import unittest
from collections import defaultdict
from collections.abc import Iterable
from functools import partial
from typing import Union, Type

import pytest
import numpy as np
import torch
from PIL import Image
from parameterized import parameterized
import nncf
from transformers import (
    AutoTokenizer,
    AutoProcessor,
    AutoConfig,
    GenerationConfig,
)
from transformers.testing_utils import slow
from transformers.utils.quantization_config import QuantizationMethod

from optimum.intel import (
    OVConfig,
    OVFluxPipeline,
    OVLatentConsistencyModelPipeline,
    OVModelForAudioClassification,
    OVModelForCausalLM,
    OVModelForFeatureExtraction,
    OVModelForImageClassification,
    OVModelForMaskedLM,
    OVModelForQuestionAnswering,
    OVModelForSeq2SeqLM,
    OVModelForSequenceClassification,
    OVModelForTokenClassification,
    OVModelForSpeechSeq2Seq,
    OVStableDiffusionPipeline,
    OVStableDiffusionXLPipeline,
    OVStableDiffusion3Pipeline,
    OVQuantizer,
    OVSanaPipeline,
    OVPipelineQuantizationConfig,
    OVQuantizationConfig,
    OVMixedQuantizationConfig,
    OVWeightQuantizationConfig,
    OVDynamicQuantizationConfig,
    OVModelOpenCLIPForZeroShotImageClassification,
    OVModelForVisualCausalLM,
    OVSentenceTransformer,
    OVModelForZeroShotImageClassification,
    OVSamModel,
)
from optimum.intel.openvino.configuration import (
    OVQuantizationMethod,
    OVQuantizationConfigBase,
    _DEFAULT_4BIT_WQ_CONFIGS,
    _DEFAULT_4BIT_WQ_CONFIG,
    _quantization_config_from_dict,
    _GPTOSSQuantizationConfig,
)
from optimum.intel.openvino.modeling_visual_language import _OVNanoLlavaForCausalLM
from optimum.intel.openvino.utils import TemporaryDirectory
from copy import deepcopy

from optimum.intel.openvino.quantization import InferRequestWrapper, OVCalibrationDatasetBuilder
from optimum.intel.utils.import_utils import is_transformers_version, is_nncf_version
from utils_tests import (
    MODEL_NAMES,
    get_num_quantized_nodes,
    _ARCHITECTURES_TO_EXPECTED_INT8,
    check_compression_state_per_model,
    get_supported_model_for_library,
    TEST_NAME_TO_MODEL_TYPE,
    OPENVINO_DEVICE,
    USE_TORCH_EXPORT
)

_TASK_TO_DATASET = {
    "text-generation": {
        "dataset_name": "wikitext",
        "dataset_config_name": "wikitext-2-raw-v1",
        "column_name": "text",
    },
    "feature-extraction": {
        "dataset_name": "wikitext",
        "dataset_config_name": "wikitext-2-raw-v1",
        "column_name": "text",
    },
    "fill-mask": {
        "dataset_name": "wikitext",
        "dataset_config_name": "wikitext-2-raw-v1",
        "column_name": "text",
    },
    "text-classification": {
        "dataset_name": "glue",
        "dataset_config_name": "sst2",
        "column_name": "sentence",
    },
    "zero-shot-image-classification": {
        "dataset_name": "conceptual_captions",
        "column_name": "caption",
        "streaming": True,
    },
}

pattern_prefix = (
    "^__module.model.model"
    if is_transformers_version(">=", "4.49") and is_transformers_version("<", "4.51")
    else "^__module.model"
)


class OVQuantizerTest(unittest.TestCase):
    maxDiff = None

    # TODO (nikita-savelyevv): Extend for OVModelForSpeechSeq2Seq, OVStableDiffusionPipeline and OVModelForSeq2SeqLM
    SUPPORTED_ARCHITECTURES_OV_MODEL = (
        (OVModelForSequenceClassification, "bert", 32, 35),
        (OVModelForCausalLM, "gpt2", 31, 22),
        (OVSentenceTransformer, "sentence-transformers-bert", 12, 15),
        (OVModelForFeatureExtraction, "blenderbot", 33, 35),
        (OVModelForMaskedLM, "roberta", 32, 34),
        (OVModelForZeroShotImageClassification, "clip", 65, 65),
    )
    SUPPORTED_ARCHITECTURES_OV_MODEL_WITH_AUTO_DATASET = [
        (
            OVModelForCausalLM,
            "llama",
            dict(
                dataset="wikitext2",
                num_samples=1,
                dtype="f8e4m3",
            ),
            {
                "model": 15,
            },
            {
                "model": {"f8e4m3": 16},
            },
        ),
        (
            OVModelForCausalLM,
            "llama",
            dict(
                weight_quantization_config=dict(
                    bits=4,
                    dtype="cb4",
                    group_size=16,
                    ratio=0.5,
                    ignored_scope={"patterns": [f"{pattern_prefix}.layers.0.self_attn"]},
                ),
                full_quantization_config=OVQuantizationConfig(
                    dtype="f8e4m3", ignored_scope={"patterns": [f"{pattern_prefix}.layers.0.mlp"]}
                ),
                ignored_scope={"patterns": [f"{pattern_prefix}.layers.1.self_attn"]},
                dataset="wikitext2",
                num_samples=1,
            ),
            {
                "model": 8,
            },
            {
                "model": {"int8": 2, "int4": 2, "f8e4m3": 10},
            },
        ),
        (
            OVModelForCausalLM,
            "llama",
            OVMixedQuantizationConfig(
                weight_quantization_config=OVWeightQuantizationConfig(bits=4, group_size=16, ratio=0.5),
                full_quantization_config=OVQuantizationConfig(dtype="f8e4m3"),
                dataset="wikitext2",
                num_samples=1,
            ),
            {
                "model": 16,
            },
            {
                "model": {"f8e4m3": 11, "int4": 10},
            },
        ),
        (
            OVModelForCausalLM,
            "llama",
            OVMixedQuantizationConfig(
                weight_quantization_config=OVWeightQuantizationConfig(bits=4, group_size=16),
                full_quantization_config=OVQuantizationConfig(dtype="f8e5m2"),
                dataset="gsm8k",
                num_samples=1,
            ),
            {
                "model": 15,
            },
            {
                "model": {"f8e5m2": 2, "int4": 28},
            },
        ),
        (
            OVStableDiffusionXLPipeline,
            "stable-diffusion-xl",
            dict(
                dtype="f8e5m2",
                dataset="laion/220k-GPT4Vision-captions-from-LIVIS",
                num_samples=1,
                processor=MODEL_NAMES["stable-diffusion-xl"],
            ),
            {
                "unet": 198,
                "vae_decoder": 0,
                "vae_encoder": 0,
                "text_encoder": 0,
                "text_encoder_2": 0,
            },
            {
                "unet": {"f8e5m2": 183},
                "vae_decoder": {"int8": 42},
                "vae_encoder": {"int8": 34},
                "text_encoder": {"int8": 64},
                "text_encoder_2": {"int8": 66},
            },
        ),
        (
            OVLatentConsistencyModelPipeline,
            "latent-consistency",
            OVQuantizationConfig(
                dtype="f8e4m3",
                dataset="laion/filtered-wit",
                num_samples=1,
            ),
            {
                "unet": 87,
                "vae_decoder": 0,
                "vae_encoder": 0,
                "text_encoder": 0,
            },
            {
                "unet": {"f8e4m3": 84},
                "vae_decoder": {"int8": 42},
                "vae_encoder": {"int8": 34},
                "text_encoder": {"int8": 40},
            },
        ),
        (
            OVModelForFeatureExtraction,
            "blenderbot",
            OVQuantizationConfig(
                dtype="int8",
                dataset="wikitext2",
                num_samples=1,
            ),
            {
                "model": 33,
            },
            {
                "model": {"int8": 35},
            },
        ),
        (
            OVSentenceTransformer,
            "sentence-transformers-bert",
            OVQuantizationConfig(
                dtype="int8",
                dataset="c4",
                num_samples=1,
            ),
            {
                "model": 12,
            },
            {
                "model": {"int8": 15},
            },
        ),
        (
            OVModelForMaskedLM,
            "roberta",
            OVQuantizationConfig(
                dtype="int8",
                dataset="wikitext2",
                num_samples=1,
            ),
            {
                "model": 32,
            },
            {
                "model": {"int8": 34},
            },
        ),
        (
            OVModelForMaskedLM,
            "xlm-roberta",
            OVQuantizationConfig(
                dtype="int8",
                dataset="c4",
                num_samples=1,
            ),
            {
                "model": 14,
            },
            {
                "model": {"int8": 16},
            },
        ),
        (
            OVModelForZeroShotImageClassification,
            "clip",
            OVQuantizationConfig(
                dtype="int8",
                dataset="conceptual_captions",
                num_samples=1,
            ),
            {
                "model": 65,
            },
            {
                "model": {"int8": 65},
            },
        ),
        (
            OVModelForSeq2SeqLM,
            "t5",
            OVQuantizationConfig(
                dtype="int8",
                dataset="wikitext2",
                num_samples=1,
            ),
            {"encoder": 30, "decoder": 52, "decoder_with_past": 61}
            if is_transformers_version("<=", "4.45")
            else {
                "encoder": 30,
                "decoder": 52,
            },
            (
                {"encoder": {"int8": 32}, "decoder": {"int8": 52}, "decoder_with_past": {"int8": 42}}
                if is_transformers_version("<=", "4.45")
                else {"encoder": {"int8": 32}, "decoder": {"int8": 52}}
            ),
        ),
        (
            OVSamModel,
            "sam",
            OVQuantizationConfig(bits=8, dataset="coco", num_samples=1),
            {
                "vision_encoder": 75,
                "prompt_encoder_mask_decoder": 60,
            },
            {
                "vision_encoder": {"int8": 75},
                "prompt_encoder_mask_decoder": {"int8": 49},
            },
        ),
        (
            OVModelForVisualCausalLM,
            "qwen2_vl",
            OVQuantizationConfig(
                bits=8,
                dataset="contextual",
                num_samples=1,
            ),
            {
                "lm_model": 13,
                "text_embeddings_model": 0,
                "vision_embeddings_model": 1,
                "vision_embeddings_merger_model": 14,
            },
            {
                "lm_model": {"int8": 15},
                "text_embeddings_model": {"int8": 1},
                "vision_embeddings_model": {"int8": 1},
                "vision_embeddings_merger_model": {"int8": 10},
            },
        ),
    ]

    @staticmethod
    def get_calibration_dataset(
        quantizer,
        quantization_config,
        preprocess_function,
        as_dataset_instance,
        dataset_name,
        dataset_config_name=None,
        streaming=False,
    ):
        if as_dataset_instance:
            calibration_dataset = quantizer.get_calibration_dataset(
                dataset_name,
                dataset_config_name=dataset_config_name,
                preprocess_function=preprocess_function,
                num_samples=2,
                dataset_split="train",
                streaming=streaming,
            )
        else:
            dataset_builder = OVCalibrationDatasetBuilder(quantizer.model)
            calibration_dataset = dataset_builder.build_from_dataset_name(
                quantization_config,
                dataset_name,
                dataset_config_name=dataset_config_name,
                preprocess_function=preprocess_function,
                num_samples=2,
                dataset_split="train",
                streaming=streaming,
            )
        return calibration_dataset

    @parameterized.expand(
        [(*it[0], it[1]) for it in itertools.product(SUPPORTED_ARCHITECTURES_OV_MODEL, [False, True])]
    )
    def test_ovmodel_static_quantization(
        self, model_cls, model_name, expected_fake_nodes, expected_int8_nodes, from_dataset_instance
    ):
        model_id = MODEL_NAMES[model_name]
        task = model_cls.export_feature
        dataset_kwargs = {**_TASK_TO_DATASET[task]}
        column_name = dataset_kwargs.pop("column_name")

        with TemporaryDirectory() as tmp_dir:
            ov_model = model_cls.from_pretrained(model_id, export=True, use_torch_export=USE_TORCH_EXPORT)

            is_text_related_task = model_cls in (
                OVModelForSequenceClassification,
                OVModelForCausalLM,
                OVModelForFeatureExtraction,
                OVSentenceTransformer,
                OVModelForMaskedLM,
            )
            if is_text_related_task:
                tokenizer = AutoTokenizer.from_pretrained(model_id)
                if tokenizer.pad_token is None:
                    tokenizer.pad_token = tokenizer.eos_token

                def preprocess_function(examples):
                    inputs = tokenizer(
                        examples[column_name],
                        padding="max_length",
                        max_length=128,
                        truncation=True,
                        return_tensors="np",
                    )
                    if model_cls == OVModelForMaskedLM:
                        batch_size = inputs["input_ids"].shape[0]
                        random_indices = np.random.randint(0, inputs["input_ids"].shape[1], size=batch_size)
                        inputs["input_ids"][np.arange(batch_size), random_indices] = tokenizer.mask_token_id
                    return inputs

            elif model_cls == OVModelForZeroShotImageClassification:
                processor = AutoProcessor.from_pretrained(model_id)

                def preprocess_function(examples):
                    # Mock dataset data
                    n_examples = len(examples[column_name])
                    text = ["This is a sample text"] * n_examples
                    image = (np.random.rand(n_examples, 224, 224, 3) * 255).astype(np.uint8)
                    inputs = processor(
                        text=text,
                        images=image,
                        return_tensors="pt",
                        padding=True,
                    )
                    return inputs

            else:
                raise ValueError("Unsupported model class.")

            quantizer = OVQuantizer.from_pretrained(ov_model, task=task, device=OPENVINO_DEVICE)

            ov_config = OVConfig(quantization_config=OVQuantizationConfig())
            calibration_dataset = self.get_calibration_dataset(
                quantizer, ov_config.quantization_config, preprocess_function, from_dataset_instance, **dataset_kwargs
            )
            quantizer.quantize(save_directory=tmp_dir, calibration_dataset=calibration_dataset, ov_config=ov_config)

            model = model_cls.from_pretrained(tmp_dir)

            num_fake_nodes, num_weight_nodes = get_num_quantized_nodes(model)
            self.assertEqual(expected_fake_nodes, num_fake_nodes)
            self.assertEqual(expected_int8_nodes, num_weight_nodes["int8"])

            if is_text_related_task:
                tokens = tokenizer("This is a sample input <mask>", return_tensors="pt")
                model(tokens) if model_cls == OVSentenceTransformer else model(**tokens)
            elif model_cls == OVModelForZeroShotImageClassification:
                inputs = preprocess_function({column_name: ["sample text"]})
                model(**inputs)
            else:
                raise ValueError("Unsupported model class.")

            # Verify that the configuration is correctly saved and loaded
            loaded_config = OVConfig.from_pretrained(tmp_dir, device=OPENVINO_DEVICE)
            self.assertEqual(ov_config.quantization_config.to_dict(), loaded_config.quantization_config.to_dict())
            check_optimization_not_applicable_to_optimized_model(
                model, quantization_config=OVWeightQuantizationConfig(bits=8)
            )

    @parameterized.expand(SUPPORTED_ARCHITECTURES_OV_MODEL_WITH_AUTO_DATASET)
    def test_ov_model_static_quantization_with_auto_dataset(
        self,
        model_cls,
        model_name,
        quantization_config,
        expected_fake_nodes_per_model,
        expected_num_weight_nodes_per_model,
    ):
        model_id = MODEL_NAMES[model_name]

        with TemporaryDirectory() as tmp_dir:
            ov_model = model_cls.from_pretrained(model_id, quantization_config=quantization_config, use_torch_export=USE_TORCH_EXPORT)
            ov_model.save_pretrained(tmp_dir)

            check_model_inference(ov_model, model_id, trust_remote_code=False)

            if model_cls in [OVModelForSpeechSeq2Seq, OVModelForSeq2SeqLM] and ov_model.decoder_with_past is None:
                expected_fake_nodes_per_model.pop("decoder_with_past", None)
                expected_num_weight_nodes_per_model.pop("decoder_with_past", None)
            check_compression_state_per_model(
                self,
                ov_model.ov_models,
                expected_num_weight_nodes_per_model,
                expected_fake_nodes_per_model,
            )


class OVWeightCompressionTest(unittest.TestCase):
    maxDiff = None

    SUPPORTED_ARCHITECTURES_WITH_EXPECTED_8BIT_COMPRESSED_MATMULS = (
        (OVModelForSequenceClassification, "bert", 70, 70),
        (OVModelForCausalLM, "gpt2", 44, 44),
    )

    SUPPORTED_ARCHITECTURES_WITH_EXPECTED_4BIT_COMPRESSED_MATMULS = ((OVModelForCausalLM, "opt125m", 62, 43),)
    SUPPORTED_ARCHITECTURES_WITH_EXPECTED_4BIT_AUTOCOMPRESSED_MATMULS = ((OVModelForCausalLM, "opt125m", 0, 74),)
    SUPPORTED_ARCHITECTURES_STATEFUL_WITH_EXPECTED_8BIT_COMPRESSED_MATMULS = ((OVModelForCausalLM, "gpt2", 44, 44),)

    TRANSFORMERS_4BIT_CONFIGURATIONS = [
        (
            OVModelForCausalLM,  # model cls
            "gpt2",  # model name
            False,  # trust remote code
            dict(bits=4, sym=False, group_size=-1, ratio=0.8),  # quantization config
            {"model": {"int8": 14, "int4": 30}},  # reference number of low-precision nodes
        ),
        (
            OVModelForCausalLM,
            "gpt2",
            False,
            dict(bits=4, dtype="mxfp4", group_size=32),
            {"model": {"int8": 4, "f4e2m1": 20, "f8e8m0": 20}},
        ),
        (
            OVModelForCausalLM,
            "gpt2",
            False,
            dict(bits=4, dtype="nf4", group_size=32),
            {"model": {"int8": 4, "nf4": 20}},
        ),
        (
            OVModelForCausalLM,
            "gpt2",
            False,
            dict(bits=4, dtype="cb4", group_size=32),
            {"model": {"int8": 24, "int4": 20, "f8e4m3": 20}},
        ),
        (
            OVModelForCausalLM,
            "gpt2",
            False,
            dict(
                bits=4,
                sym=False,
                group_size=32,
                ignored_scope={"names": ["__module.model.transformer.h.2.mlp.c_fc/aten::addmm/MatMul"]},
            ),
            {"model": {"int8": 4, "int4": 38}},
        ),
        (
            OVModelForCausalLM,
            "gpt2",
            False,
            dict(bits=4, sym=False, group_size=-1, ratio=0.8, all_layers=True),
            {"model": {"int8": 18, "int4": 26}},
        ),
        (
            OVModelForCausalLM,
            "opt",
            False,
            dict(
                bits=4,
                sym=True,
                group_size=-1,
                ratio=0.8,
                sensitivity_metric="mean_activation_magnitude",
                dataset="c4",
            ),
            {"model": {"int8": 18, "int4": 23}},
        ),
        (
            OVModelForCausalLM,
            "opt",
            False,
            dict(
                bits=4,
                sym=True,
                group_size=-1,
                ratio=0.8,
                sensitivity_metric="mean_activation_magnitude",
                dataset=["one two, " * i for i in range(10)],
            ),
            {"model": {"int8": 18, "int4": 23}},
        ),
        (
            OVModelForCausalLM,
            "llama_awq",
            False,
            dict(
                bits=4,
                sym=True,
                group_size=16,
                ratio=0.8,
                sensitivity_metric="mean_activation_magnitude",
                dataset="c4",
                quant_method=QuantizationMethod.AWQ,
                scale_estimation=True,
            ),
            {"model": {"int8": 8, "int4": 12}},
        ),
        (
            OVModelForCausalLM,
            "llama_awq",
            False,
            dict(
                bits=4,
                sym=True,
                group_size=16,
                quant_method=QuantizationMethod.AWQ,
            ),
            {"model": {"int8": 4, "int4": 14}},
        ),
        (
            OVModelForCausalLM,
            "llama_awq",
            False,
            dict(
                bits=4,
                sym=True,
                group_size=16,
                ratio=0.8,
                sensitivity_metric="mean_activation_magnitude",
                dataset="c4",
                quant_method="awq",
            ),
            {"model": {"int8": 8, "int4": 12}},
        ),
        (
            OVModelForCausalLM,
            "llama_awq",
            False,
            dict(
                bits=4,
                sym=True,
                group_size=16,
                ratio=0.8,
                sensitivity_metric="mean_activation_magnitude",
                dataset="c4",
                gptq=True,
            ),
            {"model": {"int8": 8, "int4": 12}},
        ),
        (
            OVModelForCausalLM,
            "llama_awq",
            False,
            dict(
                bits=4,
                group_size=16,
                num_samples=16,
                dataset="auto",
                lora_correction=True,
            ),
            {"model": {"int8": 60, "int4": 28}},
        ),
        (
            OVModelForCausalLM,
            "llama_awq",
            False,
            dict(bits=4, backup_precision="none", group_size=16),
            {"model": {"int4": 28}},
        ),
        (
            OVModelForCausalLM,
            "llama_awq",
            False,
            dict(bits=4, backup_precision="none", group_size=16, ratio=0.5),
            {"model": {"int4": 6}},
        ),
        (
            OVModelForCausalLM,
            "llama_awq",
            False,
            dict(bits=4, backup_precision="int8_sym", group_size=16, ratio=0.5),
            {"model": {"int8": 13, "int4": 6}},
        ),
        (
            OVModelForCausalLM,
            "llama_awq",
            False,
            dict(bits=4, backup_precision="int8_asym", group_size=16, ratio=0.5),
            {"model": {"int8": 26, "int4": 6}},
        ),
        (
            OVSamModel,
            "sam",
            False,
            dict(bits=4, dataset="coco", num_samples=1, group_size=2),
            {
                "vision_encoder": {"int8": 56, "int4": 94},
                "prompt_encoder_mask_decoder": {"int8": 6, "int4": 92},
            },
        ),
        (
            OVModelForVisualCausalLM,
            "llava_next",
            False,
            dict(
                bits=4,
                group_size=16,
                dataset="contextual",
                ratio=0.8,
                sensitivity_metric="hessian_input_activation",
                num_samples=1,
                processor=MODEL_NAMES["llava_next"],
            ),
            {
                "lm_model": {"int8": 6, "int4": 24},
                "text_embeddings_model": {"int8": 1},
                "vision_embeddings_model": {"int8": 9},
            },
        ),
        (
            OVModelForVisualCausalLM,
            "llava-qwen2",
            True,
            dict(
                bits=4,
                group_size=8,
                dataset="contextual",
                ratio=0.8,
                sensitivity_metric="mean_activation_variance",
                num_samples=1,
                processor=MODEL_NAMES["nanollava_vision_tower"],
                tokenizer=MODEL_NAMES["llava-qwen2"],
            ),
            {
                "lm_model": {"int8": 16, "int4": 14},
                "text_embeddings_model": {"int8": 1},
                "vision_embeddings_model": {"int8": 15},
            },
        ),
        (
            OVModelForVisualCausalLM,
            "llava_next_video",
            False,
            dict(
                bits=4,
                group_size=16,
                dataset="contextual",
                ratio=0.8,
                sensitivity_metric="hessian_input_activation",
                num_samples=1,
                processor=MODEL_NAMES["llava_next_video"],
            ),
            {
                "lm_model": {"int8": 6, "int4": 24},
                "text_embeddings_model": {"int8": 1},
                "vision_embeddings_model": {"int8": 7},
                "vision_resampler_model": {},
                "multi_modal_projector_model": {"int8": 2},
            },
        ),
        (
            OVModelForVisualCausalLM,
            "minicpmv",
            True,
            dict(
                bits=4,
                group_size=16,
                dataset="contextual",
                ratio=0.8,
                sensitivity_metric="mean_activation_magnitude",
                num_samples=1,
                processor=MODEL_NAMES["minicpmv"],
            ),
            {
                "lm_model": {"int8": 8, "int4": 22},
                "text_embeddings_model": {"int8": 1},
                "vision_embeddings_model": {"int8": 26},
                "resampler_model": {"int8": 6},
            },
        ),
        (
            OVModelForVisualCausalLM,
            "internvl_chat",
            True,
            dict(
                bits=4,
                group_size=4,
                dataset="contextual",
                ratio=0.8,
                sensitivity_metric="mean_activation_magnitude",
                num_samples=1,
            ),
            {
                "lm_model": {"int8": 8, "int4": 22},
                "text_embeddings_model": {"int8": 1},
                "vision_embeddings_model": {"int8": 11},
            },
        ),
        (
            OVModelForVisualCausalLM,
            "qwen2_vl",
            False,
            dict(
                bits=4,
                group_size=16,
                dataset="contextual",
                ratio=0.8,
                sensitivity_metric="mean_activation_magnitude",
                num_samples=1,
            ),
            {
                "lm_model": {"int8": 10, "int4": 20},
                "text_embeddings_model": {"int8": 1},
                "vision_embeddings_model": {"int8": 1},
                "vision_embeddings_merger_model": {"int8": 10},
            },
        ),
        (
            OVModelForVisualCausalLM,
            "phi3_v",
            True,
            dict(
                bits=4,
                group_size=16,
                dataset="contextual",
                ratio=0.8,
                sensitivity_metric="mean_activation_magnitude",
                num_samples=1,
            ),
            {
                "lm_model": {"int8": 4, "int4": 14},
                "text_embeddings_model": {"int8": 1},
                "vision_embeddings_model": {"int8": 7},
                "vision_projection_model": {"int8": 2},
            },
        ),
        (
            OVModelForVisualCausalLM,
            "qwen2_5_vl",
            False,
            dict(
                bits=4,
                group_size=16,
                dataset="contextual",
                ratio=0.8,
                sensitivity_metric="mean_activation_magnitude",
                num_samples=1,
            ),
            {
                "lm_model": {"int8": 10, "int4": 20},
                "text_embeddings_model": {"int8": 1},
                "vision_embeddings_model": {"int8": 1},
                "vision_embeddings_merger_model": {"int8": 12},
            },
        ),
        (
            OVModelForVisualCausalLM,
            "llama4",
            False,
            dict(
                bits=4,
                group_size=16,
                dataset="contextual",
                ratio=0.8,
                sensitivity_metric="mean_activation_magnitude",
                num_samples=1,
            ),
            {
                "lm_model": {"int8": 46, "int4": 56},
                "text_embeddings_model": {"int8": 1},
                "vision_embeddings_model": {"int8": 16},
            },
        ),
        (
            OVModelForVisualCausalLM,
            "minicpmo",
            True,
            dict(
                bits=4,
                group_size=4,
                dataset="contextual",
                ratio=0.8,
                sensitivity_metric="mean_activation_magnitude",
                num_samples=1,
                processor=MODEL_NAMES["minicpmo"],
            ),
            {
                "lm_model": {"int8": 6, "int4": 10},
                "text_embeddings_model": {"int8": 1},
                "vision_embeddings_model": {"int8": 8},
                "resampler_model": {"int8": 6},
            },
        ),
        (
            OVModelForCausalLM,
            "exaone4",
            True,
            dict(bits=4, sym=False, group_size=32, ratio=1.0),
            {"model": {"int8": 2, "int4": 14}},
        ),
        (
            OVModelForCausalLM,
            "gpt2",
            False,
            dict(bits=4, sym=True, group_size_fallback="adjust"),
            {"model": {"int8": 4, "int4": 20}},
        ),
        (
            OVModelForCausalLM,
            "llama",
            False,
            dict(
                bits=4,
                sym=True,
                group_size_fallback="adjust",
            ),
            {"model": {"int8": 28, "int4": 2}},
        ),
        (
            OVModelForCausalLM,
            "llama",
            False,
            dict(
                bits=4,
                sym=True,
                group_size_fallback="ignore",
            ),
            {"model": {"int8": 4}},
        ),
    ]

    # filter models type depending on min max transformers version
    LOAD_IN_4_BITS_SCOPE = [
        config
        for config in TRANSFORMERS_4BIT_CONFIGURATIONS
        if TEST_NAME_TO_MODEL_TYPE.get(config[1], config[1]) in get_supported_model_for_library("transformers")
    ]

    SUPPORTED_ARCHITECTURES_WITH_AUTO_COMPRESSION = [
        (OVModelForCausalLM, "gpt2", False),
        (OVModelForMaskedLM, "bert", False),
        (OVModelForTokenClassification, "roberta", False),
        (OVModelForImageClassification, "vit", False),
        (OVModelForSeq2SeqLM, "t5", False),
        (OVModelForSequenceClassification, "albert", False),
        (OVModelForQuestionAnswering, "distilbert", False),
        (OVModelForAudioClassification, "wav2vec2", False),
        (OVModelForFeatureExtraction, "blenderbot", False),
        (OVStableDiffusionPipeline, "stable-diffusion", False),
        (OVStableDiffusionXLPipeline, "stable-diffusion-xl", False),
        (OVModelOpenCLIPForZeroShotImageClassification, "open-clip", False),
        (OVModelForVisualCausalLM, "llava", False),
        (OVModelForVisualCausalLM, "llava_next_video", False),
        (OVModelForVisualCausalLM, "minicpmv", True),
        (OVModelForVisualCausalLM, "qwen2_vl", False),
    ]

    if is_transformers_version("<", "4.54.0"):
        SUPPORTED_ARCHITECTURES_WITH_AUTO_COMPRESSION.append((OVModelForVisualCausalLM, "llava-qwen2", True))

    if is_transformers_version("<", "4.52.0"):
        SUPPORTED_ARCHITECTURES_WITH_AUTO_COMPRESSION.append((OVModelForVisualCausalLM, "minicpmo", True))

    if is_transformers_version(">=", "4.54.0"):
        SUPPORTED_ARCHITECTURES_WITH_AUTO_COMPRESSION.append((OVModelForCausalLM, "exaone4", True))

    SUPPORTED_ARCHITECTURES_WITH_HYBRID_QUANTIZATION = [
        (OVStableDiffusionPipeline, "stable-diffusion", 72, 195),
        (OVStableDiffusionXLPipeline, "stable-diffusion-xl", 84, 331),
        (OVLatentConsistencyModelPipeline, "latent-consistency", 50, 135),
        (OVStableDiffusion3Pipeline, "stable-diffusion-3", 9, 65),
        (OVFluxPipeline, "flux", 7, 56),
        (OVSanaPipeline, "sana", 19, 53),
    ]

    DEFAULT_INT4_CONFIG = {"bits": 4, "sym": True, "group_size": 64, "all_layers": True}

    def test_filtered_architectures(cls):
        expected = set()
        if is_transformers_version("<", "4.49"):
            expected.add("qwen2_5_vl")
        if is_transformers_version("<", "4.51"):
            expected.add("llama4")
        if is_transformers_version("<", "4.54"):
            expected.add("exaone4")
        if is_transformers_version(">=", "4.54"):
            expected.update({"llava-qwen2", "phi3_v", "minicpmo"})

        all_model_type = {config[1] for config in cls.TRANSFORMERS_4BIT_CONFIGURATIONS}
        filtered_model_type = {config[1] for config in cls.LOAD_IN_4_BITS_SCOPE}
        skipped = all_model_type - filtered_model_type
        cls.assertEqual(skipped, expected)

    @parameterized.expand(SUPPORTED_ARCHITECTURES_WITH_EXPECTED_8BIT_COMPRESSED_MATMULS)
    def test_ovmodel_8bit_weight_compression(self, model_cls, model_name, expected_pt_int8, expected_ov_int8):
        task = model_cls.export_feature
        model_id = MODEL_NAMES[model_name]

        with TemporaryDirectory() as tmp_dir:
            transformers_model = model_cls.from_pretrained(model_id, export=True)
            tokenizer = AutoTokenizer.from_pretrained(model_id)
            if tokenizer.pad_token is None:
                tokenizer.pad_token = tokenizer.eos_token

            quantizer = OVQuantizer.from_pretrained(transformers_model, task=task, device=OPENVINO_DEVICE)
            quantizer.quantize(save_directory=tmp_dir)
            model = model_cls.from_pretrained(tmp_dir)

            _, num_weight_nodes = get_num_quantized_nodes(model)
            self.assertEqual(expected_ov_int8, num_weight_nodes["int8"])

            tokens = tokenizer("This is a sample input", return_tensors="pt")
            outputs = model(**tokens)
            self.assertTrue("logits" in outputs)

            # Verify that the configuration is correctly saved and loaded
            loaded_config = OVConfig.from_pretrained(tmp_dir, device=OPENVINO_DEVICE)
            self.assertEqual(OVWeightQuantizationConfig().to_dict(), loaded_config.quantization_config.to_dict())
            self.assertFalse(model.model.has_rt_info(["runtime_options", "KV_CACHE_PRECISION"]))

    @parameterized.expand(SUPPORTED_ARCHITECTURES_WITH_EXPECTED_4BIT_COMPRESSED_MATMULS)
    def test_ovmodel_4bit_weight_compression(self, model_cls, model_name, expected_int8_nodes, expected_int4_nodes):
        task = model_cls.export_feature
        model_id = MODEL_NAMES[model_name]
        with TemporaryDirectory() as tmp_dir:
            transformers_model = model_cls.from_pretrained(model_id, export=True, stateful=False, use_torch_export=USE_TORCH_EXPORT)
            tokenizer = AutoTokenizer.from_pretrained(model_id)
            if tokenizer.pad_token is None:
                tokenizer.pad_token = tokenizer.eos_token

            quantizer = OVQuantizer.from_pretrained(transformers_model, task=task, device=OPENVINO_DEVICE)
            ov_config = OVConfig(quantization_config=OVWeightQuantizationConfig(bits=4, sym=True, ratio=0.8))
            quantizer.quantize(save_directory=tmp_dir, ov_config=ov_config)
            model = model_cls.from_pretrained(tmp_dir)

            _, num_weight_nodes = get_num_quantized_nodes(model)
            self.assertEqual(expected_int8_nodes, num_weight_nodes["int8"])
            self.assertEqual(expected_int4_nodes, num_weight_nodes["int4"])

            tokens = tokenizer("This is a sample input", return_tensors="pt")
            outputs = model(**tokens)
            self.assertTrue("logits" in outputs)

            # Verify that the configuration is correctly saved and loaded
            loaded_config = OVConfig.from_pretrained(tmp_dir, device=OPENVINO_DEVICE)
            self.assertEqual(ov_config.quantization_config.to_dict(), loaded_config.quantization_config.to_dict())
            self.assertFalse(model.model.has_rt_info(["runtime_options", "KV_CACHE_PRECISION"]))

    @parameterized.expand(SUPPORTED_ARCHITECTURES_STATEFUL_WITH_EXPECTED_8BIT_COMPRESSED_MATMULS)
    def test_ovmodel_8bit_weight_compression_stateful(self, model_cls, model_name, expected_pt_int8, expected_ov_int8):
        task = model_cls.export_feature
        model_id = MODEL_NAMES[model_name]
        with TemporaryDirectory() as tmp_dir:
            transformers_model = model_cls.from_pretrained(model_id, export=True, stateful=True, use_torch_export=USE_TORCH_EXPORT)
            tokenizer = AutoTokenizer.from_pretrained(model_id)
            if tokenizer.pad_token is None:
                tokenizer.pad_token = tokenizer.eos_token

            quantizer = OVQuantizer.from_pretrained(transformers_model, task=task, device=OPENVINO_DEVICE)
            quantizer.quantize(save_directory=tmp_dir)
            model = model_cls.from_pretrained(tmp_dir)

            _, num_weight_nodes = get_num_quantized_nodes(model)
            self.assertEqual(expected_ov_int8, num_weight_nodes["int8"])

            tokens = tokenizer("This is a sample input", return_tensors="pt")
            outputs = model(**tokens)
            self.assertTrue("logits" in outputs)

            # Verify that the configuration is correctly saved and loaded
            loaded_config = OVConfig.from_pretrained(tmp_dir, device=OPENVINO_DEVICE)
            self.assertEqual(OVWeightQuantizationConfig().to_dict(), loaded_config.quantization_config.to_dict())
            self.assertFalse(model.model.has_rt_info(["runtime_options", "KV_CACHE_PRECISION"]))

    @parameterized.expand(SUPPORTED_ARCHITECTURES_WITH_AUTO_COMPRESSION)
    def test_ovmodel_load_with_compressed_weights(self, model_cls, model_type, trust_remote_code):
        model = model_cls.from_pretrained(
            MODEL_NAMES[model_type],
            export=True,
            load_in_8bit=True,
            stateful=False,
            trust_remote_code=trust_remote_code,
            use_torch_export=USE_TORCH_EXPORT
        )

        if model_type == "open-clip":
            self.assertEqual(model.text_model._openvino_config.quantization_config.bits, 8)
            self.assertEqual(model.text_model._openvino_config.dtype, "int8")
            self.assertEqual(model.visual_model._openvino_config.quantization_config.bits, 8)
            self.assertEqual(model.visual_model._openvino_config.dtype, "int8")
        else:
            self.assertEqual(model._openvino_config.quantization_config.bits, 8)
            self.assertEqual(model._openvino_config.dtype, "int8")

        if model_type != "open-clip":  # ticket 161043
            check_optimization_not_applicable_to_optimized_model(model, quantization_config={"bits": 8})

        expected_ov_int8 = _ARCHITECTURES_TO_EXPECTED_INT8[model_type]
        expected_ov_int8 = {k: {"int8": v} for k, v in expected_ov_int8.items()}
        check_compression_state_per_model(self, model.ov_models, expected_ov_int8)

    @parameterized.expand(SUPPORTED_ARCHITECTURES_WITH_HYBRID_QUANTIZATION)
    def test_ovmodel_hybrid_quantization(self, model_cls, model_type, expected_fake_nodes, expected_int8_nodes):
        model_id = MODEL_NAMES[model_type]
        quantization_config = OVWeightQuantizationConfig(bits=8, dataset="conceptual_captions", num_samples=2)
        with TemporaryDirectory() as tmp_dir:
            model = model_cls.from_pretrained(model_id, export=True, quantization_config=quantization_config, use_torch_export=USE_TORCH_EXPORT)

            num_fake, num_weight_nodes = get_num_quantized_nodes(
                model.unet if model.unet is not None else model.transformer
            )
            self.assertEqual(expected_fake_nodes, num_fake)
            self.assertEqual(expected_int8_nodes, num_weight_nodes["int8"])
            self.assertEqual(0, num_weight_nodes["int4"])

            model.save_pretrained(tmp_dir)
            check_optimization_not_applicable_to_optimized_model(model, quantization_config)

    def test_stable_diffusion_with_weight_compression(self):
        int8_pipe = OVStableDiffusionPipeline.from_pretrained(
            model_id=MODEL_NAMES["stable-diffusion"], export=True, device=OPENVINO_DEVICE, use_torch_export=USE_TORCH_EXPORT
        )
        quantization_config = OVWeightQuantizationConfig(bits=8, quant_method=OVQuantizationMethod.DEFAULT)
        quantizer = OVQuantizer(int8_pipe)

        quantizer.quantize(ov_config=OVConfig(quantization_config=quantization_config))

        num_fake_nodes, num_weight_nodes = get_num_quantized_nodes(
            int8_pipe.unet if int8_pipe.unet is not None else int8_pipe.transformer
        )
        self.assertEqual(0, num_fake_nodes)
        self.assertEqual(242, num_weight_nodes["int8"])
        self.assertEqual(0, num_weight_nodes["int4"])
        quantization_config = OVWeightQuantizationConfig(
            bits=8, dataset="conceptual_captions", num_samples=2, quant_method=OVQuantizationMethod.HYBRID
        )
        check_optimization_not_applicable_to_optimized_model(int8_pipe, quantization_config)

    @parameterized.expand(
        [
            (*it[0], it[1])
            for it in itertools.product(SUPPORTED_ARCHITECTURES_WITH_HYBRID_QUANTIZATION[-1:], [False, True])
        ]
    )
    def test_ovmodel_hybrid_quantization_with_custom_dataset(
        self,
        model_cls,
        model_type,
        expected_fake_nodes,
        expected_int8_nodes,
        dataset_via_config,
    ):
        model_id = MODEL_NAMES[model_type]
        # TODO: Run only dataset_via_config=True after v1.25
        dataset = [
            "dream rose covered with clean crystal, sharp edges, transparent, beautiful, highly detailed, high render"
        ]
        model = model_cls.from_pretrained(model_id, export=True, use_torch_export=USE_TORCH_EXPORT)
        quantizer = OVQuantizer(model)
        quantization_config = OVWeightQuantizationConfig(bits=8, num_samples=3, quant_method="hybrid")
        self.assertEqual(quantization_config.quant_method, OVQuantizationMethod.HYBRID)

        quantization_config.dataset = dataset if dataset_via_config else None
        dataset = None if dataset_via_config else dataset
        quantizer.quantize(ov_config=OVConfig(quantization_config=quantization_config), calibration_dataset=dataset)
        num_fake_nodes, num_weight_nodes = get_num_quantized_nodes(
            model.unet if model.unet is not None else model.transformer
        )
        self.assertEqual(expected_fake_nodes, num_fake_nodes)
        self.assertEqual(expected_int8_nodes, num_weight_nodes["int8"])
        self.assertEqual(0, num_weight_nodes["int4"])

    @parameterized.expand(SUPPORTED_ARCHITECTURES_WITH_EXPECTED_4BIT_AUTOCOMPRESSED_MATMULS)
    @unittest.mock.patch.dict(
        "optimum.intel.openvino.configuration._DEFAULT_4BIT_WQ_CONFIGS", {"facebook/opt-125m": DEFAULT_INT4_CONFIG}
    )
    def test_ovmodel_4bit_auto_compression(self, model_cls, model_type, expected_ov_int8, expected_ov_int4):
        with TemporaryDirectory() as tmp_dir:
            model_id = MODEL_NAMES[model_type]
            model = model_cls.from_pretrained(model_id, export=True, quantization_config={"bits": 4}, use_torch_export=USE_TORCH_EXPORT)
            tokenizer = AutoTokenizer.from_pretrained(model_id)
            if tokenizer.pad_token is None:
                tokenizer.pad_token = tokenizer.eos_token

            _, num_weight_nodes = get_num_quantized_nodes(model)
            self.assertEqual(expected_ov_int4, num_weight_nodes["int4"])
            self.assertEqual(expected_ov_int8, num_weight_nodes["int8"])
            model.save_pretrained(tmp_dir)

            openvino_config = OVConfig.from_pretrained(tmp_dir, device=OPENVINO_DEVICE)
            self.assertEqual(openvino_config.quantization_config.bits, 4)
            self.assertEqual(openvino_config.dtype, "int4")
            if model_id == "facebook/opt-125m":
                for key, value in self.DEFAULT_INT4_CONFIG.items():
                    self.assertEqual(value, getattr(openvino_config.quantization_config, key))
            check_optimization_not_applicable_to_optimized_model(model, quantization_config={"bits": 8})

    @parameterized.expand(LOAD_IN_4_BITS_SCOPE)
    def test_ovmodel_4bit_auto_compression_with_config(
        self, model_cls, model_name, trust_remote_code, quantization_config, expected_num_weight_nodes_per_model
    ):
        model_id = MODEL_NAMES[model_name]
        with TemporaryDirectory() as tmp_dir:
            quantization_config = OVWeightQuantizationConfig.from_dict(quantization_config)
            model = model_cls.from_pretrained(
                model_id, export=True, quantization_config=quantization_config, trust_remote_code=trust_remote_code, use_torch_export=USE_TORCH_EXPORT,
            )
            if quantization_config.quant_method.lower() == "awq":
                # TODO: Check that AWQ was actually applied
                pass

            check_compression_state_per_model(self, model.ov_models, expected_num_weight_nodes_per_model)

            model.save_pretrained(tmp_dir)
            model = model_cls.from_pretrained(tmp_dir, trust_remote_code=trust_remote_code)
            check_model_inference(model, model_id, trust_remote_code)

            # At the moment the first model in the list is the only one we apply data-aware compression to
            wc_rt_info = next(iter(model.ov_models.values())).get_rt_info()["nncf"]["weight_compression"]
            self.assertEqual(quantization_config.quant_method.lower() == "awq", wc_rt_info["awq"].value == "True")
            self.assertEqual(
                quantization_config.scale_estimation or False, wc_rt_info["scale_estimation"].value == "True"
            )
            self.assertEqual(quantization_config.gptq or False, wc_rt_info["gptq"].value == "True")
            self.assertEqual(
                quantization_config.lora_correction or False, wc_rt_info["lora_correction"].value == "True"
            )

            openvino_config = OVConfig.from_pretrained(tmp_dir, device=OPENVINO_DEVICE)
            self.assertEqual(openvino_config.quantization_config.bits, 4)
            self.assertEqual(openvino_config.dtype, quantization_config.dtype)

    @parameterized.expand(((OVModelForCausalLM, "gpt2"),))
    def test_ovmodel_stateful_load_with_compressed_weights(self, model_cls, model_type):
        model = model_cls.from_pretrained(MODEL_NAMES[model_type], export=True, load_in_8bit=True, stateful=True, use_torch_export=USE_TORCH_EXPORT)
        self.assertTrue(model.stateful)
        self.assertTrue(model.use_cache)

        _, num_weight_nodes = get_num_quantized_nodes(model)
        expected_int8 = _ARCHITECTURES_TO_EXPECTED_INT8[model_type]
        expected_int8 = {k: {"int8": v} for k, v in expected_int8.items()}
        check_compression_state_per_model(self, model.ov_models, expected_int8)

    @parameterized.expand(SUPPORTED_ARCHITECTURES_WITH_AUTO_COMPRESSION)
    def test_ovmodel_load_with_uncompressed_weights(self, model_cls, model_type, trust_remote_code):
        model = model_cls.from_pretrained(
            MODEL_NAMES[model_type], export=True, load_in_8bit=False, trust_remote_code=trust_remote_code, use_torch_export=USE_TORCH_EXPORT,
        )

        for i, ov_model in enumerate(model.ov_models.values()):
            _, num_weight_nodes = get_num_quantized_nodes(ov_model)
            self.assertEqual(0, num_weight_nodes["int8"])
            if "text-generation" in model.export_feature or ("image-text-to-text" in model.export_feature and i == 0):
                self.assertTrue(ov_model.has_rt_info(["runtime_options", "KV_CACHE_PRECISION"]))
                kv_cache_precision = ov_model.get_rt_info(["runtime_options", "KV_CACHE_PRECISION"]).value
                self.assertTrue(kv_cache_precision == "f16")

    def test_ovmodel_load_large_model_with_default_compressed_weights(self):
        compressed_model_mock_obj = unittest.mock.Mock()
        compressed_model_mock_obj.has_rt_info.return_value = False

        def main_export_in_stacktrace(*args, **kwargs):
            # Compression was called from `main_export`
            self.assertTrue(inspect.stack()[5].function == "main_export")
            return compressed_model_mock_obj

        with unittest.mock.patch(
            "openvino.op.Constant.shape", new_callable=unittest.mock.PropertyMock
        ) as ov_constant_shape:
            ov_constant_shape.return_value = (2000000000,)
            with unittest.mock.patch(
                "nncf.compress_weights", side_effect=main_export_in_stacktrace
            ) as compress_weights_patch:
                _ = OVModelForCausalLM.from_pretrained(
                    MODEL_NAMES["llama"], export=True, compile=False, use_cache=False, device=OPENVINO_DEVICE, use_torch_export=USE_TORCH_EXPORT,
                )
                compression_params = {
                    "mode": nncf.CompressWeightsMode.INT8_ASYM,
                    "ratio": 1.0,
                    "group_size": None,
                    "all_layers": None,
                    "sensitivity_metric": None,
                    "dataset": None,
                    "ignored_scope": nncf.IgnoredScope(),
                    "awq": None,
                    "subset_size": 128,
                    "scale_estimation": None,
                    "gptq": None,
                    "lora_correction": None,
                    "backup_mode": None,
                }
                compress_weights_patch.assert_called_with(
                    unittest.mock.ANY,
                    **compression_params,
                )

    def test_ovmodel_load_large_model_with_uncompressed_weights(self):
        with unittest.mock.patch(
            "openvino.op.Constant.shape", new_callable=unittest.mock.PropertyMock
        ) as ov_constant_shape:
            ov_constant_shape.return_value = (2000000000,)
            with unittest.mock.patch("nncf.compress_weights") as compress_weights_patch:
                model = OVModelForCausalLM.from_pretrained(
                    MODEL_NAMES["llama"],
                    export=True,
                    load_in_8bit=False,
                    compile=False,
                    use_cache=False,
                    device=OPENVINO_DEVICE,
                    use_torch_export=USE_TORCH_EXPORT,
                )
                compress_weights_patch.assert_not_called()
                self.assertTrue(model.model.has_rt_info(["runtime_options", "KV_CACHE_PRECISION"]))

    def test_ovmodel_load_large_model_with_additional_quantization_config(self):
        compressed_model_mock_obj = unittest.mock.Mock()
        compressed_model_mock_obj.has_rt_info.return_value = False

        def main_export_not_in_stacktrace(*args, **kwargs):
            # Compression was not called from `main_export`
            self.assertTrue(all(frame_info.function != "main_export" for frame_info in inspect.stack()))
            return compressed_model_mock_obj

        with unittest.mock.patch(
            "openvino.op.Constant.shape", new_callable=unittest.mock.PropertyMock
        ) as ov_constant_shape:
            ov_constant_shape.return_value = (2000000000,)
            with unittest.mock.patch(
                "nncf.compress_weights", side_effect=main_export_not_in_stacktrace
            ) as compress_weights_patch:
                _ = OVModelForCausalLM.from_pretrained(
                    MODEL_NAMES["llama"],
                    export=True,
                    compile=False,
                    use_cache=False,
                    quantization_config=OVWeightQuantizationConfig(bits=4, sym=True, group_size=-1, ratio=0.8),
                    use_torch_export=USE_TORCH_EXPORT,
                )
                compression_params = {
                    "mode": nncf.CompressWeightsMode.INT4_SYM,
                    "ratio": 0.8,
                    "group_size": -1,
                    "all_layers": None,
                    "sensitivity_metric": None,
                    "dataset": None,
                    "ignored_scope": nncf.IgnoredScope(),
                    "awq": None,
                    "subset_size": 128,
                    "scale_estimation": None,
                    "gptq": None,
                    "lora_correction": None,
                    "backup_mode": None,
                }
                compress_weights_patch.assert_called_with(unittest.mock.ANY, **compression_params)

    @parameterized.expand(LOAD_IN_4_BITS_SCOPE[::5])
    def test_ovmodel_4bit_dynamic_with_config(
        self, model_cls, model_name, trust_remote_code, quantization_config, expected_num_weight_nodes_per_model
    ):
        model_id = MODEL_NAMES[model_name]
        with TemporaryDirectory() as tmp_dir:
            group_size = quantization_config.pop("group_size", 32)
            quantization_config = OVDynamicQuantizationConfig(
                weights_group_size=group_size, activations_group_size=group_size, **quantization_config
            )
            model = model_cls.from_pretrained(
                model_id, export=True, quantization_config=quantization_config, trust_remote_code=trust_remote_code, use_torch_export=USE_TORCH_EXPORT,
            )
            self.assertEqual(model.ov_config["DYNAMIC_QUANTIZATION_GROUP_SIZE"], str(group_size))
            self.assertEqual(model.ov_config["KV_CACHE_PRECISION"], "u8")

            check_compression_state_per_model(self, model.ov_models, expected_num_weight_nodes_per_model)

            model.save_pretrained(tmp_dir)
            openvino_config = OVConfig.from_pretrained(tmp_dir, device=OPENVINO_DEVICE)
            self.assertEqual(openvino_config.quantization_config.bits, 4)
            self.assertEqual(openvino_config.dtype, quantization_config.dtype)


class OVPipelineQuantizationTest(unittest.TestCase):
    maxDiff = None

    PIPELINE_QUANTIZATION_SCOPE = [
        (
            OVModelForCausalLM,
            "gpt2",
            False,
            dict(quantization_configs={"model": dict(bits=8, weight_only=True)}),
            {"model": 0},
            {"model": {"int8": 44}},
        ),
        (
            OVModelForCausalLM,
            "llama",
            False,
            dict(
                quantization_configs={
                    "model": dict(
                        weight_quantization_config=dict(
                            bits=4,
                            dtype="cb4",
                            group_size=16,
                            dataset="wikitext2",
                            num_samples=1,
                            gptq=True,
                            ratio=0.5,
                        ),
                        full_quantization_config=dict(dtype="f8e4m3"),
                        dataset="wikitext2",
                        num_samples=1,
                    ),
                }
            ),
            {
                "model": 16,
            },
            {
                "model": {"f8e4m3": 16, "int4": 5, "int8": 5},
            },
        ),
        (
            OVStableDiffusionPipeline,
            "stable-diffusion",
            True,
            dict(
                quantization_configs={
                    "unet": dict(
                        dtype="f8e4m3",
                        dataset="laion/filtered-wit",
                        num_samples=1,
                    ),
                    "vae_decoder": OVWeightQuantizationConfig(),
                    "vae_encoder": OVWeightQuantizationConfig(),
                    "text_encoder": OVWeightQuantizationConfig(),
                }
            ),
            {
                "unet": 124,
                "vae_decoder": 0,
                "vae_encoder": 0,
                "text_encoder": 0,
            },
            {
                "unet": {"f8e4m3": 121},
                "vae_decoder": {"int8": 42},
                "vae_encoder": {"int8": 34},
                "text_encoder": {"int8": 64},
            },
        ),
        (
            OVSamModel,
            "sam",
            False,
            dict(
                quantization_configs={
                    "vision_encoder": dict(
                        bits=8,
                        dataset="coco",
                        num_samples=1,
                        weight_only=False,
                    ),
                }
            ),
            {
                "vision_encoder": 75,
                "prompt_encoder_mask_decoder": 0,
            },
            {
                "vision_encoder": {"int8": 75},
                "prompt_encoder_mask_decoder": {"int8": 0},
            },
        ),
        (
            OVStableDiffusion3Pipeline,
            "stable-diffusion-3",
            False,
            dict(
                quantization_configs={
                    "transformer": dict(
                        dataset="conceptual_captions",
                        num_samples=1,
                        quant_method=OVQuantizationMethod.HYBRID,
                    ),
                    "vae_decoder": OVWeightQuantizationConfig(),
                    "vae_encoder": OVWeightQuantizationConfig(),
                    "text_encoder": OVWeightQuantizationConfig(),
                }
            ),
            {
                "transformer": 9,
                "vae_decoder": 0,
                "vae_encoder": 0,
                "text_encoder": 0,
                "text_encoder_2": 0,
                "text_encoder_3": 0,
            },
            {
                "transformer": {"int8": 65},
                "vae_decoder": {"int8": 58},
                "vae_encoder": {"int8": 42},
                "text_encoder": {"int8": 30},
                "text_encoder_2": {"int8": 0},
                "text_encoder_3": {"int8": 0},
            },
        ),
        (
            OVModelForSpeechSeq2Seq,
            "whisper",
            True,
            dict(
                quantization_configs={
                    "encoder": dict(smooth_quant_alpha=0.95),
                    "decoder": dict(smooth_quant_alpha=0.9),
                },
                dataset="librispeech",
                num_samples=1,
                processor=MODEL_NAMES["whisper"],
            ),
            {"encoder": 14, "decoder": 22},
            {"encoder": {"int8": 14}, "decoder": {"int8": 22}},
        ),
        (
            OVModelForVisualCausalLM,
            "internvl_chat",
            True,
            dict(
                quantization_configs={
                    "lm_model": dict(bits=8, weight_only=True),
                    "vision_embeddings_model": dict(bits=8, weight_only=False),
                },
                dataset="contextual",
                num_samples=1,
                default_config=dict(bits=8, sym=True, weight_only=True),
            ),
            {
                "lm_model": 0,
                "text_embeddings_model": 0,
                "vision_embeddings_model": 15,
            },
            {
                "lm_model": {"int8": 30},
                "text_embeddings_model": {"int8": 1},
                "vision_embeddings_model": {"int8": 11},
            },
        ),
    ]

    if is_transformers_version(">=", "4.49.0") and is_transformers_version("<", "4.54.0"):
        PIPELINE_QUANTIZATION_SCOPE.extend(
            [
                (
                    OVModelForVisualCausalLM,
                    "phi4mm",
                    True,
                    dict(
                        quantization_configs={
                            "lm_model": dict(
                                bits=4,
                                group_size=16,
                                dataset="contextual",
                                num_samples=1,
                                ratio=0.8,
                                sensitivity_metric="mean_activation_magnitude",
                                quant_method=OVQuantizationMethod.AWQ,
                                scale_estimation=True,
                                lora_correction=True,
                                ignored_scope={
                                    "patterns": [
                                        "__module\\.model\\.layers\\.\\d+\\.(mlp\\.(gate_up_proj|down_proj)|self_attn\\."
                                        "(qkv_proj|o_proj))\\.lora_B\\.speech/aten::linear/MatMul",
                                    ],
                                },
                            ),
                            "text_embeddings_model": dict(bits=8, sym=True, weight_only=True),
                            "audio_encoder_model": dict(bits=8, sym=True, weight_only=True),
                            "vision_embeddings_model": dict(bits=8, sym=True, weight_only=True),
                        },
                    ),
                    {
                        "lm_model": 0,
                        "text_embeddings_model": 0,
                        "audio_encoder_model": 0,
                        "vision_embeddings_model": 0,
                        "vision_projection_model": 0,
                        "audio_embeddings_model": 0,
                        "audio_forward_embeddings_model": 0,
                        "audio_vision_projection_model": 0,
                        "audio_speech_projection_model": 0,
                    },
                    {
                        "lm_model": {"int8": 60, "int4": 26},
                        "text_embeddings_model": {"int8": 1},
                        "audio_encoder_model": {"int8": 25},
                        "vision_embeddings_model": {"int8": 8},
                        "vision_projection_model": {},
                        "audio_embeddings_model": {},
                        "audio_forward_embeddings_model": {},
                        "audio_vision_projection_model": {},
                        "audio_speech_projection_model": {},
                    },
                ),
            ]
        )

    @parameterized.expand(PIPELINE_QUANTIZATION_SCOPE)
    def test_ovmodel_pipeline_quantization(
        self,
        model_cls,
        model_name,
        trust_remote_code,
        quantization_config,
        expected_fake_nodes_per_model,
        expected_num_weight_nodes_per_model,
    ):
        def eval_expression_if_possible(expression):
            try:
                return eval(expression)
            except NameError:
                return expression

        model_id = MODEL_NAMES[model_name]
        with TemporaryDirectory() as tmp_dir:
            quantization_config = OVPipelineQuantizationConfig.from_dict(quantization_config)
            model = model_cls.from_pretrained(
                model_id, export=True, quantization_config=quantization_config, trust_remote_code=trust_remote_code, use_torch_export=USE_TORCH_EXPORT,
            )
            for save_load_model in [False, True]:
                if save_load_model:
                    model.save_pretrained(tmp_dir)
                    model = model_cls.from_pretrained(tmp_dir, trust_remote_code=trust_remote_code)
                check_model_inference(model, model_id, trust_remote_code)
                check_compression_state_per_model(
                    self, model.ov_models, expected_num_weight_nodes_per_model, expected_fake_nodes_per_model
                )
                # Compare the quantization config with the model runtime info
                for ov_model_name, ov_model in model.ov_models.items():
                    rt_info = ov_model.get_rt_info()
                    config = quantization_config.quantization_configs.get(
                        ov_model_name, quantization_config.default_config
                    )
                    if config is None:
                        self.assertTrue("nncf" not in rt_info)
                        continue

                    if isinstance(config, OVWeightQuantizationConfig):
                        sub_configs = [config]
                        rt_info_keys = ["weight_compression"]
                    elif isinstance(config, OVQuantizationConfig):
                        sub_configs = [config]
                        rt_info_keys = ["quantization"]
                    elif isinstance(config, OVMixedQuantizationConfig):
                        sub_configs = [config.weight_quantization_config, config.full_quantization_config]
                        rt_info_keys = ["weight_compression", "quantization"]
                    else:
                        raise ValueError(f"Unsupported config type: {type(config)}")

                    for sub_config, rt_info_key in zip(sub_configs, rt_info_keys):
                        q_rt_info = rt_info["nncf"][rt_info_key]
                        config_dict = sub_config.to_nncf_dict()
                        for param_name in q_rt_info:
                            if sub_config.num_samples is None and param_name == "subset_size":
                                # Skip subset_size check because num_samples was not explicitly provided
                                continue
                            rt_info_value = q_rt_info[param_name]
                            if isinstance(rt_info_value, dict):
                                # For example, ignored scope case
                                rt_info_value_ = {}
                                for k, v in rt_info_value.items():
                                    rt_info_value_[k] = eval_expression_if_possible(v.value)
                                rt_info_value = rt_info_value_
                            else:
                                rt_info_value = eval_expression_if_possible(rt_info_value.value)

                            if param_name not in config_dict:
                                continue
                            config_value = config_dict[param_name]
                            if param_name == "advanced_parameters":
                                from nncf.quantization.advanced_parameters import convert_to_dict_recursively

                                config_value = convert_to_dict_recursively(config_value)
                            if param_name == "ignored_scope":
                                if sub_config.quant_method == OVQuantizationMethod.HYBRID:
                                    # For hybrid quantization ignored scope is set dynamically
                                    config_value = {"types": ["Convolution"]}
                                else:
                                    from nncf.openvino.rt_info import exclude_empty_fields

                                    config_value = exclude_empty_fields(dataclasses.asdict(config_value))
                                    config_value = [] if config_value == {} else config_value
                            if param_name == "backup_mode" and config_value is None:
                                config_value = "int8_asym"
                            if param_name == "sensitivity_metric" and config_value is None:
                                config_value = (
                                    "max_activation_variance" if sub_config.bits == 4 else "weight_quantization_error"
                                )
                            if param_name == "group_size" and config_value is None:
                                config_value = -1 if sub_config.bits == 8 else 128

                            if config_value is None and rt_info_value is False:
                                continue
                            if param_name == "subset_size":
                                self.assertGreaterEqual(
                                    rt_info_value,
                                    config_value,
                                    f"Actual subset size should not be less than the requested one.",
                                )
                            else:
                                self.assertEqual(
                                    config_value, rt_info_value, f"Mismatch in {param_name} for {ov_model_name}"
                                )


class OVQuantizerQATest(unittest.TestCase):
    SUPPORTED_ARCHITECTURES = ("hf-internal-testing/tiny-random-BertForQuestionAnswering",)

    @parameterized.expand(SUPPORTED_ARCHITECTURES)
    @pytest.mark.run_slow
    @slow
    def test_ovmodel_static_quantization(self, model_name):
        def preprocess_function(examples, tokenizer):
            return tokenizer(
                examples["question"], examples["context"], padding="max_length", max_length=64, truncation=True
            )

        with TemporaryDirectory() as tmp_dir:
            transformers_model = OVModelForQuestionAnswering.from_pretrained(
                model_name, export=True, device=OPENVINO_DEVICE
            )
            tokenizer = AutoTokenizer.from_pretrained(model_name)
            quantizer = OVQuantizer.from_pretrained(transformers_model, device=OPENVINO_DEVICE)
            calibration_dataset = quantizer.get_calibration_dataset(
                "squadshifts",
                dataset_config_name="new_wiki",
                preprocess_function=partial(preprocess_function, tokenizer=tokenizer),
                num_samples=10,
                dataset_split="test",
                trust_remote_code=True,
            )
            ov_config = OVConfig(quantization_config=OVQuantizationConfig())
            quantizer.quantize(save_directory=tmp_dir, calibration_dataset=calibration_dataset, ov_config=ov_config)

            # Test that inference on quantized model works
            model = OVModelForQuestionAnswering.from_pretrained(tmp_dir, device=OPENVINO_DEVICE)
            tokens = tokenizer.encode_plus(
                "This is a sample question", "This is a sample context", add_special_tokens=True, return_tensors="pt"
            )
            model(**tokens, return_dict=True)

            # Test loading model a second time to catch issues with caching
            try:
                model = OVModelForQuestionAnswering.from_pretrained(tmp_dir, device=OPENVINO_DEVICE)
            except RuntimeError:
                self.fail("Loading BERT QA model a second time failed")

            # Verify that the configuration is correctly saved and loaded
            loaded_config = OVConfig.from_pretrained(tmp_dir, device=OPENVINO_DEVICE)
            self.assertEqual(ov_config.quantization_config.to_dict(), loaded_config.quantization_config.to_dict())


class OVQuantizationConfigTest(unittest.TestCase):
    QUANTIZATION_CONFIGS = (
        (None,),
        (OVWeightQuantizationConfig(),),
        (OVWeightQuantizationConfig(bits=8, sym=True),),
        (
            OVWeightQuantizationConfig(
                dataset="wikitext2",
                bits=4,
                ignored_scope={"names": ["op_name"]},
                sym=False,
                tokenizer="dbmdz/bert-base-german-cased",
                ratio=1.0,
                group_size=128,
                all_layers=True,
                sensitivity_metric="mean_activation_magnitude",
                num_samples=100,
                quant_method=OVQuantizationMethod.DEFAULT,
            ),
        ),
        (OVWeightQuantizationConfig(bits=4, dataset=["hello world", "i'm alive"]),),
        (
            OVQuantizationConfig(
                ignored_scope={"names": ["op_name"]},
                num_samples=100,
                sym=False,
                model_type="transformer",
                fast_bias_correction=True,
                overflow_fix="disable",
            ),
        ),
        (OVQuantizationConfig(ignored_scope=nncf.IgnoredScope(names=["op_name"])),),
        (
            OVMixedQuantizationConfig(
                weight_quantization_config=OVWeightQuantizationConfig(
                    bits=4,
                    dtype="cb4",
                    group_size=16,
                    ratio=0.5,
                    ignored_scope={"patterns": [f"{pattern_prefix}.layers.0.self_attn"]},
                ),
                full_quantization_config=OVQuantizationConfig(
                    dtype="f8e4m3", ignored_scope={"patterns": [f"{pattern_prefix}.layers.0.mlp"]}
                ),
                ignored_scope={"patterns": [f"{pattern_prefix}.layers.1.self_attn"]},
                dataset="gsm8k",
                num_samples=1,
            ),
        ),
        (
            OVPipelineQuantizationConfig(
                quantization_configs={
                    "model1": OVQuantizationConfig(bits=8, dataset="wikitext2"),
                    "model2": OVWeightQuantizationConfig(bits=4, group_size=16),
                    "model3": OVMixedQuantizationConfig(
                        weight_quantization_config=OVWeightQuantizationConfig(bits=4, dtype="cb4"),
                        full_quantization_config=OVQuantizationConfig(dtype="f8e4m3", dataset="wikitext2"),
                    ),
                }
            ),
        ),
        (
            OVQuantizationConfig(
                advanced_parameters=nncf.AdvancedCompressionParameters(),
            ),
        ),
        (
            _GPTOSSQuantizationConfig(
                quantization_config1=OVWeightQuantizationConfig(bits=4, group_size=16),
                quantization_config2=OVWeightQuantizationConfig(bits=8),
            ),
        ),
    )

    QUANTIZATION_CONFIG_DICTS = (
        (dict(bits=8, sym=True), OVWeightQuantizationConfig, None),
        (
            dict(
                dataset="wikitext2",
                bits=4,
                ignored_scope={"names": ["op_name"]},
                sym=False,
                tokenizer="dbmdz/bert-base-german-cased",
                ratio=1.0,
                group_size=128,
                all_layers=True,
                sensitivity_metric="mean_activation_magnitude",
                num_samples=100,
                quant_method=OVQuantizationMethod.DEFAULT,
            ),
            OVWeightQuantizationConfig,
            None,
        ),
        (dict(), OVWeightQuantizationConfig, "Can't determine type of OV quantization config"),
        (
            dict(ignored_scope={"names": ["op_name"]}),
            OVWeightQuantizationConfig,
            "Can't determine type of OV quantization config",
        ),
        (dict(num_samples=100), OVWeightQuantizationConfig, "Can't determine type of OV quantization config"),
        (dict(abc="def"), OVWeightQuantizationConfig, "Can't determine type of OV quantization config"),
        (dict(bits=8), OVWeightQuantizationConfig, "Can't determine type of OV quantization config"),
        (
            dict(bits=8, fast_bias_correction=True, dataset="librispeech"),
            OVQuantizationConfig,
            None,
        ),
        (dict(model_type="transformer"), OVQuantizationConfig, None),
        (
            dict(
                ignored_scope={"names": ["op_name"]},
                num_samples=100,
                sym=False,
                model_type="transformer",
                fast_bias_correction=True,
                overflow_fix="disable",
            ),
            OVQuantizationConfig,
            None,
        ),
        (dict(weight_only=True), OVWeightQuantizationConfig, None),
        (dict(weight_only=False), OVQuantizationConfig, None),
        (dict(abc="def", weight_only=False), OVQuantizationConfig, None),
        (dict(abc="def", weight_only=True), OVWeightQuantizationConfig, None),
        (dict(bits=8, weight_only=False), OVQuantizationConfig, None),
        (dict(bits=8, weight_only=True), OVWeightQuantizationConfig, None),
        (
            dict(bits=8, fast_bias_correction=True, dataset="librispeech"),
            OVQuantizationConfig,
            None,
        ),
        (
            dict(bits=4, dataset="wikitext2"),
            OVWeightQuantizationConfig,
            None,
        ),
        (
            dict(bits=4, dataset="gsm8k"),
            OVWeightQuantizationConfig,
            None,
        ),
        (dict(bits=8, fast_bias_correction=True), OVQuantizationConfig, None),
        (
            dict(
                weight_quantization_config=dict(bits=4, dtype="cb4", group_size=16, ratio=0.5),
                full_quantization_config=dict(dtype="f8e4m3"),
                dataset="wikitext2",
                num_samples=1,
            ),
            OVMixedQuantizationConfig,
            None,
        ),
        (
            dict(
                quantization_configs=dict(
                    model1=dict(bits=8, dataset="wikitext2", weight_only=False),
                    model2=dict(bits=4, group_size=16),
                    model3=dict(
                        weight_quantization_config=dict(bits=4, dtype="cb4"),
                        full_quantization_config=dict(dtype="f8e4m3", dataset="wikitext2"),
                    ),
                )
            ),
            OVPipelineQuantizationConfig,
            None,
        ),
        (
            dict(
                quantization_config1=dict(bits=4, group_size=16),
                quantization_config2=dict(bits=8, weight_only=True),
            ),
            _GPTOSSQuantizationConfig,
            None,
        ),
    )

    QUANTIZATION_CONFIGS_WITH_KWARGS = (
        (
            OVWeightQuantizationConfig,
            {
                "advanced_parameters": nncf.AdvancedCompressionParameters(statistics_path="statistics_path"),
                "some_arg": "some_value",
            },
            {
                "advanced_parameters": nncf.AdvancedCompressionParameters(statistics_path="statistics_path"),
                "some_arg": "some_value",
            },
        ),
        (
            OVWeightQuantizationConfig,
            {
                "advanced_parameters": nncf.AdvancedCompressionParameters(statistics_path="statistics_path"),
                "statistics_path": "statistics_path2",
            },
            {
                "advanced_parameters": nncf.AdvancedCompressionParameters(statistics_path="statistics_path2"),
            },
        ),
        (
            OVWeightQuantizationConfig,
            {
                "statistics_path": "statistics_path",
            },
            {
                "advanced_parameters": nncf.AdvancedCompressionParameters(statistics_path="statistics_path"),
            },
        ),
        (
            OVQuantizationConfig,
            {
                "advanced_parameters": nncf.AdvancedQuantizationParameters(disable_channel_alignment=True),
                "some_arg": "some_value",
            },
            {
                "advanced_parameters": nncf.AdvancedQuantizationParameters(
                    overflow_fix=nncf.OverflowFix.DISABLE,
                    disable_channel_alignment=True,
                ),
                "some_arg": "some_value",
            },
        ),
        (
            OVQuantizationConfig,
            {
                "advanced_parameters": nncf.AdvancedQuantizationParameters(overflow_fix=nncf.OverflowFix.ENABLE),
            },
            {
                "advanced_parameters": nncf.AdvancedQuantizationParameters(
                    overflow_fix=nncf.OverflowFix.DISABLE,
                ),
            },
        ),
        (
            OVQuantizationConfig,
            {
                "smooth_quant_alpha": 0.5,
                "advanced_parameters": nncf.AdvancedQuantizationParameters(
                    smooth_quant_alphas=nncf.AdvancedSmoothQuantParameters(matmul=0.7, convolution=0.7),
                ),
            },
            {
                "advanced_parameters": nncf.AdvancedQuantizationParameters(
                    overflow_fix=nncf.OverflowFix.DISABLE,
                    smooth_quant_alphas=nncf.AdvancedSmoothQuantParameters(matmul=0.5, convolution=0.7),
                ),
            },
        ),
    )

    def get_default_configurations() -> dict:
        default_configurations = deepcopy(_DEFAULT_4BIT_WQ_CONFIGS)
        default_configurations.update({"default": _DEFAULT_4BIT_WQ_CONFIG})
        return default_configurations

    DEFAULT_CONFIGURATIONS = get_default_configurations()

    @parameterized.expand(QUANTIZATION_CONFIGS)
    def test_config_serialization(self, quantization_config: OVQuantizationConfigBase):
        ov_config = OVConfig(quantization_config=quantization_config)
        with TemporaryDirectory() as tmp_dir:
            ov_config.save_pretrained(tmp_dir)
            loaded_ov_config = OVConfig.from_pretrained(tmp_dir, device=OPENVINO_DEVICE)
            self.compare_objects(ov_config.quantization_config, loaded_ov_config.quantization_config)

    @parameterized.expand(QUANTIZATION_CONFIG_DICTS)
    def test_config_from_dict(self, quantization_config: dict, config_type: type, warning_log: Union[str, None]):
        from optimum.intel.openvino.configuration import logger as configuration_logger

        if warning_log is not None:
            with self.assertLogs(configuration_logger, logging.WARN) as cm:
                ov_config = OVConfig(quantization_config=quantization_config)
                self.assertTrue(any(warning_log in log for log in cm.output))
        else:
            ov_config = OVConfig(quantization_config=quantization_config)
        self.assertIsInstance(ov_config.quantization_config, config_type)

        self.compare_config_dict_to_config_object(quantization_config, ov_config.quantization_config)

    @parameterized.expand(DEFAULT_CONFIGURATIONS)
    def test_named_default_configurations(self, config_id: str):
        custom_configuration = self.DEFAULT_CONFIGURATIONS[config_id]
        prepared_config = _quantization_config_from_dict(custom_configuration)
        self.compare_config_dict_to_config_object(custom_configuration, prepared_config)

    def test_for_no_short_id_duplicates(self):
        short_ids = set()
        for model_id in _DEFAULT_4BIT_WQ_CONFIGS.keys():
            short_id = model_id.split("/")[1]
            assert short_id not in short_ids
            short_ids.add(short_id)

    @parameterized.expand(QUANTIZATION_CONFIGS_WITH_KWARGS)
    def test_config_init_kwargs(
        self,
        config_type: Type[Union[OVWeightQuantizationConfig, OVQuantizationConfig]],
        config_kwargs: dict,
        ref_nncf_dict: dict,
    ):
        nncf_dict = config_type(**config_kwargs).to_nncf_dict()
        ref_nncf_dict = config_type().to_nncf_dict() | ref_nncf_dict
        self.assertTrue(self.compare_objects(nncf_dict, ref_nncf_dict))

    @parameterized.expand(
        [
            ("nncf.compress_weights", "_weight_only_quantization", "dataset", OVWeightQuantizationConfig),
            ("nncf.quantize", "_full_quantization", "calibration_dataset", OVQuantizationConfig),
        ]
    )
    def test_quantization_kwargs_override(self, mock_method_name, quantization_function, dataset_key, config_type):
        from optimum.intel.openvino.quantization import _weight_only_quantization, _full_quantization

        with unittest.mock.patch(mock_method_name) as mock_method:
            mock_model = unittest.mock.Mock([])
            mock_model.get_rt_info = unittest.mock.Mock(return_value={})

            mock_quantization_config = unittest.mock.Mock(config_type)
            mock_quantization_config.to_nncf_dict.return_value = {"param1": "value1", "param2": "value2"}

            additional_kwargs = {"param2": "new_value2", "param3": "value3"}

            quantization_function = (
                _weight_only_quantization
                if quantization_function == "_weight_only_quantization"
                else _full_quantization
            )
            quantization_function(mock_model, mock_quantization_config, None, **additional_kwargs)

            expected_kwargs = {"param1": "value1", "param2": "new_value2", "param3": "value3", dataset_key: None}

            mock_method.assert_called_once_with(mock_model, **expected_kwargs)

    def compare_config_dict_to_config_object(self, config_dict: dict, config_obj: OVQuantizationConfigBase):
        if "quantization_configs" in config_dict:
            for k, v in config_dict["quantization_configs"].items():
                self.compare_config_dict_to_config_object(v, getattr(config_obj, "quantization_configs")[k])
            return
        for k, v in config_dict.items():
            if hasattr(config_obj, k):
                config_v = getattr(config_obj, k)
                if isinstance(config_v, OVQuantizationConfigBase):
                    self.compare_config_dict_to_config_object(v, config_v)
                else:
                    self.assertEqual(v, config_v)

    @staticmethod
    def compare_objects(o1, o2) -> bool:
        if dataclasses.is_dataclass(o1) and dataclasses.is_dataclass(o2):
            o1 = o1.__dict__
            o2 = o2.__dict__
        if isinstance(o1, dict) and isinstance(o2, dict):
            for k in set(o1.keys()) | set(o2.keys()):
                if not OVQuantizationConfigTest.compare_objects(o1[k], o2[k]):
                    return False
            return True
        if isinstance(o1, Iterable) and isinstance(o2, Iterable) and not (isinstance(o1, str) or isinstance(o2, str)):
            for it1, it2 in zip(o1, o2):
                if not OVQuantizationConfigTest.compare_objects(it1, it2):
                    return False
            return True
        return o1 == o2


class InferRequestWrapperTest(unittest.TestCase):
    MODEL_NAME = ("whisper",)
    STATEFUL = (False, True)
    APPLY_CACHING = (False, True)

    @staticmethod
    def _generate_random_audio_data(processor):
        t = np.linspace(0, 1.0, int(1000), endpoint=False)
        audio_data = 0.5 * np.sin((2 + np.random.random()) * np.pi * t)
        input_features = processor(
            audio_data,
            sampling_rate=16000,
            return_tensors="pt",
        ).input_features
        return input_features

    @parameterized.expand(itertools.product(MODEL_NAME, STATEFUL, APPLY_CACHING))
    def test_calibration_data_uniqueness(self, model_name, stateful, apply_caching):
        model_id = MODEL_NAMES[model_name]
<<<<<<< HEAD
        ov_model = OVModelForSpeechSeq2Seq.from_pretrained(model_id, export=True, compile=True, device=OPENVINO_DEVICE, use_torch_export=USE_TORCH_EXPORT)
=======
        ov_model = OVModelForSpeechSeq2Seq.from_pretrained(
            model_id, export=True, compile=True, stateful=stateful, device=OPENVINO_DEVICE
        )
>>>>>>> b90e0459
        processor = AutoProcessor.from_pretrained(model_id)

        calibration_data = []
        if not ov_model.decoder.stateful:
            ov_model.decoder_with_past.request = InferRequestWrapper(
                ov_model.decoder_with_past.request, calibration_data, apply_caching=apply_caching
            )
        else:
            ov_model.decoder.request = InferRequestWrapper(
                ov_model.decoder.request, calibration_data, apply_caching=apply_caching
            )
        n_samples = 3
        for _ in range(n_samples):
            input_features = self._generate_random_audio_data(processor)
            ov_model.generate(input_features, max_new_tokens=10, min_new_tokens=10)

        data_hashes_per_key = defaultdict(list)
        data_id_per_key = defaultdict(set)

        # Check that reset state flag is present and correctly set in collected inputs
        if stateful and is_nncf_version(">", "2.19"):
            from nncf.definitions import NNCF_DATASET_RESET_STATE_KEY

            # All inputs should have reset state key
            self.assertTrue(all(NNCF_DATASET_RESET_STATE_KEY in inputs_dict for inputs_dict in calibration_data))
            # The number of times reset state flag is set to True should be equal to (2 * n_samples), because
            # for each sequence generation, the state is reset twice
            self.assertEqual(
                sum(int(inputs_dict[NNCF_DATASET_RESET_STATE_KEY]) for inputs_dict in calibration_data), 2 * n_samples
            )
            # Remove reset state key from inputs to avoid affecting data uniqueness checks
            [input_dict.pop(NNCF_DATASET_RESET_STATE_KEY) for input_dict in calibration_data]

        for inputs_dict in calibration_data:
            for k, v in inputs_dict.items():
                if k in ["input_ids", "beam_idx"]:
                    continue

                x = (v.numpy() if isinstance(v, torch.Tensor) else v).copy()
                data_hashes_per_key[k].append(hash(x.tobytes()))
                data_id_per_key[k].add(id(v))
        for k, data_hashes in data_hashes_per_key.items():
            # All hashes can not be equal because calibration dataset contains at least n_samples different samples
            self.assertTrue(any(data_hashes[0] != it for it in data_hashes))
        if apply_caching:
            # With caching, encoder hidden states tensors should be cached, resulting in only n_samples tensors stored
            self.assertEqual(len(data_id_per_key["encoder_hidden_states"]), n_samples)
        else:
            # Without caching, encoder hidden states tensors will be unique for each collected input
            self.assertGreater(len(data_id_per_key["encoder_hidden_states"]), n_samples)


def check_optimization_not_applicable_to_optimized_model(model, quantization_config):
    quantizer = OVQuantizer(model)
    with pytest.raises(
        RuntimeError,
        match="Cannot apply optimization to the model because it was already optimized with the following config",
    ):
        quantizer.quantize(ov_config=OVConfig(quantization_config=quantization_config))


def check_model_inference(ov_model, model_id, trust_remote_code):
    if isinstance(ov_model, (OVModelForSpeechSeq2Seq, OVModelForSeq2SeqLM)):
        gen_config = GenerationConfig(
            max_new_tokens=10,
            min_new_tokens=10,
            num_beams=2,
            do_sample=False,
            eos_token_id=None,
        )
        if isinstance(ov_model, OVModelForSpeechSeq2Seq):
            input_features = torch.randn((1, ov_model.config.num_mel_bins, 3000), dtype=torch.float32)
            generate_kwrgs = {}
            if is_transformers_version(">=", "4.50"):
                generate_kwrgs = {"use_model_defaults": False}
            ov_model.generate(input_features, generation_config=gen_config, **generate_kwrgs)
        else:
            tokenizer = AutoTokenizer.from_pretrained(model_id, trust_remote_code=trust_remote_code)
            inputs = tokenizer("This is a sample <mask>", return_tensors="pt")
            ov_model.generate(**inputs, generation_config=gen_config)
    elif isinstance(ov_model, (OVModelForCausalLM, OVModelForFeatureExtraction, OVModelForMaskedLM)):
        tokenizer = AutoTokenizer.from_pretrained(model_id, trust_remote_code=trust_remote_code)
        if tokenizer.pad_token is None:
            tokenizer.pad_token = tokenizer.eos_token
        tokens = tokenizer("This is a sample <mask>", return_tensors="pt")
        ov_model(**tokens)
    elif isinstance(
        ov_model,
        (
            OVStableDiffusionPipeline,
            OVStableDiffusion3Pipeline,
            OVStableDiffusionXLPipeline,
            OVLatentConsistencyModelPipeline,
        ),
    ):
        ov_model(prompt="A text-to-image prompt")
    elif isinstance(ov_model, OVSentenceTransformer):
        ov_model.encode(["This is a sample input"])
    elif isinstance(ov_model, OVModelForZeroShotImageClassification):
        processor = AutoProcessor.from_pretrained(model_id, trust_remote_code=trust_remote_code)
        image = np.random.rand(224, 224, 3).astype(np.uint8)
        inputs = processor(text=["This is a sample text"], images=image, return_tensors="pt")
        ov_model(**inputs)
    elif isinstance(ov_model, OVModelForVisualCausalLM):
        config = AutoConfig.from_pretrained(model_id, trust_remote_code=trust_remote_code)
        processor_id = config.mm_vision_tower if isinstance(ov_model, _OVNanoLlavaForCausalLM) else model_id
        processor = AutoProcessor.from_pretrained(processor_id, trust_remote_code=trust_remote_code)
        tokenizer = AutoTokenizer.from_pretrained(model_id, trust_remote_code=trust_remote_code)
        image = Image.fromarray(np.random.rand(224, 224, 3).astype(np.uint8))
        inputs = ov_model.preprocess_inputs(
            image=image, text="This is a sample text", processor=processor, tokenizer=tokenizer, config=config
        )
        ov_model(**inputs)
    elif isinstance(ov_model, OVSamModel):
        processor = AutoProcessor.from_pretrained(model_id, trust_remote_code=trust_remote_code)
        image = np.random.rand(224, 224, 3).astype(np.uint8)
        inputs = processor(image, input_points=[[[0, 0]]], return_tensors="pt")
        ov_model(**inputs)
    else:
        raise Exception("Unexpected model class.")<|MERGE_RESOLUTION|>--- conflicted
+++ resolved
@@ -2176,13 +2176,9 @@
     @parameterized.expand(itertools.product(MODEL_NAME, STATEFUL, APPLY_CACHING))
     def test_calibration_data_uniqueness(self, model_name, stateful, apply_caching):
         model_id = MODEL_NAMES[model_name]
-<<<<<<< HEAD
-        ov_model = OVModelForSpeechSeq2Seq.from_pretrained(model_id, export=True, compile=True, device=OPENVINO_DEVICE, use_torch_export=USE_TORCH_EXPORT)
-=======
         ov_model = OVModelForSpeechSeq2Seq.from_pretrained(
-            model_id, export=True, compile=True, stateful=stateful, device=OPENVINO_DEVICE
+            model_id, export=True, compile=True, stateful=stateful, device=OPENVINO_DEVICE, use_torch_export=USE_TORCH_EXPORT
         )
->>>>>>> b90e0459
         processor = AutoProcessor.from_pretrained(model_id)
 
         calibration_data = []
