--- conflicted
+++ resolved
@@ -1361,23 +1361,8 @@
         self.assertEqual(expected_int8_nodes, num_weight_nodes["int8"])
         self.assertEqual(0, num_weight_nodes["int4"])
 
-<<<<<<< HEAD
-    @parameterized.expand(SUPPORTED_ARCHITECTURES_WITH_EXPECTED_4BIT_AUTOCOMPRESSED_MATMULS)
-    @unittest.mock.patch.dict(
-        "optimum.intel.openvino.configuration._DEFAULT_4BIT_WQ_CONFIGS", {"facebook/opt-125m": DEFAULT_INT4_CONFIG}
-    )
+    @parameterized.expand(DEFAULT_4BIT_COMPRESSION_CONFIGURATIONS)
     @skip_architectures_unsupported_with_torch_export
-    def test_ovmodel_4bit_auto_compression(self, model_cls, model_type, expected_ov_int8, expected_ov_int4):
-        with TemporaryDirectory() as tmp_dir:
-            model_id = MODEL_NAMES[model_type]
-            model = model_cls.from_pretrained(
-                model_id, export=True, quantization_config={"bits": 4}, torch_export=USE_TORCH_EXPORT
-            )
-            tokenizer = AutoTokenizer.from_pretrained(model_id)
-            if tokenizer.pad_token is None:
-                tokenizer.pad_token = tokenizer.eos_token
-=======
-    @parameterized.expand(DEFAULT_4BIT_COMPRESSION_CONFIGURATIONS)
     def test_ovmodel_4bit_default_compression(
         self, model_cls, model_type, default_config, expected_num_weight_nodes_per_model
     ):
@@ -1386,9 +1371,8 @@
             {MODEL_NAMES[model_type]: default_config},
             clear=False,
         ):
-            model = model_cls.from_pretrained(MODEL_NAMES[model_type], export=True, quantization_config={"bits": 4})
+            model = model_cls.from_pretrained(MODEL_NAMES[model_type], export=True, quantization_config={"bits": 4}, torch_export=USE_TORCH_EXPORT)
             check_compression_state_per_model(self, model.ov_models, expected_num_weight_nodes_per_model)
->>>>>>> a484bc6e
 
     @parameterized.expand(DEFAULT_IGNORED_SCOPE_CONFIGURATIONS)
     def test_ovmodel_default_ignored_scope(self, model_cls, model_type, expected_ignored_scope_per_model):
