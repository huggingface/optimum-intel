--- conflicted
+++ resolved
@@ -74,21 +74,13 @@
 
 class OVQuantizerTest(unittest.TestCase):
     SUPPORTED_ARCHITECTURES_TORCH_MODEL = (
-<<<<<<< HEAD
         (OVModelForSequenceClassification, "bert", 22, 35),
         (OVModelForCausalLM, "gpt2", 41, 3),
     )
     SUPPORTED_ARCHITECTURES_OV_MODEL = (
         (OVModelForSequenceClassification, "bert", 32, 35),
-        # (OVModelForCausalLM, "gpt2", 31, 3),
-=======
-        (OVModelForSequenceClassification, "bert", 32, 35),
-        (OVModelForCausalLM, "gpt2", 41, 3),
-    )
-    SUPPORTED_ARCHITECTURES_OV_MODEL = (
-        (OVModelForSequenceClassification, "bert", 32, 35),
-        (OVModelForCausalLM, "gpt2", 31, 22),
->>>>>>> 7b4e50f1
+        (OVModelForCausalLM, "gpt2", 31, 3),
+        # (OVModelForCausalLM, "gpt2", 31, 22),
     )
 
     @parameterized.expand(SUPPORTED_ARCHITECTURES_TORCH_MODEL)
