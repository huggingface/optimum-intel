--- conflicted
+++ resolved
@@ -944,36 +944,9 @@
             ]
         )
 
-<<<<<<< HEAD
-=======
     if is_transformers_version(">=", "4.49.0"):
         LOAD_IN_4_BITS_SCOPE.extend(
             [
-                (
-                    OVModelForVisualCausalLM,
-                    "phi4mm",
-                    True,
-                    dict(
-                        bits=4,
-                        group_size=8,
-                        dataset="contextual",
-                        ratio=0.8,
-                        sensitivity_metric="mean_activation_magnitude",
-                        num_samples=1,
-                        trust_remote_code=True,
-                    ),
-                    {
-                        "lm_model": {"int8": 8, "int4": 42},
-                        "text_embeddings_model": {"int8": 1},
-                        "vision_embeddings_model": {"int8": 8},
-                        "vision_projection_model": {"int8": 2},
-                        "audio_embeddings_model": {},
-                        "audio_forward_embeddings_model": {"int8": 6},
-                        "audio_encoder_model": {"int8": 25},
-                        "audio_vision_projection_model": {"int8": 2},
-                        "audio_speech_projection_model": {"int8": 2},
-                    },
-                ),
                 (
                     OVModelForVisualCausalLM,
                     "qwen2_5_vl",
@@ -996,7 +969,6 @@
             ]
         )
 
->>>>>>> 69311c0f
     SUPPORTED_ARCHITECTURES_WITH_AUTO_COMPRESSION = [
         (OVModelForCausalLM, "gpt2", False),
         (OVModelForMaskedLM, "bert", False),
