#  Copyright 2021 The HuggingFace Team. All rights reserved.
#
#  Licensed under the Apache License, Version 2.0 (the "License");
#  you may not use this file except in compliance with the License.
#  You may obtain a copy of the License at
#
#      http://www.apache.org/licenses/LICENSE-2.0
#
#  Unless required by applicable law or agreed to in writing, software
#  distributed under the License is distributed on an "AS IS" BASIS,
#  WITHOUT WARRANTIES OR CONDITIONS OF ANY KIND, either express or implied.
#  See the License for the specific language governing permissions and
#  limitations under the License.
import dataclasses
import inspect

# ruff: noqa

import itertools
import logging
import unittest
from collections import defaultdict
from collections.abc import Iterable
from enum import Enum
from functools import partial
from typing import Union, Type

import openvino as ov
import pytest
import numpy as np
import torch
from parameterized import parameterized
import nncf
from transformers import (
    AutoModelForQuestionAnswering,
    AutoTokenizer,
    AutoProcessor,
)
from transformers.testing_utils import slow
from transformers.utils.quantization_config import QuantizationMethod

from optimum.intel import (
    OVConfig,
    OVFluxPipeline,
    OVLatentConsistencyModelPipeline,
    OVModelForAudioClassification,
    OVModelForCausalLM,
    OVModelForFeatureExtraction,
    OVModelForImageClassification,
    OVModelForMaskedLM,
    OVModelForQuestionAnswering,
    OVModelForSeq2SeqLM,
    OVModelForSequenceClassification,
    OVModelForTokenClassification,
    OVModelForSpeechSeq2Seq,
    OVStableDiffusionPipeline,
    OVStableDiffusionXLPipeline,
    OVStableDiffusion3Pipeline,
    OVQuantizer,
    OVSanaPipeline,
    OVPipelineQuantizationConfig,
    OVQuantizationConfig,
    OVMixedQuantizationConfig,
    OVWeightQuantizationConfig,
    OVDynamicQuantizationConfig,
    OVModelOpenCLIPForZeroShotImageClassification,
    OVModelForVisualCausalLM,
    OVSentenceTransformer,
    OVModelForZeroShotImageClassification,
)
from optimum.intel.openvino.configuration import (
    OVQuantizationMethod,
    OVQuantizationConfigBase,
<<<<<<< HEAD
    _DEFAULT_4BIT_CONFIGS,
    _DEFAULT_4BIT_CONFIG,
    _quantization_config_from_dict,
=======
    _DEFAULT_4BIT_WQ_CONFIGS,
    _DEFAULT_4BIT_WQ_CONFIG,
>>>>>>> b2ec3fd1
)
from optimum.intel.openvino.utils import TemporaryDirectory
from copy import deepcopy

from optimum.intel.openvino.quantization import InferRequestWrapper, OVCalibrationDatasetBuilder
from optimum.intel.utils.import_utils import is_openvino_version, is_transformers_version
from utils_tests import (
    MODEL_NAMES,
    get_num_quantized_nodes,
    _ARCHITECTURES_TO_EXPECTED_INT8,
    check_compression_state_per_model,
)

_TASK_TO_DATASET = {
    "text-generation": {
        "dataset_name": "wikitext",
        "dataset_config_name": "wikitext-2-raw-v1",
        "column_name": "text",
    },
    "feature-extraction": {
        "dataset_name": "wikitext",
        "dataset_config_name": "wikitext-2-raw-v1",
        "column_name": "text",
    },
    "fill-mask": {
        "dataset_name": "wikitext",
        "dataset_config_name": "wikitext-2-raw-v1",
        "column_name": "text",
    },
    "text-classification": {
        "dataset_name": "glue",
        "dataset_config_name": "sst2",
        "column_name": "sentence",
    },
    "zero-shot-image-classification": {
        "dataset_name": "conceptual_captions",
        "column_name": "caption",
        "streaming": True,
    },
}

pattern_prefix = (
    "^__module.model.model"
    if is_transformers_version(">=", "4.49") and is_transformers_version("<", "4.51")
    else "^__module.model"
)


class OVQuantizerTest(unittest.TestCase):
    SUPPORTED_ARCHITECTURES_TORCH_MODEL = (
        (OVModelForSequenceClassification, "bert", 32, 35),
        (OVModelForCausalLM, "gpt2", 41 if is_transformers_version("<", "4.42.0") else 31, 22),
    )
    # TODO (nikita-savelyevv): Extend for OVModelForSpeechSeq2Seq and OVStableDiffusionPipeline
    SUPPORTED_ARCHITECTURES_OV_MODEL = (
        (OVModelForSequenceClassification, "bert", 32, 35),
        (OVModelForCausalLM, "gpt2", 31, 22),
        (OVSentenceTransformer, "sentence-transformers-bert", 12, 15),
        (OVModelForFeatureExtraction, "blenderbot", 33, 35),
        (OVModelForMaskedLM, "roberta", 32, 34),
        (OVModelForZeroShotImageClassification, "clip", 65, 65),
    )
    SUPPORTED_ARCHITECTURES_OV_MODEL_WITH_AUTO_DATASET = [
        (
            OVModelForCausalLM,
            "llama",
            dict(
                dataset="wikitext2",
                num_samples=1,
                dtype="f8e4m3",
            ),
            {
                "model": 13,
            },
            {
                "model": {"f8e4m3": 16},
            },
        ),
        (
            OVModelForCausalLM,
            "llama",
            OVMixedQuantizationConfig(
                weight_quantization_config=OVWeightQuantizationConfig(
                    bits=4,
                    dtype="nf4",
                    group_size=16,
                    ratio=0.5,
                    ignored_scope={"patterns": [f"{pattern_prefix}.layers.0.self_attn"]},
                ),
                full_quantization_config=OVQuantizationConfig(
                    dtype="f8e4m3", ignored_scope={"patterns": [f"{pattern_prefix}.layers.0.mlp"]}
                ),
                ignored_scope={"patterns": [f"{pattern_prefix}.layers.1.self_attn"]},
                dataset="wikitext2",
                num_samples=1,
            ),
            {
                "model": 7,
            },
            {
                "model": {"f8e4m3": 8, "nf4": 2},
            },
        ),
        (
            OVModelForCausalLM,
            "llama",
            OVMixedQuantizationConfig(
                weight_quantization_config=OVWeightQuantizationConfig(
                    bits=4,
                    dtype="nf4",
                    group_size=16,
                    ratio=0.5,
                    ignored_scope={"patterns": [f"{pattern_prefix}.layers.0.self_attn"]},
                ),
                full_quantization_config=OVQuantizationConfig(
                    dtype="f8e5m2", ignored_scope={"patterns": [f"{pattern_prefix}.layers.0.mlp"]}
                ),
                ignored_scope={"patterns": [f"{pattern_prefix}.layers.1.self_attn"]},
                dataset="wikitext2",
                num_samples=1,
            ),
            {
                "model": 7,
            },
            {
                "model": {"f8e5m2": 8, "nf4": 2},
            },
        ),
        (
            OVModelForCausalLM,
            "llama",
            OVMixedQuantizationConfig(
                weight_quantization_config=OVWeightQuantizationConfig(bits=4, group_size=16, ratio=0.5),
                full_quantization_config=OVQuantizationConfig(dtype="f8e4m3"),
                dataset="wikitext2",
                num_samples=1,
            ),
            {
                "model": 14,
            },
            {
                "model": {"f8e4m3": 11, "int4": 10},
            },
        ),
        (
            OVModelForCausalLM,
            "llama",
            OVMixedQuantizationConfig(
                weight_quantization_config=OVWeightQuantizationConfig(bits=4, group_size=16),
                full_quantization_config=OVQuantizationConfig(dtype="f8e5m2"),
                dataset="wikitext2",
                num_samples=1,
            ),
            {
                "model": 13,
            },
            {
                "model": {"f8e5m2": 2, "int4": 28},
            },
        ),
        (
            OVStableDiffusionXLPipeline,
            "stable-diffusion-xl",
            dict(
                dtype="f8e5m2",
                dataset="laion/220k-GPT4Vision-captions-from-LIVIS",
                num_samples=1,
                processor=MODEL_NAMES["stable-diffusion-xl"],
                trust_remote_code=True,
            ),
            {
                "unet": 174,
                "vae_decoder": 0,
                "vae_encoder": 0,
                "text_encoder": 0,
                "text_encoder_2": 0,
            },
            {
                "unet": {"f8e5m2": 183},
                "vae_decoder": {"int8": 42},
                "vae_encoder": {"int8": 34},
                "text_encoder": {"int8": 64},
                "text_encoder_2": {"int8": 66},
            },
        ),
        (
            OVLatentConsistencyModelPipeline,
            "latent-consistency",
            OVQuantizationConfig(
                dtype="f8e4m3",
                dataset="laion/filtered-wit",
                num_samples=1,
                trust_remote_code=True,
            ),
            {
                "unet": 79,
                "vae_decoder": 0,
                "vae_encoder": 0,
                "text_encoder": 0,
            },
            {
                "unet": {"f8e4m3": 84},
                "vae_decoder": {"int8": 42},
                "vae_encoder": {"int8": 34},
                "text_encoder": {"int8": 40},
            },
        ),
        (
            OVModelForFeatureExtraction,
            "blenderbot",
            OVQuantizationConfig(
                dtype="int8",
                dataset="wikitext2",
                num_samples=1,
            ),
            {
                "model": 33,
            },
            {
                "model": {"int8": 35},
            },
        ),
        (
            OVSentenceTransformer,
            "sentence-transformers-bert",
            OVQuantizationConfig(
                dtype="int8",
                dataset="c4",
                num_samples=1,
            ),
            {
                "model": 12,
            },
            {
                "model": {"int8": 15},
            },
        ),
        (
            OVModelForMaskedLM,
            "roberta",
            OVQuantizationConfig(
                dtype="int8",
                dataset="wikitext2",
                num_samples=1,
            ),
            {
                "model": 32,
            },
            {
                "model": {"int8": 34},
            },
        ),
        (
            OVModelForMaskedLM,
            "xlm_roberta",
            OVQuantizationConfig(
                dtype="int8",
                dataset="c4",
                num_samples=1,
            ),
            {
                "model": 14,
            },
            {
                "model": {"int8": 16},
            },
        ),
        (
            OVModelForZeroShotImageClassification,
            "clip",
            OVQuantizationConfig(
                dtype="int8",
                dataset="conceptual_captions",
                num_samples=1,
            ),
            {
                "model": 65,
            },
            {
                "model": {"int8": 65},
            },
        ),
    ]

    @staticmethod
    def get_calibration_dataset(
        quantizer,
        quantization_config,
        preprocess_function,
        as_dataset_instance,
        dataset_name,
        dataset_config_name=None,
        streaming=False,
    ):
        if as_dataset_instance:
            calibration_dataset = quantizer.get_calibration_dataset(
                dataset_name,
                dataset_config_name=dataset_config_name,
                preprocess_function=preprocess_function,
                num_samples=2,
                dataset_split="train",
                trust_remote_code=True,
                streaming=streaming,
            )
        else:
            dataset_builder = OVCalibrationDatasetBuilder(quantizer.model)
            calibration_dataset = dataset_builder.build_from_dataset_name(
                quantization_config,
                dataset_name,
                dataset_config_name=dataset_config_name,
                preprocess_function=preprocess_function,
                num_samples=2,
                dataset_split="train",
                trust_remote_code=True,
                streaming=streaming,
            )
        return calibration_dataset

    @parameterized.expand(
        [(*it[0], it[1]) for it in itertools.product(SUPPORTED_ARCHITECTURES_TORCH_MODEL, [False, True])]
    )
    def test_automodel_static_quantization(
        self, model_cls, model_name, expected_fake_nodes, expected_int8_nodes, from_dataset_instance
    ):
        model_id = MODEL_NAMES[model_name]
        task = model_cls.export_feature
        dataset_kwargs = {**_TASK_TO_DATASET[task]}
        column_name = dataset_kwargs.pop("column_name")
        file_name = "openvino_quantized_model.xml"

        def preprocess_function(examples, tokenizer):
            return tokenizer(examples[column_name], padding="max_length", max_length=128, truncation=True)

        with TemporaryDirectory() as tmp_dir:
            transformers_model = model_cls.auto_model_class.from_pretrained(model_id)
            tokenizer = AutoTokenizer.from_pretrained(model_id)
            if tokenizer.pad_token is None:
                tokenizer.pad_token = tokenizer.eos_token
            quantizer = OVQuantizer.from_pretrained(transformers_model, task=task)

            ov_config = OVConfig(quantization_config=OVQuantizationConfig())
            calibration_dataset = self.get_calibration_dataset(
                quantizer,
                ov_config.quantization_config,
                partial(preprocess_function, tokenizer=tokenizer),
                from_dataset_instance,
                **dataset_kwargs,
            )
            quantizer.quantize(
                save_directory=tmp_dir,
                calibration_dataset=calibration_dataset,
                file_name=file_name,
                ov_config=ov_config,
            )
            model = model_cls.from_pretrained(tmp_dir, file_name=file_name)
            num_fake_nodes, num_weight_nodes = get_num_quantized_nodes(model)
            self.assertEqual(expected_fake_nodes, num_fake_nodes)
            self.assertEqual(expected_int8_nodes, num_weight_nodes["int8"])

            tokens = tokenizer("This is a sample input", return_tensors="pt")
            outputs = model(**tokens)
            self.assertTrue("logits" in outputs)

            # Verify that the configuration is correctly saved and loaded
            loaded_config = OVConfig.from_pretrained(tmp_dir)
            self.assertEqual(ov_config.quantization_config.to_dict(), loaded_config.quantization_config.to_dict())

    @parameterized.expand(
        [(*it[0], it[1]) for it in itertools.product(SUPPORTED_ARCHITECTURES_OV_MODEL, [False, True])]
    )
    def test_ovmodel_static_quantization(
        self, model_cls, model_name, expected_fake_nodes, expected_int8_nodes, from_dataset_instance
    ):
        model_id = MODEL_NAMES[model_name]
        task = model_cls.export_feature
        dataset_kwargs = {**_TASK_TO_DATASET[task]}
        column_name = dataset_kwargs.pop("column_name")

        with TemporaryDirectory() as tmp_dir:
            ov_model = model_cls.from_pretrained(model_id, export=True)

            is_text_related_task = model_cls in (
                OVModelForSequenceClassification,
                OVModelForCausalLM,
                OVModelForFeatureExtraction,
                OVSentenceTransformer,
                OVModelForMaskedLM,
            )
            if is_text_related_task:
                tokenizer = AutoTokenizer.from_pretrained(model_id)
                if tokenizer.pad_token is None:
                    tokenizer.pad_token = tokenizer.eos_token

                def preprocess_function(examples):
                    inputs = tokenizer(
                        examples[column_name],
                        padding="max_length",
                        max_length=128,
                        truncation=True,
                        return_tensors="np",
                    )
                    if model_cls == OVModelForMaskedLM:
                        batch_size = inputs["input_ids"].shape[0]
                        random_indices = np.random.randint(0, inputs["input_ids"].shape[1], size=batch_size)
                        inputs["input_ids"][np.arange(batch_size), random_indices] = tokenizer.mask_token_id
                    return inputs

            elif model_cls == OVModelForZeroShotImageClassification:
                processor = AutoProcessor.from_pretrained(model_id)

                def preprocess_function(examples):
                    # Mock dataset data
                    n_examples = len(examples[column_name])
                    text = ["This is a sample text"] * n_examples
                    image = (np.random.rand(n_examples, 224, 224, 3) * 255).astype(np.uint8)
                    inputs = processor(
                        text=text,
                        images=image,
                        return_tensors="pt",
                        padding=True,
                    )
                    return inputs

            else:
                raise ValueError("Unsupported model class.")

            quantizer = OVQuantizer.from_pretrained(ov_model, task=task)

            ov_config = OVConfig(quantization_config=OVQuantizationConfig())
            calibration_dataset = self.get_calibration_dataset(
                quantizer, ov_config.quantization_config, preprocess_function, from_dataset_instance, **dataset_kwargs
            )
            quantizer.quantize(save_directory=tmp_dir, calibration_dataset=calibration_dataset, ov_config=ov_config)

            model = model_cls.from_pretrained(tmp_dir)

            num_fake_nodes, num_weight_nodes = get_num_quantized_nodes(model)
            self.assertEqual(expected_fake_nodes, num_fake_nodes)
            self.assertEqual(expected_int8_nodes, num_weight_nodes["int8"])

            if is_text_related_task:
                tokens = tokenizer("This is a sample input <mask>", return_tensors="pt")
                model(tokens) if model_cls == OVSentenceTransformer else model(**tokens)
            elif model_cls == OVModelForZeroShotImageClassification:
                inputs = preprocess_function({column_name: ["sample text"]})
                model(**inputs)
            else:
                raise ValueError("Unsupported model class.")

            # Verify that the configuration is correctly saved and loaded
            loaded_config = OVConfig.from_pretrained(tmp_dir)
            self.assertEqual(ov_config.quantization_config.to_dict(), loaded_config.quantization_config.to_dict())
            check_optimization_not_applicable_to_optimized_model(
                model, quantization_config=OVWeightQuantizationConfig(bits=8)
            )

    @parameterized.expand(SUPPORTED_ARCHITECTURES_OV_MODEL_WITH_AUTO_DATASET)
    def test_ov_model_static_quantization_with_auto_dataset(
        self,
        model_cls,
        model_name,
        quantization_config,
        expected_fake_nodes_per_model,
        expected_num_weight_nodes_per_model,
    ):
        model_id = MODEL_NAMES[model_name]

        with TemporaryDirectory() as tmp_dir:
            ov_model = model_cls.from_pretrained(model_id, quantization_config=quantization_config)
            ov_model.save_pretrained(tmp_dir)

            if model_cls == OVModelForSpeechSeq2Seq:
                if ov_model.decoder_with_past is None:
                    del expected_fake_nodes_per_model["decoder_with_past"]
                    del expected_num_weight_nodes_per_model["decoder_with_past"]

                input_features = torch.randn((1, ov_model.config.num_mel_bins, 3000), dtype=torch.float32)
                ov_model.generate(input_features)
            elif model_cls in (OVModelForCausalLM, OVModelForFeatureExtraction, OVModelForMaskedLM):
                tokenizer = AutoTokenizer.from_pretrained(model_id)
                if tokenizer.pad_token is None:
                    tokenizer.pad_token = tokenizer.eos_token
                tokens = tokenizer("This is a sample <mask>", return_tensors="pt")
                ov_model(**tokens)
            elif model_cls in (
                OVStableDiffusionPipeline,
                OVStableDiffusionXLPipeline,
                OVLatentConsistencyModelPipeline,
            ):
                ov_model(prompt="A text-to-image prompt")
            elif model_cls == OVSentenceTransformer:
                ov_model.encode(["This is a sample input"])
            elif model_cls == OVModelForZeroShotImageClassification:
                processor = AutoProcessor.from_pretrained(model_id)
                image = np.random.rand(224, 224, 3).astype(np.uint8)
                inputs = processor(text=["This is a sample text"], images=image, return_tensors="pt")
                ov_model(**inputs)
            else:
                raise Exception("Unexpected model class.")

            check_compression_state_per_model(
                self,
                ov_model.ov_submodels,
                expected_num_weight_nodes_per_model,
                expected_fake_nodes_per_model,
            )


class OVWeightCompressionTest(unittest.TestCase):
    SUPPORTED_ARCHITECTURES_WITH_EXPECTED_8BIT_COMPRESSED_MATMULS = (
        (OVModelForSequenceClassification, "bert", 70, 70),
        (OVModelForCausalLM, "gpt2", 44, 44),
    )

    SUPPORTED_ARCHITECTURES_WITH_EXPECTED_4BIT_COMPRESSED_MATMULS = ((OVModelForCausalLM, "opt125m", 62, 43),)
    SUPPORTED_ARCHITECTURES_WITH_EXPECTED_4BIT_AUTOCOMPRESSED_MATMULS = ((OVModelForCausalLM, "opt125m", 0, 74),)
    SUPPORTED_ARCHITECTURES_STATEFUL_WITH_EXPECTED_8BIT_COMPRESSED_MATMULS = ((OVModelForCausalLM, "gpt2", 44, 44),)

    LOAD_IN_4_BITS_SCOPE = [
        (
            OVModelForCausalLM,  # model cls
            "gpt2",  # model name
            False,  # trust remote code
            dict(bits=4, sym=False, group_size=-1, ratio=0.8),  # quantization config
            {"model": {"int8": 14, "int4": 30}},  # reference number of low-precision nodes
        ),
        (
            OVModelForCausalLM,
            "gpt2",
            False,
            dict(bits=4, dtype="mxfp4", group_size=32),
            {"model": {"int8": 4, "f4e2m1": 20, "f8e8m0": 20}},
        ),
        (
            OVModelForCausalLM,
            "gpt2",
            False,
            dict(bits=4, dtype="nf4", group_size=32),
            {"model": {"int8": 4, "nf4": 20}},
        ),
        (
            OVModelForCausalLM,
            "gpt2",
            False,
            dict(
                bits=4,
                sym=False,
                group_size=32,
                ignored_scope={"names": ["__module.model.transformer.h.2.mlp.c_fc/aten::addmm/MatMul"]},
            ),
            {"model": {"int8": 4, "int4": 38}},
        ),
        (
            OVModelForCausalLM,
            "gpt2",
            False,
            dict(bits=4, sym=False, group_size=-1, ratio=0.8, all_layers=True),
            {"model": {"int8": 18, "int4": 26}},
        ),
        (
            OVModelForCausalLM,
            "opt",
            False,
            dict(
                bits=4,
                sym=True,
                group_size=-1,
                ratio=0.8,
                sensitivity_metric="mean_activation_magnitude",
                dataset="c4",
            ),
            {"model": {"int8": 18, "int4": 23}}
            if is_transformers_version(">=", "4.49")
            else {"model": {"int8": 14, "int4": 25}},
        ),
        (
            OVModelForCausalLM,
            "opt",
            False,
            dict(
                bits=4,
                sym=True,
                group_size=-1,
                ratio=0.8,
                sensitivity_metric="mean_activation_magnitude",
                dataset=["one two, " * i for i in range(10)],
            ),
            {"model": {"int8": 18, "int4": 23}}
            if is_transformers_version(">=", "4.49")
            else {"model": {"int8": 16, "int4": 24}},
        ),
        (
            OVModelForCausalLM,
            "llama_awq",
            False,
            dict(
                bits=4,
                sym=True,
                group_size=16,
                ratio=0.8,
                sensitivity_metric="mean_activation_magnitude",
                dataset="c4",
                quant_method=QuantizationMethod.AWQ,
                scale_estimation=True,
            ),
            {"model": {"int8": 8, "int4": 12}},
        ),
        (
            OVModelForCausalLM,
            "llama_awq",
            False,
            dict(
                bits=4,
                sym=True,
                group_size=16,
                ratio=0.8,
                sensitivity_metric="mean_activation_magnitude",
                dataset="c4",
                quant_method="awq",
            ),
            {"model": {"int8": 8, "int4": 12}},
        ),
        (
            OVModelForCausalLM,
            "llama_awq",
            False,
            dict(
                bits=4,
                sym=True,
                group_size=16,
                ratio=0.8,
                sensitivity_metric="mean_activation_magnitude",
                dataset="c4",
                gptq=True,
            ),
            {"model": {"int8": 8, "int4": 12}},
        ),
        (
            OVModelForCausalLM,
            "llama_awq",
            False,
            dict(
                bits=4,
                group_size=16,
                num_samples=16,
                dataset="auto",
                lora_correction=True,
            ),
            {"model": {"int8": 60, "int4": 28}},
        ),
        (
            OVModelForCausalLM,
            "llama_awq",
            False,
            dict(bits=4, backup_precision="none", group_size=16),
            {"model": {"int4": 28}},
        ),
        (
            OVModelForCausalLM,
            "llama_awq",
            False,
            dict(bits=4, backup_precision="none", group_size=16, ratio=0.5),
            {"model": {"int4": 6}},
        ),
        (
            OVModelForCausalLM,
            "llama_awq",
            False,
            dict(bits=4, backup_precision="int8_sym", group_size=16, ratio=0.5),
            {"model": {"int8": 13, "int4": 6}},
        ),
        (
            OVModelForCausalLM,
            "llama_awq",
            False,
            dict(bits=4, backup_precision="int8_asym", group_size=16, ratio=0.5),
            {"model": {"int8": 26, "int4": 6}},
        ),
    ]

    if is_transformers_version(">=", "4.40.0"):
        LOAD_IN_4_BITS_SCOPE.extend(
            [
                (
                    OVModelForVisualCausalLM,
                    "llava_next",
                    False,
                    dict(
                        bits=4,
                        group_size=16,
                        dataset="contextual",
                        ratio=0.8,
                        sensitivity_metric="hessian_input_activation",
                        num_samples=1,
                        processor=MODEL_NAMES["llava_next"],
                    ),
                    {
                        "lm_model": {"int8": 6, "int4": 24},
                        "text_embeddings_model": {"int8": 1},
                        "vision_embeddings_model": {"int8": 9},
                    },
                ),
                (
                    OVModelForVisualCausalLM,
                    "nanollava",
                    True,
                    dict(
                        bits=4,
                        group_size=8,
                        dataset="contextual",
                        ratio=0.8,
                        sensitivity_metric="mean_activation_variance",
                        num_samples=1,
                        processor=MODEL_NAMES["nanollava_vision_tower"],
                        tokenizer=MODEL_NAMES["nanollava"],
                        trust_remote_code=True,
                    ),
                    {
                        "lm_model": {"int8": 16, "int4": 14},
                        "text_embeddings_model": {"int8": 1},
                        "vision_embeddings_model": {"int8": 15},
                    },
                ),
            ]
        )

    if is_transformers_version(">=", "4.42.0"):
        LOAD_IN_4_BITS_SCOPE.extend(
            [
                (
                    OVModelForVisualCausalLM,
                    "llava_next_video",
                    False,
                    dict(
                        bits=4,
                        group_size=16,
                        dataset="contextual",
                        ratio=0.8,
                        sensitivity_metric="hessian_input_activation",
                        num_samples=1,
                        processor=MODEL_NAMES["llava_next_video"],
                    ),
                    {
                        "lm_model": {"int8": 6, "int4": 24},
                        "text_embeddings_model": {"int8": 1},
                        "vision_embeddings_model": {"int8": 7},
                        "vision_resampler_model": {},
                        "multi_modal_projector_model": {"int8": 2},
                    },
                ),
            ]
        )

    if is_transformers_version(">=", "4.45.0"):
        LOAD_IN_4_BITS_SCOPE.extend(
            [
                (
                    OVModelForVisualCausalLM,
                    "minicpmv",
                    True,
                    dict(
                        bits=4,
                        group_size=16,
                        dataset="contextual",
                        ratio=0.8,
                        sensitivity_metric="mean_activation_magnitude",
                        num_samples=1,
                        processor=MODEL_NAMES["minicpmv"],
                        trust_remote_code=True,
                    ),
                    {
                        "lm_model": {"int8": 8, "int4": 22},
                        "text_embeddings_model": {"int8": 1},
                        "vision_embeddings_model": {"int8": 26},
                        "resampler_model": {"int8": 6},
                    },
                ),
                (
                    OVModelForVisualCausalLM,
                    "internvl2",
                    True,
                    dict(
                        bits=4,
                        group_size=4,
                        dataset="contextual",
                        ratio=0.8,
                        sensitivity_metric="mean_activation_magnitude",
                        num_samples=1,
                        trust_remote_code=True,
                    ),
                    {
                        "lm_model": {"int8": 8, "int4": 22},
                        "text_embeddings_model": {"int8": 1},
                        "vision_embeddings_model": {"int8": 11},
                    },
                ),
                (
                    OVModelForVisualCausalLM,
                    "phi3_v",
                    True,
                    dict(
                        bits=4,
                        group_size=16,
                        dataset="contextual",
                        ratio=0.8,
                        sensitivity_metric="mean_activation_magnitude",
                        num_samples=1,
                        trust_remote_code=True,
                    ),
                    {
                        "lm_model": {"int8": 4, "int4": 14},
                        "text_embeddings_model": {"int8": 1},
                        "vision_embeddings_model": {"int8": 7},
                        "vision_projection_model": {"int8": 2},
                    },
                ),
                (
                    OVModelForVisualCausalLM,
                    "qwen2_vl",
                    False,
                    dict(
                        bits=4,
                        group_size=16,
                        dataset="contextual",
                        ratio=0.8,
                        sensitivity_metric="mean_activation_magnitude",
                        num_samples=1,
                    ),
                    {
                        "lm_model": {"int8": 10, "int4": 20},
                        "text_embeddings_model": {"int8": 1},
                        "vision_embeddings_model": {"int8": 1},
                        "vision_embeddings_merger_model": {"int8": 10},
                    },
                ),
            ]
        )

    SUPPORTED_ARCHITECTURES_WITH_AUTO_COMPRESSION = [
        (OVModelForCausalLM, "gpt2", False),
        (OVModelForMaskedLM, "bert", False),
        (OVModelForTokenClassification, "roberta", False),
        (OVModelForImageClassification, "vit", False),
        (OVModelForSeq2SeqLM, "t5", False),
        (OVModelForSequenceClassification, "albert", False),
        (OVModelForQuestionAnswering, "distilbert", False),
        (OVModelForAudioClassification, "wav2vec2", False),
        (OVModelForFeatureExtraction, "blenderbot", False),
        (OVStableDiffusionPipeline, "stable-diffusion", False),
        (OVStableDiffusionXLPipeline, "stable-diffusion-xl", False),
        (OVModelOpenCLIPForZeroShotImageClassification, "open-clip", False),
        (OVModelForVisualCausalLM, "llava", False),
    ]

    if is_transformers_version(">=", "4.40.0"):
        SUPPORTED_ARCHITECTURES_WITH_AUTO_COMPRESSION.append((OVModelForVisualCausalLM, "nanollava", True))

    if is_transformers_version(">=", "4.42.0"):
        SUPPORTED_ARCHITECTURES_WITH_AUTO_COMPRESSION.append((OVModelForVisualCausalLM, "llava_next_video", False))

    if is_transformers_version(">=", "4.45.0"):
        SUPPORTED_ARCHITECTURES_WITH_AUTO_COMPRESSION.append((OVModelForVisualCausalLM, "minicpmv", True))
        SUPPORTED_ARCHITECTURES_WITH_AUTO_COMPRESSION.append((OVModelForVisualCausalLM, "qwen2_vl", False))

    SUPPORTED_ARCHITECTURES_WITH_HYBRID_QUANTIZATION = [
        (OVStableDiffusionPipeline, "stable-diffusion", 72, 195),
        (OVStableDiffusionXLPipeline, "stable-diffusion-xl", 84, 331),
        (OVLatentConsistencyModelPipeline, "latent-consistency", 50, 135),
    ]

    if is_transformers_version(">=", "4.45.0"):
        SUPPORTED_ARCHITECTURES_WITH_HYBRID_QUANTIZATION.extend(
            [
                (OVStableDiffusion3Pipeline, "stable-diffusion-3", 9, 65),
                (OVFluxPipeline, "flux", 7, 56),
                (OVSanaPipeline, "sana", 19, 53),
            ]
        )

    IS_SUPPORT_STATEFUL = is_openvino_version(">=", "2023.3")

    DEFAULT_INT4_CONFIG = {"bits": 4, "sym": True, "group_size": 64, "all_layers": True}

    @parameterized.expand(SUPPORTED_ARCHITECTURES_WITH_EXPECTED_8BIT_COMPRESSED_MATMULS)
    def test_automodel_weight_compression(self, model_cls, model_name, expected_pt_int8, expected_ov_int8):
        task = model_cls.export_feature
        model_id = MODEL_NAMES[model_name]

        with TemporaryDirectory() as tmp_dir:
            transformers_model = model_cls.auto_model_class.from_pretrained(model_id)
            tokenizer = AutoTokenizer.from_pretrained(model_id)
            if tokenizer.pad_token is None:
                tokenizer.pad_token = tokenizer.eos_token

            quantizer = OVQuantizer.from_pretrained(transformers_model, task=task)
            quantizer.quantize(save_directory=tmp_dir)
            model = model_cls.from_pretrained(tmp_dir)

            _, num_weight_nodes = get_num_quantized_nodes(model)
            self.assertEqual(expected_pt_int8, num_weight_nodes["int8"])

            tokens = tokenizer("This is a sample input", return_tensors="pt")
            outputs = model(**tokens)
            self.assertTrue("logits" in outputs)

            # Verify that the configuration is correctly saved and loaded
            loaded_config = OVConfig.from_pretrained(tmp_dir)
            original_config_as_dict = OVWeightQuantizationConfig().to_dict()
            for k in original_config_as_dict.keys():
                v = original_config_as_dict[k]
                if isinstance(v, Enum):
                    original_config_as_dict[k] = v.value
            self.assertEqual(original_config_as_dict, loaded_config.quantization_config.to_dict())
            self.assertFalse(model.model.has_rt_info(["runtime_options", "KV_CACHE_PRECISION"]))

    @parameterized.expand(SUPPORTED_ARCHITECTURES_WITH_EXPECTED_8BIT_COMPRESSED_MATMULS)
    def test_ovmodel_8bit_weight_compression(self, model_cls, model_name, expected_pt_int8, expected_ov_int8):
        task = model_cls.export_feature
        model_id = MODEL_NAMES[model_name]

        with TemporaryDirectory() as tmp_dir:
            transformers_model = model_cls.from_pretrained(model_id, export=True)
            tokenizer = AutoTokenizer.from_pretrained(model_id)
            if tokenizer.pad_token is None:
                tokenizer.pad_token = tokenizer.eos_token

            quantizer = OVQuantizer.from_pretrained(transformers_model, task=task)
            quantizer.quantize(save_directory=tmp_dir)
            model = model_cls.from_pretrained(tmp_dir)

            _, num_weight_nodes = get_num_quantized_nodes(model)
            self.assertEqual(expected_ov_int8, num_weight_nodes["int8"])

            tokens = tokenizer("This is a sample input", return_tensors="pt")
            outputs = model(**tokens)
            self.assertTrue("logits" in outputs)

            # Verify that the configuration is correctly saved and loaded
            loaded_config = OVConfig.from_pretrained(tmp_dir)
            self.assertEqual(OVWeightQuantizationConfig().to_dict(), loaded_config.quantization_config.to_dict())
            self.assertFalse(model.model.has_rt_info(["runtime_options", "KV_CACHE_PRECISION"]))

    @parameterized.expand(SUPPORTED_ARCHITECTURES_WITH_EXPECTED_4BIT_COMPRESSED_MATMULS)
    def test_ovmodel_4bit_weight_compression(self, model_cls, model_name, expected_int8_nodes, expected_int4_nodes):
        task = model_cls.export_feature
        model_id = MODEL_NAMES[model_name]
        with TemporaryDirectory() as tmp_dir:
            transformers_model = model_cls.from_pretrained(model_id, export=True, stateful=False)
            tokenizer = AutoTokenizer.from_pretrained(model_id)
            if tokenizer.pad_token is None:
                tokenizer.pad_token = tokenizer.eos_token

            quantizer = OVQuantizer.from_pretrained(transformers_model, task=task)
            ov_config = OVConfig(quantization_config=OVWeightQuantizationConfig(bits=4, sym=True, ratio=0.8))
            quantizer.quantize(save_directory=tmp_dir, ov_config=ov_config)
            model = model_cls.from_pretrained(tmp_dir)

            _, num_weight_nodes = get_num_quantized_nodes(model)
            self.assertEqual(expected_int8_nodes, num_weight_nodes["int8"])
            self.assertEqual(expected_int4_nodes, num_weight_nodes["int4"])

            tokens = tokenizer("This is a sample input", return_tensors="pt")
            outputs = model(**tokens)
            self.assertTrue("logits" in outputs)

            # Verify that the configuration is correctly saved and loaded
            loaded_config = OVConfig.from_pretrained(tmp_dir)
            self.assertEqual(ov_config.quantization_config.to_dict(), loaded_config.quantization_config.to_dict())
            self.assertFalse(model.model.has_rt_info(["runtime_options", "KV_CACHE_PRECISION"]))

    @parameterized.expand(SUPPORTED_ARCHITECTURES_STATEFUL_WITH_EXPECTED_8BIT_COMPRESSED_MATMULS)
    def test_ovmodel_8bit_weight_compression_stateful(self, model_cls, model_name, expected_pt_int8, expected_ov_int8):
        task = model_cls.export_feature
        model_id = MODEL_NAMES[model_name]
        with TemporaryDirectory() as tmp_dir:
            transformers_model = model_cls.from_pretrained(model_id, export=True, stateful=True)
            tokenizer = AutoTokenizer.from_pretrained(model_id)
            if tokenizer.pad_token is None:
                tokenizer.pad_token = tokenizer.eos_token

            quantizer = OVQuantizer.from_pretrained(transformers_model, task=task)
            quantizer.quantize(save_directory=tmp_dir)
            model = model_cls.from_pretrained(tmp_dir)

            _, num_weight_nodes = get_num_quantized_nodes(model)
            self.assertEqual(expected_ov_int8, num_weight_nodes["int8"])

            tokens = tokenizer("This is a sample input", return_tensors="pt")
            outputs = model(**tokens)
            self.assertTrue("logits" in outputs)

            # Verify that the configuration is correctly saved and loaded
            loaded_config = OVConfig.from_pretrained(tmp_dir)
            self.assertEqual(OVWeightQuantizationConfig().to_dict(), loaded_config.quantization_config.to_dict())
            self.assertFalse(model.model.has_rt_info(["runtime_options", "KV_CACHE_PRECISION"]))

    @parameterized.expand(SUPPORTED_ARCHITECTURES_WITH_AUTO_COMPRESSION)
    def test_ovmodel_load_with_compressed_weights(self, model_cls, model_type, trust_remote_code):
        model = model_cls.from_pretrained(
            MODEL_NAMES[model_type],
            export=True,
            load_in_8bit=True,
            stateful=False,
            trust_remote_code=trust_remote_code,
        )

        if model_type == "open-clip":
            self.assertEqual(model.text_model._openvino_config.quantization_config.bits, 8)
            self.assertEqual(model.text_model._openvino_config.dtype, "int8")
            self.assertEqual(model.visual_model._openvino_config.quantization_config.bits, 8)
            self.assertEqual(model.visual_model._openvino_config.dtype, "int8")
        else:
            self.assertEqual(model._openvino_config.quantization_config.bits, 8)
            self.assertEqual(model._openvino_config.dtype, "int8")

        if model_type == "open-clip":
            pytest.skip(reason="ticket 161043")
        elif model_type == "t5":
            pytest.skip(reason="ticket 160958")
        else:
            check_optimization_not_applicable_to_optimized_model(model, quantization_config={"bits": 8})

        submodels = (
            {"text_model": model.text_model, "visual_model": model.visual_model}
            if model_type == "open-clip"
            else model.ov_submodels
        )
        expected_ov_int8 = _ARCHITECTURES_TO_EXPECTED_INT8[model_type]
        expected_ov_int8 = {k: {"int8": v} for k, v in expected_ov_int8.items()}
        check_compression_state_per_model(self, submodels, expected_ov_int8)

    @parameterized.expand(SUPPORTED_ARCHITECTURES_WITH_HYBRID_QUANTIZATION)
    def test_ovmodel_hybrid_quantization(self, model_cls, model_type, expected_fake_nodes, expected_int8_nodes):
        model_id = MODEL_NAMES[model_type]
        quantization_config = OVWeightQuantizationConfig(bits=8, dataset="conceptual_captions", num_samples=2)
        with TemporaryDirectory() as tmp_dir:
            model = model_cls.from_pretrained(model_id, export=True, quantization_config=quantization_config)

            num_fake, num_weight_nodes = get_num_quantized_nodes(
                model.unet if model.unet is not None else model.transformer
            )
            self.assertEqual(expected_fake_nodes, num_fake)
            self.assertEqual(expected_int8_nodes, num_weight_nodes["int8"])
            self.assertEqual(0, num_weight_nodes["int4"])

            model.save_pretrained(tmp_dir)
            check_optimization_not_applicable_to_optimized_model(model, quantization_config)

    def test_stable_diffusion_with_weight_compression(self):
        int8_pipe = OVStableDiffusionPipeline.from_pretrained(model_id=MODEL_NAMES["stable-diffusion"], export=True)
        quantization_config = OVWeightQuantizationConfig(bits=8, quant_method=OVQuantizationMethod.DEFAULT)
        quantizer = OVQuantizer(int8_pipe)

        quantizer.quantize(ov_config=OVConfig(quantization_config=quantization_config))

        num_fake_nodes, num_weight_nodes = get_num_quantized_nodes(
            int8_pipe.unet if int8_pipe.unet is not None else int8_pipe.transformer
        )
        self.assertEqual(0, num_fake_nodes)
        self.assertEqual(242, num_weight_nodes["int8"])
        self.assertEqual(0, num_weight_nodes["int4"])
        quantization_config = OVWeightQuantizationConfig(
            bits=8, dataset="conceptual_captions", num_samples=2, quant_method=OVQuantizationMethod.HYBRID
        )
        check_optimization_not_applicable_to_optimized_model(int8_pipe, quantization_config)

    @parameterized.expand(
        [
            (*it[0], it[1])
            for it in itertools.product(SUPPORTED_ARCHITECTURES_WITH_HYBRID_QUANTIZATION[-1:], [False, True])
        ]
    )
    def test_ovmodel_hybrid_quantization_with_custom_dataset(
        self,
        model_cls,
        model_type,
        expected_fake_nodes,
        expected_int8_nodes,
        dataset_via_config,
    ):
        model_id = MODEL_NAMES[model_type]
        # TODO: Run only dataset_via_config=True after v1.25
        dataset = [
            "dream rose covered with clean crystal, sharp edges, transparent, beautiful, highly detailed, high render"
        ]
        model = model_cls.from_pretrained(model_id, export=True)
        quantizer = OVQuantizer(model)
        quantization_config = OVWeightQuantizationConfig(bits=8, num_samples=3, quant_method="hybrid")
        self.assertEqual(quantization_config.quant_method, OVQuantizationMethod.HYBRID)

        quantization_config.dataset = dataset if dataset_via_config else None
        dataset = None if dataset_via_config else dataset
        quantizer.quantize(ov_config=OVConfig(quantization_config=quantization_config), calibration_dataset=dataset)
        num_fake_nodes, num_weight_nodes = get_num_quantized_nodes(
            model.unet if model.unet is not None else model.transformer
        )
        self.assertEqual(expected_fake_nodes, num_fake_nodes)
        self.assertEqual(expected_int8_nodes, num_weight_nodes["int8"])
        self.assertEqual(0, num_weight_nodes["int4"])

    @parameterized.expand(SUPPORTED_ARCHITECTURES_WITH_EXPECTED_4BIT_AUTOCOMPRESSED_MATMULS)
    @unittest.mock.patch.dict(
        "optimum.intel.openvino.configuration._DEFAULT_4BIT_WQ_CONFIGS", {"facebook/opt-125m": DEFAULT_INT4_CONFIG}
    )
    def test_ovmodel_4bit_auto_compression(self, model_cls, model_type, expected_ov_int8, expected_ov_int4):
        with TemporaryDirectory() as tmp_dir:
            model_id = MODEL_NAMES[model_type]
            model = model_cls.from_pretrained(model_id, export=True, quantization_config={"bits": 4})
            tokenizer = AutoTokenizer.from_pretrained(model_id)
            if tokenizer.pad_token is None:
                tokenizer.pad_token = tokenizer.eos_token

            _, num_weight_nodes = get_num_quantized_nodes(model)
            self.assertEqual(expected_ov_int4, num_weight_nodes["int4"])
            self.assertEqual(expected_ov_int8, num_weight_nodes["int8"])
            model.save_pretrained(tmp_dir)

            openvino_config = OVConfig.from_pretrained(tmp_dir)
            self.assertEqual(openvino_config.quantization_config.bits, 4)
            self.assertEqual(openvino_config.dtype, "int4")
            if model_id == "facebook/opt-125m":
                for key, value in self.DEFAULT_INT4_CONFIG.items():
                    self.assertEqual(value, getattr(openvino_config.quantization_config, key))
            check_optimization_not_applicable_to_optimized_model(model, quantization_config={"bits": 8})

    @parameterized.expand(LOAD_IN_4_BITS_SCOPE)
    def test_ovmodel_4bit_auto_compression_with_config(
        self, model_cls, model_name, trust_remote_code, quantization_config, expected_num_weight_nodes_per_model
    ):
        model_id = MODEL_NAMES[model_name]
        with TemporaryDirectory() as tmp_dir:
            quantization_config = OVWeightQuantizationConfig.from_dict(quantization_config)
            model = model_cls.from_pretrained(
                model_id, export=True, quantization_config=quantization_config, trust_remote_code=trust_remote_code
            )
            if quantization_config.quant_method.lower() == "awq":
                # TODO: Check that AWQ was actually applied
                pass

            submodels = model.ov_submodels
            check_compression_state_per_model(self, submodels, expected_num_weight_nodes_per_model)

            model.save_pretrained(tmp_dir)
            # At the moment the first model in the list is the only one we apply data-aware compression to
            wc_rt_info = next(iter(submodels.values())).get_rt_info()["nncf"]["weight_compression"]
            self.assertEqual(quantization_config.quant_method.lower() == "awq", wc_rt_info["awq"].value == "True")
            self.assertEqual(
                quantization_config.scale_estimation or False, wc_rt_info["scale_estimation"].value == "True"
            )
            self.assertEqual(quantization_config.gptq or False, wc_rt_info["gptq"].value == "True")
            self.assertEqual(
                quantization_config.lora_correction or False, wc_rt_info["lora_correction"].value == "True"
            )

            openvino_config = OVConfig.from_pretrained(tmp_dir)
            self.assertEqual(openvino_config.quantization_config.bits, 4)
            self.assertEqual(openvino_config.dtype, quantization_config.dtype)

    @parameterized.expand(((OVModelForCausalLM, "gpt2"),))
    def test_ovmodel_stateful_load_with_compressed_weights(self, model_cls, model_type):
        model = model_cls.from_pretrained(MODEL_NAMES[model_type], export=True, load_in_8bit=True, stateful=True)
        self.assertTrue(model.stateful)
        self.assertTrue(model.use_cache)

        _, num_weight_nodes = get_num_quantized_nodes(model)
        expected_int8 = _ARCHITECTURES_TO_EXPECTED_INT8[model_type]
        expected_int8 = {k: {"int8": v} for k, v in expected_int8.items()}
        check_compression_state_per_model(self, model.ov_submodels, expected_int8)

    @parameterized.expand(SUPPORTED_ARCHITECTURES_WITH_AUTO_COMPRESSION)
    def test_ovmodel_load_with_uncompressed_weights(self, model_cls, model_type, trust_remote_code):
        model = model_cls.from_pretrained(
            MODEL_NAMES[model_type], export=True, load_in_8bit=False, trust_remote_code=trust_remote_code
        )

        submodels = (
            [model.text_model, model.visual_model] if model_type == "open-clip" else model.ov_submodels.values()
        )
        for i, submodel in enumerate(submodels):
            ov_model = submodel if isinstance(submodel, ov.Model) else submodel.model
            _, num_weight_nodes = get_num_quantized_nodes(ov_model)
            self.assertEqual(0, num_weight_nodes["int8"])
            if "text-generation" in model.export_feature or ("image-text-to-text" in model.export_feature and i == 0):
                self.assertTrue(ov_model.has_rt_info(["runtime_options", "KV_CACHE_PRECISION"]))
                kv_cache_precision = ov_model.get_rt_info(["runtime_options", "KV_CACHE_PRECISION"]).value
                self.assertTrue(kv_cache_precision == "f16")

    def test_ovmodel_load_large_model_with_default_compressed_weights(self):
        compressed_model_mock_obj = unittest.mock.Mock()
        compressed_model_mock_obj.has_rt_info.return_value = False

        def main_export_in_stacktrace(*args, **kwargs):
            # Compression was called from `main_export`
            self.assertTrue(inspect.stack()[5].function == "main_export")
            return compressed_model_mock_obj

        with unittest.mock.patch(
            "openvino.op.Constant.shape", new_callable=unittest.mock.PropertyMock
        ) as ov_constant_shape:
            ov_constant_shape.return_value = (2000000000,)
            with unittest.mock.patch(
                "nncf.compress_weights", side_effect=main_export_in_stacktrace
            ) as compress_weights_patch:
                _ = OVModelForCausalLM.from_pretrained(
                    MODEL_NAMES["llama"], export=True, compile=False, use_cache=False
                )
                compression_params = {
                    "mode": nncf.CompressWeightsMode.INT8_ASYM,
                    "ratio": 1.0,
                    "group_size": -1,
                    "all_layers": None,
                    "sensitivity_metric": None,
                    "dataset": None,
                    "ignored_scope": nncf.IgnoredScope(),
                    "awq": None,
                    "subset_size": 128,
                    "scale_estimation": None,
                    "gptq": None,
                    "lora_correction": None,
                    "backup_mode": None,
                }
                compress_weights_patch.assert_called_with(
                    unittest.mock.ANY,
                    **compression_params,
                )

    def test_ovmodel_load_large_model_with_uncompressed_weights(self):
        with unittest.mock.patch(
            "openvino.op.Constant.shape", new_callable=unittest.mock.PropertyMock
        ) as ov_constant_shape:
            ov_constant_shape.return_value = (2000000000,)
            with unittest.mock.patch("nncf.compress_weights") as compress_weights_patch:
                model = OVModelForCausalLM.from_pretrained(
                    MODEL_NAMES["llama"], export=True, load_in_8bit=False, compile=False, use_cache=False
                )
                compress_weights_patch.assert_not_called()
                self.assertTrue(model.model.has_rt_info(["runtime_options", "KV_CACHE_PRECISION"]))

    def test_ovmodel_load_large_model_with_additional_quantization_config(self):
        compressed_model_mock_obj = unittest.mock.Mock()
        compressed_model_mock_obj.has_rt_info.return_value = False

        def main_export_not_in_stacktrace(*args, **kwargs):
            # Compression was not called from `main_export`
            self.assertTrue(all(frame_info.function != "main_export" for frame_info in inspect.stack()))
            return compressed_model_mock_obj

        with unittest.mock.patch(
            "openvino.op.Constant.shape", new_callable=unittest.mock.PropertyMock
        ) as ov_constant_shape:
            ov_constant_shape.return_value = (2000000000,)
            with unittest.mock.patch(
                "nncf.compress_weights", side_effect=main_export_not_in_stacktrace
            ) as compress_weights_patch:
                _ = OVModelForCausalLM.from_pretrained(
                    MODEL_NAMES["llama"],
                    export=True,
                    compile=False,
                    use_cache=False,
                    quantization_config=OVWeightQuantizationConfig(bits=4, sym=True, group_size=-1, ratio=0.8),
                )
                compression_params = {
                    "mode": nncf.CompressWeightsMode.INT4_SYM,
                    "ratio": 0.8,
                    "group_size": -1,
                    "all_layers": None,
                    "sensitivity_metric": None,
                    "dataset": None,
                    "ignored_scope": nncf.IgnoredScope(),
                    "awq": None,
                    "subset_size": 128,
                    "scale_estimation": None,
                    "gptq": None,
                    "lora_correction": None,
                    "backup_mode": None,
                }
                compress_weights_patch.assert_called_with(unittest.mock.ANY, **compression_params)

    @parameterized.expand(LOAD_IN_4_BITS_SCOPE[::5])
    def test_ovmodel_4bit_dynamic_with_config(
        self, model_cls, model_name, trust_remote_code, quantization_config, expected_num_weight_nodes_per_model
    ):
        model_id = MODEL_NAMES[model_name]
        with TemporaryDirectory() as tmp_dir:
            group_size = quantization_config.pop("group_size", 32)
            quantization_config = OVDynamicQuantizationConfig(
                weights_group_size=group_size, activations_group_size=group_size, **quantization_config
            )
            model = model_cls.from_pretrained(
                model_id, export=True, quantization_config=quantization_config, trust_remote_code=trust_remote_code
            )
            self.assertEqual(model.ov_config["DYNAMIC_QUANTIZATION_GROUP_SIZE"], str(group_size))
            self.assertEqual(model.ov_config["KV_CACHE_PRECISION"], "u8")

            check_compression_state_per_model(self, model.ov_submodels, expected_num_weight_nodes_per_model)

            model.save_pretrained(tmp_dir)
            openvino_config = OVConfig.from_pretrained(tmp_dir)
            self.assertEqual(openvino_config.quantization_config.bits, 4)
            self.assertEqual(openvino_config.dtype, quantization_config.dtype)


class OVPipelineQuantizationTest(unittest.TestCase):
    PIPELINE_QUANTIZATION_SCOPE = [
        (
            OVModelForCausalLM,
            "llama",
            False,
            dict(
                pipeline_quantization_configs={
                    "model": dict(
                        weight_quantization_config=dict(
                            bits=4,
                            dtype="nf4",
                            group_size=16,
                            dataset="wikitext2",
                            num_samples=1,
                            gptq=True,
                            ratio=0.5,
                        ),
                        full_quantization_config=dict(dtype="f8e4m3"),
                        dataset="wikitext2",
                        num_samples=1,
                    ),
                }
            ),
            {
                "model": 14,
            },
            {
                "model": {"f8e4m3": 11, "nf4": 5},
            },
        ),
        (
            OVStableDiffusionPipeline,
            "stable-diffusion",
            True,
            dict(
                pipeline_quantization_configs={
                    "unet": dict(
                        dtype="f8e4m3",
                        dataset="laion/filtered-wit",
                        num_samples=1,
                        trust_remote_code=True,
                    ),
                    "vae_decoder": OVWeightQuantizationConfig(),
                    "vae_encoder": OVWeightQuantizationConfig(),
                    "text_encoder": OVWeightQuantizationConfig(),
                }
            ),
            {
                "unet": 112,
                "vae_decoder": 0,
                "vae_encoder": 0,
                "text_encoder": 0,
            },
            {
                "unet": {"f8e4m3": 121},
                "vae_decoder": {"int8": 42},
                "vae_encoder": {"int8": 34},
                "text_encoder": {"int8": 64},
            },
        ),
    ]

    if is_transformers_version(">", "4.43.0"):
        PIPELINE_QUANTIZATION_SCOPE.extend(
            [
                (
                    OVStableDiffusion3Pipeline,
                    "stable-diffusion-3",
                    False,
                    dict(
                        pipeline_quantization_configs={
                            "transformer": dict(
                                dataset="conceptual_captions",
                                num_samples=1,
                                quant_method=OVQuantizationMethod.HYBRID,
                            ),
                            "vae_decoder": OVWeightQuantizationConfig(),
                            "vae_encoder": OVWeightQuantizationConfig(),
                            "text_encoder": OVWeightQuantizationConfig(),
                        }
                    ),
                    {
                        "transformer": 9,
                        "vae_decoder": 0,
                        "vae_encoder": 0,
                        "text_encoder": 0,
                        "text_encoder_2": 0,
                        "text_encoder_3": 0,
                    },
                    {
                        "transformer": {"int8": 65},
                        "vae_decoder": {"int8": 58},
                        "vae_encoder": {"int8": 42},
                        "text_encoder": {"int8": 30},
                        "text_encoder_2": {"int8": 0},
                        "text_encoder_3": {"int8": 0},
                    },
                ),
            ]
        )

    if is_transformers_version(">", "4.43.0"):
        PIPELINE_QUANTIZATION_SCOPE.extend(
            [
                (
                    OVModelForSpeechSeq2Seq,
                    "whisper",
                    True,
                    dict(
                        pipeline_quantization_configs={
                            "encoder": dict(smooth_quant_alpha=0.95),
                            "decoder": dict(smooth_quant_alpha=0.9),
                        },
                        dataset="librispeech",
                        num_samples=1,
                        processor=MODEL_NAMES["whisper"],
                        trust_remote_code=True,
                    ),
                    {"encoder": 10, "decoder": 12}
                    if is_transformers_version("<=", "4.36.0")
                    else {"encoder": 8, "decoder": 12},
                    (
                        {"encoder": {"int8": 8}, "decoder": {"int8": 11}}
                        if is_transformers_version("<=", "4.36.0")
                        else {"encoder": {"int8": 8}, "decoder": {"int8": 12}}
                    ),
                ),
            ]
        )

    if is_transformers_version(">=", "4.49.0"):
        PIPELINE_QUANTIZATION_SCOPE.extend(
            [
                (
                    OVModelForVisualCausalLM,
                    "phi4mm",
                    True,
                    dict(
                        pipeline_quantization_configs={
                            "lm_model": dict(
                                bits=4,
                                group_size=16,
                                dataset="contextual",
                                num_samples=1,
                                ratio=0.8,
                                sensitivity_metric="mean_activation_magnitude",
                                quant_method=OVQuantizationMethod.AWQ,
                                scale_estimation=True,
                                lora_correction=True,
                                ignored_scope={
                                    "patterns": [
                                        "__module\\.model\\.layers\\.\\d+\\.(mlp\\.(gate_up_proj|down_proj)|self_attn\\.(qkv_proj|o_proj))"
                                        + (
                                            "/aten::mul/Multiply"
                                            if is_openvino_version("<", "2025.2")
                                            else "\\.lora_B\\.speech/aten::linear/MatMul"
                                        ),
                                    ],
                                },
                            ),
                            "text_embeddings_model": dict(bits=8, sym=True, weight_only=True),
                            "audio_encoder_model": dict(bits=8, sym=True, weight_only=True),
                            "vision_embeddings_model": dict(bits=8, sym=True, weight_only=True),
                        },
                        trust_remote_code=True,
                    ),
                    {
                        "lm_model": 0,
                        "text_embeddings_model": 0,
                        "audio_encoder_model": 0,
                        "vision_embeddings_model": 0,
                        "vision_projection_model": 0,
                        "audio_embeddings_model": 0,
                        "audio_forward_embeddings_model": 0,
                        "audio_vision_projection_model": 0,
                        "audio_speech_projection_model": 0,
                    },
                    {
                        "lm_model": {"int8": 60, "int4": 26},
                        "text_embeddings_model": {"int8": 1},
                        "audio_encoder_model": {"int8": 25},
                        "vision_embeddings_model": {"int8": 8},
                        "vision_projection_model": {},
                        "audio_embeddings_model": {},
                        "audio_forward_embeddings_model": {},
                        "audio_vision_projection_model": {},
                        "audio_speech_projection_model": {},
                    },
                ),
            ]
        )

    @parameterized.expand(PIPELINE_QUANTIZATION_SCOPE)
    def test_ovmodel_pipeline_quantization(
        self,
        model_cls,
        model_name,
        trust_remote_code,
        quantization_config,
        expected_fake_nodes_per_model,
        expected_num_weight_nodes_per_model,
    ):
        def eval_expression_if_possible(expression):
            try:
                return eval(expression)
            except NameError:
                return expression

        model_id = MODEL_NAMES[model_name]
        with TemporaryDirectory() as tmp_dir:
            quantization_config = OVPipelineQuantizationConfig.from_dict(quantization_config)
            model = model_cls.from_pretrained(
                model_id, export=True, quantization_config=quantization_config, trust_remote_code=trust_remote_code
            )
            model.save_pretrained(tmp_dir)

            model = model_cls.from_pretrained(tmp_dir)
            check_compression_state_per_model(
                self, model.ov_submodels, expected_num_weight_nodes_per_model, expected_fake_nodes_per_model
            )
            # Compare the quantization config with the model runtime info
            for submodel_name, submodel in model.ov_submodels.items():
                rt_info = submodel.get_rt_info()
                config = quantization_config.pipeline_quantization_configs.get(submodel_name)
                if config is None:
                    self.assertTrue("nncf" not in rt_info)
                    continue

                if isinstance(config, OVWeightQuantizationConfig):
                    sub_configs = [config]
                    rt_info_keys = ["weight_compression"]
                elif isinstance(config, OVQuantizationConfig):
                    sub_configs = [config]
                    rt_info_keys = ["quantization"]
                elif isinstance(config, OVMixedQuantizationConfig):
                    sub_configs = [config.weight_quantization_config, config.full_quantization_config]
                    rt_info_keys = ["weight_compression", "quantization"]
                else:
                    raise ValueError(f"Unsupported config type: {type(config)}")

                for sub_config, rt_info_key in zip(sub_configs, rt_info_keys):
                    q_rt_info = rt_info["nncf"][rt_info_key]
                    config_dict = sub_config.to_nncf_dict()
                    for param_name in q_rt_info:
                        rt_info_value = q_rt_info[param_name]
                        if isinstance(rt_info_value, dict):
                            # For example, ignored scope case
                            rt_info_value_ = {}
                            for k, v in rt_info_value.items():
                                rt_info_value_[k] = eval_expression_if_possible(v.value)
                            rt_info_value = rt_info_value_
                        else:
                            rt_info_value = eval_expression_if_possible(rt_info_value.value)

                        if param_name not in config_dict:
                            continue
                        config_value = config_dict[param_name]
                        if param_name == "advanced_parameters":
                            from nncf.quantization.advanced_parameters import convert_to_dict_recursively

                            config_value = convert_to_dict_recursively(config_value)
                        if param_name == "ignored_scope":
                            if sub_config.quant_method == OVQuantizationMethod.HYBRID:
                                # For hybrid quantization ignored scope is set dynamically
                                config_value = {"types": ["Convolution"]}
                            else:
                                from nncf.openvino.rt_info import exclude_empty_fields

                                config_value = exclude_empty_fields(dataclasses.asdict(config_value))
                                config_value = [] if config_value == {} else config_value
                        if param_name == "backup_mode" and config_value is None:
                            config_value = "int8_asym"
                        if param_name == "sensitivity_metric" and config_value is None:
                            config_value = (
                                "max_activation_variance" if sub_config.bits == 4 else "weight_quantization_error"
                            )

                        if config_value is None and rt_info_value is False:
                            continue
                        self.assertEqual(config_value, rt_info_value, f"Mismatch in {param_name} for {submodel_name}")


class OVQuantizerQATest(unittest.TestCase):
    SUPPORTED_ARCHITECTURES = ("hf-internal-testing/tiny-random-BertForQuestionAnswering",)

    @parameterized.expand(SUPPORTED_ARCHITECTURES)
    @pytest.mark.run_slow
    @slow
    def test_automodel_static_quantization(self, model_name):
        def preprocess_function(examples, tokenizer):
            return tokenizer(
                examples["question"], examples["context"], padding="max_length", max_length=64, truncation=True
            )

        with TemporaryDirectory() as tmp_dir:
            transformers_model = AutoModelForQuestionAnswering.from_pretrained(model_name)
            tokenizer = AutoTokenizer.from_pretrained(model_name)
            quantizer = OVQuantizer.from_pretrained(transformers_model)
            calibration_dataset = quantizer.get_calibration_dataset(
                "squadshifts",
                dataset_config_name="new_wiki",
                preprocess_function=partial(preprocess_function, tokenizer=tokenizer),
                num_samples=10,
                dataset_split="test",
                trust_remote_code=True,
            )
            ov_config = OVConfig(quantization_config=OVQuantizationConfig())
            quantizer.quantize(save_directory=tmp_dir, calibration_dataset=calibration_dataset, ov_config=ov_config)

            # Test that inference on quantized model works
            model = OVModelForQuestionAnswering.from_pretrained(tmp_dir)
            tokens = tokenizer.encode_plus(
                "This is a sample question", "This is a sample context", add_special_tokens=True, return_tensors="pt"
            )
            model(**tokens, return_dict=True)

            # Test loading model a second time to catch issues with caching
            try:
                model = OVModelForQuestionAnswering.from_pretrained(tmp_dir)
            except RuntimeError:
                self.fail("Loading BERT QA model a second time failed")

            # Verify that the configuration is correctly saved and loaded
            loaded_config = OVConfig.from_pretrained(tmp_dir)
            self.assertEqual(ov_config.quantization_config.to_dict(), loaded_config.quantization_config.to_dict())

    @parameterized.expand(SUPPORTED_ARCHITECTURES)
    @pytest.mark.run_slow
    @slow
    def test_ovmodel_static_quantization(self, model_name):
        def preprocess_function(examples, tokenizer):
            return tokenizer(
                examples["question"], examples["context"], padding="max_length", max_length=64, truncation=True
            )

        with TemporaryDirectory() as tmp_dir:
            transformers_model = OVModelForQuestionAnswering.from_pretrained(model_name, export=True)
            tokenizer = AutoTokenizer.from_pretrained(model_name)
            quantizer = OVQuantizer.from_pretrained(transformers_model)
            calibration_dataset = quantizer.get_calibration_dataset(
                "squadshifts",
                dataset_config_name="new_wiki",
                preprocess_function=partial(preprocess_function, tokenizer=tokenizer),
                num_samples=10,
                dataset_split="test",
                trust_remote_code=True,
            )
            ov_config = OVConfig(quantization_config=OVQuantizationConfig())
            quantizer.quantize(save_directory=tmp_dir, calibration_dataset=calibration_dataset, ov_config=ov_config)

            # Test that inference on quantized model works
            model = OVModelForQuestionAnswering.from_pretrained(tmp_dir)
            tokens = tokenizer.encode_plus(
                "This is a sample question", "This is a sample context", add_special_tokens=True, return_tensors="pt"
            )
            model(**tokens, return_dict=True)

            # Test loading model a second time to catch issues with caching
            try:
                model = OVModelForQuestionAnswering.from_pretrained(tmp_dir)
            except RuntimeError:
                self.fail("Loading BERT QA model a second time failed")

            # Verify that the configuration is correctly saved and loaded
            loaded_config = OVConfig.from_pretrained(tmp_dir)
            self.assertEqual(ov_config.quantization_config.to_dict(), loaded_config.quantization_config.to_dict())


class OVQuantizationConfigTest(unittest.TestCase):
    QUANTIZATION_CONFIGS = (
        (None,),
        (OVWeightQuantizationConfig(),),
        (OVWeightQuantizationConfig(bits=8, sym=True),),
        (
            OVWeightQuantizationConfig(
                dataset="wikitext2",
                bits=4,
                ignored_scope={"names": ["op_name"]},
                sym=False,
                tokenizer="dbmdz/bert-base-german-cased",
                ratio=1.0,
                group_size=128,
                all_layers=True,
                sensitivity_metric="mean_activation_magnitude",
                num_samples=100,
                quant_method=OVQuantizationMethod.DEFAULT,
            ),
        ),
        (OVWeightQuantizationConfig(bits=4, dataset=["hello world", "i'm alive"]),),
        (
            OVQuantizationConfig(
                ignored_scope={"names": ["op_name"]},
                num_samples=100,
                sym=False,
                model_type="transformer",
                fast_bias_correction=True,
                overflow_fix="disable",
            ),
        ),
        (OVQuantizationConfig(ignored_scope=nncf.IgnoredScope(names=["op_name"])),),
        (
            OVMixedQuantizationConfig(
                weight_quantization_config=OVWeightQuantizationConfig(
                    bits=4,
                    dtype="nf4",
                    group_size=16,
                    ratio=0.5,
                    ignored_scope={"patterns": [f"{pattern_prefix}.layers.0.self_attn"]},
                ),
                full_quantization_config=OVQuantizationConfig(
                    dtype="f8e4m3", ignored_scope={"patterns": [f"{pattern_prefix}.layers.0.mlp"]}
                ),
                ignored_scope={"patterns": [f"{pattern_prefix}.layers.1.self_attn"]},
                dataset="wikitext2",
                num_samples=1,
            ),
        ),
        (
            OVPipelineQuantizationConfig(
                pipeline_quantization_configs={
                    "model1": OVQuantizationConfig(bits=8, dataset="wikitext2"),
                    "model2": OVWeightQuantizationConfig(bits=4, group_size=16),
                    "model3": OVMixedQuantizationConfig(
                        weight_quantization_config=OVWeightQuantizationConfig(bits=4, dtype="nf4"),
                        full_quantization_config=OVQuantizationConfig(dtype="f8e4m3", dataset="wikitext2"),
                    ),
                }
            ),
        ),
    )

    QUANTIZATION_CONFIG_DICTS = (
        (dict(bits=8, sym=True), OVWeightQuantizationConfig, None),
        (
            dict(
                dataset="wikitext2",
                bits=4,
                ignored_scope={"names": ["op_name"]},
                sym=False,
                tokenizer="dbmdz/bert-base-german-cased",
                ratio=1.0,
                group_size=128,
                all_layers=True,
                sensitivity_metric="mean_activation_magnitude",
                num_samples=100,
                quant_method=OVQuantizationMethod.DEFAULT,
            ),
            OVWeightQuantizationConfig,
            None,
        ),
        (dict(), OVWeightQuantizationConfig, "Can't determine type of OV quantization config"),
        (
            dict(ignored_scope={"names": ["op_name"]}),
            OVWeightQuantizationConfig,
            "Can't determine type of OV quantization config",
        ),
        (dict(num_samples=100), OVWeightQuantizationConfig, "Can't determine type of OV quantization config"),
        (dict(abc="def"), OVWeightQuantizationConfig, "Can't determine type of OV quantization config"),
        (dict(bits=8), OVWeightQuantizationConfig, "Can't determine type of OV quantization config"),
        (
            dict(bits=8, fast_bias_correction=True, dataset="librispeech"),
            OVQuantizationConfig,
            None,
        ),
        (dict(model_type="transformer"), OVQuantizationConfig, None),
        (
            dict(
                ignored_scope={"names": ["op_name"]},
                num_samples=100,
                sym=False,
                model_type="transformer",
                fast_bias_correction=True,
                overflow_fix="disable",
            ),
            OVQuantizationConfig,
            None,
        ),
        (dict(weight_only=True), OVWeightQuantizationConfig, None),
        (dict(weight_only=False), OVQuantizationConfig, None),
        (dict(abc="def", weight_only=False), OVQuantizationConfig, None),
        (dict(abc="def", weight_only=True), OVWeightQuantizationConfig, None),
        (dict(bits=8, weight_only=False), OVQuantizationConfig, None),
        (dict(bits=8, weight_only=True), OVWeightQuantizationConfig, None),
        (
            dict(bits=8, fast_bias_correction=True, dataset="librispeech"),
            OVQuantizationConfig,
            None,
        ),
        (
            dict(bits=4, dataset="wikitext2"),
            OVWeightQuantizationConfig,
            None,
        ),
        (dict(bits=8, fast_bias_correction=True), OVQuantizationConfig, None),
        (
            dict(
                weight_quantization_config=dict(bits=4, dtype="nf4", group_size=16, ratio=0.5),
                full_quantization_config=dict(dtype="f8e4m3"),
                dataset="wikitext2",
                num_samples=1,
            ),
            OVMixedQuantizationConfig,
            None,
        ),
        (
            dict(
                pipeline_quantization_configs=dict(
                    model1=dict(bits=8, dataset="wikitext2", weight_only=False),
                    model2=dict(bits=4, group_size=16),
                    model3=dict(
                        weight_quantization_config=dict(bits=4, dtype="nf4"),
                        full_quantization_config=dict(dtype="f8e4m3", dataset="wikitext2"),
                    ),
                )
            ),
            OVPipelineQuantizationConfig,
            None,
        ),
    )

    QUANTIZATION_CONFIGS_WITH_KWARGS = (
        (
            OVWeightQuantizationConfig,
            {
                "advanced_parameters": nncf.AdvancedCompressionParameters(statistics_path="statistics_path"),
                "some_arg": "some_value",
            },
            {
                "advanced_parameters": nncf.AdvancedCompressionParameters(statistics_path="statistics_path"),
                "some_arg": "some_value",
            },
        ),
        (
            OVQuantizationConfig,
            {
                "advanced_parameters": nncf.AdvancedQuantizationParameters(disable_channel_alignment=True),
                "some_arg": "some_value",
            },
            {
                "advanced_parameters": nncf.AdvancedQuantizationParameters(
                    overflow_fix=nncf.OverflowFix.DISABLE,
                    disable_channel_alignment=True,
                ),
                "some_arg": "some_value",
            },
        ),
        (
            OVQuantizationConfig,
            {
                "advanced_parameters": nncf.AdvancedQuantizationParameters(overflow_fix=nncf.OverflowFix.ENABLE),
            },
            {
                "advanced_parameters": nncf.AdvancedQuantizationParameters(
                    overflow_fix=nncf.OverflowFix.DISABLE,
                ),
            },
        ),
        (
            OVQuantizationConfig,
            {
                "smooth_quant_alpha": 0.5,
                "advanced_parameters": nncf.AdvancedQuantizationParameters(
                    smooth_quant_alphas=nncf.AdvancedSmoothQuantParameters(matmul=0.7, convolution=0.7),
                ),
            },
            {
                "advanced_parameters": nncf.AdvancedQuantizationParameters(
                    overflow_fix=nncf.OverflowFix.DISABLE,
                    smooth_quant_alphas=nncf.AdvancedSmoothQuantParameters(matmul=0.5, convolution=0.7),
                ),
            },
        ),
    )

    def get_default_configurations() -> dict:
        default_configurations = deepcopy(_DEFAULT_4BIT_WQ_CONFIGS)
        default_configurations.update({"default": _DEFAULT_4BIT_WQ_CONFIG})
        return default_configurations

    DEFAULT_CONFIGURATIONS = get_default_configurations()

    @parameterized.expand(QUANTIZATION_CONFIGS)
    def test_config_serialization(self, quantization_config: OVQuantizationConfigBase):
        ov_config = OVConfig(quantization_config=quantization_config)
        with TemporaryDirectory() as tmp_dir:
            ov_config.save_pretrained(tmp_dir)
            loaded_ov_config = OVConfig.from_pretrained(tmp_dir)
            self.compare_objects(ov_config.quantization_config, loaded_ov_config.quantization_config)

    @parameterized.expand(QUANTIZATION_CONFIG_DICTS)
    def test_config_from_dict(self, quantization_config: dict, config_type: type, warning_log: Union[str, None]):
        from optimum.intel.openvino.configuration import logger as configuration_logger

        if warning_log is not None:
            with self.assertLogs(configuration_logger, logging.WARN) as cm:
                ov_config = OVConfig(quantization_config=quantization_config)
                self.assertTrue(any(warning_log in log for log in cm.output))
        else:
            ov_config = OVConfig(quantization_config=quantization_config)
        self.assertIsInstance(ov_config.quantization_config, config_type)

        self.compare_config_dict_to_config_object(quantization_config, ov_config.quantization_config)

    @parameterized.expand(DEFAULT_CONFIGURATIONS)
    def test_named_default_configurations(self, config_id: str):
        custom_configuration = self.DEFAULT_CONFIGURATIONS[config_id]
        prepared_config = _quantization_config_from_dict(custom_configuration)
        self.compare_config_dict_to_config_object(custom_configuration, prepared_config)

    def test_for_no_short_id_duplicates(self):
        short_ids = set()
        for model_id in _DEFAULT_4BIT_WQ_CONFIGS.keys():
            short_id = model_id.split("/")[1]
            assert short_id not in short_ids
            short_ids.add(short_id)

    @parameterized.expand(QUANTIZATION_CONFIGS_WITH_KWARGS)
    def test_config_init_kwargs(
        self,
        config_type: Type[Union[OVWeightQuantizationConfig, OVQuantizationConfig]],
        config_kwargs: dict,
        ref_nncf_dict: dict,
    ):
        nncf_dict = config_type(**config_kwargs).to_nncf_dict()
        ref_nncf_dict = config_type().to_nncf_dict() | ref_nncf_dict
        self.assertTrue(self.compare_objects(nncf_dict, ref_nncf_dict))

    @parameterized.expand(
        [
            ("nncf.compress_weights", "_weight_only_quantization", "dataset", OVWeightQuantizationConfig),
            ("nncf.quantize", "_full_quantization", "calibration_dataset", OVQuantizationConfig),
        ]
    )
    def test_quantization_kwargs_override(self, mock_method_name, quantization_function, dataset_key, config_type):
        from optimum.intel.openvino.quantization import _weight_only_quantization, _full_quantization

        with unittest.mock.patch(mock_method_name) as mock_method:
            mock_model = unittest.mock.Mock([])
            mock_model.get_rt_info = unittest.mock.Mock(return_value={})

            mock_quantization_config = unittest.mock.Mock(config_type)
            mock_quantization_config.to_nncf_dict.return_value = {"param1": "value1", "param2": "value2"}

            additional_kwargs = {"param2": "new_value2", "param3": "value3"}

            quantization_function = (
                _weight_only_quantization
                if quantization_function == "_weight_only_quantization"
                else _full_quantization
            )
            quantization_function(mock_model, mock_quantization_config, None, **additional_kwargs)

            expected_kwargs = {"param1": "value1", "param2": "new_value2", "param3": "value3", dataset_key: None}

            mock_method.assert_called_once_with(mock_model, **expected_kwargs)

    def compare_config_dict_to_config_object(self, config_dict: dict, config_obj: OVQuantizationConfigBase):
        if "pipeline_quantization_configs" in config_dict:
            for k, v in config_dict["pipeline_quantization_configs"].items():
                self.compare_config_dict_to_config_object(v, getattr(config_obj, "pipeline_quantization_configs")[k])
            return
        for k, v in config_dict.items():
            if hasattr(config_obj, k):
                config_v = getattr(config_obj, k)
                if isinstance(config_v, OVQuantizationConfigBase):
                    self.compare_config_dict_to_config_object(v, config_v)
                else:
                    self.assertEqual(v, config_v)

    @staticmethod
    def compare_objects(o1, o2) -> bool:
        if dataclasses.is_dataclass(o1) and dataclasses.is_dataclass(o2):
            o1 = o1.__dict__
            o2 = o2.__dict__
        if isinstance(o1, dict) and isinstance(o2, dict):
            for k in set(o1.keys()) | set(o2.keys()):
                if not OVQuantizationConfigTest.compare_objects(o1[k], o2[k]):
                    return False
            return True
        if isinstance(o1, Iterable) and isinstance(o2, Iterable) and not (isinstance(o1, str) or isinstance(o2, str)):
            for it1, it2 in zip(o1, o2):
                if not OVQuantizationConfigTest.compare_objects(it1, it2):
                    return False
            return True
        return o1 == o2


class InferRequestWrapperTest(unittest.TestCase):
    MODEL_NAME = ("whisper",)
    APPLY_CACHING = (False, True)

    @staticmethod
    def _generate_random_audio_data(processor):
        t = np.linspace(0, 1.0, int(1000), endpoint=False)
        audio_data = 0.5 * np.sin((2 + np.random.random()) * np.pi * t)
        input_features = processor(
            audio_data,
            sampling_rate=16000,
            return_tensors="pt",
        ).input_features
        return input_features

    @parameterized.expand(itertools.product(MODEL_NAME, APPLY_CACHING))
    def test_calibration_data_uniqueness(self, model_name, apply_caching):
        model_id = MODEL_NAMES[model_name]
        ov_model = OVModelForSpeechSeq2Seq.from_pretrained(model_id, export=True, compile=True)
        processor = AutoProcessor.from_pretrained(model_id)

        calibration_data = []
        if not ov_model.decoder.stateful:
            ov_model.decoder_with_past.request = InferRequestWrapper(
                ov_model.decoder_with_past.request, calibration_data, apply_caching=apply_caching
            )
        else:
            ov_model.decoder.request = InferRequestWrapper(
                ov_model.decoder.request, calibration_data, apply_caching=apply_caching
            )
        for _ in range(2):
            input_features = self._generate_random_audio_data(processor)
            ov_model.generate(input_features, max_new_tokens=10, min_new_tokens=10)

        data_hashes_per_key = defaultdict(list)
        data_id_per_key = defaultdict(set)

        for inputs_dict in calibration_data:
            for k, v in inputs_dict.items():
                if k in ["input_ids", "beam_idx"]:
                    continue

                x = (v.numpy() if isinstance(v, torch.Tensor) else v).copy()
                data_hashes_per_key[k].append(hash(x.tobytes()))
                data_id_per_key[k].add(id(v))
        for k, data_hashes in data_hashes_per_key.items():
            # All hashes can not be equal because calibration dataset contains at least 2 different samples
            self.assertTrue(any(data_hashes[0] != it for it in data_hashes))
        if apply_caching:
            # With caching, encoder hidden states tensors should be cached, resulting in only 2 tensors stored
            self.assertEqual(len(data_id_per_key["encoder_hidden_states"]), 2)
        else:
            # Without caching, encoder hidden states tensors will be unique for each collected input
            self.assertGreater(len(data_id_per_key["encoder_hidden_states"]), 2)


def check_optimization_not_applicable_to_optimized_model(model, quantization_config):
    quantizer = OVQuantizer(model)
    with pytest.raises(
        RuntimeError,
        match="Cannot apply optimization to the model because it was already optimized with the following config",
    ):
        quantizer.quantize(ov_config=OVConfig(quantization_config=quantization_config))<|MERGE_RESOLUTION|>--- conflicted
+++ resolved
@@ -71,14 +71,9 @@
 from optimum.intel.openvino.configuration import (
     OVQuantizationMethod,
     OVQuantizationConfigBase,
-<<<<<<< HEAD
-    _DEFAULT_4BIT_CONFIGS,
-    _DEFAULT_4BIT_CONFIG,
-    _quantization_config_from_dict,
-=======
     _DEFAULT_4BIT_WQ_CONFIGS,
     _DEFAULT_4BIT_WQ_CONFIG,
->>>>>>> b2ec3fd1
+    _quantization_config_from_dict,
 )
 from optimum.intel.openvino.utils import TemporaryDirectory
 from copy import deepcopy
