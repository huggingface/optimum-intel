--- conflicted
+++ resolved
@@ -389,21 +389,35 @@
         ),
         (
             OVModelForVisualCausalLM,
-<<<<<<< HEAD
-            "qwen3_vl",
-            OVQuantizationConfig(
-                bits=8,
-=======
             "qwen2_vl",
             OVMixedQuantizationConfig(
                 weight_quantization_config=OVWeightQuantizationConfig(bits=4, group_size=16, ratio=0.7),
                 full_quantization_config=OVQuantizationConfig(dtype="f8e4m3", smooth_quant_alpha=0.9),
->>>>>>> fbff36e0
                 dataset="contextual",
                 num_samples=1,
             ),
             {
-<<<<<<< HEAD
+                "lm_model": 16,
+                "text_embeddings_model": 0,
+                "vision_embeddings_model": 1,
+                "vision_embeddings_merger_model": 16,
+            },
+            {
+                "lm_model": {"f8e4m3": 8, "int4": 14},
+                "text_embeddings_model": {"int8": 1},
+                "vision_embeddings_model": {"f8e4m3": 1},
+                "vision_embeddings_merger_model": {"f8e4m3": 2, "int4": 16},
+            },
+        ),
+        (
+            OVModelForVisualCausalLM,
+            "qwen3_vl",
+            OVQuantizationConfig(
+                bits=8,
+                dataset="contextual",
+                num_samples=1,
+            ),
+            {
                 "lm_model": 13,
                 "text_embeddings_model": 0,
                 "vision_embeddings_model": 1,
@@ -414,18 +428,6 @@
                 "text_embeddings_model": {"int8": 1},
                 "vision_embeddings_model": {"int8": 1},
                 "vision_embeddings_merger_model": {"int8": 10},
-=======
-                "lm_model": 16,
-                "text_embeddings_model": 0,
-                "vision_embeddings_model": 1,
-                "vision_embeddings_merger_model": 16,
-            },
-            {
-                "lm_model": {"f8e4m3": 8, "int4": 14},
-                "text_embeddings_model": {"int8": 1},
-                "vision_embeddings_model": {"f8e4m3": 1},
-                "vision_embeddings_merger_model": {"f8e4m3": 2, "int4": 16},
->>>>>>> fbff36e0
             },
         ),
     ]
