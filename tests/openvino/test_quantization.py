--- conflicted
+++ resolved
@@ -930,39 +930,39 @@
         ),
         (
             OVModelForCausalLM,
-<<<<<<< HEAD
-            "gpt2",
-            False,
-            dict(bits=4, sym=True, group_size_fallback="adjust"),
-            {"model": {"int8": 4, "int4": 20}},
-        ),
-        (
-            OVModelForCausalLM,
-            "llama_awq",
-            False,
-            dict(
-                bits=4,
-                sym=True,
-                group_size_fallback="adjust",
-            ),
-            {"model": {"int8": 32}},
-        ),
-        (
-            OVModelForCausalLM,
-            "llama_awq",
-            False,
-            dict(
-                bits=4,
-                sym=True,
-                group_size_fallback="ignore",
-            ),
-            {"model": {"int8": 32}},
-=======
             "exaone4",
             True,
             dict(bits=4, sym=False, group_size=32, ratio=1.0),
             {"model": {"int8": 2, "int4": 14}},
->>>>>>> e61962f4
+        ),
+        (
+            OVModelForCausalLM,
+            "gpt2",
+            False,
+            dict(bits=4, sym=True, group_size_fallback="adjust"),
+            {"model": {"int8": 4, "int4": 20}},
+        ),
+        (
+            OVModelForCausalLM,
+            "llama_awq",
+            False,
+            dict(
+                bits=4,
+                sym=True,
+                group_size_fallback="adjust",
+            ),
+            {"model": {"int8": 32}},
+        ),
+        (
+            OVModelForCausalLM,
+            "llama_awq",
+            False,
+            dict(
+                bits=4,
+                sym=True,
+                group_size_fallback="ignore",
+            ),
+            {"model": {"int8": 32}},
         ),
     ]
 
