--- conflicted
+++ resolved
@@ -558,25 +558,15 @@
     if is_transformers_version(">", "4.49"):
         SUPPORTED_ARCHITECTURES += ["gemma3", "smolvlm"]
     if is_transformers_version(">=", "4.51"):
-<<<<<<< HEAD
         SUPPORTED_ARCHITECTURES += ["llama4", "phi4_multimodal"]
-=======
-        SUPPORTED_ARCHITECTURES += ["llama4"]
     if is_transformers_version("<", "4.52"):
         SUPPORTED_ARCHITECTURES += ["minicpmo"]
->>>>>>> 631747d0
 
     if is_transformers_version(">=", "4.54.0"):
         # remote code models differs after transformers v4.54
         SUPPORTED_ARCHITECTURES = set(SUPPORTED_ARCHITECTURES) - {"llava-qwen2", "phi3_v", "phi4mm"}
 
-<<<<<<< HEAD
-    REMOTE_CODE_MODELS = ["internvl_chat", "minicpmv", "llava-qwen2", "phi3_v", "maira2", "phi4mm"]
-=======
-    TASK = "image-text-to-text"
     REMOTE_CODE_MODELS = ["internvl_chat", "minicpmv", "minicpmo", "llava-qwen2", "phi3_v", "maira2", "phi4mm"]
->>>>>>> 631747d0
-
     IMAGE = Image.open(
         requests.get(
             TEST_IMAGE_URL,
