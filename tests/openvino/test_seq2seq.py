#  Copyright 2021 The HuggingFace Team. All rights reserved.
#
#  Licensed under the Apache License, Version 2.0 (the "License");
#  you may not use this file except in compliance with the License.
#  You may obtain a copy of the License at
#
#      http://www.apache.org/licenses/LICENSE-2.0
#
#  Unless required by applicable law or agreed to in writing, software
#  distributed under the License is distributed on an "AS IS" BASIS,
#  WITHOUT WARRANTIES OR CONDITIONS OF ANY KIND, either express or implied.
#  See the License for the specific language governing permissions and
#  limitations under the License.

import copy
import gc
import unittest
from tempfile import TemporaryDirectory

import numpy as np
import openvino
import pytest
import requests
import torch
from huggingface_hub import hf_hub_download
from parameterized import parameterized
from PIL import Image
from transformers import (
    AutoConfig,
    AutoImageProcessor,
    AutoModelForCausalLM,
    AutoModelForSeq2SeqLM,
    AutoModelForSpeechSeq2Seq,
    AutoModelForTextToSpectrogram,
    AutoModelForVision2Seq,
    AutoProcessor,
    AutoTokenizer,
    GenerationConfig,
    Pix2StructForConditionalGeneration,
    PretrainedConfig,
    pipeline,
    set_seed,
)
from transformers.models.auto.configuration_auto import CONFIG_MAPPING_NAMES
from transformers.onnx.utils import get_preprocessor
from transformers.testing_utils import slow
from transformers.utils import http_user_agent
from utils_tests import F32_CONFIG, MODEL_NAMES, OPENVINO_DEVICE, SEED, TEST_IMAGE_URL, Timer

from optimum.exporters.openvino.model_patcher import patch_update_causal_mask
from optimum.exporters.openvino.stateful import model_has_state
from optimum.exporters.tasks import TasksManager
from optimum.intel import (
    OVModelForPix2Struct,
    OVModelForSeq2SeqLM,
    OVModelForSpeechSeq2Seq,
    OVModelForTextToSpeechSeq2Seq,
    OVModelForVision2Seq,
    OVModelForVisualCausalLM,
)
from optimum.intel.openvino.modeling_seq2seq import OVDecoder, OVEncoder
from optimum.intel.openvino.modeling_text2speech import (
    OVTextToSpeechDecoder,
    OVTextToSpeechEncoder,
    OVTextToSpeechPostNet,
    OVTextToSpeechVocoder,
)
from optimum.intel.openvino.modeling_visual_language import MODEL_PARTS_CLS_MAPPING, MODEL_TYPE_TO_CLS_MAPPING
from optimum.intel.pipelines import pipeline as optimum_pipeline
from optimum.intel.utils.import_utils import is_openvino_version, is_transformers_version
from optimum.utils.testing_utils import grid_parameters


MODEL_NOT_TESTED = set()

if is_openvino_version(">=", "2025.3.0") and is_openvino_version("<", "2025.5.0"):
    MODEL_NOT_TESTED = {"marian"}


class OVSeq2SeqTestMixin(unittest.TestCase):
    SUPPORTED_ARCHITECTURES = None

    def _check_openvino_model_attributes(self, openvino_model, use_cache: bool = True, stateful: bool = True):
        self.assertIsInstance(openvino_model, self.OVMODEL_CLASS)
        self.assertIsInstance(openvino_model.config, PretrainedConfig)
        self.assertIsInstance(openvino_model.generation_config, GenerationConfig)

        self.assertIsInstance(openvino_model.encoder, OVEncoder)
        self.assertIsInstance(openvino_model.decoder, OVDecoder)
        self.assertIsInstance(openvino_model.encoder.model, openvino.Model)
        self.assertIsInstance(openvino_model.decoder.model, openvino.Model)

        if not stateful and use_cache:
            self.assertIsInstance(openvino_model.decoder_with_past, OVDecoder)
            self.assertIsInstance(openvino_model.decoder_with_past.model, openvino.Model)
        else:
            self.assertIsNone(openvino_model.decoder_with_past)

        self.assertEqual(openvino_model.use_cache, use_cache)
        self.assertEqual(openvino_model.decoder.stateful, stateful)
        self.assertEqual(model_has_state(openvino_model.decoder.model), stateful)

    def _test_find_untested_architectures(self):
        if len(self.SUPPORTED_ARCHITECTURES) != len(set(self.SUPPORTED_ARCHITECTURES)):
            raise ValueError(
                f"For the task `{self.TASK}`, some architectures are duplicated in the list of tested architectures: "
                f"{self.SUPPORTED_ARCHITECTURES}.\n"
            )

        tested_architectures = set(self.SUPPORTED_ARCHITECTURES)
        transformers_architectures = set(CONFIG_MAPPING_NAMES.keys())
        ov_architectures = set(TasksManager.get_supported_model_type_for_task(task=self.TASK, exporter="openvino"))
        supported_architectures = ov_architectures & transformers_architectures

        untested_architectures = supported_architectures - tested_architectures

        if len(untested_architectures - MODEL_NOT_TESTED) > 0:
            raise ValueError(
                f"For the task `{self.TASK}`, the OpenVINO exporter supports {untested_architectures} which are not tested"
            )


class OVModelForSeq2SeqLMIntegrationTest(OVSeq2SeqTestMixin):
    SUPPORTED_ARCHITECTURES = (
        "bart",
        "bigbird_pegasus",
        "blenderbot",
        "blenderbot-small",
        "encoder-decoder",
        "longt5",
        "m2m_100",
        "mbart",
        "mt5",
        "pegasus",
        "t5",
    )
    OVMODEL_CLASS = OVModelForSeq2SeqLM
    AUTOMODEL_CLASS = AutoModelForSeq2SeqLM
    TASK = "text2text-generation"
    GENERATION_LENGTH = 100
    SPEEDUP_CACHE = 1.1

    if not (is_openvino_version(">=", "2025.3.0") and is_openvino_version("<", "2025.5.0")):
        # There are known issues with marian model on OpenVINO 2025.3.x and 2025.4.x
        SUPPORTED_ARCHITECTURES += ("marian",)

    SUPPORT_STATEFUL = ("t5", "mt5", "longt5")
    if is_transformers_version(">=", "4.52.0"):
        SUPPORT_STATEFUL += ("bart", "blenderbot", "blenderbot-small", "m2m_100", "marian", "mbart")
    if is_transformers_version(">=", "4.53.0"):
        SUPPORT_STATEFUL += ("pegasus",)

    def test_find_untested_architectures(self):
        self._test_find_untested_architectures()

    @parameterized.expand(SUPPORTED_ARCHITECTURES)
    def test_compare_to_transformers(self, model_arch):
        model_id = MODEL_NAMES[model_arch]
        set_seed(SEED)
        ov_model = self.OVMODEL_CLASS.from_pretrained(
            model_id, export=True, ov_config=F32_CONFIG, device=OPENVINO_DEVICE
        )
        ov_stateless_model = self.OVMODEL_CLASS.from_pretrained(
            model_id, export=True, use_cache=False, stateful=False, ov_config=F32_CONFIG, device=OPENVINO_DEVICE
        )
        expected_stateful = is_transformers_version(">", "4.46") and model_arch in self.SUPPORT_STATEFUL
        self._check_openvino_model_attributes(ov_model, use_cache=True, stateful=expected_stateful)
        self._check_openvino_model_attributes(ov_stateless_model, use_cache=False, stateful=False)

        transformers_model = self.AUTOMODEL_CLASS.from_pretrained(model_id)
        tokenizer = AutoTokenizer.from_pretrained(model_id)
        tokens = tokenizer("This is a sample input", return_tensors="pt")
        decoder_start_token_id = transformers_model.config.decoder_start_token_id if model_arch != "mbart" else 2
        decoder_inputs = {"decoder_input_ids": torch.ones((1, 1), dtype=torch.long) * decoder_start_token_id}
        ov_outputs = ov_model(**tokens, **decoder_inputs)
        ov_stateless_outputs = ov_stateless_model(**tokens, **decoder_inputs)

        self.assertTrue("logits" in ov_outputs)
        self.assertIsInstance(ov_outputs.logits, torch.Tensor)

        with torch.no_grad():
            transformers_outputs = transformers_model(**tokens, **decoder_inputs)
        # Compare tensor outputs
        self.assertTrue(torch.allclose(ov_outputs.logits, transformers_outputs.logits, atol=5e-3))
        self.assertTrue(torch.allclose(ov_stateless_outputs.logits, transformers_outputs.logits, atol=5e-3))
        gen_config = GenerationConfig(
            max_new_tokens=10,
            min_new_tokens=10,
            num_beams=2,
            do_sample=False,
            eos_token_id=None,
        )

        set_seed(SEED)
        generated_tokens = transformers_model.generate(**tokens, generation_config=gen_config)
        set_seed(SEED)
        ov_generated_tokens = ov_model.generate(**tokens, generation_config=gen_config)
        set_seed(SEED)
        ov_stateless_generated_tokens = ov_stateless_model.generate(**tokens, generation_config=gen_config)

        self.assertTrue(torch.equal(generated_tokens, ov_generated_tokens))
        self.assertTrue(torch.equal(generated_tokens, ov_stateless_generated_tokens))

        del transformers_model
        del ov_model

        gc.collect()

    @parameterized.expand(SUPPORTED_ARCHITECTURES)
    @pytest.mark.run_slow
    @slow
    def test_pipeline(self, model_arch):
        set_seed(SEED)
        model_id = MODEL_NAMES[model_arch]
        tokenizer = AutoTokenizer.from_pretrained(model_id)
        inputs = "This is a test"
        model = self.OVMODEL_CLASS.from_pretrained(model_id, compile=False, device=OPENVINO_DEVICE)
        model.eval()
        model.half()
        model.to("cpu")
        model.compile()

        # Summarization
        pipe = pipeline("summarization", model=model, tokenizer=tokenizer)
        outputs = pipe(inputs)
        self.assertEqual(pipe.device, model.device)
        self.assertIsInstance(outputs[0]["summary_text"], str)

        # Translation
        pipe = pipeline("translation_en_to_fr", model=model, tokenizer=tokenizer)
        outputs = pipe(inputs)
        self.assertEqual(pipe.device, model.device)
        self.assertIsInstance(outputs[0]["translation_text"], str)

        # Text2Text generation
        pipe = pipeline("text2text-generation", model=model, tokenizer=tokenizer)
        outputs = pipe(inputs, max_new_tokens=20)
        self.assertEqual(pipe.device, model.device)
        self.assertIsInstance(outputs[0]["generated_text"], str)

        ov_pipe = optimum_pipeline("text2text-generation", model_id, accelerator="openvino")
        ov_outputs = ov_pipe(inputs, max_new_tokens=20)
        self.assertEqual(outputs[-1]["generated_text"], ov_outputs[-1]["generated_text"])
        del ov_pipe
        del pipe
        del model
        gc.collect()

    @parameterized.expand(SUPPORTED_ARCHITECTURES)
    @pytest.mark.run_slow
    @slow
    def test_generate_utils(self, model_arch):
        model_id = MODEL_NAMES[model_arch]
        model = self.OVMODEL_CLASS.from_pretrained(model_id, export=True, device=OPENVINO_DEVICE)
        tokenizer = AutoTokenizer.from_pretrained(model_id)
        text = "This is a sample input"
        tokens = tokenizer(text, return_tensors="pt")

        # General case
        outputs = model.generate(**tokens)
        outputs = tokenizer.batch_decode(outputs, skip_special_tokens=True)
        self.assertIsInstance(outputs[0], str)

        # With input ids
        outputs = model.generate(input_ids=tokens["input_ids"])
        outputs = tokenizer.batch_decode(outputs, skip_special_tokens=True)
        self.assertIsInstance(outputs[0], str)
        del model

        gc.collect()

    def test_compare_with_and_without_past_key_values(self):
        model_id = MODEL_NAMES["bart"]
        tokenizer = AutoTokenizer.from_pretrained(model_id)
        text = "This is a sample input"
        tokens = tokenizer(text, return_tensors="pt")
        model_with_pkv = self.OVMODEL_CLASS.from_pretrained(
            model_id, export=True, use_cache=True, device=OPENVINO_DEVICE
        )
        _ = model_with_pkv.generate(**tokens)  # warmup
        with Timer() as with_pkv_timer:
            outputs_model_with_pkv = model_with_pkv.generate(
                **tokens, min_length=self.GENERATION_LENGTH, max_length=self.GENERATION_LENGTH, num_beams=1
            )
        model_without_pkv = self.OVMODEL_CLASS.from_pretrained(
            model_id, export=True, use_cache=False, device=OPENVINO_DEVICE
        )
        _ = model_without_pkv.generate(**tokens)  # warmup
        with Timer() as without_pkv_timer:
            outputs_model_without_pkv = model_without_pkv.generate(
                **tokens, min_length=self.GENERATION_LENGTH, max_length=self.GENERATION_LENGTH, num_beams=1
            )

        self.assertTrue(torch.equal(outputs_model_with_pkv, outputs_model_without_pkv))
        self.assertEqual(outputs_model_with_pkv.shape[1], self.GENERATION_LENGTH)
        self.assertEqual(outputs_model_without_pkv.shape[1], self.GENERATION_LENGTH)
        self.assertTrue(
            without_pkv_timer.elapsed / with_pkv_timer.elapsed > self.SPEEDUP_CACHE,
            f"With pkv latency: {with_pkv_timer.elapsed:.3f} ms, without pkv latency: {without_pkv_timer.elapsed:.3f} ms,"
            f" speedup: {without_pkv_timer.elapsed / with_pkv_timer.elapsed:.3f}",
        )
        del model_with_pkv
        del model_without_pkv
        gc.collect()


class OVModelForSpeechSeq2SeqIntegrationTest(OVSeq2SeqTestMixin):
    SUPPORTED_ARCHITECTURES = ("whisper",)
    OVMODEL_CLASS = OVModelForSpeechSeq2Seq
    AUTOMODEL_CLASS = AutoModelForSpeechSeq2Seq
    TASK = "automatic-speech-recognition"

    def _generate_random_audio_data(self):
        np.random.seed(10)
        t = np.linspace(0, 5.0, int(5.0 * 22050), endpoint=False)
        # generate pure sine wave at 220 Hz
        audio_data = 0.5 * np.sin(2 * np.pi * 220 * t)
        return audio_data

    @parameterized.expand(
        grid_parameters({"model_arch": SUPPORTED_ARCHITECTURES, "use_cache": [True, False], "stateful": [False, True]})
    )
    def test_compare_to_transformers(self, test_name: str, model_arch: str, use_cache: bool, stateful: bool):
        if stateful and not use_cache:
            pytest.skip("Stateful models do not support the use_cache=False case.")
        set_seed(SEED)
        model_id = MODEL_NAMES[model_arch]
<<<<<<< HEAD
        transformers_model = self.AUTOMODEL_CLASS.from_pretrained(model_id)
        ov_model = self.OVMODEL_CLASS.from_pretrained(
            model_id, export=True, ov_config=F32_CONFIG, device=OPENVINO_DEVICE
        )
        ov_model_stateless = self.OVMODEL_CLASS.from_pretrained(
            model_id, export=True, ov_config=F32_CONFIG, stateful=False, device=OPENVINO_DEVICE
        )
        self._check_openvino_model_attributes(ov_model, use_cache=True, stateful=True)
        self._check_openvino_model_attributes(ov_model_stateless, use_cache=True, stateful=False)

=======
        transformers_model = AutoModelForSpeechSeq2Seq.from_pretrained(model_id)
>>>>>>> aed07975
        processor = get_preprocessor(model_id)
        data = self._generate_random_audio_data()
        pt_features = processor.feature_extractor(data, return_tensors="pt")
        decoder_start_token_id = transformers_model.config.decoder_start_token_id
        decoder_inputs = {"decoder_input_ids": torch.ones((1, 1), dtype=torch.long) * decoder_start_token_id}

        with torch.no_grad():
            transformers_outputs = transformers_model(**pt_features, **decoder_inputs)

        generate_kwrgs = {}
        if is_transformers_version(">=", "4.50"):
            generate_kwrgs = {"use_model_defaults": False}

        gen_config = GenerationConfig(
            max_new_tokens=10,
            min_new_tokens=10,
            num_beams=2,
            do_sample=False,
            eos_token_id=None,
        )
        set_seed(SEED)
        generated_tokens = transformers_model.generate(**pt_features, generation_config=gen_config, **generate_kwrgs)
        del transformers_model
        ov_model = OVModelForSpeechSeq2Seq.from_pretrained(
            model_id, ov_config=F32_CONFIG, device=OPENVINO_DEVICE, use_cache=use_cache, stateful=stateful
        )
        self.assertIsInstance(ov_model.config, PretrainedConfig)
        # whisper cache class support implemented in 4.43
        self.assertEqual(ov_model.decoder.stateful, stateful)
        self.assertEqual(model_has_state(ov_model.decoder.model), stateful)
        check_with_past_available = self.assertIsNotNone if use_cache and not stateful else self.assertIsNone
        check_with_past_available(ov_model.decoder_with_past)

        for input_type in ["pt", "np"]:
            features = processor.feature_extractor(data, return_tensors=input_type)
            if input_type == "np":
                decoder_inputs = {"decoder_input_ids": np.ones((1, 1), dtype=np.int64) * decoder_start_token_id}
            ov_outputs = ov_model(**features, **decoder_inputs)
            self.assertIn("logits", ov_outputs)
            # Compare tensor outputs
            self.assertTrue(torch.allclose(torch.Tensor(ov_outputs.logits), transformers_outputs.logits, atol=1e-3))
        set_seed(SEED)
        ov_generated_tokens = ov_model.generate(**pt_features, generation_config=gen_config, **generate_kwrgs)
        self.assertTrue(torch.equal(generated_tokens, ov_generated_tokens))
        del ov_model

        gc.collect()

    @parameterized.expand(SUPPORTED_ARCHITECTURES)
    @pytest.mark.run_slow
    @slow
    def test_pipeline(self, model_arch):
        set_seed(SEED)
        model_id = MODEL_NAMES[model_arch]
        model = self.OVMODEL_CLASS.from_pretrained(model_id, device=OPENVINO_DEVICE)
        processor = get_preprocessor(model_id)
        pipe = pipeline(
            "automatic-speech-recognition",
            model=model,
            tokenizer=processor.tokenizer,
            feature_extractor=processor.feature_extractor,
        )
        inputs = self._generate_random_audio_data()
        outputs = pipe(inputs)
        self.assertIsInstance(outputs["text"], str)

        ov_pipe = optimum_pipeline("automatic-speech-recognition", model_id, accelerator="openvino")
        ov_outputs = ov_pipe(inputs)
        self.assertEqual(outputs["text"], ov_outputs["text"])
        del ov_pipe
        del pipe
        del model
        gc.collect()


class OVModelForVision2SeqIntegrationTest(OVSeq2SeqTestMixin):
    SUPPORTED_ARCHITECTURES = [
        "donut",
        "got_ocr2",
        "pix2struct",
        "trocr",
        "vision-encoder-decoder",
    ]

    TASK = "image-to-text"
    OVMODEL_CLASS = OVModelForVision2Seq
    AUTOMODEL_CLASS = AutoModelForVision2Seq
    GENERATION_LENGTH = 100
    SPEEDUP_CACHE = 1.1

    def _get_sample_image(self):
        url = TEST_IMAGE_URL
        image = Image.open(requests.get(url, stream=True).raw)
        return image

    def _get_preprocessors(self, model_id):
        image_processor = AutoImageProcessor.from_pretrained(model_id)
        tokenizer = AutoTokenizer.from_pretrained(model_id)

        return image_processor, tokenizer

    def test_find_untested_architectures(self):
        self._test_find_untested_architectures()

    def test_load_vanilla_transformers_which_is_not_supported(self):
        with self.assertRaises(Exception) as context:
            _ = self.OVMODEL_CLASS.from_pretrained(MODEL_NAMES["bert"], export=True, device=OPENVINO_DEVICE)

        self.assertIn("only supports the tasks", str(context.exception))

    @parameterized.expand(SUPPORTED_ARCHITECTURES)
    @pytest.mark.run_slow
    @slow
    def test_generate_utils(self, model_arch: str):
        model_id = MODEL_NAMES[model_arch]
        model = self.OVMODEL_CLASS.from_pretrained(model_id, export=True, device=OPENVINO_DEVICE)
        feature_extractor, tokenizer = self._get_preprocessors(model_id)

        data = self._get_sample_image()
        features = feature_extractor(data, return_tensors="pt")

        outputs = model.generate(inputs=features["pixel_values"])
        res = tokenizer.batch_decode(outputs, skip_special_tokens=True)
        self.assertIsInstance(res[0], str)

        gc.collect()

    @parameterized.expand(SUPPORTED_ARCHITECTURES)
    def test_compare_to_transformers(self, model_arch: str):
        model_id = MODEL_NAMES[model_arch]
        ov_model = self.OVMODEL_CLASS.from_pretrained(model_id, export=True, device=OPENVINO_DEVICE)
        self._check_openvino_model_attributes(ov_model, use_cache=True, stateful=False)

        set_seed(SEED)
        transformers_model = self.AUTOMODEL_CLASS.from_pretrained(model_id)
        feature_extractor, tokenizer = self._get_preprocessors(model_id)

        data = self._get_sample_image()

        start_token = "<s>"
        decoder_start_token_id = tokenizer.encode(start_token)[0]

        extra_inputs = [{}, {}]

        for extra_inps in extra_inputs:
            features = feature_extractor(data, return_tensors="pt")
            decoder_inputs = {"decoder_input_ids": torch.ones((1, 1), dtype=torch.long) * decoder_start_token_id}

            with torch.no_grad():
                transformers_outputs = transformers_model(**features, **decoder_inputs, **extra_inps, use_cache=True)
            input_type = "pt"
            features = feature_extractor(data, return_tensors=input_type)
            ov_outputs = ov_model(**features, **decoder_inputs, **extra_inps)

            self.assertTrue("logits" in ov_outputs)

            # Compare tensor outputs
            self.assertTrue(torch.allclose(torch.Tensor(ov_outputs.logits), transformers_outputs.logits, atol=1e-3))

        gc.collect()

    @parameterized.expand(SUPPORTED_ARCHITECTURES)
    @pytest.mark.run_slow
    @slow
    def test_pipeline(self, model_arch: str):
        set_seed(SEED)
        model_id = MODEL_NAMES[model_arch]
        ov_model = self.OVMODEL_CLASS.from_pretrained(model_id, compile=False, device=OPENVINO_DEVICE)
        feature_extractor, tokenizer = self._get_preprocessors(model_id)
        ov_model.reshape(1, -1)
        ov_model.compile()

        # Image caption generation
        pipe = pipeline(
            "image-to-text",
            model=ov_model,
            tokenizer=tokenizer,
            feature_extractor=feature_extractor,
        )
        inputs = self._get_sample_image()
        outputs = pipe(inputs, max_new_tokens=3)
        self.assertEqual(pipe.device, ov_model.device)
        self.assertIsInstance(outputs[0]["generated_text"], str)
        ov_pipe = optimum_pipeline("image-to-text", model_id, accelerator="openvino")
        ov_outputs = ov_pipe(inputs, max_new_tokens=3)
        self.assertEqual(outputs[-1]["generated_text"], ov_outputs[-1]["generated_text"])

        gc.collect()


class OVModelForVisualCausalLMIntegrationTest(OVSeq2SeqTestMixin):
    SUPPORTED_ARCHITECTURES = [
        "internvl_chat",
        "llava",
        "llava_next",
        "llava_next_mistral",
        "llava_next_video",
        "llava-qwen2",
        "minicpmv",
        "phi3_v",
        "qwen2_vl",
    ]
    SUPPORT_VIDEO = ["llava_next_video", "qwen2_vl"]
    SUPPORT_AUDIO = []
    OVMODEL_CLASS = OVModelForVisualCausalLM
    TASK = "image-text-to-text"

    if is_transformers_version(">=", "4.46.0"):
        SUPPORTED_ARCHITECTURES += ["maira2", "idefics3"]

    if is_transformers_version(">=", "4.49.0"):
        SUPPORTED_ARCHITECTURES += ["qwen2_5_vl", "got_ocr2", "phi4mm"]
        SUPPORT_VIDEO.append("qwen2_5_vl")
        SUPPORT_AUDIO.append("phi4mm")
    if is_transformers_version(">", "4.49"):
        SUPPORTED_ARCHITECTURES += ["gemma3", "smolvlm"]
    if is_transformers_version(">=", "4.51"):
        SUPPORTED_ARCHITECTURES += ["llama4", "phi4_multimodal"]
    if is_transformers_version("<", "4.52"):
        SUPPORTED_ARCHITECTURES += ["minicpmo"]

    if is_transformers_version(">=", "4.54.0"):
        # remote code models differs after transformers v4.54
        SUPPORTED_ARCHITECTURES = set(SUPPORTED_ARCHITECTURES) - {"llava-qwen2", "phi3_v", "phi4mm"}

    REMOTE_CODE_MODELS = ["internvl_chat", "minicpmv", "minicpmo", "llava-qwen2", "phi3_v", "maira2", "phi4mm"]
    IMAGE = Image.open(
        requests.get(
            TEST_IMAGE_URL,
            stream=True,
        ).raw
    )

    def get_transformer_model_class(self, model_arch):
        if is_transformers_version(">=", "4.46") and model_arch in [
            "llava",
            "llava_next",
            "llava_next_mistral",
            "qwen2_vl",
            "qwen2_5_vl",
            "got_ocr2",
            "gemma3",
            "idefics3",
            "smolvlm",
            "llama4",
        ]:
            from transformers import AutoModelForImageTextToText

            return AutoModelForImageTextToText
        if model_arch == "llava_next_video":
            from transformers import AutoModelForVision2Seq

            return AutoModelForVision2Seq
        if model_arch == "llava":
            from transformers import LlavaForConditionalGeneration

            return LlavaForConditionalGeneration
        if model_arch.startswith("llava_next"):
            from transformers import LlavaNextForConditionalGeneration

            return LlavaNextForConditionalGeneration
        if model_arch == "qwen2_vl":
            from transformers import Qwen2VLForConditionalGeneration

            return Qwen2VLForConditionalGeneration
        return AutoModelForCausalLM

    def _check_device_and_request(self, ov_model, expected_device, has_request):
        request_check_fn = self.assertFalse if has_request else self.assertTrue
        self.assertEqual(ov_model._device, expected_device)
        for component_name, component in ov_model.components.items():
            if component_name == "language_model":
                request_check_fn(component.text_emb_request is None)
            self.assertEqual(component._device, expected_device)
            request_check_fn(component.request is None)

    def _check_openvino_model_attributes(self, openvino_model, use_cache: bool = True, stateful: bool = True):
        self.assertIsInstance(openvino_model, self.OVMODEL_CLASS)
        self.assertIsInstance(openvino_model.config, PretrainedConfig)
        self.assertIsInstance(openvino_model.generation_config, GenerationConfig)
        self.assertIsInstance(openvino_model, MODEL_TYPE_TO_CLS_MAPPING[openvino_model.config.model_type])

        for component_name, component in openvino_model.components.items():
            self.assertIsInstance(component, MODEL_PARTS_CLS_MAPPING[component_name])
            self.assertIsInstance(component.model, openvino.Model)

        self.assertEqual(openvino_model.use_cache, use_cache)
        self.assertEqual(openvino_model.language_model.stateful, stateful)
        self.assertEqual(model_has_state(openvino_model.language_model.model), stateful)

    def test_find_untested_architectures(self):
        self._test_find_untested_architectures()

    @parameterized.expand(SUPPORTED_ARCHITECTURES)
    def test_compare_to_transformers(self, model_arch):
        prompt = "What is shown in this image?"
        model_id = MODEL_NAMES[model_arch]
        set_seed(SEED)
        loading_kwargs = {}

        trust_remote_code = model_arch in self.REMOTE_CODE_MODELS
        if "llama4" in model_arch:
            loading_kwargs = {"_attn_implementation": "sdpa"}
        transformers_model = self.get_transformer_model_class(model_arch).from_pretrained(
            model_id, trust_remote_code=trust_remote_code, **loading_kwargs
        )
        transformers_model.eval()
        if "internvl_chat" in model_arch:
            tokenizer = AutoTokenizer.from_pretrained(model_id, trast_remote_code=trust_remote_code)
            img_context_token_id = tokenizer.convert_tokens_to_ids("<IMG_CONTEXT>")
            transformers_model.img_context_token_id = img_context_token_id
        if "llava-qwen2" in model_arch:
            transformers_model.get_vision_tower().load_model()
        preprocessors = self.get_preprocessors(model_arch)
        set_seed(SEED)
        ov_model = self.OVMODEL_CLASS.from_pretrained(
            model_id,
            export=True,
            trust_remote_code=trust_remote_code,
            compile=False,
            device=OPENVINO_DEVICE,
        )
        self._check_openvino_model_attributes(ov_model, use_cache=True, stateful=True)

        inputs = ov_model.preprocess_inputs(**preprocessors, text=prompt, image=self.IMAGE.resize((600, 600)))
        if model_arch == "gemma3":
            # validate that preprocessed input ids contain exactly one bos token
            bos_token = preprocessors["processor"].tokenizer.vocab["<bos>"]
            input_ids = inputs["input_ids"]
            bos_token_counts = (input_ids == bos_token).sum(dim=1)
            self.assertTrue(
                torch.all(bos_token_counts == 1),
                f"Each batch of input_ids must contain exactly one BOS token, "
                f"but found counts: {bos_token_counts.tolist()}",
            )

        transformers_inputs = copy.deepcopy(inputs)
        # llama4 preprocessing force bf16 dtype for pixel_values, that does not work on CPU with fp32 model
        # if past key values are not initialized, llama4 creates HybridCache with bf16 precision
        if model_arch == "llama4":
            transformers_inputs["pixel_values"] = transformers_inputs["pixel_values"].to(torch.float32)
            transformers_model.generation_config.cache_implementation = None
            from transformers.cache_utils import DynamicCache

            transformers_inputs["past_key_values"] = DynamicCache()

        test_device = "AUTO"
        ov_model.to(test_device)
        self._check_device_and_request(ov_model, test_device, False)
        test_device = "CPU"
        ov_model.to(test_device)
        ov_model.compile()
        self._check_device_and_request(ov_model, test_device, True)
        ov_model.clear_requests()
        self._check_device_and_request(ov_model, test_device, False)

        # pytorch minicpmv and internvl_chat are not designed to be used via forward
        if model_arch not in ["minicpmv", "minicpmo", "internvl_chat"]:
            set_seed(SEED)
            ov_outputs = ov_model(**inputs)
            set_seed(SEED)
            with torch.no_grad():
                transformers_outputs = transformers_model(**transformers_inputs)
            self.assertTrue(
                torch.allclose(ov_outputs.logits, transformers_outputs.logits, atol=4e-3),
                f"Max abs diff {(torch.abs(ov_outputs.logits - transformers_outputs.logits).max())}",
            )

        ov_model.generation_config.eos_token_id = None
        transformers_model.generation_config.eos_token_id = None
        transformers_model.generation_config.do_sample = False
        ov_model.config.eos_token_id = None
        transformers_model.config.eos_token_id = None
        ov_model.generation_config.do_sample = False
        # minicpmo diverges after 20 tokens
        tokens_to_generate = 20 if model_arch == "minicpmo" else 30
        gen_config = GenerationConfig(
            max_new_tokens=tokens_to_generate,
            min_new_tokens=tokens_to_generate,
            do_sample=False,
            eos_token_id=None,
        )
        set_seed(SEED)
        ov_outputs = ov_model.generate(**inputs, generation_config=gen_config)
        set_seed(SEED)

        additional_inputs = {}
        # gemma3 does not support dynamic cache, it is unfair to compare dynamic cache result vs hybrid cache,
        # align cache representation in torch model
        if model_arch == "gemma3":
            patch_update_causal_mask(
                transformers_model if is_transformers_version("<", "4.52.0") else transformers_model.language_model,
                "4.43.0",
            )
            transformers_model._supports_cache_class = True
            transformers_model.generation_config.cache_implementation = None
            from transformers.cache_utils import DynamicCache

            additional_inputs = {"past_key_values": DynamicCache()}

        if model_arch == "llama4":
            transformers_inputs["past_key_values"] = DynamicCache()

        with torch.no_grad():
            if model_arch in ["minicpmo"]:
                # `generate` method for minicpmo requires tokenizer
                tokenizer = AutoTokenizer.from_pretrained(
                    model_id, trust_remote_code=model_arch in self.REMOTE_CODE_MODELS
                )
                additional_inputs["tokenizer"] = tokenizer
            transformers_outputs = transformers_model.generate(
                **transformers_inputs, generation_config=gen_config, **additional_inputs
            )
            if model_arch in ["minicpmo"]:
                # retrieve decoded tokens for comparation
                transformers_outputs = transformers_outputs[1].sequences

        # original minicpmv, internvl always skip input tokens in generation results, while transformers based approach provide them
        if model_arch in ["minicpmv", "minicpmo", "internvl_chat"]:
            ov_outputs = ov_outputs[:, inputs["input_ids"].shape[1] :]
        self.assertTrue(
            torch.equal(ov_outputs, transformers_outputs),
            f"generation config : {gen_config}, transformers output {transformers_outputs}, ov_model output {ov_outputs}",
        )

        # video loader helper only available for transformers >= 4.49
        if model_arch in self.SUPPORT_VIDEO and is_transformers_version(">=", "4.49"):
            if is_transformers_version("<=", "4.52"):
                from transformers.image_utils import load_video
            else:
                from transformers.video_utils import load_video

            video_path = hf_hub_download(
                repo_id="raushan-testing-hf/videos-test",
                filename="sample_demo_1.mp4",
                repo_type="dataset",
                user_agent=http_user_agent(),
            )
            input_video, _ = load_video(video_path, num_frames=2, backend="opencv")
            question = "Why is this video funny?"
            inputs = ov_model.preprocess_inputs(**preprocessors, text=question, video=input_video)
            transformers_inputs = copy.deepcopy(inputs)
            ov_outputs = ov_model.generate(**inputs, generation_config=gen_config)
            # original minicpmv, internvl always skip input tokens in generation results, while transformers based approach provide them
            if model_arch in ["minicpmv", "minicpmo", "internvl_chat"]:
                ov_outputs = ov_outputs[:, inputs["input_ids"].shape[1] :]
            with torch.no_grad():
                transformers_outputs = transformers_model.generate(
                    **transformers_inputs, generation_config=gen_config, **additional_inputs
                )
            self.assertTrue(
                torch.equal(ov_outputs, transformers_outputs),
                f"generation config : {gen_config}, transformers output {transformers_outputs}, ov_model output {ov_outputs}",
            )

        if model_arch in self.SUPPORT_AUDIO:
            input_audio = self._generate_random_audio_data()
            question = "Translate this audio to French"
            inputs = ov_model.preprocess_inputs(**preprocessors, text=question, audio=[input_audio])
            transformers_inputs = copy.deepcopy(inputs)
            ov_outputs = ov_model.generate(**inputs, generation_config=gen_config)
            # original minicpmv, internvl always skip input tokens in generation results, while transformers based approach provide them
            if model_arch in ["minicpmv", "minicpmo", "internvl_chat"]:
                ov_outputs = ov_outputs[:, inputs["input_ids"].shape[1] :]
            with torch.no_grad():
                transformers_outputs = transformers_model.generate(
                    **transformers_inputs, generation_config=gen_config, **additional_inputs
                )
            self.assertTrue(
                torch.equal(ov_outputs, transformers_outputs),
                f"generation config : {gen_config}, transformers output {transformers_outputs}, ov_model output {ov_outputs}",
            )
        del transformers_model
        del ov_model

        gc.collect()

    @parameterized.expand(["llava", "llava_next", "llava_next_video", "llava_next_mistral"])
    def test_llava_with_new_preprocessing(self, model_arch):
        prompt = "<image>\n What is shown in this image?"
        model_id = MODEL_NAMES[model_arch]
        trust_remote_code = model_arch in self.REMOTE_CODE_MODELS
        config = AutoConfig.from_pretrained(model_id, trust_remote_code=trust_remote_code)
        processor = AutoProcessor.from_pretrained(
            model_id,
            patch_size=config.vision_config.patch_size,
            vision_feature_select_strategy=config.vision_feature_select_strategy,
            trust_remote_code=model_arch in self.REMOTE_CODE_MODELS,
            num_additional_image_tokens=1,
        )
        transformers_model = self.get_transformer_model_class(model_arch).from_pretrained(model_id)
        ov_model = self.OVMODEL_CLASS.from_pretrained(
            model_id, export=True, trust_remote_code=trust_remote_code, device=OPENVINO_DEVICE
        )
        self.assertTrue(ov_model._support_new_processing)
        self.assertTrue(processor.patch_size is not None)
        self.assertTrue(processor.vision_feature_select_strategy is not None)
        inputs = processor(images=self.IMAGE, text=prompt, return_tensors="pt")
        self.assertGreaterEqual(
            (inputs.input_ids == ov_model.config.image_token_index).sum().max().item(),
            ov_model.config.image_seq_length,
        )
        set_seed(SEED)
        with torch.no_grad():
            transformers_outputs = transformers_model(**inputs)
        set_seed(SEED)
        ov_outputs = ov_model(**inputs)
        self.assertTrue(torch.allclose(ov_outputs.logits, transformers_outputs.logits, atol=1e-4))
        ov_model.generation_config.eos_token_id = None
        transformers_model.generation_config.eos_token_id = None
        ov_model.config.eos_token_id = None
        transformers_model.config.eos_token_id = None
        gen_config = GenerationConfig(
            max_new_tokens=30,
            min_new_tokens=30,
            num_beams=3,
            do_sample=False,
            eos_token_id=None,
        )
        set_seed(SEED)
        ov_outputs = ov_model.generate(**inputs, generation_config=gen_config)
        set_seed(SEED)
        with torch.no_grad():
            transformers_outputs = transformers_model.generate(**inputs, generation_config=gen_config)
        self.assertTrue(
            torch.equal(ov_outputs, transformers_outputs),
            f"generation config : {gen_config}, transformers output {transformers_outputs}, ov_model output {ov_outputs}",
        )

        del ov_model
        del transformers_model
        gc.collect()

    @parameterized.expand(SUPPORTED_ARCHITECTURES)
    def test_generate_utils(self, model_arch):
        model_id = MODEL_NAMES[model_arch]
        trust_remote_code = model_arch in self.REMOTE_CODE_MODELS
        model = self.OVMODEL_CLASS.from_pretrained(
            model_id, export=True, trust_remote_code=trust_remote_code, device=OPENVINO_DEVICE
        )
        tokenizer = AutoTokenizer.from_pretrained(model_id, trust_remote_code=trust_remote_code)
        question = "Describe image"
        preprocessors = self.get_preprocessors(model_arch)
        inputs = model.preprocess_inputs(**preprocessors, text=question, image=self.IMAGE.resize((600, 600)))
        # General case
        outputs = model.generate(**inputs, max_new_tokens=10)
        outputs = tokenizer.batch_decode(outputs[:, inputs["input_ids"].shape[1] :], skip_special_tokens=True)
        self.assertIsInstance(outputs[0], str)

        # GOT-OCR2 does not support text-only input
        if model_arch != "got_ocr2":
            # No input image case
            question = "Hi, how are you?"
            inputs = model.preprocess_inputs(**preprocessors, text=question, image=None)
            outputs = model.generate(**inputs, max_new_tokens=10)
            # filter out original prompt becuase it may contains out of tokenizer tokens e.g. in nanollva text separator = -200
            outputs = outputs[:, inputs["input_ids"].shape[1] :]
            outputs = tokenizer.batch_decode(outputs, skip_special_tokens=True)
            self.assertIsInstance(outputs[0], str)

            if model_arch in self.SUPPORT_VIDEO and is_transformers_version(">=", "4.49"):
                # video loader helper only available for transformers >= 4.49
                if is_transformers_version("<=", "4.52"):
                    from transformers.image_utils import load_video
                else:
                    from transformers.video_utils import load_video

                video_path = hf_hub_download(
                    repo_id="raushan-testing-hf/videos-test",
                    filename="sample_demo_1.mp4",
                    repo_type="dataset",
                    user_agent=http_user_agent(),
                )
                input_video, _ = load_video(video_path, num_frames=2, backend="opencv")
                question = "Why is this video funny?"
                inputs = model.preprocess_inputs(**preprocessors, text=question, video=input_video)
                outputs = model.generate(**inputs, max_new_tokens=10)
                # filter out original prompt becuase it may contains out of tokenizer tokens e.g. in nanollva text separator = -200
                outputs = outputs[:, inputs["input_ids"].shape[1] :]
                outputs = tokenizer.batch_decode(outputs, skip_special_tokens=True)
                self.assertIsInstance(outputs[0], str)

        if model_arch in self.SUPPORT_AUDIO:
            input_audio = self._generate_random_audio_data()
            question = "Translate this audio to French"
            inputs = model.preprocess_inputs(**preprocessors, text=question, audio=[input_audio])
            outputs = model.generate(**inputs, max_new_tokens=10)
            # filter out original prompt becuase it may contains out of tokenizer tokens e.g. in nanollva text separator = -200
            outputs = outputs[:, inputs["input_ids"].shape[1] :]
            outputs = tokenizer.batch_decode(outputs, skip_special_tokens=True)
            self.assertIsInstance(outputs[0], str)
        del model

        gc.collect()

    def _generate_random_audio_data(self):
        np.random.seed(10)
        t = np.linspace(0, 5.0, int(5.0 * 22050), endpoint=False)
        # generate pure sine wave at 220 Hz
        audio_data = 0.5 * np.sin(2 * np.pi * 220 * t)
        return (audio_data, 16000)

    def get_preprocessors(self, model_arch):
        model_id = MODEL_NAMES[model_arch]
        config = AutoConfig.from_pretrained(model_id, trust_remote_code=model_arch in self.REMOTE_CODE_MODELS)

        if model_arch == "llava-qwen2":
            processor = AutoProcessor.from_pretrained(
                config.mm_vision_tower, trust_remote_code=model_arch in self.REMOTE_CODE_MODELS
            )
            tokenizer = AutoTokenizer.from_pretrained(
                model_id, trust_remote_code=model_arch in self.REMOTE_CODE_MODELS
            )
            preprocessors = {"processor": processor, "tokenizer": tokenizer, "config": config}
        elif model_arch == "internvl_chat":
            tokenizer = AutoTokenizer.from_pretrained(
                model_id, trust_remote_code=model_arch in self.REMOTE_CODE_MODELS
            )
            preprocessors = {"processor": None, "tokenizer": tokenizer, "config": config}
        else:
            processor = AutoProcessor.from_pretrained(
                model_id, trust_remote_code=model_arch in self.REMOTE_CODE_MODELS
            )
            preprocessors = {"processor": processor, "tokenizer": None, "config": config}

        return preprocessors

    @parameterized.expand(SUPPORTED_ARCHITECTURES)
    def test_model_can_be_loaded_after_saving(self, model_arch):
        model_id = MODEL_NAMES[model_arch]
        with TemporaryDirectory() as save_dir:
            ov_model = self.OVMODEL_CLASS.from_pretrained(
                model_id,
                compile=False,
                trust_remote_code=model_arch in self.REMOTE_CODE_MODELS,
                device=OPENVINO_DEVICE,
            )
            ov_model.save_pretrained(save_dir)
            ov_restored_model = self.OVMODEL_CLASS.from_pretrained(
                save_dir,
                compile=False,
                trust_remote_code=model_arch in self.REMOTE_CODE_MODELS,
                device=OPENVINO_DEVICE,
            )
            self.assertIsInstance(ov_restored_model, type(ov_model))


class OVModelForTextToSpeechSeq2SeqIntegrationTest(OVSeq2SeqTestMixin):
    SUPPORTED_ARCHITECTURES = ("speecht5",)
    OVMODEL_CLASS = OVModelForTextToSpeechSeq2Seq
    AUTOMODEL_CLASS = AutoModelForTextToSpectrogram

    def _generate_text(self):
        return "This text is converted to speech using OpenVINO backend"

    def _generate_speaker_embedding(self):
        np.random.seed(42)
        speaker_embedding = np.random.randn(1, 512).astype(np.float32)
        return torch.tensor(speaker_embedding)

    def _get_processor(self, model_id, model_arch):
        if model_arch == "speecht5":
            return AutoProcessor.from_pretrained(model_id)
        else:
            raise Exception("{} unknown processor for text-to-speech".format(model_arch))

    def _get_vocoder(self, vocoder_id, model_arch):
        if model_arch == "speecht5":
            from transformers import SpeechT5HifiGan

            vocoder = SpeechT5HifiGan.from_pretrained(vocoder_id)
            return vocoder
        else:
            raise Exception("{} unknown model for text-to-speech".format(model_arch))

    def _check_openvino_model_attributes(self, openvino_model, use_cache: bool = True):
        self.assertIsInstance(openvino_model, self.OVMODEL_CLASS)
        self.assertIsInstance(openvino_model.config, PretrainedConfig)
        self.assertIsInstance(openvino_model.generation_config, GenerationConfig)

        self.assertIsInstance(openvino_model.encoder, OVTextToSpeechEncoder)
        self.assertIsInstance(openvino_model.decoder, OVTextToSpeechDecoder)
        self.assertIsInstance(openvino_model.postnet, OVTextToSpeechPostNet)
        self.assertIsInstance(openvino_model.vocoder, OVTextToSpeechVocoder)
        self.assertIsInstance(openvino_model.encoder.model, openvino.Model)
        self.assertIsInstance(openvino_model.decoder.model, openvino.Model)
        self.assertIsInstance(openvino_model.postnet.model, openvino.Model)
        self.assertIsInstance(openvino_model.vocoder.model, openvino.Model)

        self.assertEqual(openvino_model.use_cache, use_cache)
        self.assertEqual(model_has_state(openvino_model.decoder.model), use_cache)

    @parameterized.expand(SUPPORTED_ARCHITECTURES)
    def test_compare_to_transformers(self, model_arch):
        set_seed(SEED)
        text_data = self._generate_text()
        speaker_embeddings = self._generate_speaker_embedding()
        model_id = MODEL_NAMES[model_arch]

        # since Auto class for text-to-audio is not implemented in optimum
        # generate model classes for reference generation
        vocoder_id = "fxmarty/speecht5-hifigan-tiny"
        processor = self._get_processor(model_id, model_arch)
        vocoder = self._get_vocoder(vocoder_id, model_arch)
        model = self.AUTOMODEL_CLASS.from_pretrained(model_id)
        inputs = processor(text=text_data, return_tensors="pt")
        ref_speech = model.generate_speech(inputs["input_ids"], speaker_embeddings, vocoder=vocoder)
        ref_speech = ref_speech.unsqueeze(0) if ref_speech.dim() == 1 else ref_speech
        ov_model = self.OVMODEL_CLASS.from_pretrained(model_id, vocoder=vocoder_id, device=OPENVINO_DEVICE)
        ov_speech = ov_model.generate(input_ids=inputs["input_ids"], speaker_embeddings=speaker_embeddings)
        self._check_openvino_model_attributes(ov_model, use_cache=True)
        self.assertTrue(torch.allclose(ov_speech, ref_speech, atol=1e-3))

        del vocoder
        del model
        del processor
        gc.collect()


class OVModelForPix2StructIntegrationTest(OVSeq2SeqTestMixin):
    SUPPORTED_ARCHITECTURES = ["pix2struct"]
    TASK = "image-to-text"  # is it fine as well with visual-question-answering?
    OVMODEL_CLASS = OVModelForPix2Struct
    AUTOMODEL_CLASS = Pix2StructForConditionalGeneration
    GENERATION_LENGTH = 100
    SPEEDUP_CACHE = 1.1

    IMAGE = Image.open(
        requests.get(
            "https://huggingface.co/datasets/huggingface/documentation-images/resolve/main/transformers/tasks/ai2d-demo.jpg",
            stream=True,
        ).raw
    )

    @parameterized.expand(SUPPORTED_ARCHITECTURES)
    def test_compare_to_transformers(self, model_arch):
        model_id = MODEL_NAMES[model_arch]
        set_seed(SEED)
        ov_model = self.OVMODEL_CLASS.from_pretrained(
            model_id, export=True, ov_config=F32_CONFIG, device=OPENVINO_DEVICE
        )
        self._check_openvino_model_attributes(ov_model, use_cache=True, stateful=False)

        question = "Who am I?"
        transformers_model = self.AUTOMODEL_CLASS.from_pretrained(model_id)
        preprocessor = get_preprocessor(model_id)

        inputs = preprocessor(images=self.IMAGE, text=question, padding=True, return_tensors="pt")
        ov_outputs = ov_model(**inputs)

        self.assertTrue("logits" in ov_outputs)
        self.assertIsInstance(ov_outputs.logits, torch.Tensor)

        with torch.no_grad():
            transformers_outputs = transformers_model(**inputs)
        # Compare tensor outputs
        self.assertTrue(torch.allclose(ov_outputs.logits, transformers_outputs.logits, atol=1e-4))
        del transformers_model
        del ov_model

        gc.collect()

    @parameterized.expand(SUPPORTED_ARCHITECTURES)
    def test_generate_utils(self, model_arch):
        model_id = MODEL_NAMES[model_arch]
        model = self.OVMODEL_CLASS.from_pretrained(model_id, export=True, device=OPENVINO_DEVICE)
        preprocessor = get_preprocessor(model_id)
        question = "Who am I?"
        inputs = preprocessor(images=self.IMAGE, text=question, return_tensors="pt")

        # General case
        outputs = model.generate(**inputs)
        outputs = preprocessor.batch_decode(outputs, skip_special_tokens=True)
        self.assertIsInstance(outputs[0], str)
        del model

        gc.collect()

    def test_compare_with_and_without_past_key_values(self):
        model_id = MODEL_NAMES["pix2struct"]
        preprocessor = get_preprocessor(model_id)
        question = "Who am I?"
        inputs = preprocessor(images=self.IMAGE, text=question, return_tensors="pt")
        model_with_pkv = self.OVMODEL_CLASS.from_pretrained(
            model_id, export=True, use_cache=True, device=OPENVINO_DEVICE
        )
        _ = model_with_pkv.generate(**inputs)  # warmup
        with Timer() as with_pkv_timer:
            outputs_model_with_pkv = model_with_pkv.generate(
                **inputs, min_length=self.GENERATION_LENGTH, max_length=self.GENERATION_LENGTH, num_beams=1
            )
        model_without_pkv = self.OVMODEL_CLASS.from_pretrained(
            model_id, export=True, use_cache=False, device=OPENVINO_DEVICE
        )
        _ = model_without_pkv.generate(**inputs)  # warmup
        with Timer() as without_pkv_timer:
            outputs_model_without_pkv = model_without_pkv.generate(
                **inputs, min_length=self.GENERATION_LENGTH, max_length=self.GENERATION_LENGTH, num_beams=1
            )

        self.assertTrue(torch.equal(outputs_model_with_pkv, outputs_model_without_pkv))
        self.assertEqual(outputs_model_with_pkv.shape[1], self.GENERATION_LENGTH)
        self.assertEqual(outputs_model_without_pkv.shape[1], self.GENERATION_LENGTH)
        self.assertTrue(
            without_pkv_timer.elapsed / with_pkv_timer.elapsed > self.SPEEDUP_CACHE,
            f"With pkv latency: {with_pkv_timer.elapsed:.3f} ms, without pkv latency: {without_pkv_timer.elapsed:.3f} ms,"
            f" speedup: {without_pkv_timer.elapsed / with_pkv_timer.elapsed:.3f}",
        )
        del model_with_pkv
        del model_without_pkv
        gc.collect()<|MERGE_RESOLUTION|>--- conflicted
+++ resolved
@@ -325,20 +325,7 @@
             pytest.skip("Stateful models do not support the use_cache=False case.")
         set_seed(SEED)
         model_id = MODEL_NAMES[model_arch]
-<<<<<<< HEAD
         transformers_model = self.AUTOMODEL_CLASS.from_pretrained(model_id)
-        ov_model = self.OVMODEL_CLASS.from_pretrained(
-            model_id, export=True, ov_config=F32_CONFIG, device=OPENVINO_DEVICE
-        )
-        ov_model_stateless = self.OVMODEL_CLASS.from_pretrained(
-            model_id, export=True, ov_config=F32_CONFIG, stateful=False, device=OPENVINO_DEVICE
-        )
-        self._check_openvino_model_attributes(ov_model, use_cache=True, stateful=True)
-        self._check_openvino_model_attributes(ov_model_stateless, use_cache=True, stateful=False)
-
-=======
-        transformers_model = AutoModelForSpeechSeq2Seq.from_pretrained(model_id)
->>>>>>> aed07975
         processor = get_preprocessor(model_id)
         data = self._generate_random_audio_data()
         pt_features = processor.feature_extractor(data, return_tensors="pt")
@@ -362,15 +349,11 @@
         set_seed(SEED)
         generated_tokens = transformers_model.generate(**pt_features, generation_config=gen_config, **generate_kwrgs)
         del transformers_model
-        ov_model = OVModelForSpeechSeq2Seq.from_pretrained(
-            model_id, ov_config=F32_CONFIG, device=OPENVINO_DEVICE, use_cache=use_cache, stateful=stateful
-        )
-        self.assertIsInstance(ov_model.config, PretrainedConfig)
-        # whisper cache class support implemented in 4.43
-        self.assertEqual(ov_model.decoder.stateful, stateful)
-        self.assertEqual(model_has_state(ov_model.decoder.model), stateful)
-        check_with_past_available = self.assertIsNotNone if use_cache and not stateful else self.assertIsNone
-        check_with_past_available(ov_model.decoder_with_past)
+
+        ov_model = self.OVMODEL_CLASS.from_pretrained(
+            model_id, export=True, ov_config=F32_CONFIG, device=OPENVINO_DEVICE, use_cache=use_cache, stateful=stateful
+        )
+        self._check_openvino_model_attributes(ov_model, use_cache=use_cache, stateful=stateful)
 
         for input_type in ["pt", "np"]:
             features = processor.feature_extractor(data, return_tensors=input_type)
