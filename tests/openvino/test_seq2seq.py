--- conflicted
+++ resolved
@@ -321,33 +321,6 @@
 
         set_seed(SEED)
         generated_tokens = transformers_model.generate(**pt_features, generation_config=gen_config, **generate_kwrgs)
-<<<<<<< HEAD
-        del transformers_model
-        ov_model = OVModelForSpeechSeq2Seq.from_pretrained(
-            model_id,
-            ov_config=F32_CONFIG,
-            device=OPENVINO_DEVICE,
-            use_cache=use_cache,
-            stateful=stateful,
-            use_torch_export=USE_TORCH_EXPORT,
-        )
-        self.assertIsInstance(ov_model.config, PretrainedConfig)
-        # whisper cache class support implemented in 4.43
-        self.assertEqual(ov_model.decoder.stateful, stateful)
-        self.assertEqual(model_has_state(ov_model.decoder.model), stateful)
-        check_with_past_available = self.assertIsNotNone if use_cache and not stateful else self.assertIsNone
-        check_with_past_available(ov_model.decoder_with_past)
-
-        for input_type in ["pt", "np"]:
-            features = processor.feature_extractor(data, return_tensors=input_type)
-            if input_type == "np":
-                decoder_inputs = {"decoder_input_ids": np.ones((1, 1), dtype=np.int64) * decoder_start_token_id}
-            ov_outputs = ov_model(**features, **decoder_inputs)
-            self.assertIn("logits", ov_outputs)
-            # Compare tensor outputs
-            self.assertTrue(torch.allclose(torch.Tensor(ov_outputs.logits), transformers_outputs.logits, atol=1e-3))
-=======
->>>>>>> b6d5ab69
         set_seed(SEED)
         ov_generated_tokens = ov_model.generate(**pt_features, generation_config=gen_config, **generate_kwrgs)
         set_seed(SEED)
