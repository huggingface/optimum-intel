# Copyright 2023 The HuggingFace Team. All rights reserved.
#
# Licensed under the Apache License, Version 2.0 (the "License");
# you may not use this file except in compliance with the License.
# You may obtain a copy of the License at
#
#     http://www.apache.org/licenses/LICENSE-2.0
#
# Unless required by applicable law or agreed to in writing, software
# distributed under the License is distributed on an "AS IS" BASIS,
# WITHOUT WARRANTIES OR CONDITIONS OF ANY KIND, either express or implied.
# See the License for the specific language governing permissions and
# limitations under the License.
import subprocess
import unittest
from pathlib import Path
from tempfile import TemporaryDirectory

from parameterized import parameterized
from transformers import AutoModelForCausalLM
from utils_tests import (
    _ARCHITECTURES_TO_EXPECTED_INT8,
    MODEL_NAMES,
    get_num_quantized_nodes,
)

from optimum.exporters.openvino.__main__ import main_export
from optimum.intel import (  # noqa
    OVLatentConsistencyModelPipeline,
    OVModelForAudioClassification,
    OVModelForCausalLM,
    OVModelForFeatureExtraction,
    OVModelForImageClassification,
    OVModelForMaskedLM,
    OVModelForQuestionAnswering,
    OVModelForSeq2SeqLM,
    OVModelForSequenceClassification,
    OVModelForTokenClassification,
    OVStableDiffusionPipeline,
    OVStableDiffusionXLPipeline,
)
from optimum.intel.openvino.configuration import _DEFAULT_4BIT_CONFIGS
from optimum.intel.openvino.utils import _HEAD_TO_AUTOMODELS
from optimum.intel.utils.import_utils import is_openvino_tokenizers_available, is_transformers_version


class OVCLIExportTestCase(unittest.TestCase):
    """
    Integration tests ensuring supported models are correctly exported.
    """

    SUPPORTED_ARCHITECTURES = (
        ("text-generation", "gpt2"),
        ("text-generation-with-past", "gpt2"),
        ("text2text-generation", "t5"),
        ("text2text-generation-with-past", "t5"),
        ("text-classification", "albert"),
        ("question-answering", "distilbert"),
        ("token-classification", "roberta"),
        ("image-classification", "vit"),
        ("audio-classification", "wav2vec2"),
        ("fill-mask", "bert"),
        ("feature-extraction", "blenderbot"),
        ("stable-diffusion", "stable-diffusion"),
        ("stable-diffusion-xl", "stable-diffusion-xl"),
        ("stable-diffusion-xl", "stable-diffusion-xl-refiner"),
    )
    EXPECTED_NUMBER_OF_TOKENIZER_MODELS = {
        "gpt2": 2,
        "t5": 0,  # no .model file in the repository
        "albert": 0,  # not supported yet
        "distilbert": 1,  # no detokenizer
        "roberta": 2,
        "vit": 0,  # no tokenizer for image model
        "wav2vec2": 0,  # no tokenizer
        "bert": 1,  # no detokenizer
        "blenderbot": 2,
        "stable-diffusion": 2,
        "stable-diffusion-xl": 4,
    }

    SUPPORTED_SD_HYBRID_ARCHITECTURES = (
        ("stable-diffusion", 72, 195),
        ("stable-diffusion-xl", 84, 331),
        ("latent-consistency", 50, 135),
    )

    TEST_4BIT_CONFIGURATONS = [
<<<<<<< HEAD
        ("text-generation-with-past", "opt125m", "int4_sym_g128", 62, 86),
        ("text-generation-with-past", "opt125m", "int4_asym_g128", 62, 86),
        ("text-generation-with-past", "opt125m", "int4_sym_g64", 62, 86),
        ("text-generation-with-past", "opt125m", "int4_asym_g64", 62, 86),
        (
            "text-generation-with-past",
            "llama_awq",
            "int4 --ratio 1.0 --sym --group-size 8 --all-layers",
            0,
            34 if is_transformers_version(">=", "4.39") else 32,
        ),
=======
        ("text-generation-with-past", "opt125m", "int4_sym_g128", 4, 144),
        ("text-generation-with-past", "opt125m", "int4_asym_g128", 4, 144),
        ("text-generation-with-past", "opt125m", "int4_sym_g64", 4, 144),
        ("text-generation-with-past", "opt125m", "int4_asym_g64", 4, 144),
        ("text-generation-with-past", "llama_awq", "int4 --ratio 1.0 --sym --group-size 16 --all-layers", 0, 32),
>>>>>>> 01b069f6
        (
            "text-generation-with-past",
            "llama_awq",
            "int4 --ratio 1.0 --sym --group-size 16 --awq --dataset wikitext2 --num-samples 100 "
            "--sensitivity-metric max_activation_variance",
            6 if is_transformers_version(">=", "4.39") else 4,
            28,
        ),
        (
            "text-generation-with-past",
            "llama_awq",
            "int4 --ratio 1.0 --sym --group-size 16 --scale-estimation --dataset wikitext2 --num-samples 100 ",
            6 if is_transformers_version(">=", "4.39") else 4,
            28,
        ),
    ]

    def _openvino_export(
        self, model_name: str, task: str, compression_option: str = None, compression_ratio: float = None
    ):
        with TemporaryDirectory() as tmpdir:
            main_export(
                model_name_or_path=model_name,
                output=tmpdir,
                task=task,
                compression_option=compression_option,
                compression_ratio=compression_ratio,
            )

    @parameterized.expand(SUPPORTED_ARCHITECTURES)
    def test_export(self, task: str, model_type: str):
        self._openvino_export(MODEL_NAMES[model_type], task)

    @parameterized.expand(SUPPORTED_ARCHITECTURES)
    def test_exporters_cli(self, task: str, model_type: str):
        with TemporaryDirectory() as tmpdir:
            subprocess.run(
                f"optimum-cli export openvino --model {MODEL_NAMES[model_type]} --task {task} {tmpdir}",
                shell=True,
                check=True,
            )
            model_kwargs = {"use_cache": task.endswith("with-past")} if "generation" in task else {}
            eval(_HEAD_TO_AUTOMODELS[task.replace("-with-past", "")]).from_pretrained(tmpdir, **model_kwargs)

    @parameterized.expand(
        arch
        for arch in SUPPORTED_ARCHITECTURES
        if not arch[0].endswith("-with-past") and not arch[1].endswith("-refiner")
    )
    def test_exporters_cli_tokenizers(self, task: str, model_type: str):
        with TemporaryDirectory() as tmpdir:
            output = subprocess.check_output(
                f"optimum-cli export openvino --model {MODEL_NAMES[model_type]} --task {task} {tmpdir}",
                shell=True,
                stderr=subprocess.STDOUT,
            ).decode()
            if not is_openvino_tokenizers_available():
                self.assertTrue(
                    "OpenVINO Tokenizers is not available." in output
                    or "OpenVINO and OpenVINO Tokenizers versions are not binary compatible." in output,
                    msg=output,
                )
                return

            number_of_tokenizers = sum("tokenizer" in file for file in map(str, Path(tmpdir).rglob("*.xml")))
            self.assertEqual(self.EXPECTED_NUMBER_OF_TOKENIZER_MODELS[model_type], number_of_tokenizers, output)

            if number_of_tokenizers == 1:
                self.assertTrue("Detokenizer is not supported, convert tokenizer only." in output, output)

    @parameterized.expand(SUPPORTED_ARCHITECTURES)
    def test_exporters_cli_fp16(self, task: str, model_type: str):
        with TemporaryDirectory() as tmpdir:
            subprocess.run(
                f"optimum-cli export openvino --model {MODEL_NAMES[model_type]} --task {task} --weight-format fp16 {tmpdir}",
                shell=True,
                check=True,
            )
            model_kwargs = {"use_cache": task.endswith("with-past")} if "generation" in task else {}
            eval(_HEAD_TO_AUTOMODELS[task.replace("-with-past", "")]).from_pretrained(tmpdir, **model_kwargs)

    @parameterized.expand(SUPPORTED_ARCHITECTURES)
    def test_exporters_cli_int8(self, task: str, model_type: str):
        with TemporaryDirectory() as tmpdir:
            subprocess.run(
                f"optimum-cli export openvino --model {MODEL_NAMES[model_type]} --task {task}  --weight-format int8 {tmpdir}",
                shell=True,
                check=True,
            )
            model_kwargs = {"use_cache": task.endswith("with-past")} if "generation" in task else {}
            model = eval(_HEAD_TO_AUTOMODELS[task.replace("-with-past", "")]).from_pretrained(tmpdir, **model_kwargs)

            if task.startswith("text2text-generation"):
                models = [model.encoder, model.decoder]
                if task.endswith("with-past"):
                    models.append(model.decoder_with_past)
            elif task.startswith("stable-diffusion"):
                models = [model.unet, model.vae_encoder, model.vae_decoder]
                models.append(model.text_encoder if task == "stable-diffusion" else model.text_encoder_2)
            else:
                models = [model]

            expected_int8 = _ARCHITECTURES_TO_EXPECTED_INT8[model_type]
            for i, model in enumerate(models):
                _, num_int8, _ = get_num_quantized_nodes(model)
                self.assertEqual(expected_int8[i], num_int8)

    @parameterized.expand(SUPPORTED_SD_HYBRID_ARCHITECTURES)
    def test_exporters_cli_hybrid_quantization(self, model_type: str, exp_num_fq: int, exp_num_int8: int):
        with TemporaryDirectory() as tmpdir:
            subprocess.run(
                f"optimum-cli export openvino --model {MODEL_NAMES[model_type]} --dataset laion/filtered-wit --weight-format int8 {tmpdir}",
                shell=True,
                check=True,
            )
            model = eval(_HEAD_TO_AUTOMODELS[model_type]).from_pretrained(tmpdir)
            num_fq, num_int8, _ = get_num_quantized_nodes(model.unet)
            self.assertEqual(exp_num_int8, num_int8)
            self.assertEqual(exp_num_fq, num_fq)

    @parameterized.expand(TEST_4BIT_CONFIGURATONS)
    def test_exporters_cli_int4(self, task: str, model_type: str, option: str, expected_int8: int, expected_int4: int):
        with TemporaryDirectory() as tmpdir:
            result = subprocess.run(
                f"optimum-cli export openvino --model {MODEL_NAMES[model_type]} --task {task} --weight-format {option} {tmpdir}",
                shell=True,
                check=True,
                capture_output=True,
            )
            model_kwargs = {"use_cache": task.endswith("with-past")} if "generation" in task else {}
            model = eval(_HEAD_TO_AUTOMODELS[task.replace("-with-past", "")]).from_pretrained(tmpdir, **model_kwargs)

            _, num_int8, num_int4 = get_num_quantized_nodes(model)
            self.assertEqual(expected_int8, num_int8)
            self.assertEqual(expected_int4, num_int4)
            self.assertTrue("--awq" not in option or b"Applying AWQ" in result.stdout)
            self.assertTrue("--scale-estimation" not in option or b"Applying Scale Estimation" in result.stdout)

    def test_exporters_cli_int4_with_local_model_and_default_config(self):
        with TemporaryDirectory() as tmpdir:
            pt_model = AutoModelForCausalLM.from_pretrained(MODEL_NAMES["bloom"])
            # overload for matching with default configuration
            pt_model.config._name_or_path = "bigscience/bloomz-7b1"
            pt_model.save_pretrained(tmpdir)
            subprocess.run(
                f"optimum-cli export openvino --model {tmpdir} --task text-generation-with-past --weight-format int4 {tmpdir}",
                shell=True,
                check=True,
            )

            model = OVModelForCausalLM.from_pretrained(tmpdir)
            rt_info = model.model.get_rt_info()
            self.assertTrue("nncf" in rt_info)
            self.assertTrue("weight_compression" in rt_info["nncf"])
            default_config = _DEFAULT_4BIT_CONFIGS["bigscience/bloomz-7b1"]
            model_weight_compression_config = rt_info["nncf"]["weight_compression"]
            sym = default_config.pop("sym", False)
            bits = default_config.pop("bits", None)
            self.assertEqual(bits, 4)

            mode = f'int{bits}_{"sym" if sym else "asym"}'
            default_config["mode"] = mode
            for key, value in default_config.items():
                self.assertTrue(key in model_weight_compression_config)
                self.assertEqual(
                    model_weight_compression_config[key].value,
                    str(value),
                    f"Parameter {key} not matched with expected, {model_weight_compression_config[key].value} != {value}",
                )

    def test_exporters_cli_help(self):
        subprocess.run(
            "optimum-cli export openvino --help",
            shell=True,
            check=True,
        )

    def test_exporters_cli_sentence_transformers(self):
        model_id = MODEL_NAMES["bge"]
        with TemporaryDirectory() as tmpdir:
            # default export creates transformers model
            subprocess.run(
                f"optimum-cli export openvino --model {model_id} --task feature-extraction {tmpdir}",
                shell=True,
                check=True,
            )
            model = eval(_HEAD_TO_AUTOMODELS["feature-extraction"]).from_pretrained(tmpdir, compile=False)
            self.assertTrue("last_hidden_state" in model.output_names)
            # export with transformers lib creates transformers model
            subprocess.run(
                f"optimum-cli export openvino --model {model_id} --task feature-extraction --library transformers {tmpdir}",
                shell=True,
                check=True,
            )
            model = eval(_HEAD_TO_AUTOMODELS["feature-extraction"]).from_pretrained(tmpdir, compile=False)
            self.assertTrue("last_hidden_state" in model.output_names)
            # export with sentence_transformers lib creates sentence_transformers model
            subprocess.run(
                f"optimum-cli export openvino --model {model_id} --task feature-extraction --library sentence_transformers {tmpdir}",
                shell=True,
                check=True,
            )
            model = eval(_HEAD_TO_AUTOMODELS["feature-extraction"]).from_pretrained(tmpdir, compile=False)
            self.assertFalse("last_hidden_state" in model.output_names)<|MERGE_RESOLUTION|>--- conflicted
+++ resolved
@@ -86,25 +86,11 @@
     )
 
     TEST_4BIT_CONFIGURATONS = [
-<<<<<<< HEAD
-        ("text-generation-with-past", "opt125m", "int4_sym_g128", 62, 86),
-        ("text-generation-with-past", "opt125m", "int4_asym_g128", 62, 86),
-        ("text-generation-with-past", "opt125m", "int4_sym_g64", 62, 86),
-        ("text-generation-with-past", "opt125m", "int4_asym_g64", 62, 86),
-        (
-            "text-generation-with-past",
-            "llama_awq",
-            "int4 --ratio 1.0 --sym --group-size 8 --all-layers",
-            0,
-            34 if is_transformers_version(">=", "4.39") else 32,
-        ),
-=======
         ("text-generation-with-past", "opt125m", "int4_sym_g128", 4, 144),
         ("text-generation-with-past", "opt125m", "int4_asym_g128", 4, 144),
         ("text-generation-with-past", "opt125m", "int4_sym_g64", 4, 144),
         ("text-generation-with-past", "opt125m", "int4_asym_g64", 4, 144),
         ("text-generation-with-past", "llama_awq", "int4 --ratio 1.0 --sym --group-size 16 --all-layers", 0, 32),
->>>>>>> 01b069f6
         (
             "text-generation-with-past",
             "llama_awq",
