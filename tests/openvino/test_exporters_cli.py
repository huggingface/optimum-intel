# Copyright 2023 The HuggingFace Team. All rights reserved.
#
# Licensed under the Apache License, Version 2.0 (the "License");
# you may not use this file except in compliance with the License.
# You may obtain a copy of the License at
#
#     http://www.apache.org/licenses/LICENSE-2.0
#
# Unless required by applicable law or agreed to in writing, software
# distributed under the License is distributed on an "AS IS" BASIS,
# WITHOUT WARRANTIES OR CONDITIONS OF ANY KIND, either express or implied.
# See the License for the specific language governing permissions and
# limitations under the License.
import json
import subprocess
import unittest
from pathlib import Path
from typing import Dict
from unittest.mock import Mock

from parameterized import parameterized
from transformers import AutoModelForCausalLM, AutoModelForZeroShotImageClassification, AutoProcessor, AutoTokenizer
from utils_tests import (
    _ARCHITECTURES_TO_EXPECTED_INT8,
    MODEL_NAMES,
    OPENVINO_DEVICE,
    TEST_NAME_TO_MODEL_TYPE,
    check_compression_state_per_model,
    get_num_quantized_nodes,
    get_supported_model_for_library,
)

from optimum.exporters.openvino.__main__ import main_export
from optimum.exporters.openvino.utils import COMPLEX_CHAT_TEMPLATES
from optimum.intel import (  # noqa
    OVFluxFillPipeline,
    OVFluxPipeline,
    OVLatentConsistencyModelPipeline,
    OVLTXPipeline,
    OVModelForAudioClassification,
    OVModelForCausalLM,
    OVModelForFeatureExtraction,
    OVModelForImageClassification,
    OVModelForMaskedLM,
    OVModelForQuestionAnswering,
    OVModelForSeq2SeqLM,
    OVModelForSequenceClassification,
    OVModelForSpeechSeq2Seq,
    OVModelForTextToSpeechSeq2Seq,
    OVModelForTokenClassification,
    OVModelForVisualCausalLM,
    OVModelForZeroShotImageClassification,
    OVModelOpenCLIPForZeroShotImageClassification,
    OVModelOpenCLIPText,
    OVModelOpenCLIPVisual,
    OVSanaPipeline,
    OVSentenceTransformer,
    OVStableDiffusion3Pipeline,
    OVStableDiffusionPipeline,
    OVStableDiffusionXLPipeline,
)
from optimum.intel.openvino.configuration import _DEFAULT_4BIT_WQ_CONFIGS, _DEFAULT_INT8_FQ_CONFIGS
from optimum.intel.openvino.utils import _HEAD_TO_AUTOMODELS, TemporaryDirectory
from optimum.intel.utils.import_utils import (
    compare_versions,
    is_nncf_version,
    is_openvino_tokenizers_available,
    is_openvino_version,
    is_tokenizers_version,
    is_transformers_version,
)


class OVCLIExportTestCase(unittest.TestCase):
    """
    Integration tests ensuring supported models are correctly exported.
    """

    maxDiff = None

    SUPPORTED_ARCHITECTURES = [
        ("text-generation", "gpt2"),
        ("text-generation-with-past", "gpt2"),
        ("text2text-generation", "t5"),
        ("text2text-generation-with-past", "t5"),
        ("text-generation-with-past", "mamba"),
        ("text-generation-with-past", "falcon-mamba"),
        ("text-classification", "albert"),
        ("question-answering", "distilbert"),
        ("token-classification", "roberta"),
        ("image-classification", "vit"),
        ("audio-classification", "wav2vec2"),
        ("fill-mask", "bert"),
        ("feature-extraction", "blenderbot"),
        ("text-to-image", "stable-diffusion"),
        ("text-to-image", "stable-diffusion-xl"),
        ("image-to-image", "stable-diffusion-xl-refiner"),
        ("text-to-image", "stable-diffusion-3"),
        ("text-to-image", "flux"),
        ("inpainting", "flux-fill"),
        ("text-to-image", "sana"),
        ("text-to-video", "ltx-video"),
        ("feature-extraction", "sam"),
        ("text-to-audio", "speecht5"),
        ("zero-shot-image-classification", "clip"),
    ]

    if is_transformers_version(">=", "4.54.0") and is_openvino_version(">=", "2025.4.0"):
        SUPPORTED_ARCHITECTURES.extend(
            [
                ("text-generation", "lfm2"),
                ("text-generation-with-past", "lfm2"),
            ]
        )

    if is_transformers_version(">=", "4.49"):
        SUPPORTED_ARCHITECTURES.extend(
            [
                ("text-generation-with-past", "zamba2"),
            ]
        )

    if is_transformers_version(">=", "4.54"):
        SUPPORTED_ARCHITECTURES.extend(
            [
                ("text-generation-with-past", "exaone4"),
            ]
        )
    if is_transformers_version(">=", "4.52.1") and is_openvino_version(">=", "2025.4.0"):
        SUPPORTED_ARCHITECTURES.extend(
            [
                ("text-generation-with-past", "bitnet"),
            ]
        )

    EXPECTED_NUMBER_OF_TOKENIZER_MODELS = {
        "gpt2": 2 if is_tokenizers_version("<", "0.20") or is_openvino_version(">=", "2024.5") else 0,
        "t5": 0 if is_openvino_version("<", "2025.1") else 2,  # 2025.1 brings support for unigram tokenizers
        "albert": 0 if is_openvino_version("<", "2025.1") else 2,  # 2025.1 brings support for unigram tokenizers
        "distilbert": 1 if is_openvino_version("<", "2025.0") else 2,  # no detokenizer before 2025.0
        "roberta": 2 if is_tokenizers_version("<", "0.20") or is_openvino_version(">=", "2024.5") else 0,
        "vit": 0,  # no tokenizer for image model
        "wav2vec2": 0,  # no tokenizer
        "bert": 1 if is_openvino_version("<", "2025.0") else 2,  # no detokenizer before 2025.0
        "blenderbot": 2 if is_tokenizers_version("<", "0.20") or is_openvino_version(">=", "2024.5") else 0,
        "stable-diffusion": 2 if is_tokenizers_version("<", "0.20") or is_openvino_version(">=", "2024.5") else 0,
        "stable-diffusion-xl": 4 if is_tokenizers_version("<", "0.20") or is_openvino_version(">=", "2024.5") else 0,
        "stable-diffusion-3": 6 if is_tokenizers_version("<", "0.20") or is_openvino_version(">=", "2024.5") else 2,
        "flux": 4 if is_tokenizers_version("<", "0.20") or is_openvino_version(">=", "2024.5") else 0,
        "flux-fill": 4 if is_tokenizers_version("<", "0.20") or is_openvino_version(">=", "2024.5") else 0,
        "lfm2": 0,  # Tokenizers fail to convert, ticket: CVS-176880
        "llava": 2 if is_tokenizers_version("<", "0.20") or is_openvino_version(">=", "2024.5") else 0,
        "sana": 2 if is_tokenizers_version("<", "0.20.0") or is_openvino_version(">=", "2024.5") else 0,
        "ltx-video": 2 if is_tokenizers_version("<", "0.20.0") or is_openvino_version(">=", "2024.5") else 0,
        "sam": 0,  # no tokenizer
        "speecht5": 2,
        "clip": 2 if is_tokenizers_version("<", "0.20.0") or is_openvino_version(">=", "2024.5") else 0,
        "mamba": 2,
        "falcon-mamba": 2,
        "qwen3": 2,
<<<<<<< HEAD
        "hunyuan_v1_dense": 2,
=======
        "zamba2": 2,
        "exaone4": 2,
        "bitnet": 2,
>>>>>>> a666ac62
    }

    TOKENIZER_CHAT_TEMPLATE_TESTS_MODELS = {
        "gpt2": {  # transformers, no chat template, no processor
            "num_tokenizers": 2 if is_tokenizers_version("<", "0.20") or is_openvino_version(">=", "2024.5") else 0,
            "task": "text-generation-with-past",
            "expected_chat_template": False,
            "simplified_chat_template": False,
            "processor_chat_template": False,
            "remote_code": False,
        },
        "stable-diffusion": {  # diffusers, no chat template
            "num_tokenizers": 2 if is_tokenizers_version("<", "0.20") or is_openvino_version(">=", "2024.5") else 0,
            "task": "text-to-image",
            "processor_chat_template": False,
            "remote_code": False,
            "expected_chat_template": False,
            "simplified_chat_template": False,
        },
        "llava": {  # transformers, chat template in processor, simplified chat template
            "num_tokenizers": 2 if is_tokenizers_version("<", "0.20") or is_openvino_version(">=", "2024.5") else 0,
            "task": "image-text-to-text",
            "processor_chat_template": True,
            "remote_code": False,
            "expected_chat_template": True,
            "simplified_chat_template": True,
        },
        "llava_next": {  # transformers, chat template in processor overrides tokinizer chat template, simplified chat template
            "num_tokenizers": 2 if is_tokenizers_version("<", "0.20") or is_openvino_version(">=", "2024.5") else 0,
            "task": "image-text-to-text",
            "processor_chat_template": True,
            "simplified_chat_template": True,
            "expected_chat_template": True,
            "remote_code": False,
        },
    }

    if is_transformers_version(">=", "4.46"):
        TOKENIZER_CHAT_TEMPLATE_TESTS_MODELS.update(
            {
                "glm": {  # transformers, no processor, no simplified chat template
                    "num_tokenizers": 2
                    if is_tokenizers_version("<", "0.20") or is_openvino_version(">=", "2024.5")
                    else 0,
                    "task": "text-generation-with-past",
                    "expected_chat_template": True,
                    "simplified_chat_template": False,
                    "processor_chat_template": False,
                    "remote_code": True,
                },
            }
        )

    if is_transformers_version("<", "4.54"):
        TOKENIZER_CHAT_TEMPLATE_TESTS_MODELS.update(
            {
                "minicpm3": {  # transformers, no processor, simplified chat template
                    "num_tokenizers": 2
                    if is_tokenizers_version("<", "0.20") or is_openvino_version(">=", "2024.5")
                    else 0,
                    "task": "text-generation-with-past",
                    "expected_chat_template": True,
                    "simplified_chat_template": True,
                    "processor_chat_template": False,
                    "remote_code": True,
                },
                "phi3_v": {  # transformers, no processor chat template, no simplified chat template
                    "num_tokenizers": 2
                    if is_tokenizers_version("<", "0.20") or is_openvino_version(">=", "2024.5")
                    else 0,
                    "task": "image-text-to-text",
                    "expected_chat_template": True,
                    "simplified_chat_template": False,
                    "processor_chat_template": False,
                    "remote_code": True,
                },
            }
        )

    SUPPORTED_SD_HYBRID_ARCHITECTURES = [
        ("flux", 7, 56),
        ("latent-consistency", 50, 135),
        ("sana", 19, 53),
        ("stable-diffusion", 72, 195),
        ("stable-diffusion-xl", 84, 331),
        ("stable-diffusion-3", 9, 65),
    ]

    SUPPORTED_QUANTIZATION_ARCHITECTURES = [
        (
            "automatic-speech-recognition",
            "whisper",
            "int8",
            "--dataset librispeech --num-samples 1 --smooth-quant-alpha 0.9 --trust-remote-code",
            {"encoder": 14, "decoder": 22, "decoder_with_past": 22}
            if is_transformers_version("<=", "4.45")
            else {"encoder": 14, "decoder": 22, "decoder_with_past": 25},
            (
                {"encoder": {"int8": 14}, "decoder": {"int8": 22}, "decoder_with_past": {"int8": 17}}
                if is_transformers_version("<=", "4.45")
                else {"encoder": {"int8": 14}, "decoder": {"int8": 22}, "decoder_with_past": {"int8": 18}}
            ),
        ),
        (
            "automatic-speech-recognition-with-past",
            "whisper",
            "f8e4m3",
            "--dataset librispeech --num-samples 1 --smooth-quant-alpha 0.9 --trust-remote-code",
            {"encoder": 16, "decoder": 26, "decoder_with_past": 23}
            if is_transformers_version("<=", "4.45")
            else {"encoder": 16, "decoder": 26, "decoder_with_past": 25},
            (
                {"encoder": {"f8e4m3": 14}, "decoder": {"f8e4m3": 22}, "decoder_with_past": {"f8e4m3": 17}}
                if is_transformers_version("<=", "4.45")
                else {"encoder": {"f8e4m3": 14}, "decoder": {"f8e4m3": 22}, "decoder_with_past": {"f8e4m3": 18}}
            ),
        ),
        (
            "text-generation",
            "llama",
            "f8e4m3",
            "--dataset wikitext2 --smooth-quant-alpha 0.9 --trust-remote-code",
            {
                "model": 15,
            },
            {
                "model": {"f8e4m3": 16},
            },
        ),
        (
            "text-generation",
            "llama",
            "cb4_f8e4m3",
            "--dataset wikitext2 --num-samples 1 --group-size 16 --trust-remote-code --ratio 0.5",
            {
                "model": 16,
            },
            {
                "model": {"int8": 5, "int4": 5, "f8e4m3": 16},
            },
        ),
        (
            "text-generation",
            "llama",
            "int4_f8e4m3",
            "--dataset wikitext2 --num-samples 1 --group-size 16 --trust-remote-code --sym --ratio 0.5",
            {
                "model": 16,
            },
            {
                "model": {"f8e4m3": 11, "int4": 5},
            },
        ),
        (
            "text-generation",
            "llama",
            "int4_f8e5m2",
            "--dataset wikitext2 --num-samples 1 --group-size 16 --trust-remote-code",
            {
                "model": 15,
            },
            {
                "model": {"f8e5m2": 2, "int4": 28},
            },
        ),
        (
            "stable-diffusion",
            "stable-diffusion",
            "int8",
            "--dataset conceptual_captions --num-samples 1 --trust-remote-code",
            {
                "unet": 112,
                "vae_decoder": 0,
                "vae_encoder": 0,
                "text_encoder": 0,
            },
            {
                "unet": {"int8": 121},
                "vae_decoder": {"int8": 42},
                "vae_encoder": {"int8": 34},
                "text_encoder": {"int8": 64},
            },
        ),
        (
            "stable-diffusion-xl",
            "stable-diffusion-xl",
            "f8e5m2",
            "--dataset laion/220k-GPT4Vision-captions-from-LIVIS --num-samples 1 --trust-remote-code",
            {
                "unet": 198,
                "vae_decoder": 0,
                "vae_encoder": 0,
                "text_encoder": 0,
                "text_encoder_2": 0,
            },
            {
                "unet": {"f8e5m2": 183},
                "vae_decoder": {"int8": 42},
                "vae_encoder": {"int8": 34},
                "text_encoder": {"int8": 64},
                "text_encoder_2": {"int8": 66},
            },
        ),
        (
            "latent-consistency",
            "latent-consistency",
            "f8e4m3",
            "--dataset laion/filtered-wit --num-samples 1 --trust-remote-code",
            {
                "unet": 87,
                "vae_decoder": 0,
                "vae_encoder": 0,
                "text_encoder": 0,
            },
            {
                "unet": {"f8e4m3": 84},
                "vae_decoder": {"int8": 42},
                "vae_encoder": {"int8": 34},
                "text_encoder": {"int8": 40},
            },
        ),
        (
            "feature-extraction",
            "blenderbot",
            "int8",
            "--dataset wikitext2 --num-samples 1",
            {
                "model": 33,
            },
            {
                "model": {"int8": 35},
            },
        ),
        (
            "feature-extraction",
            "sentence-transformers-bert",
            "int8",
            "--library sentence_transformers --dataset c4 --num-samples 1",
            {
                "model": 12,
            },
            {
                "model": {"int8": 15},
            },
        ),
        (
            "fill-mask",
            "roberta",
            "int8",
            "--dataset wikitext2 --num-samples 1",
            {
                "model": 32,
            },
            {
                "model": {"int8": 34},
            },
        ),
        (
            "fill-mask",
            "xlm-roberta",
            "int8",
            "--library sentence_transformers --dataset c4 --num-samples 1",
            {
                "model": 14,
            },
            {
                "model": {"int8": 16},
            },
        ),
        (
            "zero-shot-image-classification",
            "clip",
            "int8",
            "--dataset conceptual_captions --num-samples 1",
            {
                "model": 65,
            },
            {
                "model": {"int8": 65},
            },
        ),
        (
            "text2text-generation-with-past",
            "t5",
            "int8",
            "--dataset c4 --num-samples 1",
            {"encoder": 30, "decoder": 52, "decoder_with_past": 61}
            if is_transformers_version("<=", "4.45")
            else {
                "encoder": 30,
                "decoder": 52,
            },
            (
                {"encoder": {"int8": 32}, "decoder": {"int8": 52}, "decoder_with_past": {"int8": 42}}
                if is_transformers_version("<=", "4.45")
                else {"encoder": {"int8": 32}, "decoder": {"int8": 52}}
            ),
        ),
        (
            "feature-extraction",
            "sam",
            "int8",
            "--dataset coco --num-samples 1",
            {
                "vision_encoder": 75,
                "prompt_encoder_mask_decoder": 61 if is_nncf_version("<=", "2.18") else 60,
            },
            {
                "vision_encoder": {"int8": 75},
                "prompt_encoder_mask_decoder": {"int8": 50 if is_nncf_version("<=", "2.18") else 49},
            },
        ),
        (
            "image-text-to-text",
            "internvl_chat",
            "f8e4m3",
            "--dataset contextual --num-samples 1 --trust-remote-code",
            {
                "lm_model": 15,
                "text_embeddings_model": 0,
                "vision_embeddings_model": 17,
            },
            {
                "lm_model": {"f8e4m3": 15},
                "text_embeddings_model": {"int8": 1},
                "vision_embeddings_model": {"f8e4m3": 11},
            },
        ),
    ]

    TRANSFORMERS_4BIT_CONFIGURATIONS = [
        (
            "text-generation-with-past",
            "opt125m",
            "int4 --sym --group-size 128",
            {"model": {"int8": 4, "int4": 72}},
        ),
        (
            "text-generation-with-past",
            "opt125m",
            "int4 --group-size 64",
            {"model": {"int8": 4, "int4": 144}},
        ),
        (
            "text-generation-with-past",
            "opt125m",
            "mxfp4",
            {"model": {"int8": 4, "f4e2m1": 72, "f8e8m0": 72}},
        ),
        (
            "text-generation-with-past",
            "opt125m",
            "nf4",
            {"model": {"int8": 4, "nf4": 72}},
        ),
        (
            "text-generation-with-past",
            "gpt2",
            "cb4 --group-size 32",
            {"model": {"int8": 24, "int4": 20, "f8e4m3": 20}},
        ),
        (
            "text-generation-with-past",
            "llama_awq",
            "int4 --ratio 1.0 --sym --group-size 8 --all-layers",
            {"model": {"int4": 16}},
        ),
        (
            "text-generation-with-past",
            "llama_awq",
            "int4 --ratio 1.0 --sym --group-size 16 --awq --dataset wikitext2 --num-samples 100 "
            "--sensitivity-metric max_activation_variance",
            {"model": {"int8": 4, "int4": 14}},
        ),
        (
            "text-generation-with-past",
            "llama_awq",
            "int4 --ratio 1.0 --sym --group-size 16 --awq",
            {"model": {"int8": 4, "int4": 14}},
        ),
        (
            "text-generation-with-past",
            "llama_awq",
            "int4 --ratio 1.0 --sym --group-size 16 --scale-estimation --dataset wikitext2 --num-samples 100 ",
            {"model": {"int8": 4, "int4": 14}},
        ),
        (
            "text-generation-with-past",
            "llama_awq",
            "int4 --ratio 1.0 --sym --group-size 16 --gptq --dataset wikitext2 --num-samples 100 ",
            {"model": {"int8": 4, "int4": 14}},
        ),
        (
            "text-generation-with-past",
            "llama_awq",
            "int4 --ratio 1.0 --sym --group-size 16 --lora-correction --dataset auto --num-samples 16",
            {"model": {"int8": 60, "int4": 14}},
        ),
        (
            "text-generation-with-past",
            "llama_awq",
            "int4 --group-size 16 --backup-precision none --ratio 0.5",
            {"model": {"int4": 6}},
        ),
        (
            "image-text-to-text",
            "llava_next",
            "int4 --group-size 16 --ratio 0.8",
            {
                "lm_model": {"int8": 14, "int4": 16},
                "text_embeddings_model": {"int8": 1},
                "vision_embeddings_model": {"int8": 9},
            },
        ),
        (
            "image-text-to-text",
            "llava_next",
            'int4 --group-size 16 --ratio 0.8 --sensitivity-metric "hessian_input_activation" '
            "--dataset contextual --num-samples 1",
            {
                "lm_model": {"int8": 6, "int4": 24},
                "text_embeddings_model": {"int8": 1},
                "vision_embeddings_model": {"int8": 9},
            },
        ),
        (
            "image-text-to-text",
            "llava-qwen2",
            "int4 --group-size 8 --ratio 0.8 --trust-remote-code",
            {
                "lm_model": {"int8": 16, "int4": 14},
                "text_embeddings_model": {"int8": 1},
                "vision_embeddings_model": {"int8": 15},
            },
        ),
        (
            "image-text-to-text",
            "llava-qwen2",
            'int4 --group-size 8 --ratio 0.8 --sensitivity-metric "mean_activation_variance" '
            "--dataset contextual --num-samples 1 --trust-remote-code",
            {
                "lm_model": {"int8": 16, "int4": 14},
                "text_embeddings_model": {"int8": 1},
                "vision_embeddings_model": {"int8": 15},
            },
        ),
        (
            "image-text-to-text",
            "llava_next_video",
            'int4 --group-size 16 --ratio 0.8 --sensitivity-metric "hessian_input_activation" '
            "--dataset contextual --num-samples 1",
            {
                "lm_model": {"int8": 6, "int4": 24},
                "text_embeddings_model": {"int8": 1},
                "vision_embeddings_model": {"int8": 7},
                "vision_resampler_model": {},
                "multi_modal_projector_model": {"int8": 2},
            },
        ),
        (
            "image-text-to-text",
            "minicpmv",
            "int4 --group-size 4 --ratio 0.8 --trust-remote-code",
            {
                "lm_model": {"int8": 10, "int4": 20},
                "text_embeddings_model": {"int8": 1},
                "vision_embeddings_model": {"int8": 26},
                "resampler_model": {"int8": 6},
            },
        ),
        (
            "image-text-to-text",
            "minicpmv",
            'int4 --group-size 4 --ratio 0.8 --sensitivity-metric "mean_activation_magnitude" '
            "--dataset contextual --num-samples 1 --trust-remote-code",
            {
                "lm_model": {"int8": 8, "int4": 22},
                "text_embeddings_model": {"int8": 1},
                "vision_embeddings_model": {"int8": 26},
                "resampler_model": {"int8": 6},
            },
        ),
        (
            "image-text-to-text",
            "internvl_chat",
            "int4 --group-size 4 --ratio 0.8 --trust-remote-code",
            {
                "lm_model": {"int8": 8, "int4": 22},
                "text_embeddings_model": {"int8": 1},
                "vision_embeddings_model": {"int8": 11},
            },
        ),
        (
            "image-text-to-text",
            "internvl_chat",
            'int4 --group-size 4 --ratio 0.8 --sensitivity-metric "mean_activation_magnitude" '
            "--dataset contextual --num-samples 1 --trust-remote-code",
            {
                "lm_model": {"int8": 8, "int4": 22},
                "text_embeddings_model": {"int8": 1},
                "vision_embeddings_model": {"int8": 11},
            },
        ),
        (
            "image-text-to-text",
            "qwen2_vl",
            'int4 --group-size 16 --ratio 0.8 --sensitivity-metric "mean_activation_magnitude" '
            "--dataset contextual --num-samples 1",
            {
                "lm_model": {"int8": 10, "int4": 20},
                "text_embeddings_model": {"int8": 1},
                "vision_embeddings_model": {"int8": 1},
                "vision_embeddings_merger_model": {"int8": 10},
            },
        ),
        (
            "image-text-to-text",
            "phi3_v",
            "int4 --group-size 4 --ratio 0.8 --trust-remote-code",
            {
                "lm_model": {"int8": 8, "int4": 10},
                "text_embeddings_model": {"int8": 1},
                "vision_embeddings_model": {"int8": 7},
                "vision_projection_model": {"int8": 2},
            },
        ),
        (
            "image-text-to-text",
            "phi3_v",
            'int4 --group-size 4 --ratio 0.8 --sensitivity-metric "mean_activation_magnitude" '
            "--dataset contextual --num-samples 1 --trust-remote-code",
            {
                "lm_model": {"int8": 4, "int4": 14},
                "text_embeddings_model": {"int8": 1},
                "vision_embeddings_model": {"int8": 7},
                "vision_projection_model": {"int8": 2},
            },
        ),
        (
            "image-text-to-text",
            "qwen2_5_vl",
            'int4 --group-size 16 --ratio 0.8 --sensitivity-metric "mean_activation_magnitude" '
            "--dataset contextual --num-samples 1 --trust-remote-code",
            {
                "lm_model": {"int8": 10, "int4": 20}
                if is_transformers_version(">=", "4.54")
                else {"int8": 6, "int4": 24},
                "text_embeddings_model": {"int8": 1},
                "vision_embeddings_model": {"int8": 1},
                "vision_embeddings_merger_model": {"int8": 12},
            },
        ),
        (
            "image-text-to-text",
            "phi4mm",
            'int4 --group-size 8 --ratio 0.8 --sensitivity-metric "mean_activation_magnitude" '
            "--dataset contextual --num-samples 1 --trust-remote-code",
            {
                "lm_model": {"int8": 8, "int4": 42},
                "text_embeddings_model": {"int8": 1},
                "vision_embeddings_model": {"int8": 8},
                "vision_projection_model": {"int8": 2},
                "audio_embeddings_model": {},
                "audio_forward_embeddings_model": {"int8": 6},
                "audio_encoder_model": {"int8": 25},
                "audio_vision_projection_model": {"int8": 2},
                "audio_speech_projection_model": {"int8": 2},
            },
        ),
        (
            "image-text-to-text",
            "llama4",
            "int4 --group-size 16 --ratio 0.8 --dataset contextual --num-samples 1 "
            '--sensitivity-metric "mean_activation_magnitude"',
            {
                "lm_model": {"int8": 46, "int4": 56},
                "text_embeddings_model": {"int8": 1},
                "vision_embeddings_model": {"int8": 16},
            },
        ),
        (
            "image-text-to-text",
            "minicpmo",
            'int4 --group-size 4 --ratio 0.8 --sensitivity-metric "mean_activation_magnitude" '
            "--dataset contextual --num-samples 1 --trust-remote-code",
            {
                "lm_model": {"int8": 6, "int4": 10},
                "text_embeddings_model": {"int8": 1},
                "vision_embeddings_model": {"int8": 8},
                "resampler_model": {"int8": 6},
            },
        ),
    ]

    # filter models type depending on min max transformers version
    SUPPORTED_4BIT_CONFIGURATIONS = [
        config
        for config in TRANSFORMERS_4BIT_CONFIGURATIONS
        if TEST_NAME_TO_MODEL_TYPE.get(config[1], config[1]) in get_supported_model_for_library("transformers")
    ]

    def _openvino_export(self, model_name: str, task: str, model_kwargs: Dict = None):
        with TemporaryDirectory() as tmpdir:
            main_export(model_name_or_path=model_name, output=tmpdir, task=task, model_kwargs=model_kwargs)

    def test_filtered_architectures(cls):
        if is_transformers_version("<", "4.49"):
            expected = {"llama4", "qwen2_5_vl", "phi4mm"}
        elif is_transformers_version("<", "4.51"):
            expected = {"llama4", "phi4mm"}
        elif is_transformers_version("<", "4.52"):
            expected = set()
        else:
            expected = {"llava-qwen2", "phi3_v", "phi4mm", "minicpmo"}

        all_model_type = {config[1] for config in cls.TRANSFORMERS_4BIT_CONFIGURATIONS}
        filtered_model_type = {config[1] for config in cls.SUPPORTED_4BIT_CONFIGURATIONS}
        skipped = all_model_type - filtered_model_type
        cls.assertEqual(skipped, expected)

    @parameterized.expand(SUPPORTED_ARCHITECTURES)
    def test_export(self, task: str, model_type: str):
        model_kwargs = None
        if task == "text-to-audio" and model_type == "speecht5":
            model_kwargs = {"vocoder": "fxmarty/speecht5-hifigan-tiny"}
        self._openvino_export(MODEL_NAMES[model_type], task, model_kwargs)

    @parameterized.expand(SUPPORTED_ARCHITECTURES)
    def test_exporters_cli(self, task: str, model_type: str):
        with TemporaryDirectory() as tmpdir:
            add_ops = ""
            if task == "text-to-audio" and model_type == "speecht5":
                add_ops = '--model-kwargs "{\\"vocoder\\": \\"fxmarty/speecht5-hifigan-tiny\\"}"'
            subprocess.run(
                f"optimum-cli export openvino --model {MODEL_NAMES[model_type]} --task {task} {add_ops} {tmpdir}",
                shell=True,
                check=True,
            )
            model_kwargs = {"use_cache": task.endswith("with-past")} if "generation" in task else {}
            eval(
                _HEAD_TO_AUTOMODELS[task.replace("-with-past", "")]
                if task.replace("-with-past", "") in _HEAD_TO_AUTOMODELS
                else _HEAD_TO_AUTOMODELS[model_type.replace("-refiner", "")]
            ).from_pretrained(tmpdir, **model_kwargs)

    @parameterized.expand(
        arch
        for arch in SUPPORTED_ARCHITECTURES
        if not arch[0].endswith("-with-past") and not arch[1].endswith("-refiner")
    )
    def test_exporters_cli_tokenizers(self, task: str, model_type: str):
        with TemporaryDirectory() as tmpdir:
            add_ops = ""
            if task == "text-to-audio" and model_type == "speecht5":
                add_ops = '--model-kwargs "{\\"vocoder\\": \\"fxmarty/speecht5-hifigan-tiny\\"}"'
            output = subprocess.check_output(
                f"TRANSFORMERS_VERBOSITY=debug optimum-cli export openvino --model {MODEL_NAMES[model_type]} --task {task} {add_ops} {tmpdir}",
                shell=True,
                stderr=subprocess.STDOUT,
            ).decode()
            if not is_openvino_tokenizers_available():
                self.assertTrue(
                    "OpenVINO Tokenizers is not available." in output
                    or "OpenVINO and OpenVINO Tokenizers versions are not binary compatible." in output,
                    msg=output,
                )
                return

            number_of_tokenizers = sum("tokenizer" in file for file in map(str, Path(tmpdir).rglob("*.xml")))
            self.assertEqual(self.EXPECTED_NUMBER_OF_TOKENIZER_MODELS[model_type], number_of_tokenizers, output)

            if number_of_tokenizers == 1:
                self.assertTrue("Detokenizer is not supported, convert tokenizer only." in output, output)

            if task.startswith("text-generation") and compare_versions("openvino-tokenizers", ">=", "2024.3.0.0"):
                self.assertIn("Set tokenizer padding side to left", output)

    @parameterized.expand(TOKENIZER_CHAT_TEMPLATE_TESTS_MODELS)
    @unittest.skipIf(not is_openvino_tokenizers_available(), reason="test required openvino tokenizers")
    def test_exporters_cli_tokenizers_chat_template(self, model_type):
        import openvino as ov

        core = ov.Core()
        with TemporaryDirectory() as tmpdir:
            model_test_config = self.TOKENIZER_CHAT_TEMPLATE_TESTS_MODELS[model_type]
            task = model_test_config["task"]
            model_id = MODEL_NAMES[model_type]
            remote_code = model_test_config.get("remote_code", False)
            cmd = f"TRANSFORMERS_VERBOSITY=debug optimum-cli export openvino --model {model_id} --task {task} {tmpdir}"
            if remote_code:
                cmd += " --trust-remote-code"
            output = subprocess.check_output(
                cmd,
                shell=True,
                stderr=subprocess.STDOUT,
            ).decode()
            number_of_tokenizers = sum("tokenizer" in file for file in map(str, Path(tmpdir).rglob("*.xml")))
            expected_num_tokenizers = model_test_config["num_tokenizers"]
            self.assertEqual(expected_num_tokenizers, number_of_tokenizers, output)
            tokenizer_path = (
                Path(tmpdir) / "openvino_tokenizer.xml"
                if "diffusion" not in model_type
                else Path(tmpdir) / "tokenizer/openvino_tokenizer.xml"
            )
            tokenizer_model = core.read_model(tokenizer_path)
            if not model_test_config.get("expected_chat_template", False):
                self.assertFalse(tokenizer_model.has_rt_info("chat_template"))
            else:
                rt_info_chat_template = tokenizer_model.get_rt_info("chat_template")
                if not model_test_config.get("processor_chat_template"):
                    tokenizer = AutoTokenizer.from_pretrained(tmpdir, trust_remote_code=remote_code)
                else:
                    tokenizer = AutoProcessor.from_pretrained(tmpdir, trust_remote_code=remote_code)
                ref_chat_template = tokenizer.chat_template
                self.assertEqual(rt_info_chat_template.value, ref_chat_template)
                if not model_test_config.get("simplified_chat_template", False):
                    self.assertFalse(tokenizer_model.has_rt_info("simplified_chat_template"))
                else:
                    simplified_rt_chat_template = tokenizer_model.get_rt_info("simplified_chat_template").value
                    self.assertTrue(rt_info_chat_template in COMPLEX_CHAT_TEMPLATES)
                    self.assertEqual(simplified_rt_chat_template, COMPLEX_CHAT_TEMPLATES[rt_info_chat_template.value])
                    # there are some difference in content key for conversation templates, simplified templates align to use common
                    if "llava" not in model_type:
                        origin_history_messages = [
                            {
                                "role": "system",
                                "content": "You are a friendly chatbot who always responds in the style of a pirate",
                            },
                            {"role": "user", "content": "How many helicopters can a human eat in one sitting?"},
                            {
                                "role": "assistant",
                                "content": " There is no specific limit for how many helicopters a human can eat in one sitting, but it is not recommended to consume large quantities of helicopters.",
                            },
                            {"role": "user", "content": "Why is it not recommended?"},
                        ]
                    else:
                        origin_history_messages = [
                            {
                                "role": "system",
                                "content": [
                                    {
                                        "type": "text",
                                        "text": "You are a friendly chatbot who always responds in the style of a pirate",
                                    }
                                ],
                            },
                            {
                                "role": "user",
                                "content": [
                                    {"type": "text", "text": "How many helicopters can a human eat in one sitting?"}
                                ],
                            },
                            {
                                "role": "assistant",
                                "content": [
                                    {
                                        "type": "text",
                                        "text": "There is no specific limit for how many helicopters a human can eat in one sitting, but it is not recommended to consume large quantities of helicopters.",
                                    }
                                ],
                            },
                            {"role": "user", "content": [{"type": "text", "text": "Why is it not recommended?"}]},
                        ]
                    history_messages = [
                        {
                            "role": "system",
                            "content": "You are a friendly chatbot who always responds in the style of a pirate",
                        },
                        {"role": "user", "content": "How many helicopters can a human eat in one sitting?"},
                        {
                            "role": "assistant",
                            "content": "There is no specific limit for how many helicopters a human can eat in one sitting, but it is not recommended to consume large quantities of helicopters.",
                        },
                        {"role": "user", "content": "Why is it not recommended?"},
                    ]
                    reference_input_text_no_gen_prompt = tokenizer.apply_chat_template(
                        origin_history_messages,
                        add_generation_prompt=False,
                        chat_template=ref_chat_template,
                        tokenize=False,
                    )
                    simplified_input_text_no_gen_prompt = tokenizer.apply_chat_template(
                        history_messages,
                        add_generation_prompt=False,
                        chat_template=simplified_rt_chat_template,
                        tokenize=False,
                    )
                    self.assertEqual(
                        reference_input_text_no_gen_prompt,
                        simplified_input_text_no_gen_prompt,
                        f"Expected text:\n{reference_input_text_no_gen_prompt}\nSimplified text:\n{simplified_input_text_no_gen_prompt}",
                    )
                    reference_input_text_gen_prompt = tokenizer.apply_chat_template(
                        origin_history_messages,
                        chat_template=ref_chat_template,
                        add_generation_prompt=True,
                        tokenize=False,
                    )
                    simplified_input_text_gen_prompt = tokenizer.apply_chat_template(
                        history_messages,
                        add_generation_prompt=True,
                        chat_template=simplified_rt_chat_template,
                        tokenize=False,
                    )
                    self.assertEqual(
                        reference_input_text_gen_prompt,
                        simplified_input_text_gen_prompt,
                        f"Expected text:\n{reference_input_text_gen_prompt}\nSimplified text:\n{simplified_input_text_gen_prompt}",
                    )

    @parameterized.expand(SUPPORTED_ARCHITECTURES)
    def test_exporters_cli_fp16(self, task: str, model_type: str):
        with TemporaryDirectory() as tmpdir:
            add_ops = ""
            if task == "text-to-audio" and model_type == "speecht5":
                add_ops = '--model-kwargs "{\\"vocoder\\": \\"fxmarty/speecht5-hifigan-tiny\\"}"'
            subprocess.run(
                f"optimum-cli export openvino --model {MODEL_NAMES[model_type]} --task {task} {add_ops} --weight-format fp16 {tmpdir}",
                shell=True,
                check=True,
            )
            model_kwargs = {"use_cache": task.endswith("with-past")} if "generation" in task else {}
            eval(
                _HEAD_TO_AUTOMODELS[task.replace("-with-past", "")]
                if task.replace("-with-past", "") in _HEAD_TO_AUTOMODELS
                else _HEAD_TO_AUTOMODELS[model_type.replace("-refiner", "")]
            ).from_pretrained(tmpdir, **model_kwargs)

    @parameterized.expand(SUPPORTED_ARCHITECTURES)
    def test_exporters_cli_int8(self, task: str, model_type: str):
        if model_type in ["bitnet"]:
            self.skipTest("CVS-176501 INT8 compression fails for BitNet; need to compress remaining BF16 weights")
        with TemporaryDirectory() as tmpdir:
            add_ops = ""
            if task == "text-to-audio" and model_type == "speecht5":
                add_ops = '--model-kwargs "{\\"vocoder\\": \\"fxmarty/speecht5-hifigan-tiny\\"}"'
            subprocess.run(
                f"optimum-cli export openvino --model {MODEL_NAMES[model_type]} --task {task} {add_ops} --weight-format int8 {tmpdir}",
                shell=True,
                check=True,
            )
            model_kwargs = {"use_cache": task.endswith("with-past")} if "generation" in task else {}
            model = eval(
                _HEAD_TO_AUTOMODELS[task.replace("-with-past", "")]
                if task.replace("-with-past", "") in _HEAD_TO_AUTOMODELS
                else _HEAD_TO_AUTOMODELS[model_type.replace("-refiner", "")]
            ).from_pretrained(tmpdir, **model_kwargs)

            expected_int8 = _ARCHITECTURES_TO_EXPECTED_INT8[model_type]
            expected_int8 = {k: {"int8": v} for k, v in expected_int8.items()}
            if task.startswith("text2text-generation") and (not task.endswith("with-past") or model.decoder.stateful):
                del expected_int8["decoder_with_past"]
            check_compression_state_per_model(self, model.ov_models, expected_int8)

    @parameterized.expand(SUPPORTED_SD_HYBRID_ARCHITECTURES)
    def test_exporters_cli_hybrid_quantization(
        self, model_type: str, expected_fake_nodes: int, expected_int8_nodes: int
    ):
        with TemporaryDirectory() as tmpdir:
            subprocess.run(
                f"optimum-cli export openvino --model {MODEL_NAMES[model_type]} --dataset laion/filtered-wit --weight-format int8 {tmpdir}",
                shell=True,
                check=True,
            )
            model = eval(_HEAD_TO_AUTOMODELS[model_type.replace("-refiner", "")]).from_pretrained(tmpdir)
            vision_model = model.unet.model if model.unet is not None else model.transformer.model
            num_fake_nodes, num_weight_nodes = get_num_quantized_nodes(vision_model)
            self.assertEqual(expected_int8_nodes, num_weight_nodes["int8"])
            self.assertEqual(expected_fake_nodes, num_fake_nodes)
            self.assertFalse(vision_model.has_rt_info(["runtime_options", "KV_CACHE_PRECISION"]))

    @parameterized.expand(SUPPORTED_4BIT_CONFIGURATIONS)
    def test_exporters_cli_4bit(
        self, task: str, model_type: str, option: str, expected_num_weight_nodes_per_model: Dict[str, Dict[str, int]]
    ):
        with TemporaryDirectory() as tmpdir:
            result = subprocess.run(
                f"optimum-cli export openvino --model {MODEL_NAMES[model_type]} --task {task} --weight-format {option} {tmpdir}",
                shell=True,
                check=True,
                capture_output=True,
            )
            model_kwargs = {"use_cache": task.endswith("with-past")} if "generation" in task else {}
            if "--trust-remote-code" in option:
                model_kwargs["trust_remote_code"] = True
            model = eval(
                _HEAD_TO_AUTOMODELS[task.replace("-with-past", "")]
                if task.replace("-with-past", "") in _HEAD_TO_AUTOMODELS
                else _HEAD_TO_AUTOMODELS[model_type.replace("-refiner", "")]
            ).from_pretrained(tmpdir, **model_kwargs)

            check_compression_state_per_model(self, model.ov_models, expected_num_weight_nodes_per_model)

            # Starting from NNCF 2.17 there is a support for data-free AWQ
            awq_str = b"Applying data-aware AWQ" if "--dataset" in option else b"Applying data-free AWQ"
            self.assertTrue("--awq" not in option or awq_str in result.stdout)
            self.assertTrue("--scale-estimation" not in option or b"Applying Scale Estimation" in result.stdout)
            self.assertTrue("--gptq" not in option or b"Applying GPTQ" in result.stdout)
            self.assertTrue(
                "--lora-correction" not in option or b"with correction of low-rank adapters" in result.stdout
            )

    def test_exporters_cli_4bit_with_statistics_path(self):
        with TemporaryDirectory() as tmpdir:
            statistics_path = f"{tmpdir}/statistics"
            result = subprocess.run(
                f"optimum-cli export openvino --model {MODEL_NAMES['llama']} --task text-generation-with-past --weight-format int4 --awq "
                f"--dataset wikitext2 --group-size 4 --quantization-statistics-path {statistics_path} {tmpdir}",
                shell=True,
                check=True,
                capture_output=True,
            )
            self.assertTrue(
                b"Statistics were successfully saved to a directory " + bytes(statistics_path, "utf-8")
                in result.stdout
            )
            self.assertTrue(
                b"Statistics were successfully loaded from a directory " + bytes(statistics_path, "utf-8")
                in result.stdout
            )

    @parameterized.expand(SUPPORTED_QUANTIZATION_ARCHITECTURES)
    def test_exporters_cli_full_quantization(
        self,
        task: str,
        model_type: str,
        quant_mode: str,
        option: str,
        expected_fake_nodes_per_model: Dict[str, int],
        expected_num_weight_nodes_per_model: Dict[str, Dict[str, int]],
    ):
        with TemporaryDirectory() as tmpdir:
            subprocess.run(
                f"optimum-cli export openvino --task {task} --model {MODEL_NAMES[model_type]} "
                f"--quant-mode {quant_mode} {option} {tmpdir}",
                shell=True,
                check=True,
            )
            model_cls = (
                OVSentenceTransformer
                if "--library sentence_transformers" in option
                else eval(_HEAD_TO_AUTOMODELS[task])
            )
            model = model_cls.from_pretrained(tmpdir, trust_remote_code="--trust-remote-code" in option)

            if (
                "automatic-speech-recognition" in task or "text2text-generation" in task
            ) and model.decoder_with_past is None:
                expected_num_weight_nodes_per_model.pop("decoder_with_past", None)
                expected_fake_nodes_per_model.pop("decoder_with_past", None)

            check_compression_state_per_model(
                self,
                model.ov_models,
                expected_num_weight_nodes_per_model,
                expected_fake_nodes_per_model,
            )

    DEFAULT_CONFIG_TEST_CONFIGURATIONS = [
        (
            "falcon-40b",
            "bigscience/bloomz-560m",
            AutoModelForCausalLM,
            OVModelForCausalLM,
            "--task text-generation-with-past --weight-format int4",
            _DEFAULT_4BIT_WQ_CONFIGS,
            {"model": {"int8": 6, "int4": 6}},
            {"model": 0},
        ),
        (
            "clip",
            "hf-tiny-model-private/tiny-random-CLIPModel",
            AutoModelForZeroShotImageClassification,
            OVModelForZeroShotImageClassification,
            "--task zero-shot-image-classification --quant-mode int8",
            _DEFAULT_INT8_FQ_CONFIGS,
            {"model": {"int8": 65}},
            {"model": 65},
        ),
        (
            "gpt_oss_mxfp4",
            "openai/gpt-oss-20b",
            AutoModelForCausalLM,
            OVModelForCausalLM,
            "--task text-generation-with-past --weight-format int4",
            _DEFAULT_4BIT_WQ_CONFIGS,
            {"model": {"int8": 22, "int4": 4}},
            {"model": 0},
        ),
    ]

    # filter models type depending on min max transformers version
    SUPPORTED_DEFAULT_CONFIG_TEST_CONFIGURATIONS = [
        config
        for config in DEFAULT_CONFIG_TEST_CONFIGURATIONS
        if TEST_NAME_TO_MODEL_TYPE.get(config[0], config[0]) in get_supported_model_for_library("transformers")
    ]

    @parameterized.expand(SUPPORTED_DEFAULT_CONFIG_TEST_CONFIGURATIONS)
    def test_exporters_cli_with_default_config(
        self,
        model_name,
        model_id,
        auto_model_cls,
        ov_model_cls,
        options,
        default_configs_collection,
        expected_num_weight_nodes_per_model,
        expected_fake_nodes_per_model,
    ):
        with TemporaryDirectory() as tmpdir:
            pt_model = auto_model_cls.from_pretrained(MODEL_NAMES[model_name])
            # overload for matching with default configuration
            pt_model.save_pretrained(tmpdir)
            try:
                AutoTokenizer.from_pretrained(MODEL_NAMES[model_name]).save_pretrained(tmpdir)
            except Exception:
                pass
            try:
                AutoProcessor.from_pretrained(MODEL_NAMES[model_name]).save_pretrained(tmpdir)
            except Exception:
                pass
            with open(Path(tmpdir) / "config.json", "r") as f:
                config = json.load(f)
                config["_name_or_path"] = model_id
            with open(Path(tmpdir) / "config.json", "w") as wf:
                json.dump(config, wf)

            is_weight_compression = "--weight-format" in options
            run_command = f"optimum-cli export openvino --model {tmpdir} {options} {tmpdir}"
            if is_weight_compression:
                # Providing quantization statistics path should not interfere with the default configuration matching
                run_command += f" --quantization-statistics-path {tmpdir}/statistics"
            subprocess.run(
                run_command,
                shell=True,
                check=True,
            )

            model = ov_model_cls.from_pretrained(tmpdir)

            check_compression_state_per_model(
                self,
                model.ov_submodels,
                expected_num_weight_nodes_per_model,
                expected_fake_nodes_per_model,
            )

            rt_info = model.model.get_rt_info()
            nncf_info = rt_info["nncf"]
            model_quantization_config = nncf_info["weight_compression" if is_weight_compression else "quantization"]

            default_config = {**default_configs_collection[model_id]}
            if "quantization_config2" in default_config:
                # For GPT-OSS use the second config as reference
                default_config = default_config["quantization_config2"]
            dataset = default_config.pop("dataset", None)
            default_config.pop("weight_only", None)
            if is_weight_compression:
                bits = default_config.pop("bits", None)
                sym = default_config.pop("sym", False)
                default_config["mode"] = f"int{bits}_{'sym' if sym else 'asym'}"
                quant_method = default_config.pop("quant_method", None)
                default_config["awq"] = quant_method == "awq"
                default_config["gptq"] = quant_method == "gptq"
                advanced_parameters = eval(model_quantization_config["advanced_parameters"].value)
                model_quantization_config["statistics_path"] = Mock()
                model_quantization_config["statistics_path"].value = advanced_parameters["statistics_path"]
                if dataset is not None:
                    default_config["statistics_path"] = f"{tmpdir}/statistics"
            else:
                dtype = default_config.pop("dtype", None)
                self.assertEqual(dtype, "int8")
                num_samples = default_config.pop("num_samples", None)
                if num_samples is not None:
                    default_config["subset_size"] = num_samples
                advanced_parameters = eval(model_quantization_config["advanced_parameters"].value)
                model_quantization_config["smooth_quant_alpha"] = Mock()
                model_quantization_config["smooth_quant_alpha"].value = str(
                    advanced_parameters["smooth_quant_alphas"]["matmul"]
                )

            for key, value in default_config.items():
                self.assertIn(key, model_quantization_config)
                self.assertEqual(
                    model_quantization_config[key].value,
                    str(value),
                    f"Parameter {key} not matched with expected, {model_quantization_config[key].value} != {value}",
                )

    def test_exporters_cli_help(self):
        subprocess.run(
            "optimum-cli export openvino --help",
            shell=True,
            check=True,
        )

    def test_exporters_cli_sentence_transformers(self):
        model_id = MODEL_NAMES["bge"]
        with TemporaryDirectory() as tmpdir:
            # default export creates transformers model
            subprocess.run(
                f"optimum-cli export openvino --model {model_id} --task feature-extraction {tmpdir}",
                shell=True,
                check=True,
            )
            model = eval(_HEAD_TO_AUTOMODELS["feature-extraction"]).from_pretrained(tmpdir, compile=False)
            self.assertTrue("last_hidden_state" in model.output_names)
            # export with transformers lib creates transformers model
            subprocess.run(
                f"optimum-cli export openvino --model {model_id} --task feature-extraction --library transformers {tmpdir}",
                shell=True,
                check=True,
            )
            model = eval(_HEAD_TO_AUTOMODELS["feature-extraction"]).from_pretrained(tmpdir, compile=False)
            self.assertTrue("last_hidden_state" in model.output_names)
            # export with sentence_transformers lib creates sentence_transformers model
            subprocess.run(
                f"optimum-cli export openvino --model {model_id} --task feature-extraction --library sentence_transformers {tmpdir}",
                shell=True,
                check=True,
            )
            model = OVSentenceTransformer.from_pretrained(tmpdir, compile=False, device=OPENVINO_DEVICE)
            self.assertFalse("last_hidden_state" in model.output_names)

    def test_exporters_cli_open_clip(self):
        model_id = MODEL_NAMES["open-clip"]
        with TemporaryDirectory() as tmpdir:
            subprocess.run(
                f"optimum-cli export openvino --model {model_id} --framework pt {tmpdir}",
                shell=True,
                check=True,
            )
            model_vision = eval(_HEAD_TO_AUTOMODELS["open_clip_vision"]).from_pretrained(tmpdir, compile=False)
            model_text = eval(_HEAD_TO_AUTOMODELS["open_clip_text"]).from_pretrained(tmpdir, compile=False)
            self.assertTrue("image_features" in model_vision.output_names)
            self.assertTrue("text_features" in model_text.output_names)

            model = eval(_HEAD_TO_AUTOMODELS["open_clip"]).from_pretrained(tmpdir, compile=False)
            self.assertTrue("text_features" in model.text_model.output_names)
            self.assertTrue("image_features" in model.visual_model.output_names)

    def test_export_openvino_with_missed_weight_format(self):
        # Test that exception is raised when some compression parameter is given, but weight format is not.
        with TemporaryDirectory() as tmpdir:
            with self.assertRaises(subprocess.CalledProcessError) as exc_info:
                subprocess.run(
                    f"optimum-cli export openvino --model {MODEL_NAMES['gpt2']} --task text-generation --sym {tmpdir}",
                    shell=True,
                    check=True,
                    stdout=subprocess.PIPE,
                    stderr=subprocess.PIPE,
                    text=True,
                )
            self.assertIn(
                "Some compression parameters are provided, but the weight format is not specified.",
                str(exc_info.exception.stderr),
            )

    def test_export_openvino_with_custom_variant(self):
        with TemporaryDirectory() as tmpdir:
            subprocess.run(
                f"optimum-cli export openvino --model katuni4ka/tiny-stable-diffusion-torch-custom-variant --variant custom {tmpdir}",
                shell=True,
                check=True,
            )
            model = eval(_HEAD_TO_AUTOMODELS["stable-diffusion"]).from_pretrained(tmpdir, compile=False)
            for component in ["text_encoder", "tokenizer", "unet", "vae_encoder", "vae_decoder"]:
                self.assertIsNotNone(getattr(model, component))<|MERGE_RESOLUTION|>--- conflicted
+++ resolved
@@ -158,13 +158,10 @@
         "mamba": 2,
         "falcon-mamba": 2,
         "qwen3": 2,
-<<<<<<< HEAD
         "hunyuan_v1_dense": 2,
-=======
         "zamba2": 2,
         "exaone4": 2,
         "bitnet": 2,
->>>>>>> a666ac62
     }
 
     TOKENIZER_CHAT_TEMPLATE_TESTS_MODELS = {
