# Copyright 2023 The HuggingFace Team. All rights reserved.
#
# Licensed under the Apache License, Version 2.0 (the "License");
# you may not use this file except in compliance with the License.
# You may obtain a copy of the License at
#
#     http://www.apache.org/licenses/LICENSE-2.0
#
# Unless required by applicable law or agreed to in writing, software
# distributed under the License is distributed on an "AS IS" BASIS,
# WITHOUT WARRANTIES OR CONDITIONS OF ANY KIND, either express or implied.
# See the License for the specific language governing permissions and
# limitations under the License.
import subprocess
import unittest
from pathlib import Path

from parameterized import parameterized
from transformers import AutoModelForCausalLM
from utils_tests import (
    _ARCHITECTURES_TO_EXPECTED_INT8,
    MODEL_NAMES,
    get_num_quantized_nodes,
)

from optimum.exporters.openvino.__main__ import main_export
from optimum.intel import (  # noqa
    OVFluxPipeline,
    OVLatentConsistencyModelPipeline,
    OVModelForAudioClassification,
    OVModelForCausalLM,
    OVModelForFeatureExtraction,
    OVModelForImageClassification,
    OVModelForMaskedLM,
    OVModelForQuestionAnswering,
    OVModelForSeq2SeqLM,
    OVModelForSequenceClassification,
    OVModelForTokenClassification,
    OVModelForVisualCausalLM,
    OVModelOpenCLIPForZeroShotImageClassification,
    OVModelOpenCLIPText,
    OVModelOpenCLIPVisual,
    OVSentenceTransformer,
    OVStableDiffusion3Pipeline,
    OVStableDiffusionPipeline,
    OVStableDiffusionXLPipeline,
)
from optimum.intel.openvino.configuration import _DEFAULT_4BIT_CONFIGS
from optimum.intel.openvino.utils import _HEAD_TO_AUTOMODELS, TemporaryDirectory
from optimum.intel.utils.import_utils import (
    compare_versions,
    is_openvino_tokenizers_available,
    is_openvino_version,
    is_tokenizers_version,
    is_transformers_version,
)


class OVCLIExportTestCase(unittest.TestCase):
    """
    Integration tests ensuring supported models are correctly exported.
    """

    SUPPORTED_ARCHITECTURES = [
        ("text-generation", "gpt2"),
        ("text-generation-with-past", "gpt2"),
        ("text2text-generation", "t5"),
        ("text2text-generation-with-past", "t5"),
        ("text-classification", "albert"),
        ("question-answering", "distilbert"),
        ("token-classification", "roberta"),
        ("image-classification", "vit"),
        ("audio-classification", "wav2vec2"),
        ("fill-mask", "bert"),
        ("feature-extraction", "blenderbot"),
        ("text-to-image", "stable-diffusion"),
        ("text-to-image", "stable-diffusion-xl"),
        ("image-to-image", "stable-diffusion-xl-refiner"),
    ]

    if is_transformers_version(">=", "4.45"):
        SUPPORTED_ARCHITECTURES.extend([("text-to-image", "stable-diffusion-3"), ("text-to-image", "flux")])
    EXPECTED_NUMBER_OF_TOKENIZER_MODELS = {
        "gpt2": 2 if is_tokenizers_version("<", "0.20") or is_openvino_version(">=", "2024.5") else 0,
        "t5": 0,  # no .model file in the repository
        "albert": 0,  # not supported yet
        "distilbert": 1,  # no detokenizer
        "roberta": 2 if is_tokenizers_version("<", "0.20") or is_openvino_version(">=", "2024.5") else 0,
        "vit": 0,  # no tokenizer for image model
        "wav2vec2": 0,  # no tokenizer
        "bert": 1,  # no detokenizer
<<<<<<< HEAD
        "blenderbot": 2 if is_tokenizers_version("<", "0.20") or is_openvino_version(">=", "2024.5") else 0,
        "stable-diffusion": 2 if is_tokenizers_version("<", "0.20") or is_openvino_version(">=", "2024.5") else 0,
        "stable-diffusion-xl": 4 if is_tokenizers_version("<", "0.20") or is_openvino_version(">=", "2024.5") else 0,
        "stable-diffusion-3": 6 if is_tokenizers_version("<", "0.20") or is_openvino_version(">=", "2024.5") else 2,
        "flux": 4 if is_tokenizers_version("<", "0.20") or is_openvino_version(">=", "2024.5") else 0,
=======
        "blenderbot": 2 if is_tokenizers_version("<", "0.20") else 0,
        "stable-diffusion": 2 if is_tokenizers_version("<", "0.20") else 0,
        "stable-diffusion-xl": 4 if is_tokenizers_version("<", "0.20") else 0,
        "stable-diffusion-3": 6 if is_tokenizers_version("<", "0.20") else 2,
        "flux": 4 if is_tokenizers_version("<", "0.20") else 0,
        "llava": 2 if is_tokenizers_version("<", "0.20") else 0,
>>>>>>> 040ee127
    }

    SUPPORTED_SD_HYBRID_ARCHITECTURES = [
        ("stable-diffusion", 72, 195),
        ("stable-diffusion-xl", 84, 331),
        ("latent-consistency", 50, 135),
    ]

    if is_transformers_version(">=", "4.45"):
        SUPPORTED_SD_HYBRID_ARCHITECTURES.append(("stable-diffusion-3", 9, 65))

    TEST_4BIT_CONFIGURATIONS = [
        ("text-generation-with-past", "opt125m", "int4 --sym --group-size 128", {"int8": 4, "int4": 72}),
        ("text-generation-with-past", "opt125m", "int4 --group-size 64", {"int8": 4, "int4": 144}),
        ("text-generation-with-past", "opt125m", "mxfp4", {"int8": 4, "f4e2m1": 72, "f8e8m0": 72}),
        ("text-generation-with-past", "opt125m", "nf4", {"int8": 4, "nf4": 72}),
        ("text-generation-with-past", "llama_awq", "int4 --ratio 1.0 --sym --group-size 8 --all-layers", {"int4": 16}),
        (
            "text-generation-with-past",
            "llama_awq",
            "int4 --ratio 1.0 --sym --group-size 16 --awq --dataset wikitext2 --num-samples 100 "
            "--sensitivity-metric max_activation_variance",
            {"int8": 4, "int4": 14},
        ),
        (
            "text-generation-with-past",
            "llama_awq",
            "int4 --ratio 1.0 --sym --group-size 16 --scale-estimation --dataset wikitext2 --num-samples 100 ",
            {"int8": 4, "int4": 14},
        ),
        (
            "text-generation-with-past",
            "llama_awq",
            "int4 --ratio 1.0 --sym --group-size 16 --gptq --dataset wikitext2 --num-samples 100 ",
            {"int8": 4, "int4": 14},
        ),
    ]

    if is_transformers_version(">=", "4.40.0"):
        TEST_4BIT_CONFIGURATIONS.extend(
            [
                (
                    "image-text-to-text",
                    "llava_next",
                    'int4 --group-size 16 --ratio 0.9 --sensitivity-metric "mean_activation_magnitude" '
                    "--dataset contextual --num-samples 1",
                    {"int8": 8, "int4": 22},
                ),
                (
                    "image-text-to-text",
                    "nanollava",
                    'int4 --group-size 8 --ratio 0.9 --sensitivity-metric "mean_activation_variance" '
                    "--dataset contextual --num-samples 1 --trust-remote-code",
                    {"int8": 12, "int4": 18},
                ),
            ]
        )

    def _openvino_export(self, model_name: str, task: str):
        with TemporaryDirectory() as tmpdir:
            main_export(
                model_name_or_path=model_name,
                output=tmpdir,
                task=task,
            )

    @parameterized.expand(SUPPORTED_ARCHITECTURES)
    def test_export(self, task: str, model_type: str):
        self._openvino_export(MODEL_NAMES[model_type], task)

    @parameterized.expand(SUPPORTED_ARCHITECTURES)
    def test_exporters_cli(self, task: str, model_type: str):
        with TemporaryDirectory() as tmpdir:
            subprocess.run(
                f"optimum-cli export openvino --model {MODEL_NAMES[model_type]} --task {task} {tmpdir}",
                shell=True,
                check=True,
            )
            model_kwargs = {"use_cache": task.endswith("with-past")} if "generation" in task else {}
            eval(
                _HEAD_TO_AUTOMODELS[task.replace("-with-past", "")]
                if task.replace("-with-past", "") in _HEAD_TO_AUTOMODELS
                else _HEAD_TO_AUTOMODELS[model_type.replace("-refiner", "")]
            ).from_pretrained(tmpdir, **model_kwargs)

    @parameterized.expand(
        arch
        for arch in SUPPORTED_ARCHITECTURES
        if not arch[0].endswith("-with-past") and not arch[1].endswith("-refiner")
    )
    def test_exporters_cli_tokenizers(self, task: str, model_type: str):
        with TemporaryDirectory() as tmpdir:
            output = subprocess.check_output(
                f"TRANSFORMERS_VERBOSITY=debug optimum-cli export openvino --model {MODEL_NAMES[model_type]} --task {task} {tmpdir}",
                shell=True,
                stderr=subprocess.STDOUT,
            ).decode()
            if not is_openvino_tokenizers_available():
                self.assertTrue(
                    "OpenVINO Tokenizers is not available." in output
                    or "OpenVINO and OpenVINO Tokenizers versions are not binary compatible." in output,
                    msg=output,
                )
                return

            number_of_tokenizers = sum("tokenizer" in file for file in map(str, Path(tmpdir).rglob("*.xml")))
            self.assertEqual(self.EXPECTED_NUMBER_OF_TOKENIZER_MODELS[model_type], number_of_tokenizers, output)

            if number_of_tokenizers == 1:
                self.assertTrue("Detokenizer is not supported, convert tokenizer only." in output, output)

            if task.startswith("text-generation") and compare_versions("openvino-tokenizers", ">=", "2024.3.0.0"):
                self.assertIn("Set tokenizer padding side to left", output)

    @parameterized.expand(SUPPORTED_ARCHITECTURES)
    def test_exporters_cli_fp16(self, task: str, model_type: str):
        with TemporaryDirectory() as tmpdir:
            subprocess.run(
                f"optimum-cli export openvino --model {MODEL_NAMES[model_type]} --task {task} --weight-format fp16 {tmpdir}",
                shell=True,
                check=True,
            )
            model_kwargs = {"use_cache": task.endswith("with-past")} if "generation" in task else {}
            eval(
                _HEAD_TO_AUTOMODELS[task.replace("-with-past", "")]
                if task.replace("-with-past", "") in _HEAD_TO_AUTOMODELS
                else _HEAD_TO_AUTOMODELS[model_type.replace("-refiner", "")]
            ).from_pretrained(tmpdir, **model_kwargs)

    @parameterized.expand(SUPPORTED_ARCHITECTURES)
    def test_exporters_cli_int8(self, task: str, model_type: str):
        with TemporaryDirectory() as tmpdir:
            subprocess.run(
                f"optimum-cli export openvino --model {MODEL_NAMES[model_type]} --task {task}  --weight-format int8 {tmpdir}",
                shell=True,
                check=True,
            )
            model_kwargs = {"use_cache": task.endswith("with-past")} if "generation" in task else {}
            model = eval(
                _HEAD_TO_AUTOMODELS[task.replace("-with-past", "")]
                if task.replace("-with-past", "") in _HEAD_TO_AUTOMODELS
                else _HEAD_TO_AUTOMODELS[model_type.replace("-refiner", "")]
            ).from_pretrained(tmpdir, **model_kwargs)

            if task.startswith("text2text-generation"):
                models = [model.encoder, model.decoder]
                if task.endswith("with-past"):
                    models.append(model.decoder_with_past)
            elif model_type.startswith("stable-diffusion") or model_type.startswith("flux"):
                models = [model.unet or model.transformer, model.vae_encoder, model.vae_decoder]
                models.append(model.text_encoder if model_type == "stable-diffusion" else model.text_encoder_2)
            elif task.startswith("image-text-to-text"):
                models = [model.language_model, model.vision_embeddings]
            else:
                models = [model]

            expected_int8 = _ARCHITECTURES_TO_EXPECTED_INT8[model_type]
            for i, model in enumerate(models):
                _, num_weight_nodes = get_num_quantized_nodes(model)
                self.assertEqual(expected_int8[i], num_weight_nodes["int8"])

    @parameterized.expand(SUPPORTED_SD_HYBRID_ARCHITECTURES)
    def test_exporters_cli_hybrid_quantization(self, model_type: str, exp_num_fq: int, exp_num_int8: int):
        with TemporaryDirectory() as tmpdir:
            subprocess.run(
                f"optimum-cli export openvino --model {MODEL_NAMES[model_type]} --dataset laion/filtered-wit --weight-format int8 {tmpdir}",
                shell=True,
                check=True,
            )
            model = eval(_HEAD_TO_AUTOMODELS[model_type.replace("-refiner", "")]).from_pretrained(tmpdir)
            num_fq, num_weight_nodes = get_num_quantized_nodes(
                model.unet if model.unet is not None else model.transformer
            )
            self.assertEqual(exp_num_int8, num_weight_nodes["int8"])
            self.assertEqual(exp_num_fq, num_fq)

    @parameterized.expand(TEST_4BIT_CONFIGURATIONS)
    def test_exporters_cli_4bit(self, task: str, model_type: str, option: str, expected_num_weight_nodes: dict):
        with TemporaryDirectory() as tmpdir:
            result = subprocess.run(
                f"optimum-cli export openvino --model {MODEL_NAMES[model_type]} --task {task} --weight-format {option} {tmpdir}",
                shell=True,
                check=True,
                capture_output=True,
            )
            model_kwargs = {"use_cache": task.endswith("with-past")} if "generation" in task else {}
            if "--trust-remote-code" in option:
                model_kwargs["trust_remote_code"] = True
            model = eval(
                _HEAD_TO_AUTOMODELS[task.replace("-with-past", "")]
                if task.replace("-with-past", "") in _HEAD_TO_AUTOMODELS
                else _HEAD_TO_AUTOMODELS[model_type.replace("-refiner", "")]
            ).from_pretrained(tmpdir, **model_kwargs)

            ov_model = model.lm_model if task == "image-text-to-text" else model.model

            _, num_weight_nodes = get_num_quantized_nodes(ov_model)
            expected_num_weight_nodes.update({k: 0 for k in set(num_weight_nodes) - set(expected_num_weight_nodes)})
            self.assertEqual(expected_num_weight_nodes, num_weight_nodes)
            self.assertTrue("--awq" not in option or b"Applying AWQ" in result.stdout)
            self.assertTrue("--scale-estimation" not in option or b"Applying Scale Estimation" in result.stdout)
            self.assertTrue("--gptq" not in option or b"Applying GPTQ" in result.stdout)

    def test_exporters_cli_int4_with_local_model_and_default_config(self):
        with TemporaryDirectory() as tmpdir:
            pt_model = AutoModelForCausalLM.from_pretrained(MODEL_NAMES["falcon-40b"])
            # overload for matching with default configuration
            pt_model.config._name_or_path = "tiiuae/falcon-7b-instruct"
            pt_model.save_pretrained(tmpdir)

            subprocess.run(
                f"optimum-cli export openvino --model {tmpdir} --task text-generation-with-past --weight-format int4 {tmpdir}",
                shell=True,
                check=True,
            )

            model = OVModelForCausalLM.from_pretrained(tmpdir)
            rt_info = model.model.get_rt_info()
            self.assertTrue("nncf" in rt_info)
            self.assertTrue("weight_compression" in rt_info["nncf"])
            model_weight_compression_config = rt_info["nncf"]["weight_compression"]

            default_config = _DEFAULT_4BIT_CONFIGS["tiiuae/falcon-7b-instruct"]
            bits = default_config.pop("bits", None)
            self.assertEqual(bits, 4)

            sym = default_config.pop("sym", False)
            default_config["mode"] = f'int{bits}_{"sym" if sym else "asym"}'

            quant_method = default_config.pop("quant_method", None)
            default_config["awq"] = quant_method == "awq"
            default_config["gptq"] = quant_method == "gptq"

            default_config.pop("dataset", None)

            for key, value in default_config.items():
                self.assertIn(key, model_weight_compression_config)
                self.assertEqual(
                    model_weight_compression_config[key].value,
                    str(value),
                    f"Parameter {key} not matched with expected, {model_weight_compression_config[key].value} != {value}",
                )

    def test_exporters_cli_help(self):
        subprocess.run(
            "optimum-cli export openvino --help",
            shell=True,
            check=True,
        )

    def test_exporters_cli_sentence_transformers(self):
        model_id = MODEL_NAMES["bge"]
        with TemporaryDirectory() as tmpdir:
            # default export creates transformers model
            subprocess.run(
                f"optimum-cli export openvino --model {model_id} --task feature-extraction {tmpdir}",
                shell=True,
                check=True,
            )
            model = eval(_HEAD_TO_AUTOMODELS["feature-extraction"]).from_pretrained(tmpdir, compile=False)
            self.assertTrue("last_hidden_state" in model.output_names)
            # export with transformers lib creates transformers model
            subprocess.run(
                f"optimum-cli export openvino --model {model_id} --task feature-extraction --library transformers {tmpdir}",
                shell=True,
                check=True,
            )
            model = eval(_HEAD_TO_AUTOMODELS["feature-extraction"]).from_pretrained(tmpdir, compile=False)
            self.assertTrue("last_hidden_state" in model.output_names)
            # export with sentence_transformers lib creates sentence_transformers model
            subprocess.run(
                f"optimum-cli export openvino --model {model_id} --task feature-extraction --library sentence_transformers {tmpdir}",
                shell=True,
                check=True,
            )
            model = OVSentenceTransformer.from_pretrained(tmpdir, compile=False)
            self.assertFalse("last_hidden_state" in model.output_names)

    def test_exporters_cli_open_clip(self):
        model_id = MODEL_NAMES["open-clip"]
        with TemporaryDirectory() as tmpdir:
            subprocess.run(
                f"optimum-cli export openvino --model {model_id} --framework pt {tmpdir}",
                shell=True,
                check=True,
            )
            model_vision = eval(_HEAD_TO_AUTOMODELS["open_clip_vision"]).from_pretrained(tmpdir, compile=False)
            model_text = eval(_HEAD_TO_AUTOMODELS["open_clip_text"]).from_pretrained(tmpdir, compile=False)
            self.assertTrue("image_features" in model_vision.output_names)
            self.assertTrue("text_features" in model_text.output_names)

            model = eval(_HEAD_TO_AUTOMODELS["open_clip"]).from_pretrained(tmpdir, compile=False)
            self.assertTrue("text_features" in model.text_model.output_names)
            self.assertTrue("image_features" in model.visual_model.output_names)

    def test_export_openvino_with_missed_weight_format(self):
        # Test that exception is raised when some compression parameter is given, but weight format is not.
        with TemporaryDirectory() as tmpdir:
            with self.assertRaises(subprocess.CalledProcessError) as exc_info:
                subprocess.run(
                    f"optimum-cli export openvino --model {MODEL_NAMES['gpt2']} --task text-generation --sym {tmpdir}",
                    shell=True,
                    check=True,
                    stdout=subprocess.PIPE,
                    stderr=subprocess.PIPE,
                    text=True,
                )
            self.assertIn(
                "Some compression parameters are provided, but the weight format is not specified.",
                str(exc_info.exception.stderr),
            )<|MERGE_RESOLUTION|>--- conflicted
+++ resolved
@@ -89,20 +89,12 @@
         "vit": 0,  # no tokenizer for image model
         "wav2vec2": 0,  # no tokenizer
         "bert": 1,  # no detokenizer
-<<<<<<< HEAD
         "blenderbot": 2 if is_tokenizers_version("<", "0.20") or is_openvino_version(">=", "2024.5") else 0,
         "stable-diffusion": 2 if is_tokenizers_version("<", "0.20") or is_openvino_version(">=", "2024.5") else 0,
         "stable-diffusion-xl": 4 if is_tokenizers_version("<", "0.20") or is_openvino_version(">=", "2024.5") else 0,
         "stable-diffusion-3": 6 if is_tokenizers_version("<", "0.20") or is_openvino_version(">=", "2024.5") else 2,
         "flux": 4 if is_tokenizers_version("<", "0.20") or is_openvino_version(">=", "2024.5") else 0,
-=======
-        "blenderbot": 2 if is_tokenizers_version("<", "0.20") else 0,
-        "stable-diffusion": 2 if is_tokenizers_version("<", "0.20") else 0,
-        "stable-diffusion-xl": 4 if is_tokenizers_version("<", "0.20") else 0,
-        "stable-diffusion-3": 6 if is_tokenizers_version("<", "0.20") else 2,
-        "flux": 4 if is_tokenizers_version("<", "0.20") else 0,
-        "llava": 2 if is_tokenizers_version("<", "0.20") else 0,
->>>>>>> 040ee127
+        "llava": 2 if is_tokenizers_version("<", "0.20") or is_openvino_version(">=", "2024.5") else 0,
     }
 
     SUPPORTED_SD_HYBRID_ARCHITECTURES = [
