# Copyright 2023 The HuggingFace Team. All rights reserved.
#
# Licensed under the Apache License, Version 2.0 (the "License");
# you may not use this file except in compliance with the License.
# You may obtain a copy of the License at
#
#     http://www.apache.org/licenses/LICENSE-2.0
#
# Unless required by applicable law or agreed to in writing, software
# distributed under the License is distributed on an "AS IS" BASIS,
# WITHOUT WARRANTIES OR CONDITIONS OF ANY KIND, either express or implied.
# See the License for the specific language governing permissions and
# limitations under the License.
import json
import subprocess
import unittest
from pathlib import Path
from typing import Dict
from unittest.mock import Mock

from parameterized import parameterized
from transformers import AutoModelForCausalLM, AutoModelForZeroShotImageClassification, AutoProcessor, AutoTokenizer
from utils_tests import (
    _ARCHITECTURES_TO_EXPECTED_INT8,
    MODEL_NAMES,
    OPENVINO_DEVICE,
    TEST_NAME_TO_MODEL_TYPE,
    check_compression_state_per_model,
    get_num_quantized_nodes,
    get_supported_model_for_library,
)

from optimum.exporters.openvino.__main__ import main_export
from optimum.exporters.openvino.utils import COMPLEX_CHAT_TEMPLATES
from optimum.intel import (  # noqa
    OVFluxFillPipeline,
    OVFluxPipeline,
    OVLatentConsistencyModelPipeline,
    OVLTXPipeline,
    OVModelForAudioClassification,
    OVModelForCausalLM,
    OVModelForFeatureExtraction,
    OVModelForImageClassification,
    OVModelForMaskedLM,
    OVModelForQuestionAnswering,
    OVModelForSeq2SeqLM,
    OVModelForSequenceClassification,
    OVModelForSpeechSeq2Seq,
    OVModelForTextToSpeechSeq2Seq,
    OVModelForTokenClassification,
    OVModelForVisualCausalLM,
    OVModelForZeroShotImageClassification,
    OVModelOpenCLIPForZeroShotImageClassification,
    OVModelOpenCLIPText,
    OVModelOpenCLIPVisual,
    OVSanaPipeline,
    OVSentenceTransformer,
    OVStableDiffusion3Pipeline,
    OVStableDiffusionPipeline,
    OVStableDiffusionXLPipeline,
)
from optimum.intel.openvino.configuration import _DEFAULT_4BIT_WQ_CONFIGS, _DEFAULT_INT8_FQ_CONFIGS
from optimum.intel.openvino.utils import _HEAD_TO_AUTOMODELS, TemporaryDirectory
from optimum.intel.utils.import_utils import (
    compare_versions,
    is_nncf_version,
    is_openvino_tokenizers_available,
    is_openvino_version,
    is_tokenizers_version,
    is_transformers_version,
)


class OVCLIExportTestCase(unittest.TestCase):
    """
    Integration tests ensuring supported models are correctly exported.
    """

    maxDiff = None

    SUPPORTED_ARCHITECTURES = [
        ("text-generation", "gpt2"),
        ("text-generation-with-past", "gpt2"),
        ("text2text-generation", "t5"),
        ("text2text-generation-with-past", "t5"),
        ("text-generation-with-past", "mamba"),
        ("text-generation-with-past", "falcon-mamba"),
        ("text-generation-with-past", "exaone4"),
        ("text-classification", "albert"),
        ("question-answering", "distilbert"),
        ("token-classification", "roberta"),
        ("image-classification", "vit"),
        ("audio-classification", "wav2vec2"),
        ("fill-mask", "bert"),
        ("feature-extraction", "blenderbot"),
        ("text-to-image", "stable-diffusion"),
        ("text-to-image", "stable-diffusion-xl"),
        ("image-to-image", "stable-diffusion-xl-refiner"),
        ("text-to-image", "stable-diffusion-3"),
        ("text-to-image", "flux"),
        ("inpainting", "flux-fill"),
        ("text-to-image", "sana"),
        ("text-to-video", "ltx-video"),
        ("feature-extraction", "sam"),
        ("text-to-audio", "speecht5"),
        ("zero-shot-image-classification", "clip"),
    ]

    if is_transformers_version(">=", "4.49"):
        SUPPORTED_ARCHITECTURES.extend(
            [
                ("text-generation-with-past", "zamba2"),
            ]
        )
    EXPECTED_NUMBER_OF_TOKENIZER_MODELS = {
        "gpt2": 2 if is_tokenizers_version("<", "0.20") or is_openvino_version(">=", "2024.5") else 0,
        "t5": 0 if is_openvino_version("<", "2025.1") else 2,  # 2025.1 brings support for unigram tokenizers
        "albert": 0 if is_openvino_version("<", "2025.1") else 2,  # 2025.1 brings support for unigram tokenizers
        "distilbert": 1 if is_openvino_version("<", "2025.0") else 2,  # no detokenizer before 2025.0
        "roberta": 2 if is_tokenizers_version("<", "0.20") or is_openvino_version(">=", "2024.5") else 0,
        "vit": 0,  # no tokenizer for image model
        "wav2vec2": 0,  # no tokenizer
        "bert": 1 if is_openvino_version("<", "2025.0") else 2,  # no detokenizer before 2025.0
        "blenderbot": 2 if is_tokenizers_version("<", "0.20") or is_openvino_version(">=", "2024.5") else 0,
        "stable-diffusion": 2 if is_tokenizers_version("<", "0.20") or is_openvino_version(">=", "2024.5") else 0,
        "stable-diffusion-xl": 4 if is_tokenizers_version("<", "0.20") or is_openvino_version(">=", "2024.5") else 0,
        "stable-diffusion-3": 6 if is_tokenizers_version("<", "0.20") or is_openvino_version(">=", "2024.5") else 2,
        "flux": 4 if is_tokenizers_version("<", "0.20") or is_openvino_version(">=", "2024.5") else 0,
        "flux-fill": 4 if is_tokenizers_version("<", "0.20") or is_openvino_version(">=", "2024.5") else 0,
        "llava": 2 if is_tokenizers_version("<", "0.20") or is_openvino_version(">=", "2024.5") else 0,
        "sana": 2 if is_tokenizers_version("<", "0.20.0") or is_openvino_version(">=", "2024.5") else 0,
        "ltx-video": 2 if is_tokenizers_version("<", "0.20.0") or is_openvino_version(">=", "2024.5") else 0,
        "sam": 0,  # no tokenizer
        "speecht5": 2,
        "clip": 2 if is_tokenizers_version("<", "0.20.0") or is_openvino_version(">=", "2024.5") else 0,
        "mamba": 2,
        "falcon-mamba": 2,
        "qwen3": 2,
<<<<<<< HEAD
        "exaone4": 2,
=======
        "zamba2": 2,
>>>>>>> 0b23442e
    }

    TOKENIZER_CHAT_TEMPLATE_TESTS_MODELS = {
        "gpt2": {  # transformers, no chat template, no processor
            "num_tokenizers": 2 if is_tokenizers_version("<", "0.20") or is_openvino_version(">=", "2024.5") else 0,
            "task": "text-generation-with-past",
            "expected_chat_template": False,
            "simplified_chat_template": False,
            "processor_chat_template": False,
            "remote_code": False,
        },
        "stable-diffusion": {  # diffusers, no chat template
            "num_tokenizers": 2 if is_tokenizers_version("<", "0.20") or is_openvino_version(">=", "2024.5") else 0,
            "task": "text-to-image",
            "processor_chat_template": False,
            "remote_code": False,
            "expected_chat_template": False,
            "simplified_chat_template": False,
        },
        "llava": {  # transformers, chat template in processor, simplified chat template
            "num_tokenizers": 2 if is_tokenizers_version("<", "0.20") or is_openvino_version(">=", "2024.5") else 0,
            "task": "image-text-to-text",
            "processor_chat_template": True,
            "remote_code": False,
            "expected_chat_template": True,
            "simplified_chat_template": True,
        },
        "llava_next": {  # transformers, chat template in processor overrides tokinizer chat template, simplified chat template
            "num_tokenizers": 2 if is_tokenizers_version("<", "0.20") or is_openvino_version(">=", "2024.5") else 0,
            "task": "image-text-to-text",
            "processor_chat_template": True,
            "simplified_chat_template": True,
            "expected_chat_template": True,
            "remote_code": False,
        },
    }

    if is_transformers_version(">=", "4.46"):
        TOKENIZER_CHAT_TEMPLATE_TESTS_MODELS.update(
            {
                "glm": {  # transformers, no processor, no simplified chat template
                    "num_tokenizers": 2
                    if is_tokenizers_version("<", "0.20") or is_openvino_version(">=", "2024.5")
                    else 0,
                    "task": "text-generation-with-past",
                    "expected_chat_template": True,
                    "simplified_chat_template": False,
                    "processor_chat_template": False,
                    "remote_code": True,
                },
            }
        )

    if is_transformers_version("<", "4.54"):
        TOKENIZER_CHAT_TEMPLATE_TESTS_MODELS.update(
            {
                "minicpm3": {  # transformers, no processor, simplified chat template
                    "num_tokenizers": 2
                    if is_tokenizers_version("<", "0.20") or is_openvino_version(">=", "2024.5")
                    else 0,
                    "task": "text-generation-with-past",
                    "expected_chat_template": True,
                    "simplified_chat_template": True,
                    "processor_chat_template": False,
                    "remote_code": True,
                },
                "phi3_v": {  # transformers, no processor chat template, no simplified chat template
                    "num_tokenizers": 2
                    if is_tokenizers_version("<", "0.20") or is_openvino_version(">=", "2024.5")
                    else 0,
                    "task": "image-text-to-text",
                    "expected_chat_template": True,
                    "simplified_chat_template": False,
                    "processor_chat_template": False,
                    "remote_code": True,
                },
            }
        )

    SUPPORTED_SD_HYBRID_ARCHITECTURES = [
        ("flux", 7, 56),
        ("latent-consistency", 50, 135),
        ("sana", 19, 53),
        ("stable-diffusion", 72, 195),
        ("stable-diffusion-xl", 84, 331),
        ("stable-diffusion-3", 9, 65),
    ]

    SUPPORTED_QUANTIZATION_ARCHITECTURES = [
        (
            "automatic-speech-recognition",
            "whisper",
            "int8",
            "--dataset librispeech --num-samples 1 --smooth-quant-alpha 0.9 --trust-remote-code",
            {"encoder": 14, "decoder": 22, "decoder_with_past": 22}
            if is_transformers_version("<=", "4.45")
            else {"encoder": 14, "decoder": 22, "decoder_with_past": 25},
            (
                {"encoder": {"int8": 14}, "decoder": {"int8": 22}, "decoder_with_past": {"int8": 17}}
                if is_transformers_version("<=", "4.45")
                else {"encoder": {"int8": 14}, "decoder": {"int8": 22}, "decoder_with_past": {"int8": 18}}
            ),
        ),
        (
            "automatic-speech-recognition-with-past",
            "whisper",
            "f8e4m3",
            "--dataset librispeech --num-samples 1 --smooth-quant-alpha 0.9 --trust-remote-code",
            {"encoder": 16, "decoder": 26, "decoder_with_past": 23}
            if is_transformers_version("<=", "4.45")
            else {"encoder": 16, "decoder": 26, "decoder_with_past": 25},
            (
                {"encoder": {"f8e4m3": 14}, "decoder": {"f8e4m3": 22}, "decoder_with_past": {"f8e4m3": 17}}
                if is_transformers_version("<=", "4.45")
                else {"encoder": {"f8e4m3": 14}, "decoder": {"f8e4m3": 22}, "decoder_with_past": {"f8e4m3": 18}}
            ),
        ),
        (
            "text-generation",
            "llama",
            "f8e4m3",
            "--dataset wikitext2 --smooth-quant-alpha 0.9 --trust-remote-code",
            {
                "model": 15,
            },
            {
                "model": {"f8e4m3": 16},
            },
        ),
        (
            "text-generation",
            "llama",
            "cb4_f8e4m3",
            "--dataset wikitext2 --num-samples 1 --group-size 16 --trust-remote-code --ratio 0.5",
            {
                "model": 16,
            },
            {
                "model": {"int8": 5, "int4": 5, "f8e4m3": 16},
            },
        ),
        (
            "text-generation",
            "llama",
            "int4_f8e4m3",
            "--dataset wikitext2 --num-samples 1 --group-size 16 --trust-remote-code --sym --ratio 0.5",
            {
                "model": 16,
            },
            {
                "model": {"f8e4m3": 11, "int4": 5},
            },
        ),
        (
            "text-generation",
            "llama",
            "int4_f8e5m2",
            "--dataset wikitext2 --num-samples 1 --group-size 16 --trust-remote-code",
            {
                "model": 15,
            },
            {
                "model": {"f8e5m2": 2, "int4": 28},
            },
        ),
        (
            "stable-diffusion",
            "stable-diffusion",
            "int8",
            "--dataset conceptual_captions --num-samples 1 --trust-remote-code",
            {
                "unet": 112,
                "vae_decoder": 0,
                "vae_encoder": 0,
                "text_encoder": 0,
            },
            {
                "unet": {"int8": 121},
                "vae_decoder": {"int8": 42},
                "vae_encoder": {"int8": 34},
                "text_encoder": {"int8": 64},
            },
        ),
        (
            "stable-diffusion-xl",
            "stable-diffusion-xl",
            "f8e5m2",
            "--dataset laion/220k-GPT4Vision-captions-from-LIVIS --num-samples 1 --trust-remote-code",
            {
                "unet": 198,
                "vae_decoder": 0,
                "vae_encoder": 0,
                "text_encoder": 0,
                "text_encoder_2": 0,
            },
            {
                "unet": {"f8e5m2": 183},
                "vae_decoder": {"int8": 42},
                "vae_encoder": {"int8": 34},
                "text_encoder": {"int8": 64},
                "text_encoder_2": {"int8": 66},
            },
        ),
        (
            "latent-consistency",
            "latent-consistency",
            "f8e4m3",
            "--dataset laion/filtered-wit --num-samples 1 --trust-remote-code",
            {
                "unet": 87,
                "vae_decoder": 0,
                "vae_encoder": 0,
                "text_encoder": 0,
            },
            {
                "unet": {"f8e4m3": 84},
                "vae_decoder": {"int8": 42},
                "vae_encoder": {"int8": 34},
                "text_encoder": {"int8": 40},
            },
        ),
        (
            "feature-extraction",
            "blenderbot",
            "int8",
            "--dataset wikitext2 --num-samples 1",
            {
                "model": 33,
            },
            {
                "model": {"int8": 35},
            },
        ),
        (
            "feature-extraction",
            "sentence-transformers-bert",
            "int8",
            "--library sentence_transformers --dataset c4 --num-samples 1",
            {
                "model": 12,
            },
            {
                "model": {"int8": 15},
            },
        ),
        (
            "fill-mask",
            "roberta",
            "int8",
            "--dataset wikitext2 --num-samples 1",
            {
                "model": 32,
            },
            {
                "model": {"int8": 34},
            },
        ),
        (
            "fill-mask",
            "xlm-roberta",
            "int8",
            "--library sentence_transformers --dataset c4 --num-samples 1",
            {
                "model": 14,
            },
            {
                "model": {"int8": 16},
            },
        ),
        (
            "zero-shot-image-classification",
            "clip",
            "int8",
            "--dataset conceptual_captions --num-samples 1",
            {
                "model": 65,
            },
            {
                "model": {"int8": 65},
            },
        ),
        (
            "text2text-generation-with-past",
            "t5",
            "int8",
            "--dataset c4 --num-samples 1",
            {"encoder": 30, "decoder": 52, "decoder_with_past": 61}
            if is_transformers_version("<=", "4.45")
            else {
                "encoder": 30,
                "decoder": 52,
            },
            (
                {"encoder": {"int8": 32}, "decoder": {"int8": 52}, "decoder_with_past": {"int8": 42}}
                if is_transformers_version("<=", "4.45")
                else {"encoder": {"int8": 32}, "decoder": {"int8": 52}}
            ),
        ),
        (
            "feature-extraction",
            "sam",
            "int8",
            "--dataset coco --num-samples 1",
            {
                "vision_encoder": 75,
                "prompt_encoder_mask_decoder": 61 if is_nncf_version("<=", "2.18") else 60,
            },
            {
                "vision_encoder": {"int8": 75},
                "prompt_encoder_mask_decoder": {"int8": 50 if is_nncf_version("<=", "2.18") else 49},
            },
        ),
        (
            "image-text-to-text",
            "internvl_chat",
            "f8e4m3",
            "--dataset contextual --num-samples 1 --trust-remote-code",
            {
                "lm_model": 15,
                "text_embeddings_model": 0,
                "vision_embeddings_model": 17,
            },
            {
                "lm_model": {"f8e4m3": 15},
                "text_embeddings_model": {"int8": 1},
                "vision_embeddings_model": {"f8e4m3": 11},
            },
        ),
    ]

    TRANSFORMERS_4BIT_CONFIGURATIONS = [
        (
            "text-generation-with-past",
            "opt125m",
            "int4 --sym --group-size 128",
            {"model": {"int8": 4, "int4": 72}},
        ),
        (
            "text-generation-with-past",
            "opt125m",
            "int4 --group-size 64",
            {"model": {"int8": 4, "int4": 144}},
        ),
        (
            "text-generation-with-past",
            "opt125m",
            "mxfp4",
            {"model": {"int8": 4, "f4e2m1": 72, "f8e8m0": 72}},
        ),
        (
            "text-generation-with-past",
            "opt125m",
            "nf4",
            {"model": {"int8": 4, "nf4": 72}},
        ),
        (
            "text-generation-with-past",
            "gpt2",
            "cb4 --group-size 32",
            {"model": {"int8": 24, "int4": 20, "f8e4m3": 20}},
        ),
        (
            "text-generation-with-past",
            "llama_awq",
            "int4 --ratio 1.0 --sym --group-size 8 --all-layers",
            {"model": {"int4": 16}},
        ),
        (
            "text-generation-with-past",
            "llama_awq",
            "int4 --ratio 1.0 --sym --group-size 16 --awq --dataset wikitext2 --num-samples 100 "
            "--sensitivity-metric max_activation_variance",
            {"model": {"int8": 4, "int4": 14}},
        ),
        (
            "text-generation-with-past",
            "llama_awq",
            "int4 --ratio 1.0 --sym --group-size 16 --awq",
            {"model": {"int8": 4, "int4": 14}},
        ),
        (
            "text-generation-with-past",
            "llama_awq",
            "int4 --ratio 1.0 --sym --group-size 16 --scale-estimation --dataset wikitext2 --num-samples 100 ",
            {"model": {"int8": 4, "int4": 14}},
        ),
        (
            "text-generation-with-past",
            "llama_awq",
            "int4 --ratio 1.0 --sym --group-size 16 --gptq --dataset wikitext2 --num-samples 100 ",
            {"model": {"int8": 4, "int4": 14}},
        ),
        (
            "text-generation-with-past",
            "llama_awq",
            "int4 --ratio 1.0 --sym --group-size 16 --lora-correction --dataset auto --num-samples 16",
            {"model": {"int8": 60, "int4": 14}},
        ),
        (
            "text-generation-with-past",
            "llama_awq",
            "int4 --group-size 16 --backup-precision none --ratio 0.5",
            {"model": {"int4": 6}},
        ),
        (
            "image-text-to-text",
            "llava_next",
            "int4 --group-size 16 --ratio 0.8",
            {
                "lm_model": {"int8": 14, "int4": 16},
                "text_embeddings_model": {"int8": 1},
                "vision_embeddings_model": {"int8": 9},
            },
        ),
        (
            "image-text-to-text",
            "llava_next",
            'int4 --group-size 16 --ratio 0.8 --sensitivity-metric "hessian_input_activation" '
            "--dataset contextual --num-samples 1",
            {
                "lm_model": {"int8": 6, "int4": 24},
                "text_embeddings_model": {"int8": 1},
                "vision_embeddings_model": {"int8": 9},
            },
        ),
        (
            "image-text-to-text",
            "llava-qwen2",
            "int4 --group-size 8 --ratio 0.8 --trust-remote-code",
            {
                "lm_model": {"int8": 16, "int4": 14},
                "text_embeddings_model": {"int8": 1},
                "vision_embeddings_model": {"int8": 15},
            },
        ),
        (
            "image-text-to-text",
            "llava-qwen2",
            'int4 --group-size 8 --ratio 0.8 --sensitivity-metric "mean_activation_variance" '
            "--dataset contextual --num-samples 1 --trust-remote-code",
            {
                "lm_model": {"int8": 16, "int4": 14},
                "text_embeddings_model": {"int8": 1},
                "vision_embeddings_model": {"int8": 15},
            },
        ),
        (
            "image-text-to-text",
            "llava_next_video",
            'int4 --group-size 16 --ratio 0.8 --sensitivity-metric "hessian_input_activation" '
            "--dataset contextual --num-samples 1",
            {
                "lm_model": {"int8": 6, "int4": 24},
                "text_embeddings_model": {"int8": 1},
                "vision_embeddings_model": {"int8": 7},
                "vision_resampler_model": {},
                "multi_modal_projector_model": {"int8": 2},
            },
        ),
        (
            "image-text-to-text",
            "minicpmv",
            "int4 --group-size 4 --ratio 0.8 --trust-remote-code",
            {
                "lm_model": {"int8": 10, "int4": 20},
                "text_embeddings_model": {"int8": 1},
                "vision_embeddings_model": {"int8": 26},
                "resampler_model": {"int8": 6},
            },
        ),
        (
            "image-text-to-text",
            "minicpmv",
            'int4 --group-size 4 --ratio 0.8 --sensitivity-metric "mean_activation_magnitude" '
            "--dataset contextual --num-samples 1 --trust-remote-code",
            {
                "lm_model": {"int8": 8, "int4": 22},
                "text_embeddings_model": {"int8": 1},
                "vision_embeddings_model": {"int8": 26},
                "resampler_model": {"int8": 6},
            },
        ),
        (
            "image-text-to-text",
            "internvl_chat",
            "int4 --group-size 4 --ratio 0.8 --trust-remote-code",
            {
                "lm_model": {"int8": 8, "int4": 22},
                "text_embeddings_model": {"int8": 1},
                "vision_embeddings_model": {"int8": 11},
            },
        ),
        (
            "image-text-to-text",
            "internvl_chat",
            'int4 --group-size 4 --ratio 0.8 --sensitivity-metric "mean_activation_magnitude" '
            "--dataset contextual --num-samples 1 --trust-remote-code",
            {
                "lm_model": {"int8": 8, "int4": 22},
                "text_embeddings_model": {"int8": 1},
                "vision_embeddings_model": {"int8": 11},
            },
        ),
        (
            "image-text-to-text",
            "qwen2_vl",
            'int4 --group-size 16 --ratio 0.8 --sensitivity-metric "mean_activation_magnitude" '
            "--dataset contextual --num-samples 1",
            {
                "lm_model": {"int8": 10, "int4": 20},
                "text_embeddings_model": {"int8": 1},
                "vision_embeddings_model": {"int8": 1},
                "vision_embeddings_merger_model": {"int8": 10},
            },
        ),
        (
            "image-text-to-text",
            "phi3_v",
            "int4 --group-size 4 --ratio 0.8 --trust-remote-code",
            {
                "lm_model": {"int8": 8, "int4": 10},
                "text_embeddings_model": {"int8": 1},
                "vision_embeddings_model": {"int8": 7},
                "vision_projection_model": {"int8": 2},
            },
        ),
        (
            "image-text-to-text",
            "phi3_v",
            'int4 --group-size 4 --ratio 0.8 --sensitivity-metric "mean_activation_magnitude" '
            "--dataset contextual --num-samples 1 --trust-remote-code",
            {
                "lm_model": {"int8": 4, "int4": 14},
                "text_embeddings_model": {"int8": 1},
                "vision_embeddings_model": {"int8": 7},
                "vision_projection_model": {"int8": 2},
            },
        ),
        (
            "image-text-to-text",
            "qwen2_5_vl",
            'int4 --group-size 16 --ratio 0.8 --sensitivity-metric "mean_activation_magnitude" '
            "--dataset contextual --num-samples 1 --trust-remote-code",
            {
                "lm_model": {"int8": 10, "int4": 20}
                if is_transformers_version(">=", "4.54")
                else {"int8": 6, "int4": 24},
                "text_embeddings_model": {"int8": 1},
                "vision_embeddings_model": {"int8": 1},
                "vision_embeddings_merger_model": {"int8": 12},
            },
        ),
        (
            "image-text-to-text",
            "phi4mm",
            'int4 --group-size 8 --ratio 0.8 --sensitivity-metric "mean_activation_magnitude" '
            "--dataset contextual --num-samples 1 --trust-remote-code",
            {
                "lm_model": {"int8": 8, "int4": 42},
                "text_embeddings_model": {"int8": 1},
                "vision_embeddings_model": {"int8": 8},
                "vision_projection_model": {"int8": 2},
                "audio_embeddings_model": {},
                "audio_forward_embeddings_model": {"int8": 6},
                "audio_encoder_model": {"int8": 25},
                "audio_vision_projection_model": {"int8": 2},
                "audio_speech_projection_model": {"int8": 2},
            },
        ),
        (
            "image-text-to-text",
            "llama4",
            "int4 --group-size 16 --ratio 0.8 --dataset contextual --num-samples 1 "
            '--sensitivity-metric "mean_activation_magnitude"',
            {
                "lm_model": {"int8": 46, "int4": 56},
                "text_embeddings_model": {"int8": 1},
                "vision_embeddings_model": {"int8": 16},
            },
        ),
        (
            "image-text-to-text",
            "minicpmo",
            'int4 --group-size 4 --ratio 0.8 --sensitivity-metric "mean_activation_magnitude" '
            "--dataset contextual --num-samples 1 --trust-remote-code",
            {
                "lm_model": {"int8": 6, "int4": 10},
                "text_embeddings_model": {"int8": 1},
                "vision_embeddings_model": {"int8": 8},
                "resampler_model": {"int8": 6},
            },
        ),
    ]

    # filter models type depending on min max transformers version
    SUPPORTED_4BIT_CONFIGURATIONS = [
        config
        for config in TRANSFORMERS_4BIT_CONFIGURATIONS
        if TEST_NAME_TO_MODEL_TYPE.get(config[1], config[1]) in get_supported_model_for_library("transformers")
    ]

    def _openvino_export(self, model_name: str, task: str, model_kwargs: Dict = None):
        with TemporaryDirectory() as tmpdir:
            main_export(model_name_or_path=model_name, output=tmpdir, task=task, model_kwargs=model_kwargs)

    def test_filtered_architectures(cls):
        if is_transformers_version("<", "4.49"):
            expected = {"llama4", "qwen2_5_vl", "phi4mm"}
        elif is_transformers_version("<", "4.51"):
            expected = {"llama4", "phi4mm"}
        elif is_transformers_version("<", "4.52"):
            expected = set()
        else:
            expected = {"llava-qwen2", "phi3_v", "phi4mm", "minicpmo"}

        all_model_type = {config[1] for config in cls.TRANSFORMERS_4BIT_CONFIGURATIONS}
        filtered_model_type = {config[1] for config in cls.SUPPORTED_4BIT_CONFIGURATIONS}
        skipped = all_model_type - filtered_model_type
        cls.assertEqual(skipped, expected)

    @parameterized.expand(SUPPORTED_ARCHITECTURES)
    def test_export(self, task: str, model_type: str):
        model_kwargs = None
        if task == "text-to-audio" and model_type == "speecht5":
            model_kwargs = {"vocoder": "fxmarty/speecht5-hifigan-tiny"}
        self._openvino_export(MODEL_NAMES[model_type], task, model_kwargs)

    @parameterized.expand(SUPPORTED_ARCHITECTURES)
    def test_exporters_cli(self, task: str, model_type: str):
        with TemporaryDirectory() as tmpdir:
            add_ops = ""
            if task == "text-to-audio" and model_type == "speecht5":
                add_ops = '--model-kwargs "{\\"vocoder\\": \\"fxmarty/speecht5-hifigan-tiny\\"}"'
            subprocess.run(
                f"optimum-cli export openvino --model {MODEL_NAMES[model_type]} --task {task} {add_ops} {tmpdir}",
                shell=True,
                check=True,
            )
            model_kwargs = {"use_cache": task.endswith("with-past")} if "generation" in task else {}
            eval(
                _HEAD_TO_AUTOMODELS[task.replace("-with-past", "")]
                if task.replace("-with-past", "") in _HEAD_TO_AUTOMODELS
                else _HEAD_TO_AUTOMODELS[model_type.replace("-refiner", "")]
            ).from_pretrained(tmpdir, **model_kwargs)

    @parameterized.expand(
        arch
        for arch in SUPPORTED_ARCHITECTURES
        if not arch[0].endswith("-with-past") and not arch[1].endswith("-refiner")
    )
    def test_exporters_cli_tokenizers(self, task: str, model_type: str):
        with TemporaryDirectory() as tmpdir:
            add_ops = ""
            if task == "text-to-audio" and model_type == "speecht5":
                add_ops = '--model-kwargs "{\\"vocoder\\": \\"fxmarty/speecht5-hifigan-tiny\\"}"'
            output = subprocess.check_output(
                f"TRANSFORMERS_VERBOSITY=debug optimum-cli export openvino --model {MODEL_NAMES[model_type]} --task {task} {add_ops} {tmpdir}",
                shell=True,
                stderr=subprocess.STDOUT,
            ).decode()
            if not is_openvino_tokenizers_available():
                self.assertTrue(
                    "OpenVINO Tokenizers is not available." in output
                    or "OpenVINO and OpenVINO Tokenizers versions are not binary compatible." in output,
                    msg=output,
                )
                return

            number_of_tokenizers = sum("tokenizer" in file for file in map(str, Path(tmpdir).rglob("*.xml")))
            self.assertEqual(self.EXPECTED_NUMBER_OF_TOKENIZER_MODELS[model_type], number_of_tokenizers, output)

            if number_of_tokenizers == 1:
                self.assertTrue("Detokenizer is not supported, convert tokenizer only." in output, output)

            if task.startswith("text-generation") and compare_versions("openvino-tokenizers", ">=", "2024.3.0.0"):
                self.assertIn("Set tokenizer padding side to left", output)

    @parameterized.expand(TOKENIZER_CHAT_TEMPLATE_TESTS_MODELS)
    @unittest.skipIf(not is_openvino_tokenizers_available(), reason="test required openvino tokenizers")
    def test_exporters_cli_tokenizers_chat_template(self, model_type):
        import openvino as ov

        core = ov.Core()
        with TemporaryDirectory() as tmpdir:
            model_test_config = self.TOKENIZER_CHAT_TEMPLATE_TESTS_MODELS[model_type]
            task = model_test_config["task"]
            model_id = MODEL_NAMES[model_type]
            remote_code = model_test_config.get("remote_code", False)
            cmd = f"TRANSFORMERS_VERBOSITY=debug optimum-cli export openvino --model {model_id} --task {task} {tmpdir}"
            if remote_code:
                cmd += " --trust-remote-code"
            output = subprocess.check_output(
                cmd,
                shell=True,
                stderr=subprocess.STDOUT,
            ).decode()
            number_of_tokenizers = sum("tokenizer" in file for file in map(str, Path(tmpdir).rglob("*.xml")))
            expected_num_tokenizers = model_test_config["num_tokenizers"]
            self.assertEqual(expected_num_tokenizers, number_of_tokenizers, output)
            tokenizer_path = (
                Path(tmpdir) / "openvino_tokenizer.xml"
                if "diffusion" not in model_type
                else Path(tmpdir) / "tokenizer/openvino_tokenizer.xml"
            )
            tokenizer_model = core.read_model(tokenizer_path)
            if not model_test_config.get("expected_chat_template", False):
                self.assertFalse(tokenizer_model.has_rt_info("chat_template"))
            else:
                rt_info_chat_template = tokenizer_model.get_rt_info("chat_template")
                if not model_test_config.get("processor_chat_template"):
                    tokenizer = AutoTokenizer.from_pretrained(tmpdir, trust_remote_code=remote_code)
                else:
                    tokenizer = AutoProcessor.from_pretrained(tmpdir, trust_remote_code=remote_code)
                ref_chat_template = tokenizer.chat_template
                self.assertEqual(rt_info_chat_template.value, ref_chat_template)
                if not model_test_config.get("simplified_chat_template", False):
                    self.assertFalse(tokenizer_model.has_rt_info("simplified_chat_template"))
                else:
                    simplified_rt_chat_template = tokenizer_model.get_rt_info("simplified_chat_template").value
                    self.assertTrue(rt_info_chat_template in COMPLEX_CHAT_TEMPLATES)
                    self.assertEqual(simplified_rt_chat_template, COMPLEX_CHAT_TEMPLATES[rt_info_chat_template.value])
                    # there are some difference in content key for conversation templates, simplified templates align to use common
                    if "llava" not in model_type:
                        origin_history_messages = [
                            {
                                "role": "system",
                                "content": "You are a friendly chatbot who always responds in the style of a pirate",
                            },
                            {"role": "user", "content": "How many helicopters can a human eat in one sitting?"},
                            {
                                "role": "assistant",
                                "content": " There is no specific limit for how many helicopters a human can eat in one sitting, but it is not recommended to consume large quantities of helicopters.",
                            },
                            {"role": "user", "content": "Why is it not recommended?"},
                        ]
                    else:
                        origin_history_messages = [
                            {
                                "role": "system",
                                "content": [
                                    {
                                        "type": "text",
                                        "text": "You are a friendly chatbot who always responds in the style of a pirate",
                                    }
                                ],
                            },
                            {
                                "role": "user",
                                "content": [
                                    {"type": "text", "text": "How many helicopters can a human eat in one sitting?"}
                                ],
                            },
                            {
                                "role": "assistant",
                                "content": [
                                    {
                                        "type": "text",
                                        "text": "There is no specific limit for how many helicopters a human can eat in one sitting, but it is not recommended to consume large quantities of helicopters.",
                                    }
                                ],
                            },
                            {"role": "user", "content": [{"type": "text", "text": "Why is it not recommended?"}]},
                        ]
                    history_messages = [
                        {
                            "role": "system",
                            "content": "You are a friendly chatbot who always responds in the style of a pirate",
                        },
                        {"role": "user", "content": "How many helicopters can a human eat in one sitting?"},
                        {
                            "role": "assistant",
                            "content": "There is no specific limit for how many helicopters a human can eat in one sitting, but it is not recommended to consume large quantities of helicopters.",
                        },
                        {"role": "user", "content": "Why is it not recommended?"},
                    ]
                    reference_input_text_no_gen_prompt = tokenizer.apply_chat_template(
                        origin_history_messages,
                        add_generation_prompt=False,
                        chat_template=ref_chat_template,
                        tokenize=False,
                    )
                    simplified_input_text_no_gen_prompt = tokenizer.apply_chat_template(
                        history_messages,
                        add_generation_prompt=False,
                        chat_template=simplified_rt_chat_template,
                        tokenize=False,
                    )
                    self.assertEqual(
                        reference_input_text_no_gen_prompt,
                        simplified_input_text_no_gen_prompt,
                        f"Expected text:\n{reference_input_text_no_gen_prompt}\nSimplified text:\n{simplified_input_text_no_gen_prompt}",
                    )
                    reference_input_text_gen_prompt = tokenizer.apply_chat_template(
                        origin_history_messages,
                        chat_template=ref_chat_template,
                        add_generation_prompt=True,
                        tokenize=False,
                    )
                    simplified_input_text_gen_prompt = tokenizer.apply_chat_template(
                        history_messages,
                        add_generation_prompt=True,
                        chat_template=simplified_rt_chat_template,
                        tokenize=False,
                    )
                    self.assertEqual(
                        reference_input_text_gen_prompt,
                        simplified_input_text_gen_prompt,
                        f"Expected text:\n{reference_input_text_gen_prompt}\nSimplified text:\n{simplified_input_text_gen_prompt}",
                    )

    @parameterized.expand(SUPPORTED_ARCHITECTURES)
    def test_exporters_cli_fp16(self, task: str, model_type: str):
        with TemporaryDirectory() as tmpdir:
            add_ops = ""
            if task == "text-to-audio" and model_type == "speecht5":
                add_ops = '--model-kwargs "{\\"vocoder\\": \\"fxmarty/speecht5-hifigan-tiny\\"}"'
            subprocess.run(
                f"optimum-cli export openvino --model {MODEL_NAMES[model_type]} --task {task} {add_ops} --weight-format fp16 {tmpdir}",
                shell=True,
                check=True,
            )
            model_kwargs = {"use_cache": task.endswith("with-past")} if "generation" in task else {}
            eval(
                _HEAD_TO_AUTOMODELS[task.replace("-with-past", "")]
                if task.replace("-with-past", "") in _HEAD_TO_AUTOMODELS
                else _HEAD_TO_AUTOMODELS[model_type.replace("-refiner", "")]
            ).from_pretrained(tmpdir, **model_kwargs)

    @parameterized.expand(SUPPORTED_ARCHITECTURES)
    def test_exporters_cli_int8(self, task: str, model_type: str):
        with TemporaryDirectory() as tmpdir:
            add_ops = ""
            if task == "text-to-audio" and model_type == "speecht5":
                add_ops = '--model-kwargs "{\\"vocoder\\": \\"fxmarty/speecht5-hifigan-tiny\\"}"'
            subprocess.run(
                f"optimum-cli export openvino --model {MODEL_NAMES[model_type]} --task {task} {add_ops} --weight-format int8 {tmpdir}",
                shell=True,
                check=True,
            )
            model_kwargs = {"use_cache": task.endswith("with-past")} if "generation" in task else {}
            model = eval(
                _HEAD_TO_AUTOMODELS[task.replace("-with-past", "")]
                if task.replace("-with-past", "") in _HEAD_TO_AUTOMODELS
                else _HEAD_TO_AUTOMODELS[model_type.replace("-refiner", "")]
            ).from_pretrained(tmpdir, **model_kwargs)

            expected_int8 = _ARCHITECTURES_TO_EXPECTED_INT8[model_type]
            expected_int8 = {k: {"int8": v} for k, v in expected_int8.items()}
            if task.startswith("text2text-generation") and (not task.endswith("with-past") or model.decoder.stateful):
                del expected_int8["decoder_with_past"]
            check_compression_state_per_model(self, model.ov_models, expected_int8)

    @parameterized.expand(SUPPORTED_SD_HYBRID_ARCHITECTURES)
    def test_exporters_cli_hybrid_quantization(
        self, model_type: str, expected_fake_nodes: int, expected_int8_nodes: int
    ):
        with TemporaryDirectory() as tmpdir:
            subprocess.run(
                f"optimum-cli export openvino --model {MODEL_NAMES[model_type]} --dataset laion/filtered-wit --weight-format int8 {tmpdir}",
                shell=True,
                check=True,
            )
            model = eval(_HEAD_TO_AUTOMODELS[model_type.replace("-refiner", "")]).from_pretrained(tmpdir)
            vision_model = model.unet.model if model.unet is not None else model.transformer.model
            num_fake_nodes, num_weight_nodes = get_num_quantized_nodes(vision_model)
            self.assertEqual(expected_int8_nodes, num_weight_nodes["int8"])
            self.assertEqual(expected_fake_nodes, num_fake_nodes)
            self.assertFalse(vision_model.has_rt_info(["runtime_options", "KV_CACHE_PRECISION"]))

    @parameterized.expand(SUPPORTED_4BIT_CONFIGURATIONS)
    def test_exporters_cli_4bit(
        self, task: str, model_type: str, option: str, expected_num_weight_nodes_per_model: Dict[str, Dict[str, int]]
    ):
        with TemporaryDirectory() as tmpdir:
            result = subprocess.run(
                f"optimum-cli export openvino --model {MODEL_NAMES[model_type]} --task {task} --weight-format {option} {tmpdir}",
                shell=True,
                check=True,
                capture_output=True,
            )
            model_kwargs = {"use_cache": task.endswith("with-past")} if "generation" in task else {}
            if "--trust-remote-code" in option:
                model_kwargs["trust_remote_code"] = True
            model = eval(
                _HEAD_TO_AUTOMODELS[task.replace("-with-past", "")]
                if task.replace("-with-past", "") in _HEAD_TO_AUTOMODELS
                else _HEAD_TO_AUTOMODELS[model_type.replace("-refiner", "")]
            ).from_pretrained(tmpdir, **model_kwargs)

            check_compression_state_per_model(self, model.ov_models, expected_num_weight_nodes_per_model)

            # Starting from NNCF 2.17 there is a support for data-free AWQ
            awq_str = b"Applying data-aware AWQ" if "--dataset" in option else b"Applying data-free AWQ"
            self.assertTrue("--awq" not in option or awq_str in result.stdout)
            self.assertTrue("--scale-estimation" not in option or b"Applying Scale Estimation" in result.stdout)
            self.assertTrue("--gptq" not in option or b"Applying GPTQ" in result.stdout)
            self.assertTrue(
                "--lora-correction" not in option or b"with correction of low-rank adapters" in result.stdout
            )

    def test_exporters_cli_4bit_with_statistics_path(self):
        with TemporaryDirectory() as tmpdir:
            statistics_path = f"{tmpdir}/statistics"
            result = subprocess.run(
                f"optimum-cli export openvino --model {MODEL_NAMES['llama']} --task text-generation-with-past --weight-format int4 --awq "
                f"--dataset wikitext2 --group-size 4 --quantization-statistics-path {statistics_path} {tmpdir}",
                shell=True,
                check=True,
                capture_output=True,
            )
            self.assertTrue(
                b"Statistics were successfully saved to a directory " + bytes(statistics_path, "utf-8")
                in result.stdout
            )
            self.assertTrue(
                b"Statistics were successfully loaded from a directory " + bytes(statistics_path, "utf-8")
                in result.stdout
            )

    @parameterized.expand(SUPPORTED_QUANTIZATION_ARCHITECTURES)
    def test_exporters_cli_full_quantization(
        self,
        task: str,
        model_type: str,
        quant_mode: str,
        option: str,
        expected_fake_nodes_per_model: Dict[str, int],
        expected_num_weight_nodes_per_model: Dict[str, Dict[str, int]],
    ):
        with TemporaryDirectory() as tmpdir:
            subprocess.run(
                f"optimum-cli export openvino --task {task} --model {MODEL_NAMES[model_type]} "
                f"--quant-mode {quant_mode} {option} {tmpdir}",
                shell=True,
                check=True,
            )
            model_cls = (
                OVSentenceTransformer
                if "--library sentence_transformers" in option
                else eval(_HEAD_TO_AUTOMODELS[task])
            )
            model = model_cls.from_pretrained(tmpdir, trust_remote_code="--trust-remote-code" in option)

            if (
                "automatic-speech-recognition" in task or "text2text-generation" in task
            ) and model.decoder_with_past is None:
                expected_num_weight_nodes_per_model.pop("decoder_with_past", None)
                expected_fake_nodes_per_model.pop("decoder_with_past", None)

            check_compression_state_per_model(
                self,
                model.ov_models,
                expected_num_weight_nodes_per_model,
                expected_fake_nodes_per_model,
            )

    DEFAULT_CONFIG_TEST_CONFIGURATIONS = [
        (
            "falcon-40b",
            "bigscience/bloomz-560m",
            AutoModelForCausalLM,
            OVModelForCausalLM,
            "--task text-generation-with-past --weight-format int4",
            _DEFAULT_4BIT_WQ_CONFIGS,
            {"model": {"int8": 6, "int4": 6}},
            {"model": 0},
        ),
        (
            "clip",
            "hf-tiny-model-private/tiny-random-CLIPModel",
            AutoModelForZeroShotImageClassification,
            OVModelForZeroShotImageClassification,
            "--task zero-shot-image-classification --quant-mode int8",
            _DEFAULT_INT8_FQ_CONFIGS,
            {"model": {"int8": 65}},
            {"model": 65},
        ),
        (
            "gpt_oss_mxfp4",
            "openai/gpt-oss-20b",
            AutoModelForCausalLM,
            OVModelForCausalLM,
            "--task text-generation-with-past --weight-format int4",
            _DEFAULT_4BIT_WQ_CONFIGS,
            {"model": {"int8": 22, "int4": 4}},
            {"model": 0},
        ),
    ]

    # filter models type depending on min max transformers version
    SUPPORTED_DEFAULT_CONFIG_TEST_CONFIGURATIONS = [
        config
        for config in DEFAULT_CONFIG_TEST_CONFIGURATIONS
        if TEST_NAME_TO_MODEL_TYPE.get(config[0], config[0]) in get_supported_model_for_library("transformers")
    ]

    @parameterized.expand(SUPPORTED_DEFAULT_CONFIG_TEST_CONFIGURATIONS)
    def test_exporters_cli_with_default_config(
        self,
        model_name,
        model_id,
        auto_model_cls,
        ov_model_cls,
        options,
        default_configs_collection,
        expected_num_weight_nodes_per_model,
        expected_fake_nodes_per_model,
    ):
        with TemporaryDirectory() as tmpdir:
            pt_model = auto_model_cls.from_pretrained(MODEL_NAMES[model_name])
            # overload for matching with default configuration
            pt_model.save_pretrained(tmpdir)
            try:
                AutoTokenizer.from_pretrained(MODEL_NAMES[model_name]).save_pretrained(tmpdir)
            except Exception:
                pass
            try:
                AutoProcessor.from_pretrained(MODEL_NAMES[model_name]).save_pretrained(tmpdir)
            except Exception:
                pass
            with open(Path(tmpdir) / "config.json", "r") as f:
                config = json.load(f)
                config["_name_or_path"] = model_id
            with open(Path(tmpdir) / "config.json", "w") as wf:
                json.dump(config, wf)

            is_weight_compression = "--weight-format" in options
            run_command = f"optimum-cli export openvino --model {tmpdir} {options} {tmpdir}"
            if is_weight_compression:
                # Providing quantization statistics path should not interfere with the default configuration matching
                run_command += f" --quantization-statistics-path {tmpdir}/statistics"
            subprocess.run(
                run_command,
                shell=True,
                check=True,
            )

            model = ov_model_cls.from_pretrained(tmpdir)

            check_compression_state_per_model(
                self,
                model.ov_submodels,
                expected_num_weight_nodes_per_model,
                expected_fake_nodes_per_model,
            )

            rt_info = model.model.get_rt_info()
            nncf_info = rt_info["nncf"]
            model_quantization_config = nncf_info["weight_compression" if is_weight_compression else "quantization"]

            default_config = {**default_configs_collection[model_id]}
            if "quantization_config2" in default_config:
                # For GPT-OSS use the second config as reference
                default_config = default_config["quantization_config2"]
            dataset = default_config.pop("dataset", None)
            default_config.pop("weight_only", None)
            if is_weight_compression:
                bits = default_config.pop("bits", None)
                sym = default_config.pop("sym", False)
                default_config["mode"] = f"int{bits}_{'sym' if sym else 'asym'}"
                quant_method = default_config.pop("quant_method", None)
                default_config["awq"] = quant_method == "awq"
                default_config["gptq"] = quant_method == "gptq"
                advanced_parameters = eval(model_quantization_config["advanced_parameters"].value)
                model_quantization_config["statistics_path"] = Mock()
                model_quantization_config["statistics_path"].value = advanced_parameters["statistics_path"]
                if dataset is not None:
                    default_config["statistics_path"] = f"{tmpdir}/statistics"
            else:
                dtype = default_config.pop("dtype", None)
                self.assertEqual(dtype, "int8")
                num_samples = default_config.pop("num_samples", None)
                if num_samples is not None:
                    default_config["subset_size"] = num_samples
                advanced_parameters = eval(model_quantization_config["advanced_parameters"].value)
                model_quantization_config["smooth_quant_alpha"] = Mock()
                model_quantization_config["smooth_quant_alpha"].value = str(
                    advanced_parameters["smooth_quant_alphas"]["matmul"]
                )

            for key, value in default_config.items():
                self.assertIn(key, model_quantization_config)
                self.assertEqual(
                    model_quantization_config[key].value,
                    str(value),
                    f"Parameter {key} not matched with expected, {model_quantization_config[key].value} != {value}",
                )

    def test_exporters_cli_help(self):
        subprocess.run(
            "optimum-cli export openvino --help",
            shell=True,
            check=True,
        )

    def test_exporters_cli_sentence_transformers(self):
        model_id = MODEL_NAMES["bge"]
        with TemporaryDirectory() as tmpdir:
            # default export creates transformers model
            subprocess.run(
                f"optimum-cli export openvino --model {model_id} --task feature-extraction {tmpdir}",
                shell=True,
                check=True,
            )
            model = eval(_HEAD_TO_AUTOMODELS["feature-extraction"]).from_pretrained(tmpdir, compile=False)
            self.assertTrue("last_hidden_state" in model.output_names)
            # export with transformers lib creates transformers model
            subprocess.run(
                f"optimum-cli export openvino --model {model_id} --task feature-extraction --library transformers {tmpdir}",
                shell=True,
                check=True,
            )
            model = eval(_HEAD_TO_AUTOMODELS["feature-extraction"]).from_pretrained(tmpdir, compile=False)
            self.assertTrue("last_hidden_state" in model.output_names)
            # export with sentence_transformers lib creates sentence_transformers model
            subprocess.run(
                f"optimum-cli export openvino --model {model_id} --task feature-extraction --library sentence_transformers {tmpdir}",
                shell=True,
                check=True,
            )
            model = OVSentenceTransformer.from_pretrained(tmpdir, compile=False, device=OPENVINO_DEVICE)
            self.assertFalse("last_hidden_state" in model.output_names)

    def test_exporters_cli_open_clip(self):
        model_id = MODEL_NAMES["open-clip"]
        with TemporaryDirectory() as tmpdir:
            subprocess.run(
                f"optimum-cli export openvino --model {model_id} --framework pt {tmpdir}",
                shell=True,
                check=True,
            )
            model_vision = eval(_HEAD_TO_AUTOMODELS["open_clip_vision"]).from_pretrained(tmpdir, compile=False)
            model_text = eval(_HEAD_TO_AUTOMODELS["open_clip_text"]).from_pretrained(tmpdir, compile=False)
            self.assertTrue("image_features" in model_vision.output_names)
            self.assertTrue("text_features" in model_text.output_names)

            model = eval(_HEAD_TO_AUTOMODELS["open_clip"]).from_pretrained(tmpdir, compile=False)
            self.assertTrue("text_features" in model.text_model.output_names)
            self.assertTrue("image_features" in model.visual_model.output_names)

    def test_export_openvino_with_missed_weight_format(self):
        # Test that exception is raised when some compression parameter is given, but weight format is not.
        with TemporaryDirectory() as tmpdir:
            with self.assertRaises(subprocess.CalledProcessError) as exc_info:
                subprocess.run(
                    f"optimum-cli export openvino --model {MODEL_NAMES['gpt2']} --task text-generation --sym {tmpdir}",
                    shell=True,
                    check=True,
                    stdout=subprocess.PIPE,
                    stderr=subprocess.PIPE,
                    text=True,
                )
            self.assertIn(
                "Some compression parameters are provided, but the weight format is not specified.",
                str(exc_info.exception.stderr),
            )

    def test_export_openvino_with_custom_variant(self):
        with TemporaryDirectory() as tmpdir:
            subprocess.run(
                f"optimum-cli export openvino --model katuni4ka/tiny-stable-diffusion-torch-custom-variant --variant custom {tmpdir}",
                shell=True,
                check=True,
            )
            model = eval(_HEAD_TO_AUTOMODELS["stable-diffusion"]).from_pretrained(tmpdir, compile=False)
            for component in ["text_encoder", "tokenizer", "unet", "vae_encoder", "vae_decoder"]:
                self.assertIsNotNone(getattr(model, component))<|MERGE_RESOLUTION|>--- conflicted
+++ resolved
@@ -136,11 +136,8 @@
         "mamba": 2,
         "falcon-mamba": 2,
         "qwen3": 2,
-<<<<<<< HEAD
+        "zamba2": 2,
         "exaone4": 2,
-=======
-        "zamba2": 2,
->>>>>>> 0b23442e
     }
 
     TOKENIZER_CHAT_TEMPLATE_TESTS_MODELS = {
