# Copyright 2023 The HuggingFace Team. All rights reserved.
#
# Licensed under the Apache License, Version 2.0 (the "License");
# you may not use this file except in compliance with the License.
# You may obtain a copy of the License at
#
#     http://www.apache.org/licenses/LICENSE-2.0
#
# Unless required by applicable law or agreed to in writing, software
# distributed under the License is distributed on an "AS IS" BASIS,
# WITHOUT WARRANTIES OR CONDITIONS OF ANY KIND, either express or implied.
# See the License for the specific language governing permissions and
# limitations under the License.
import json
import subprocess
import unittest
from pathlib import Path
from typing import Dict
from unittest.mock import Mock

import pytest
from parameterized import parameterized
from transformers import AutoModelForCausalLM, AutoModelForZeroShotImageClassification, AutoProcessor, AutoTokenizer
from utils_tests import (
    _ARCHITECTURES_TO_EXPECTED_INT8,
    MODEL_NAMES,
    TEST_NAME_TO_MODEL_TYPE,
    check_compression_state_per_model,
    get_num_quantized_nodes,
    get_supported_model_for_library,
)

from optimum.exporters.openvino.__main__ import main_export
from optimum.exporters.openvino.utils import COMPLEX_CHAT_TEMPLATES
from optimum.intel import (  # noqa
    OVFluxFillPipeline,
    OVFluxPipeline,
    OVLatentConsistencyModelPipeline,
    OVLTXPipeline,
    OVModelForAudioClassification,
    OVModelForCausalLM,
    OVModelForFeatureExtraction,
    OVModelForImageClassification,
    OVModelForMaskedLM,
    OVModelForQuestionAnswering,
    OVModelForSeq2SeqLM,
    OVModelForSequenceClassification,
    OVModelForSpeechSeq2Seq,
    OVModelForTextToSpeechSeq2Seq,
    OVModelForTokenClassification,
    OVModelForVisualCausalLM,
    OVModelForZeroShotImageClassification,
    OVModelOpenCLIPForZeroShotImageClassification,
    OVModelOpenCLIPText,
    OVModelOpenCLIPVisual,
    OVSanaPipeline,
    OVSentenceTransformer,
    OVStableDiffusion3Pipeline,
    OVStableDiffusionPipeline,
    OVStableDiffusionXLPipeline,
)
from optimum.intel.openvino.configuration import _DEFAULT_4BIT_WQ_CONFIGS, _DEFAULT_INT8_FQ_CONFIGS
from optimum.intel.openvino.utils import _HEAD_TO_AUTOMODELS, TemporaryDirectory
from optimum.intel.utils.import_utils import (
    compare_versions,
    is_nncf_version,
    is_openvino_tokenizers_available,
    is_openvino_version,
    is_tokenizers_version,
    is_transformers_version,
)


class OVCLIExportTestCase(unittest.TestCase):
    """
    Integration tests ensuring supported models are correctly exported.
    """

    maxDiff = None

    SUPPORTED_ARCHITECTURES = [
        ("text-generation", "gpt2"),
        ("text-generation-with-past", "gpt2"),
        ("text2text-generation", "t5"),
        ("text2text-generation-with-past", "t5"),
        ("text-generation-with-past", "mamba"),
        ("text-generation-with-past", "falcon-mamba"),
        ("text-classification", "albert"),
        ("question-answering", "distilbert"),
        ("token-classification", "roberta"),
        ("image-classification", "vit"),
        ("audio-classification", "wav2vec2"),
        ("fill-mask", "bert"),
        ("feature-extraction", "blenderbot"),
        ("text-to-image", "stable-diffusion"),
        ("text-to-image", "stable-diffusion-xl"),
        ("image-to-image", "stable-diffusion-xl-refiner"),
        ("text-to-image", "stable-diffusion-3"),
        ("text-to-image", "flux"),
        ("inpainting", "flux-fill"),
        ("text-to-image", "sana"),
        ("text-to-video", "ltx-video"),
        ("feature-extraction", "sam"),
        ("text-to-audio", "speecht5"),
        ("zero-shot-image-classification", "clip"),
    ]

<<<<<<< HEAD
    if is_transformers_version(">=", "4.39"):
        SUPPORTED_ARCHITECTURES.extend(
            [
                ("text-generation-with-past", "mamba"),
                ("text-generation-with-past", "falcon-mamba"),
            ]
        )

    if is_transformers_version(">=", "4.48"):
        SUPPORTED_ARCHITECTURES.extend(
            [
                ("text-generation-with-past", "zamba2"),
            ]
        )

    if is_transformers_version(">=", "4.45"):
        SUPPORTED_ARCHITECTURES.extend(
            [
                ("text-to-image", "stable-diffusion-3"),
                ("text-to-image", "flux"),
                ("inpainting", "flux-fill"),
                ("text-to-image", "sana"),
                ("text-to-video", "ltx-video"),
            ]
        )
=======
>>>>>>> f9cff03a
    EXPECTED_NUMBER_OF_TOKENIZER_MODELS = {
        "gpt2": 2 if is_tokenizers_version("<", "0.20") or is_openvino_version(">=", "2024.5") else 0,
        "t5": 0 if is_openvino_version("<", "2025.1") else 2,  # 2025.1 brings support for unigram tokenizers
        "albert": 0 if is_openvino_version("<", "2025.1") else 2,  # 2025.1 brings support for unigram tokenizers
        "distilbert": 1 if is_openvino_version("<", "2025.0") else 2,  # no detokenizer before 2025.0
        "roberta": 2 if is_tokenizers_version("<", "0.20") or is_openvino_version(">=", "2024.5") else 0,
        "vit": 0,  # no tokenizer for image model
        "wav2vec2": 0,  # no tokenizer
        "bert": 1 if is_openvino_version("<", "2025.0") else 2,  # no detokenizer before 2025.0
        "blenderbot": 2 if is_tokenizers_version("<", "0.20") or is_openvino_version(">=", "2024.5") else 0,
        "stable-diffusion": 2 if is_tokenizers_version("<", "0.20") or is_openvino_version(">=", "2024.5") else 0,
        "stable-diffusion-xl": 4 if is_tokenizers_version("<", "0.20") or is_openvino_version(">=", "2024.5") else 0,
        "stable-diffusion-3": 6 if is_tokenizers_version("<", "0.20") or is_openvino_version(">=", "2024.5") else 2,
        "flux": 4 if is_tokenizers_version("<", "0.20") or is_openvino_version(">=", "2024.5") else 0,
        "flux-fill": 4 if is_tokenizers_version("<", "0.20") or is_openvino_version(">=", "2024.5") else 0,
        "llava": 2 if is_tokenizers_version("<", "0.20") or is_openvino_version(">=", "2024.5") else 0,
        "sana": 2 if is_tokenizers_version("<", "0.20.0") or is_openvino_version(">=", "2024.5") else 0,
        "ltx-video": 2 if is_tokenizers_version("<", "0.20.0") or is_openvino_version(">=", "2024.5") else 0,
        "sam": 0,  # no tokenizer
        "speecht5": 2,
        "clip": 2 if is_tokenizers_version("<", "0.20.0") or is_openvino_version(">=", "2024.5") else 0,
        "mamba": 2,
        "falcon-mamba": 2,
<<<<<<< HEAD
        "zamba2": 2,
=======
        "qwen3": 2,
>>>>>>> f9cff03a
    }

    TOKENIZER_CHAT_TEMPLATE_TESTS_MODELS = {
        "gpt2": {  # transformers, no chat template, no processor
            "num_tokenizers": 2 if is_tokenizers_version("<", "0.20") or is_openvino_version(">=", "2024.5") else 0,
            "task": "text-generation-with-past",
            "expected_chat_template": False,
            "simplified_chat_template": False,
            "processor_chat_template": False,
            "remote_code": False,
        },
        "stable-diffusion": {  # diffusers, no chat template
            "num_tokenizers": 2 if is_tokenizers_version("<", "0.20") or is_openvino_version(">=", "2024.5") else 0,
            "task": "text-to-image",
            "processor_chat_template": False,
            "remote_code": False,
            "expected_chat_template": False,
            "simplified_chat_template": False,
        },
        "llava": {  # transformers, chat template in processor, simplified chat template
            "num_tokenizers": 2 if is_tokenizers_version("<", "0.20") or is_openvino_version(">=", "2024.5") else 0,
            "task": "image-text-to-text",
            "processor_chat_template": True,
            "remote_code": False,
            "expected_chat_template": True,
            "simplified_chat_template": True,
        },
        "llava_next": {  # transformers, chat template in processor overrides tokinizer chat template, simplified chat template
            "num_tokenizers": 2 if is_tokenizers_version("<", "0.20") or is_openvino_version(">=", "2024.5") else 0,
            "task": "image-text-to-text",
            "processor_chat_template": True,
            "simplified_chat_template": True,
            "expected_chat_template": True,
            "remote_code": False,
        },
    }

    if is_transformers_version(">=", "4.46"):
        TOKENIZER_CHAT_TEMPLATE_TESTS_MODELS.update(
            {
                "glm": {  # transformers, no processor, no simplified chat template
                    "num_tokenizers": 2
                    if is_tokenizers_version("<", "0.20") or is_openvino_version(">=", "2024.5")
                    else 0,
                    "task": "text-generation-with-past",
                    "expected_chat_template": True,
                    "simplified_chat_template": False,
                    "processor_chat_template": False,
                    "remote_code": True,
                },
            }
        )

    if is_transformers_version("<", "4.54"):
        TOKENIZER_CHAT_TEMPLATE_TESTS_MODELS.update(
            {
                "minicpm3": {  # transformers, no processor, simplified chat template
                    "num_tokenizers": 2
                    if is_tokenizers_version("<", "0.20") or is_openvino_version(">=", "2024.5")
                    else 0,
                    "task": "text-generation-with-past",
                    "expected_chat_template": True,
                    "simplified_chat_template": True,
                    "processor_chat_template": False,
                    "remote_code": True,
                },
                "phi3_v": {  # transformers, no processor chat template, no simplified chat template
                    "num_tokenizers": 2
                    if is_tokenizers_version("<", "0.20") or is_openvino_version(">=", "2024.5")
                    else 0,
                    "task": "image-text-to-text",
                    "expected_chat_template": True,
                    "simplified_chat_template": False,
                    "processor_chat_template": False,
                    "remote_code": True,
                },
            }
        )

    SUPPORTED_SD_HYBRID_ARCHITECTURES = [
        ("flux", 7, 56),
        ("latent-consistency", 50, 135),
        ("sana", 19, 53),
        ("stable-diffusion", 72, 195),
        ("stable-diffusion-xl", 84, 331),
        ("stable-diffusion-3", 9, 65),
    ]

    SUPPORTED_QUANTIZATION_ARCHITECTURES = [
        (
            "automatic-speech-recognition",
            "whisper",
            "int8",
            "--dataset librispeech --num-samples 1 --smooth-quant-alpha 0.9 --trust-remote-code",
            {"encoder": 14, "decoder": 22, "decoder_with_past": 22}
            if is_transformers_version("<=", "4.45")
            else {"encoder": 14, "decoder": 22, "decoder_with_past": 25},
            (
                {"encoder": {"int8": 14}, "decoder": {"int8": 22}, "decoder_with_past": {"int8": 17}}
                if is_transformers_version("<=", "4.45")
                else {"encoder": {"int8": 14}, "decoder": {"int8": 22}, "decoder_with_past": {"int8": 18}}
            ),
        ),
        (
            "automatic-speech-recognition-with-past",
            "whisper",
            "f8e4m3",
            "--dataset librispeech --num-samples 1 --smooth-quant-alpha 0.9 --trust-remote-code",
            {"encoder": 16, "decoder": 26, "decoder_with_past": 23}
            if is_transformers_version("<=", "4.45")
            else {"encoder": 16, "decoder": 26, "decoder_with_past": 25},
            (
                {"encoder": {"f8e4m3": 14}, "decoder": {"f8e4m3": 22}, "decoder_with_past": {"f8e4m3": 17}}
                if is_transformers_version("<=", "4.45")
                else {"encoder": {"f8e4m3": 14}, "decoder": {"f8e4m3": 22}, "decoder_with_past": {"f8e4m3": 18}}
            ),
        ),
        (
            "text-generation",
            "llama",
            "f8e4m3",
            "--dataset wikitext2 --smooth-quant-alpha 0.9 --trust-remote-code",
            {
                "model": 15,
            },
            {
                "model": {"f8e4m3": 16},
            },
        ),
        (
            "text-generation",
            "llama",
            "nf4_f8e4m3",
            "--dataset wikitext2 --num-samples 1 --group-size 16 --trust-remote-code --ratio 0.5",
            {
                "model": 16,
            },
            {
                "model": {"f8e4m3": 11, "nf4": 5},
            },
        ),
        (
            "text-generation",
            "llama",
            "cb4_f8e4m3",
            "--dataset wikitext2 --num-samples 1 --group-size 16 --trust-remote-code --ratio 0.5",
            {
                "model": 16,
            },
            {
                "model": {"int8": 5, "int4": 5, "f8e4m3": 16},
            },
        ),
        (
            "text-generation",
            "llama",
            "nf4_f8e5m2",
            "--dataset wikitext2 --num-samples 1 --group-size 16 --trust-remote-code --sym --ratio 0.5",
            {
                "model": 16,
            },
            {
                "model": {"f8e5m2": 11, "nf4": 5},
            },
        ),
        (
            "text-generation",
            "llama",
            "int4_f8e4m3",
            "--dataset wikitext2 --num-samples 1 --group-size 16 --trust-remote-code --sym --ratio 0.5",
            {
                "model": 16,
            },
            {
                "model": {"f8e4m3": 11, "int4": 5},
            },
        ),
        (
            "text-generation",
            "llama",
            "int4_f8e5m2",
            "--dataset wikitext2 --num-samples 1 --group-size 16 --trust-remote-code",
            {
                "model": 15,
            },
            {
                "model": {"f8e5m2": 2, "int4": 28},
            },
        ),
        (
            "stable-diffusion",
            "stable-diffusion",
            "int8",
            "--dataset conceptual_captions --num-samples 1 --trust-remote-code",
            {
                "unet": 112,
                "vae_decoder": 0,
                "vae_encoder": 0,
                "text_encoder": 0,
            },
            {
                "unet": {"int8": 121},
                "vae_decoder": {"int8": 42},
                "vae_encoder": {"int8": 34},
                "text_encoder": {"int8": 64},
            },
        ),
        (
            "stable-diffusion-xl",
            "stable-diffusion-xl",
            "f8e5m2",
            "--dataset laion/220k-GPT4Vision-captions-from-LIVIS --num-samples 1 --trust-remote-code",
            {
                "unet": 198,
                "vae_decoder": 0,
                "vae_encoder": 0,
                "text_encoder": 0,
                "text_encoder_2": 0,
            },
            {
                "unet": {"f8e5m2": 183},
                "vae_decoder": {"int8": 42},
                "vae_encoder": {"int8": 34},
                "text_encoder": {"int8": 64},
                "text_encoder_2": {"int8": 66},
            },
        ),
        (
            "latent-consistency",
            "latent-consistency",
            "f8e4m3",
            "--dataset laion/filtered-wit --num-samples 1 --trust-remote-code",
            {
                "unet": 87,
                "vae_decoder": 0,
                "vae_encoder": 0,
                "text_encoder": 0,
            },
            {
                "unet": {"f8e4m3": 84},
                "vae_decoder": {"int8": 42},
                "vae_encoder": {"int8": 34},
                "text_encoder": {"int8": 40},
            },
        ),
        (
            "feature-extraction",
            "blenderbot",
            "int8",
            "--dataset wikitext2 --num-samples 1",
            {
                "model": 33,
            },
            {
                "model": {"int8": 35},
            },
        ),
        (
            "feature-extraction",
            "sentence-transformers-bert",
            "int8",
            "--library sentence_transformers --dataset c4 --num-samples 1",
            {
                "model": 12,
            },
            {
                "model": {"int8": 15},
            },
        ),
        (
            "fill-mask",
            "roberta",
            "int8",
            "--dataset wikitext2 --num-samples 1",
            {
                "model": 32,
            },
            {
                "model": {"int8": 34},
            },
        ),
        (
            "fill-mask",
            "xlm-roberta",
            "int8",
            "--library sentence_transformers --dataset c4 --num-samples 1",
            {
                "model": 14,
            },
            {
                "model": {"int8": 16},
            },
        ),
        (
            "zero-shot-image-classification",
            "clip",
            "int8",
            "--dataset conceptual_captions --num-samples 1",
            {
                "model": 65,
            },
            {
                "model": {"int8": 65},
            },
        ),
        (
            "text2text-generation-with-past",
            "t5",
            "int8",
            "--dataset c4 --num-samples 1",
            {"encoder": 30, "decoder": 52, "decoder_with_past": 61}
            if is_transformers_version("<=", "4.45")
            else {
                "encoder": 30,
                "decoder": 62 if is_nncf_version("<=", "2.17") and is_openvino_version("<", "2025.3") else 52,
            },
            (
                {"encoder": {"int8": 32}, "decoder": {"int8": 52}, "decoder_with_past": {"int8": 42}}
                if is_transformers_version("<=", "4.45")
                else {"encoder": {"int8": 32}, "decoder": {"int8": 52}}
            ),
        ),
        (
            "feature-extraction",
            "sam",
            "int8",
            "--dataset coco --num-samples 1",
            {
                "vision_encoder": 75,
                "prompt_encoder_mask_decoder": 61,
            },
            {
                "vision_encoder": {"int8": 75},
                "prompt_encoder_mask_decoder": {"int8": 50},
            },
        ),
        (
            "image-text-to-text",
            "internvl_chat",
            "f8e4m3",
            "--dataset contextual --num-samples 1 --trust-remote-code",
            {
                "lm_model": 15,
                "text_embeddings_model": 0,
                "vision_embeddings_model": 17,
            },
            {
                "lm_model": {"f8e4m3": 15},
                "text_embeddings_model": {"int8": 1},
                "vision_embeddings_model": {"f8e4m3": 11},
            },
        ),
    ]

    TRANSFORMERS_4BIT_CONFIGURATIONS = [
        (
            "text-generation-with-past",
            "opt125m",
            "int4 --sym --group-size 128",
            {"model": {"int8": 4, "int4": 72}},
        ),
        (
            "text-generation-with-past",
            "opt125m",
            "int4 --group-size 64",
            {"model": {"int8": 4, "int4": 144}},
        ),
        (
            "text-generation-with-past",
            "opt125m",
            "mxfp4",
            {"model": {"int8": 4, "f4e2m1": 72, "f8e8m0": 72}},
        ),
        (
            "text-generation-with-past",
            "opt125m",
            "nf4",
            {"model": {"int8": 4, "nf4": 72}},
        ),
        (
            "text-generation-with-past",
            "gpt2",
            "cb4 --group-size 32",
            {"model": {"int8": 24, "int4": 20, "f8e4m3": 20}},
        ),
        (
            "text-generation-with-past",
            "llama_awq",
            "int4 --ratio 1.0 --sym --group-size 8 --all-layers",
            {"model": {"int4": 16}},
        ),
        (
            "text-generation-with-past",
            "llama_awq",
            "int4 --ratio 1.0 --sym --group-size 16 --awq --dataset wikitext2 --num-samples 100 "
            "--sensitivity-metric max_activation_variance",
            {"model": {"int8": 4, "int4": 14}},
        ),
        (
            "text-generation-with-past",
            "llama_awq",
            "int4 --ratio 1.0 --sym --group-size 16 --awq",
            {"model": {"int8": 4, "int4": 14}},
        ),
        (
            "text-generation-with-past",
            "llama_awq",
            "int4 --ratio 1.0 --sym --group-size 16 --scale-estimation --dataset wikitext2 --num-samples 100 ",
            {"model": {"int8": 4, "int4": 14}},
        ),
        (
            "text-generation-with-past",
            "llama_awq",
            "int4 --ratio 1.0 --sym --group-size 16 --gptq --dataset wikitext2 --num-samples 100 ",
            {"model": {"int8": 4, "int4": 14}},
        ),
        (
            "text-generation-with-past",
            "llama_awq",
            "int4 --ratio 1.0 --sym --group-size 16 --lora-correction --dataset auto --num-samples 16",
            {"model": {"int8": 60, "int4": 14}},
        ),
        (
            "text-generation-with-past",
            "llama_awq",
            "int4 --group-size 16 --backup-precision none --ratio 0.5",
            {"model": {"int4": 6}},
        ),
        (
            "image-text-to-text",
            "llava_next",
            "int4 --group-size 16 --ratio 0.8",
            {
                "lm_model": {"int8": 14, "int4": 16},
                "text_embeddings_model": {"int8": 1},
                "vision_embeddings_model": {"int8": 9},
            },
        ),
        (
            "image-text-to-text",
            "llava_next",
            'int4 --group-size 16 --ratio 0.8 --sensitivity-metric "hessian_input_activation" '
            "--dataset contextual --num-samples 1",
            {
                "lm_model": {"int8": 6, "int4": 24},
                "text_embeddings_model": {"int8": 1},
                "vision_embeddings_model": {"int8": 9},
            },
        ),
        (
            "image-text-to-text",
            "llava-qwen2",
            "int4 --group-size 8 --ratio 0.8 --trust-remote-code",
            {
                "lm_model": {"int8": 16, "int4": 14},
                "text_embeddings_model": {"int8": 1},
                "vision_embeddings_model": {"int8": 15},
            },
        ),
        (
            "image-text-to-text",
            "llava-qwen2",
            'int4 --group-size 8 --ratio 0.8 --sensitivity-metric "mean_activation_variance" '
            "--dataset contextual --num-samples 1 --trust-remote-code",
            {
                "lm_model": {"int8": 16, "int4": 14},
                "text_embeddings_model": {"int8": 1},
                "vision_embeddings_model": {"int8": 15},
            },
        ),
        (
            "image-text-to-text",
            "llava_next_video",
            'int4 --group-size 16 --ratio 0.8 --sensitivity-metric "hessian_input_activation" '
            "--dataset contextual --num-samples 1",
            {
                "lm_model": {"int8": 6, "int4": 24},
                "text_embeddings_model": {"int8": 1},
                "vision_embeddings_model": {"int8": 7},
                "vision_resampler_model": {},
                "multi_modal_projector_model": {"int8": 2},
            },
        ),
        (
            "image-text-to-text",
            "minicpmv",
            "int4 --group-size 4 --ratio 0.8 --trust-remote-code",
            {
                "lm_model": {"int8": 10, "int4": 20},
                "text_embeddings_model": {"int8": 1},
                "vision_embeddings_model": {"int8": 26},
                "resampler_model": {"int8": 6},
            },
        ),
        (
            "image-text-to-text",
            "minicpmv",
            'int4 --group-size 4 --ratio 0.8 --sensitivity-metric "mean_activation_magnitude" '
            "--dataset contextual --num-samples 1 --trust-remote-code",
            {
                "lm_model": {"int8": 8, "int4": 22},
                "text_embeddings_model": {"int8": 1},
                "vision_embeddings_model": {"int8": 26},
                "resampler_model": {"int8": 6},
            },
        ),
        (
            "image-text-to-text",
            "internvl_chat",
            "int4 --group-size 4 --ratio 0.8 --trust-remote-code",
            {
                "lm_model": {"int8": 8, "int4": 22},
                "text_embeddings_model": {"int8": 1},
                "vision_embeddings_model": {"int8": 11},
            },
        ),
        (
            "image-text-to-text",
            "internvl_chat",
            'int4 --group-size 4 --ratio 0.8 --sensitivity-metric "mean_activation_magnitude" '
            "--dataset contextual --num-samples 1 --trust-remote-code",
            {
                "lm_model": {"int8": 8, "int4": 22},
                "text_embeddings_model": {"int8": 1},
                "vision_embeddings_model": {"int8": 11},
            },
        ),
        (
            "image-text-to-text",
            "qwen2_vl",
            'int4 --group-size 16 --ratio 0.8 --sensitivity-metric "mean_activation_magnitude" '
            "--dataset contextual --num-samples 1",
            {
                "lm_model": {"int8": 10, "int4": 20},
                "text_embeddings_model": {"int8": 1},
                "vision_embeddings_model": {"int8": 1},
                "vision_embeddings_merger_model": {"int8": 10},
            },
        ),
        (
            "image-text-to-text",
            "phi3_v",
            "int4 --group-size 4 --ratio 0.8 --trust-remote-code",
            {
                "lm_model": {"int8": 8, "int4": 10},
                "text_embeddings_model": {"int8": 1},
                "vision_embeddings_model": {"int8": 7},
                "vision_projection_model": {"int8": 2},
            },
        ),
        (
            "image-text-to-text",
            "phi3_v",
            'int4 --group-size 4 --ratio 0.8 --sensitivity-metric "mean_activation_magnitude" '
            "--dataset contextual --num-samples 1 --trust-remote-code",
            {
                "lm_model": {"int8": 4, "int4": 14},
                "text_embeddings_model": {"int8": 1},
                "vision_embeddings_model": {"int8": 7},
                "vision_projection_model": {"int8": 2},
            },
        ),
        (
            "image-text-to-text",
            "qwen2_5_vl",
            'int4 --group-size 16 --ratio 0.8 --sensitivity-metric "mean_activation_magnitude" '
            "--dataset contextual --num-samples 1 --trust-remote-code",
            {
                "lm_model": {"int8": 10, "int4": 20}
                if is_transformers_version(">=", "4.54")
                else {"int8": 6, "int4": 24},
                "text_embeddings_model": {"int8": 1},
                "vision_embeddings_model": {"int8": 1},
                "vision_embeddings_merger_model": {"int8": 12},
            },
        ),
        (
            "image-text-to-text",
            "phi4mm",
            'int4 --group-size 8 --ratio 0.8 --sensitivity-metric "mean_activation_magnitude" '
            "--dataset contextual --num-samples 1 --trust-remote-code",
            {
                "lm_model": {"int8": 8, "int4": 42},
                "text_embeddings_model": {"int8": 1},
                "vision_embeddings_model": {"int8": 8},
                "vision_projection_model": {"int8": 2},
                "audio_embeddings_model": {},
                "audio_forward_embeddings_model": {"int8": 6},
                "audio_encoder_model": {"int8": 25},
                "audio_vision_projection_model": {"int8": 2},
                "audio_speech_projection_model": {"int8": 2},
            },
        ),
        (
            "image-text-to-text",
            "llama4",
            "int4 --group-size 16 --ratio 0.8 --dataset contextual --num-samples 1 "
            '--sensitivity-metric "mean_activation_magnitude"',
            {
                "lm_model": {"int8": 46, "int4": 56},
                "text_embeddings_model": {"int8": 1},
                "vision_embeddings_model": {"int8": 16},
            },
        ),
        (
            "image-text-to-text",
            "minicpmo",
            'int4 --group-size 4 --ratio 0.8 --sensitivity-metric "mean_activation_magnitude" '
            "--dataset contextual --num-samples 1 --trust-remote-code",
            {
                "lm_model": {"int8": 6, "int4": 10},
                "text_embeddings_model": {"int8": 1},
                "vision_embeddings_model": {"int8": 8},
                "resampler_model": {"int8": 6},
            },
        ),
    ]

    # filter models type depending on min max transformers version
    SUPPORTED_4BIT_CONFIGURATIONS = [
        config
        for config in TRANSFORMERS_4BIT_CONFIGURATIONS
        if TEST_NAME_TO_MODEL_TYPE.get(config[1], config[1]) in get_supported_model_for_library("transformers")
    ]

    def _openvino_export(self, model_name: str, task: str, model_kwargs: Dict = None):
        with TemporaryDirectory() as tmpdir:
            main_export(model_name_or_path=model_name, output=tmpdir, task=task, model_kwargs=model_kwargs)

    def test_filtered_architectures(cls):
        if is_transformers_version("<", "4.49"):
            expected = {"llama4", "qwen2_5_vl", "phi4mm"}
        elif is_transformers_version("<", "4.51"):
            expected = {"llama4", "phi4mm"}
        elif is_transformers_version("<", "4.52"):
            expected = set()
        else:
            expected = {"llava-qwen2", "phi3_v", "phi4mm", "minicpmo"}

        all_model_type = {config[1] for config in cls.TRANSFORMERS_4BIT_CONFIGURATIONS}
        filtered_model_type = {config[1] for config in cls.SUPPORTED_4BIT_CONFIGURATIONS}
        skipped = all_model_type - filtered_model_type
        cls.assertEqual(skipped, expected)

    @parameterized.expand(SUPPORTED_ARCHITECTURES)
    def test_export(self, task: str, model_type: str):
        model_kwargs = None
        if task == "text-to-audio" and model_type == "speecht5":
            model_kwargs = {"vocoder": "fxmarty/speecht5-hifigan-tiny"}
        self._openvino_export(MODEL_NAMES[model_type], task, model_kwargs)

    @parameterized.expand(SUPPORTED_ARCHITECTURES)
    def test_exporters_cli(self, task: str, model_type: str):
        with TemporaryDirectory() as tmpdir:
            add_ops = ""
            if task == "text-to-audio" and model_type == "speecht5":
                add_ops = '--model-kwargs "{\\"vocoder\\": \\"fxmarty/speecht5-hifigan-tiny\\"}"'
            subprocess.run(
                f"optimum-cli export openvino --model {MODEL_NAMES[model_type]} --task {task} {add_ops} {tmpdir}",
                shell=True,
                check=True,
            )
            model_kwargs = {"use_cache": task.endswith("with-past")} if "generation" in task else {}
            eval(
                _HEAD_TO_AUTOMODELS[task.replace("-with-past", "")]
                if task.replace("-with-past", "") in _HEAD_TO_AUTOMODELS
                else _HEAD_TO_AUTOMODELS[model_type.replace("-refiner", "")]
            ).from_pretrained(tmpdir, **model_kwargs)

    @parameterized.expand(
        arch
        for arch in SUPPORTED_ARCHITECTURES
        if not arch[0].endswith("-with-past") and not arch[1].endswith("-refiner")
    )
    def test_exporters_cli_tokenizers(self, task: str, model_type: str):
        with TemporaryDirectory() as tmpdir:
            add_ops = ""
            if task == "text-to-audio" and model_type == "speecht5":
                add_ops = '--model-kwargs "{\\"vocoder\\": \\"fxmarty/speecht5-hifigan-tiny\\"}"'
            output = subprocess.check_output(
                f"TRANSFORMERS_VERBOSITY=debug optimum-cli export openvino --model {MODEL_NAMES[model_type]} --task {task} {add_ops} {tmpdir}",
                shell=True,
                stderr=subprocess.STDOUT,
            ).decode()
            if not is_openvino_tokenizers_available():
                self.assertTrue(
                    "OpenVINO Tokenizers is not available." in output
                    or "OpenVINO and OpenVINO Tokenizers versions are not binary compatible." in output,
                    msg=output,
                )
                return

            number_of_tokenizers = sum("tokenizer" in file for file in map(str, Path(tmpdir).rglob("*.xml")))
            self.assertEqual(self.EXPECTED_NUMBER_OF_TOKENIZER_MODELS[model_type], number_of_tokenizers, output)

            if number_of_tokenizers == 1:
                self.assertTrue("Detokenizer is not supported, convert tokenizer only." in output, output)

            if task.startswith("text-generation") and compare_versions("openvino-tokenizers", ">=", "2024.3.0.0"):
                self.assertIn("Set tokenizer padding side to left", output)

    @parameterized.expand(TOKENIZER_CHAT_TEMPLATE_TESTS_MODELS)
    @unittest.skipIf(not is_openvino_tokenizers_available(), reason="test required openvino tokenizers")
    def test_exporters_cli_tokenizers_chat_template(self, model_type):
        import openvino as ov

        core = ov.Core()
        with TemporaryDirectory() as tmpdir:
            model_test_config = self.TOKENIZER_CHAT_TEMPLATE_TESTS_MODELS[model_type]
            task = model_test_config["task"]
            model_id = MODEL_NAMES[model_type]
            remote_code = model_test_config.get("remote_code", False)
            cmd = f"TRANSFORMERS_VERBOSITY=debug optimum-cli export openvino --model {model_id} --task {task} {tmpdir}"
            if remote_code:
                cmd += " --trust-remote-code"
            output = subprocess.check_output(
                cmd,
                shell=True,
                stderr=subprocess.STDOUT,
            ).decode()
            number_of_tokenizers = sum("tokenizer" in file for file in map(str, Path(tmpdir).rglob("*.xml")))
            expected_num_tokenizers = model_test_config["num_tokenizers"]
            self.assertEqual(expected_num_tokenizers, number_of_tokenizers, output)
            tokenizer_path = (
                Path(tmpdir) / "openvino_tokenizer.xml"
                if "diffusion" not in model_type
                else Path(tmpdir) / "tokenizer/openvino_tokenizer.xml"
            )
            tokenizer_model = core.read_model(tokenizer_path)
            if not model_test_config.get("expected_chat_template", False):
                self.assertFalse(tokenizer_model.has_rt_info("chat_template"))
            else:
                rt_info_chat_template = tokenizer_model.get_rt_info("chat_template")
                if not model_test_config.get("processor_chat_template"):
                    tokenizer = AutoTokenizer.from_pretrained(tmpdir, trust_remote_code=remote_code)
                else:
                    tokenizer = AutoProcessor.from_pretrained(tmpdir, trust_remote_code=remote_code)
                ref_chat_template = tokenizer.chat_template
                self.assertEqual(rt_info_chat_template.value, ref_chat_template)
                if not model_test_config.get("simplified_chat_template", False):
                    self.assertFalse(tokenizer_model.has_rt_info("simplified_chat_template"))
                else:
                    simplified_rt_chat_template = tokenizer_model.get_rt_info("simplified_chat_template").value
                    self.assertTrue(rt_info_chat_template in COMPLEX_CHAT_TEMPLATES)
                    self.assertEqual(simplified_rt_chat_template, COMPLEX_CHAT_TEMPLATES[rt_info_chat_template.value])
                    # there are some difference in content key for conversation templates, simplified templates align to use common
                    if "llava" not in model_type:
                        origin_history_messages = [
                            {
                                "role": "system",
                                "content": "You are a friendly chatbot who always responds in the style of a pirate",
                            },
                            {"role": "user", "content": "How many helicopters can a human eat in one sitting?"},
                            {
                                "role": "assistant",
                                "content": " There is no specific limit for how many helicopters a human can eat in one sitting, but it is not recommended to consume large quantities of helicopters.",
                            },
                            {"role": "user", "content": "Why is it not recommended?"},
                        ]
                    else:
                        origin_history_messages = [
                            {
                                "role": "system",
                                "content": [
                                    {
                                        "type": "text",
                                        "text": "You are a friendly chatbot who always responds in the style of a pirate",
                                    }
                                ],
                            },
                            {
                                "role": "user",
                                "content": [
                                    {"type": "text", "text": "How many helicopters can a human eat in one sitting?"}
                                ],
                            },
                            {
                                "role": "assistant",
                                "content": [
                                    {
                                        "type": "text",
                                        "text": "There is no specific limit for how many helicopters a human can eat in one sitting, but it is not recommended to consume large quantities of helicopters.",
                                    }
                                ],
                            },
                            {"role": "user", "content": [{"type": "text", "text": "Why is it not recommended?"}]},
                        ]
                    history_messages = [
                        {
                            "role": "system",
                            "content": "You are a friendly chatbot who always responds in the style of a pirate",
                        },
                        {"role": "user", "content": "How many helicopters can a human eat in one sitting?"},
                        {
                            "role": "assistant",
                            "content": "There is no specific limit for how many helicopters a human can eat in one sitting, but it is not recommended to consume large quantities of helicopters.",
                        },
                        {"role": "user", "content": "Why is it not recommended?"},
                    ]
                    reference_input_text_no_gen_prompt = tokenizer.apply_chat_template(
                        origin_history_messages,
                        add_generation_prompt=False,
                        chat_template=ref_chat_template,
                        tokenize=False,
                    )
                    simplified_input_text_no_gen_prompt = tokenizer.apply_chat_template(
                        history_messages,
                        add_generation_prompt=False,
                        chat_template=simplified_rt_chat_template,
                        tokenize=False,
                    )
                    self.assertEqual(
                        reference_input_text_no_gen_prompt,
                        simplified_input_text_no_gen_prompt,
                        f"Expected text:\n{reference_input_text_no_gen_prompt}\nSimplified text:\n{simplified_input_text_no_gen_prompt}",
                    )
                    reference_input_text_gen_prompt = tokenizer.apply_chat_template(
                        origin_history_messages,
                        chat_template=ref_chat_template,
                        add_generation_prompt=True,
                        tokenize=False,
                    )
                    simplified_input_text_gen_prompt = tokenizer.apply_chat_template(
                        history_messages,
                        add_generation_prompt=True,
                        chat_template=simplified_rt_chat_template,
                        tokenize=False,
                    )
                    self.assertEqual(
                        reference_input_text_gen_prompt,
                        simplified_input_text_gen_prompt,
                        f"Expected text:\n{reference_input_text_gen_prompt}\nSimplified text:\n{simplified_input_text_gen_prompt}",
                    )

    @parameterized.expand(SUPPORTED_ARCHITECTURES)
    def test_exporters_cli_fp16(self, task: str, model_type: str):
        with TemporaryDirectory() as tmpdir:
            add_ops = ""
            if task == "text-to-audio" and model_type == "speecht5":
                add_ops = '--model-kwargs "{\\"vocoder\\": \\"fxmarty/speecht5-hifigan-tiny\\"}"'
            subprocess.run(
                f"optimum-cli export openvino --model {MODEL_NAMES[model_type]} --task {task} {add_ops} --weight-format fp16 {tmpdir}",
                shell=True,
                check=True,
            )
            model_kwargs = {"use_cache": task.endswith("with-past")} if "generation" in task else {}
            eval(
                _HEAD_TO_AUTOMODELS[task.replace("-with-past", "")]
                if task.replace("-with-past", "") in _HEAD_TO_AUTOMODELS
                else _HEAD_TO_AUTOMODELS[model_type.replace("-refiner", "")]
            ).from_pretrained(tmpdir, **model_kwargs)

    @parameterized.expand(SUPPORTED_ARCHITECTURES)
    def test_exporters_cli_int8(self, task: str, model_type: str):
        with TemporaryDirectory() as tmpdir:
            add_ops = ""
            if task == "text-to-audio" and model_type == "speecht5":
                add_ops = '--model-kwargs "{\\"vocoder\\": \\"fxmarty/speecht5-hifigan-tiny\\"}"'
            subprocess.run(
                f"optimum-cli export openvino --model {MODEL_NAMES[model_type]} --task {task} {add_ops} --weight-format int8 {tmpdir}",
                shell=True,
                check=True,
            )
            model_kwargs = {"use_cache": task.endswith("with-past")} if "generation" in task else {}
            model = eval(
                _HEAD_TO_AUTOMODELS[task.replace("-with-past", "")]
                if task.replace("-with-past", "") in _HEAD_TO_AUTOMODELS
                else _HEAD_TO_AUTOMODELS[model_type.replace("-refiner", "")]
            ).from_pretrained(tmpdir, **model_kwargs)

            expected_int8 = _ARCHITECTURES_TO_EXPECTED_INT8[model_type]
            expected_int8 = {k: {"int8": v} for k, v in expected_int8.items()}
            if task.startswith("text2text-generation") and (not task.endswith("with-past") or model.decoder.stateful):
                del expected_int8["decoder_with_past"]
            check_compression_state_per_model(self, model.ov_submodels, expected_int8)

    @parameterized.expand(SUPPORTED_SD_HYBRID_ARCHITECTURES)
    def test_exporters_cli_hybrid_quantization(
        self, model_type: str, expected_fake_nodes: int, expected_int8_nodes: int
    ):
        with TemporaryDirectory() as tmpdir:
            subprocess.run(
                f"optimum-cli export openvino --model {MODEL_NAMES[model_type]} --dataset laion/filtered-wit --weight-format int8 {tmpdir}",
                shell=True,
                check=True,
            )
            model = eval(_HEAD_TO_AUTOMODELS[model_type.replace("-refiner", "")]).from_pretrained(tmpdir)
            vision_model = model.unet.model if model.unet is not None else model.transformer.model
            num_fake_nodes, num_weight_nodes = get_num_quantized_nodes(vision_model)
            self.assertEqual(expected_int8_nodes, num_weight_nodes["int8"])
            self.assertEqual(expected_fake_nodes, num_fake_nodes)
            self.assertFalse(vision_model.has_rt_info(["runtime_options", "KV_CACHE_PRECISION"]))

    @parameterized.expand(SUPPORTED_4BIT_CONFIGURATIONS)
    def test_exporters_cli_4bit(
        self, task: str, model_type: str, option: str, expected_num_weight_nodes_per_model: Dict[str, Dict[str, int]]
    ):
        if option.startswith("cb4") and is_nncf_version("<=", "2.17"):
            pytest.skip("Codebook quantization is supported starting from NNCF 2.18")
        with TemporaryDirectory() as tmpdir:
            result = subprocess.run(
                f"optimum-cli export openvino --model {MODEL_NAMES[model_type]} --task {task} --weight-format {option} {tmpdir}",
                shell=True,
                check=True,
                capture_output=True,
            )
            model_kwargs = {"use_cache": task.endswith("with-past")} if "generation" in task else {}
            if "--trust-remote-code" in option:
                model_kwargs["trust_remote_code"] = True
            model = eval(
                _HEAD_TO_AUTOMODELS[task.replace("-with-past", "")]
                if task.replace("-with-past", "") in _HEAD_TO_AUTOMODELS
                else _HEAD_TO_AUTOMODELS[model_type.replace("-refiner", "")]
            ).from_pretrained(tmpdir, **model_kwargs)

            check_compression_state_per_model(self, model.ov_submodels, expected_num_weight_nodes_per_model)

            # Starting from NNCF 2.17 there is a support for data-free AWQ
            awq_str = b"Applying data-aware AWQ" if "--dataset" in option else b"Applying data-free AWQ"
            self.assertTrue("--awq" not in option or awq_str in result.stdout)
            self.assertTrue("--scale-estimation" not in option or b"Applying Scale Estimation" in result.stdout)
            self.assertTrue("--gptq" not in option or b"Applying GPTQ" in result.stdout)
            self.assertTrue(
                "--lora-correction" not in option or b"with correction of low-rank adapters" in result.stdout
            )

    def test_exporters_cli_4bit_with_statistics_path(self):
        with TemporaryDirectory() as tmpdir:
            statistics_path = f"{tmpdir}/statistics"
            result = subprocess.run(
                f"optimum-cli export openvino --model {MODEL_NAMES['llama']} --weight-format int4 --awq "
                f"--dataset wikitext2 --group-size 4 --quantization-statistics-path {statistics_path} {tmpdir}",
                shell=True,
                check=True,
                capture_output=True,
            )
            self.assertTrue(
                b"Statistics were successfully saved to a directory " + bytes(statistics_path, "utf-8")
                in result.stdout
            )
            self.assertTrue(
                b"Statistics were successfully loaded from a directory " + bytes(statistics_path, "utf-8")
                in result.stdout
            )

    @parameterized.expand(SUPPORTED_QUANTIZATION_ARCHITECTURES)
    def test_exporters_cli_full_quantization(
        self,
        task: str,
        model_type: str,
        quant_mode: str,
        option: str,
        expected_fake_nodes_per_model: Dict[str, int],
        expected_num_weight_nodes_per_model: Dict[str, Dict[str, int]],
    ):
        if quant_mode == "cb4_f8e4m3" and is_nncf_version("<=", "2.17"):
            pytest.skip("Codebook quantization is supported starting from NNCF 2.18")
        with TemporaryDirectory() as tmpdir:
            subprocess.run(
                f"optimum-cli export openvino --task {task} --model {MODEL_NAMES[model_type]} "
                f"--quant-mode {quant_mode} {option} {tmpdir}",
                shell=True,
                check=True,
            )
            model_cls = (
                OVSentenceTransformer
                if "--library sentence_transformers" in option
                else eval(_HEAD_TO_AUTOMODELS[task])
            )
            model = model_cls.from_pretrained(tmpdir, trust_remote_code="--trust-remote-code" in option)

            if (
                "automatic-speech-recognition" in task or "text2text-generation" in task
            ) and model.decoder_with_past is None:
                expected_num_weight_nodes_per_model.pop("decoder_with_past", None)
                expected_fake_nodes_per_model.pop("decoder_with_past", None)

            check_compression_state_per_model(
                self,
                model.ov_submodels,
                expected_num_weight_nodes_per_model,
                expected_fake_nodes_per_model,
            )

    @parameterized.expand(
        [
            (
                "falcon-40b",
                "bigscience/bloomz-560m",
                AutoModelForCausalLM,
                OVModelForCausalLM,
                "--task text-generation-with-past --weight-format int4",
                _DEFAULT_4BIT_WQ_CONFIGS,
            ),
            (
                "clip",
                "hf-tiny-model-private/tiny-random-CLIPModel",
                AutoModelForZeroShotImageClassification,
                OVModelForZeroShotImageClassification,
                "--task zero-shot-image-classification --quant-mode int8",
                _DEFAULT_INT8_FQ_CONFIGS,
            ),
        ]
    )
    def test_exporters_cli_with_default_config(
        self,
        model_name,
        model_id,
        auto_model_cls,
        ov_model_cls,
        options,
        default_configs_collection,
    ):
        with TemporaryDirectory() as tmpdir:
            pt_model = auto_model_cls.from_pretrained(MODEL_NAMES[model_name])
            # overload for matching with default configuration
            pt_model.save_pretrained(tmpdir)
            try:
                AutoTokenizer.from_pretrained(MODEL_NAMES[model_name]).save_pretrained(tmpdir)
            except Exception:
                pass
            try:
                AutoProcessor.from_pretrained(MODEL_NAMES[model_name]).save_pretrained(tmpdir)
            except Exception:
                pass
            with open(Path(tmpdir) / "config.json", "r") as f:
                config = json.load(f)
                config["_name_or_path"] = model_id
            with open(Path(tmpdir) / "config.json", "w") as wf:
                json.dump(config, wf)

            is_weight_compression = "--weight-format" in options
            run_command = f"optimum-cli export openvino --model {tmpdir} {options} {tmpdir}"
            if is_weight_compression:
                # Providing quantization statistics path should not interfere with the default configuration matching
                run_command += f" --quantization-statistics-path {tmpdir}/statistics"
            subprocess.run(
                run_command,
                shell=True,
                check=True,
            )

            model = ov_model_cls.from_pretrained(tmpdir)
            rt_info = model.model.get_rt_info()
            nncf_info = rt_info["nncf"]
            model_quantization_config = nncf_info["weight_compression" if is_weight_compression else "quantization"]

            default_config = {**default_configs_collection[model_id]}
            default_config.pop("dataset", None)
            if is_weight_compression:
                bits = default_config.pop("bits", None)
                self.assertEqual(bits, 4)
                sym = default_config.pop("sym", False)
                default_config["mode"] = f"int{bits}_{'sym' if sym else 'asym'}"
                quant_method = default_config.pop("quant_method", None)
                default_config["awq"] = quant_method == "awq"
                default_config["gptq"] = quant_method == "gptq"
                advanced_parameters = eval(model_quantization_config["advanced_parameters"].value)
                model_quantization_config["statistics_path"] = Mock()
                model_quantization_config["statistics_path"].value = advanced_parameters["statistics_path"]
                default_config["statistics_path"] = f"{tmpdir}/statistics"
            else:
                dtype = default_config.pop("dtype", None)
                self.assertEqual(dtype, "int8")
                num_samples = default_config.pop("num_samples", None)
                if num_samples is not None:
                    default_config["subset_size"] = num_samples
                advanced_parameters = eval(model_quantization_config["advanced_parameters"].value)
                model_quantization_config["smooth_quant_alpha"] = Mock()
                model_quantization_config["smooth_quant_alpha"].value = str(
                    advanced_parameters["smooth_quant_alphas"]["matmul"]
                )

            for key, value in default_config.items():
                self.assertIn(key, model_quantization_config)
                self.assertEqual(
                    model_quantization_config[key].value,
                    str(value),
                    f"Parameter {key} not matched with expected, {model_quantization_config[key].value} != {value}",
                )

    def test_exporters_cli_help(self):
        subprocess.run(
            "optimum-cli export openvino --help",
            shell=True,
            check=True,
        )

    def test_exporters_cli_sentence_transformers(self):
        model_id = MODEL_NAMES["bge"]
        with TemporaryDirectory() as tmpdir:
            # default export creates transformers model
            subprocess.run(
                f"optimum-cli export openvino --model {model_id} --task feature-extraction {tmpdir}",
                shell=True,
                check=True,
            )
            model = eval(_HEAD_TO_AUTOMODELS["feature-extraction"]).from_pretrained(tmpdir, compile=False)
            self.assertTrue("last_hidden_state" in model.output_names)
            # export with transformers lib creates transformers model
            subprocess.run(
                f"optimum-cli export openvino --model {model_id} --task feature-extraction --library transformers {tmpdir}",
                shell=True,
                check=True,
            )
            model = eval(_HEAD_TO_AUTOMODELS["feature-extraction"]).from_pretrained(tmpdir, compile=False)
            self.assertTrue("last_hidden_state" in model.output_names)
            # export with sentence_transformers lib creates sentence_transformers model
            subprocess.run(
                f"optimum-cli export openvino --model {model_id} --task feature-extraction --library sentence_transformers {tmpdir}",
                shell=True,
                check=True,
            )
            model = OVSentenceTransformer.from_pretrained(tmpdir, compile=False)
            self.assertFalse("last_hidden_state" in model.output_names)

    def test_exporters_cli_open_clip(self):
        model_id = MODEL_NAMES["open-clip"]
        with TemporaryDirectory() as tmpdir:
            subprocess.run(
                f"optimum-cli export openvino --model {model_id} --framework pt {tmpdir}",
                shell=True,
                check=True,
            )
            model_vision = eval(_HEAD_TO_AUTOMODELS["open_clip_vision"]).from_pretrained(tmpdir, compile=False)
            model_text = eval(_HEAD_TO_AUTOMODELS["open_clip_text"]).from_pretrained(tmpdir, compile=False)
            self.assertTrue("image_features" in model_vision.output_names)
            self.assertTrue("text_features" in model_text.output_names)

            model = eval(_HEAD_TO_AUTOMODELS["open_clip"]).from_pretrained(tmpdir, compile=False)
            self.assertTrue("text_features" in model.text_model.output_names)
            self.assertTrue("image_features" in model.visual_model.output_names)

    def test_export_openvino_with_missed_weight_format(self):
        # Test that exception is raised when some compression parameter is given, but weight format is not.
        with TemporaryDirectory() as tmpdir:
            with self.assertRaises(subprocess.CalledProcessError) as exc_info:
                subprocess.run(
                    f"optimum-cli export openvino --model {MODEL_NAMES['gpt2']} --task text-generation --sym {tmpdir}",
                    shell=True,
                    check=True,
                    stdout=subprocess.PIPE,
                    stderr=subprocess.PIPE,
                    text=True,
                )
            self.assertIn(
                "Some compression parameters are provided, but the weight format is not specified.",
                str(exc_info.exception.stderr),
            )

    def test_export_openvino_with_custom_variant(self):
        with TemporaryDirectory() as tmpdir:
            subprocess.run(
                f"optimum-cli export openvino --model katuni4ka/tiny-stable-diffusion-torch-custom-variant --variant custom {tmpdir}",
                shell=True,
                check=True,
            )
            model = eval(_HEAD_TO_AUTOMODELS["stable-diffusion"]).from_pretrained(tmpdir, compile=False)
            for component in ["text_encoder", "tokenizer", "unet", "vae_encoder", "vae_decoder"]:
                self.assertIsNotNone(getattr(model, component))<|MERGE_RESOLUTION|>--- conflicted
+++ resolved
@@ -105,7 +105,6 @@
         ("zero-shot-image-classification", "clip"),
     ]
 
-<<<<<<< HEAD
     if is_transformers_version(">=", "4.39"):
         SUPPORTED_ARCHITECTURES.extend(
             [
@@ -131,8 +130,6 @@
                 ("text-to-video", "ltx-video"),
             ]
         )
-=======
->>>>>>> f9cff03a
     EXPECTED_NUMBER_OF_TOKENIZER_MODELS = {
         "gpt2": 2 if is_tokenizers_version("<", "0.20") or is_openvino_version(">=", "2024.5") else 0,
         "t5": 0 if is_openvino_version("<", "2025.1") else 2,  # 2025.1 brings support for unigram tokenizers
@@ -156,11 +153,8 @@
         "clip": 2 if is_tokenizers_version("<", "0.20.0") or is_openvino_version(">=", "2024.5") else 0,
         "mamba": 2,
         "falcon-mamba": 2,
-<<<<<<< HEAD
+        "qwen3": 2,
         "zamba2": 2,
-=======
-        "qwen3": 2,
->>>>>>> f9cff03a
     }
 
     TOKENIZER_CHAT_TEMPLATE_TESTS_MODELS = {
