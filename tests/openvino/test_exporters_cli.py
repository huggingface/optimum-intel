# Copyright 2023 The HuggingFace Team. All rights reserved.
#
# Licensed under the Apache License, Version 2.0 (the "License");
# you may not use this file except in compliance with the License.
# You may obtain a copy of the License at
#
#     http://www.apache.org/licenses/LICENSE-2.0
#
# Unless required by applicable law or agreed to in writing, software
# distributed under the License is distributed on an "AS IS" BASIS,
# WITHOUT WARRANTIES OR CONDITIONS OF ANY KIND, either express or implied.
# See the License for the specific language governing permissions and
# limitations under the License.
import json
import subprocess
import unittest
from pathlib import Path
from typing import Dict
from unittest.mock import Mock

from parameterized import parameterized
from transformers import AutoModelForCausalLM, AutoModelForZeroShotImageClassification, AutoProcessor, AutoTokenizer
from utils_tests import (
    _ARCHITECTURES_TO_EXPECTED_INT8,
    MODEL_NAMES,
    OPENVINO_DEVICE,
    TEST_NAME_TO_MODEL_TYPE,
    check_compression_state_per_model,
    get_num_quantized_nodes,
    get_supported_model_for_library,
)

from optimum.exporters.openvino.__main__ import main_export
from optimum.exporters.openvino.utils import COMPLEX_CHAT_TEMPLATES
from optimum.intel import (  # noqa
    OVFluxFillPipeline,
    OVFluxPipeline,
    OVLatentConsistencyModelPipeline,
    OVLTXPipeline,
    OVModelForAudioClassification,
    OVModelForCausalLM,
    OVModelForFeatureExtraction,
    OVModelForImageClassification,
    OVModelForMaskedLM,
    OVModelForQuestionAnswering,
    OVModelForSeq2SeqLM,
    OVModelForSequenceClassification,
    OVModelForSpeechSeq2Seq,
    OVModelForTextToSpeechSeq2Seq,
    OVModelForTokenClassification,
    OVModelForVisualCausalLM,
    OVModelForZeroShotImageClassification,
    OVModelOpenCLIPForZeroShotImageClassification,
    OVModelOpenCLIPText,
    OVModelOpenCLIPVisual,
    OVSanaPipeline,
    OVSentenceTransformer,
    OVStableDiffusion3Pipeline,
    OVStableDiffusionPipeline,
    OVStableDiffusionXLPipeline,
)
from optimum.intel.openvino.configuration import _DEFAULT_4BIT_WQ_CONFIGS, _DEFAULT_INT8_FQ_CONFIGS
from optimum.intel.openvino.utils import _HEAD_TO_AUTOMODELS, TemporaryDirectory
from optimum.intel.utils.import_utils import (
    compare_versions,
    is_openvino_tokenizers_available,
    is_openvino_version,
    is_transformers_version,
)


class OVCLIExportTestCase(unittest.TestCase):
    """
    Integration tests ensuring supported models are correctly exported.
    """

    maxDiff = None

    SUPPORTED_ARCHITECTURES = [
        ("text-generation", "gpt2"),
        ("text-generation-with-past", "gpt2"),
        ("text2text-generation", "t5"),
        ("text2text-generation-with-past", "t5"),
        ("text-generation-with-past", "mamba"),
        ("text-generation-with-past", "falcon-mamba"),
        ("text-classification", "albert"),
        ("question-answering", "distilbert"),
        ("token-classification", "roberta"),
        ("image-classification", "vit"),
        ("audio-classification", "wav2vec2"),
        ("fill-mask", "bert"),
        ("feature-extraction", "blenderbot"),
        ("text-to-image", "stable-diffusion"),
        ("text-to-image", "stable-diffusion-xl"),
        ("image-to-image", "stable-diffusion-xl-refiner"),
        ("text-to-image", "stable-diffusion-3"),
        ("text-to-image", "flux"),
        ("inpainting", "flux-fill"),
        ("text-to-image", "sana"),
        ("text-to-video", "ltx-video"),
        ("feature-extraction", "sam"),
        ("text-to-audio", "speecht5"),
        ("zero-shot-image-classification", "clip"),
    ]

    if is_transformers_version(">=", "4.54.0"):
        SUPPORTED_ARCHITECTURES.extend(
            [
                ("text-generation", "lfm2"),
                ("text-generation-with-past", "lfm2"),
            ]
        )

    if is_transformers_version(">=", "4.49"):
        SUPPORTED_ARCHITECTURES.extend(
            [
                ("text-generation-with-past", "zamba2"),
            ]
        )

<<<<<<< HEAD
    if is_transformers_version(">=", "4.51.3"):
        SUPPORTED_ARCHITECTURES.extend(
            [
                ("text-generation-with-past", "granite-moe-hybrid"),
=======
    if is_transformers_version(">=", "4.54"):
        SUPPORTED_ARCHITECTURES.extend(
            [
                ("text-generation-with-past", "exaone4"),
            ]
        )
    if is_transformers_version(">=", "4.52.1"):
        SUPPORTED_ARCHITECTURES.extend(
            [
                ("text-generation-with-past", "bitnet"),
>>>>>>> bbae98d2
            ]
        )

    EXPECTED_NUMBER_OF_TOKENIZER_MODELS = {
        "gpt2": 2,
        "t5": 2,
        "albert": 2,
        "distilbert": 2,
        "roberta": 2,
        "vit": 0,  # no tokenizer for image model
        "wav2vec2": 0,  # no tokenizer
        "bert": 2,
        "blenderbot": 2,
        "stable-diffusion": 2,
        "stable-diffusion-xl": 4,
        "stable-diffusion-3": 6,
        "flux": 4,
        "flux-fill": 4,
        "lfm2": 2
        if is_openvino_version(">=", "2026.0")
        else 0,  # Tokenizers fail to convert on 2025.4, ticket: CVS-176880
        "llava": 2,
        "sana": 2,
        "ltx-video": 2,
        "sam": 0,  # no tokenizer
        "speecht5": 2,
        "clip": 2,
        "mamba": 2,
        "falcon-mamba": 2,
        "qwen3": 2,
        "zamba2": 2,
<<<<<<< HEAD
        "granite-moe-hybrid": 2,
=======
        "exaone4": 2,
        "bitnet": 2,
>>>>>>> bbae98d2
    }

    TOKENIZER_CHAT_TEMPLATE_TESTS_MODELS = {
        "gpt2": {  # transformers, no chat template, no processor
            "num_tokenizers": 2,
            "task": "text-generation-with-past",
            "expected_chat_template": False,
            "simplified_chat_template": False,
            "processor_chat_template": False,
            "remote_code": False,
        },
        "stable-diffusion": {  # diffusers, no chat template
            "num_tokenizers": 2,
            "task": "text-to-image",
            "processor_chat_template": False,
            "remote_code": False,
            "expected_chat_template": False,
            "simplified_chat_template": False,
        },
        "llava": {  # transformers, chat template in processor, simplified chat template
            "num_tokenizers": 2,
            "task": "image-text-to-text",
            "processor_chat_template": True,
            "remote_code": False,
            "expected_chat_template": True,
            "simplified_chat_template": True,
        },
        "llava_next": {  # transformers, chat template in processor overrides tokinizer chat template, simplified chat template
            "num_tokenizers": 2,
            "task": "image-text-to-text",
            "processor_chat_template": True,
            "simplified_chat_template": True,
            "expected_chat_template": True,
            "remote_code": False,
        },
    }

    if is_transformers_version(">=", "4.46"):
        TOKENIZER_CHAT_TEMPLATE_TESTS_MODELS.update(
            {
                "glm": {  # transformers, no processor, no simplified chat template
                    "num_tokenizers": 2,
                    "task": "text-generation-with-past",
                    "expected_chat_template": True,
                    "simplified_chat_template": False,
                    "processor_chat_template": False,
                    "remote_code": True,
                },
            }
        )

    if is_transformers_version("<", "4.54"):
        TOKENIZER_CHAT_TEMPLATE_TESTS_MODELS.update(
            {
                "minicpm3": {  # transformers, no processor, simplified chat template
                    "num_tokenizers": 2,
                    "task": "text-generation-with-past",
                    "expected_chat_template": True,
                    "simplified_chat_template": True,
                    "processor_chat_template": False,
                    "remote_code": True,
                },
                "phi3_v": {  # transformers, no processor chat template, no simplified chat template
                    "num_tokenizers": 2,
                    "task": "image-text-to-text",
                    "expected_chat_template": True,
                    "simplified_chat_template": False,
                    "processor_chat_template": False,
                    "remote_code": True,
                },
            }
        )

    SUPPORTED_SD_HYBRID_ARCHITECTURES = [
        ("flux", 7, 56),
        ("latent-consistency", 50, 135),
        ("sana", 19, 53),
        ("stable-diffusion", 72, 195),
        ("stable-diffusion-xl", 84, 331),
        ("stable-diffusion-3", 9, 65),
    ]

    SUPPORTED_QUANTIZATION_ARCHITECTURES = [
        (
            "automatic-speech-recognition",
            "whisper",
            "int8",
            "--dataset librispeech --num-samples 1 --smooth-quant-alpha 0.9 --trust-remote-code",
            {"encoder": 14, "decoder": 22, "decoder_with_past": 22}
            if is_transformers_version("<=", "4.45")
            else {"encoder": 14, "decoder": 22, "decoder_with_past": 25},
            (
                {"encoder": {"int8": 14}, "decoder": {"int8": 22}, "decoder_with_past": {"int8": 17}}
                if is_transformers_version("<=", "4.45")
                else {"encoder": {"int8": 14}, "decoder": {"int8": 22}, "decoder_with_past": {"int8": 18}}
            ),
        ),
        (
            "automatic-speech-recognition-with-past",
            "whisper",
            "f8e4m3",
            "--dataset librispeech --num-samples 1 --smooth-quant-alpha 0.9 --trust-remote-code",
            {"encoder": 16, "decoder": 26, "decoder_with_past": 23}
            if is_transformers_version("<=", "4.45")
            else {"encoder": 16, "decoder": 26, "decoder_with_past": 25},
            (
                {"encoder": {"f8e4m3": 14}, "decoder": {"f8e4m3": 22}, "decoder_with_past": {"f8e4m3": 17}}
                if is_transformers_version("<=", "4.45")
                else {"encoder": {"f8e4m3": 14}, "decoder": {"f8e4m3": 22}, "decoder_with_past": {"f8e4m3": 18}}
            ),
        ),
        (
            "text-generation",
            "llama",
            "f8e4m3",
            "--dataset wikitext2 --smooth-quant-alpha 0.9 --trust-remote-code",
            {
                "model": 15,
            },
            {
                "model": {"f8e4m3": 16},
            },
        ),
        (
            "text-generation",
            "llama",
            "cb4_f8e4m3",
            "--dataset wikitext2 --num-samples 1 --group-size 16 --trust-remote-code --ratio 0.5",
            {
                "model": 16,
            },
            {
                "model": {"int8": 5, "int4": 5, "f8e4m3": 16},
            },
        ),
        (
            "text-generation",
            "llama",
            "int4_f8e4m3",
            "--dataset wikitext2 --num-samples 1 --group-size 16 --trust-remote-code --sym --ratio 0.5",
            {
                "model": 16,
            },
            {
                "model": {"f8e4m3": 11, "int4": 5},
            },
        ),
        (
            "text-generation",
            "llama",
            "int4_f8e5m2",
            "--dataset wikitext2 --num-samples 1 --group-size 16 --trust-remote-code",
            {
                "model": 15,
            },
            {
                "model": {"f8e5m2": 2, "int4": 28},
            },
        ),
        (
            "stable-diffusion",
            "stable-diffusion",
            "int8",
            "--dataset conceptual_captions --num-samples 1 --trust-remote-code",
            {
                "unet": 112,
                "vae_decoder": 0,
                "vae_encoder": 0,
                "text_encoder": 0,
            },
            {
                "unet": {"int8": 121},
                "vae_decoder": {"int8": 42},
                "vae_encoder": {"int8": 34},
                "text_encoder": {"int8": 64},
            },
        ),
        (
            "stable-diffusion-xl",
            "stable-diffusion-xl",
            "f8e5m2",
            "--dataset laion/220k-GPT4Vision-captions-from-LIVIS --num-samples 1 --trust-remote-code",
            {
                "unet": 198,
                "vae_decoder": 0,
                "vae_encoder": 0,
                "text_encoder": 0,
                "text_encoder_2": 0,
            },
            {
                "unet": {"f8e5m2": 183},
                "vae_decoder": {"int8": 42},
                "vae_encoder": {"int8": 34},
                "text_encoder": {"int8": 64},
                "text_encoder_2": {"int8": 66},
            },
        ),
        (
            "latent-consistency",
            "latent-consistency",
            "f8e4m3",
            "--dataset laion/filtered-wit --num-samples 1 --trust-remote-code",
            {
                "unet": 87,
                "vae_decoder": 0,
                "vae_encoder": 0,
                "text_encoder": 0,
            },
            {
                "unet": {"f8e4m3": 84},
                "vae_decoder": {"int8": 42},
                "vae_encoder": {"int8": 34},
                "text_encoder": {"int8": 40},
            },
        ),
        (
            "feature-extraction",
            "blenderbot",
            "int8",
            "--dataset wikitext2 --num-samples 1",
            {
                "model": 33,
            },
            {
                "model": {"int8": 35},
            },
        ),
        (
            "feature-extraction",
            "sentence-transformers-bert",
            "int8",
            "--library sentence_transformers --dataset c4 --num-samples 1",
            {
                "model": 12,
            },
            {
                "model": {"int8": 15},
            },
        ),
        (
            "fill-mask",
            "roberta",
            "int8",
            "--dataset wikitext2 --num-samples 1",
            {
                "model": 32,
            },
            {
                "model": {"int8": 34},
            },
        ),
        (
            "fill-mask",
            "xlm-roberta",
            "int8",
            "--library sentence_transformers --dataset c4 --num-samples 1",
            {
                "model": 14,
            },
            {
                "model": {"int8": 16},
            },
        ),
        (
            "zero-shot-image-classification",
            "clip",
            "int8",
            "--dataset conceptual_captions --num-samples 1",
            {
                "model": 65,
            },
            {
                "model": {"int8": 65},
            },
        ),
        (
            "text2text-generation-with-past",
            "t5",
            "int8",
            "--dataset c4 --num-samples 1",
            {"encoder": 30, "decoder": 52, "decoder_with_past": 61}
            if is_transformers_version("<=", "4.45")
            else {
                "encoder": 30,
                "decoder": 52,
            },
            (
                {"encoder": {"int8": 32}, "decoder": {"int8": 52}, "decoder_with_past": {"int8": 42}}
                if is_transformers_version("<=", "4.45")
                else {"encoder": {"int8": 32}, "decoder": {"int8": 52}}
            ),
        ),
        (
            "feature-extraction",
            "sam",
            "int8",
            "--dataset coco --num-samples 1",
            {
                "vision_encoder": 75,
                "prompt_encoder_mask_decoder": 60,
            },
            {
                "vision_encoder": {"int8": 75},
                "prompt_encoder_mask_decoder": {"int8": 49},
            },
        ),
        (
            "image-text-to-text",
            "internvl_chat",
            "f8e4m3",
            "--dataset contextual --num-samples 1 --trust-remote-code",
            {
                "lm_model": 15,
                "text_embeddings_model": 0,
                "vision_embeddings_model": 17,
            },
            {
                "lm_model": {"f8e4m3": 15},
                "text_embeddings_model": {"int8": 1},
                "vision_embeddings_model": {"f8e4m3": 11},
            },
        ),
    ]

    TRANSFORMERS_4BIT_CONFIGURATIONS = [
        (
            "text-generation-with-past",
            "opt125m",
            "int4 --sym --group-size 128",
            {"model": {"int8": 4, "int4": 72}},
        ),
        (
            "text-generation-with-past",
            "opt125m",
            "int4 --group-size 64",
            {"model": {"int8": 4, "int4": 144}},
        ),
        (
            "text-generation-with-past",
            "opt125m",
            "mxfp4",
            {"model": {"int8": 4, "f4e2m1": 72, "f8e8m0": 72}},
        ),
        (
            "text-generation-with-past",
            "opt125m",
            "nf4",
            {"model": {"int8": 4, "nf4": 72}},
        ),
        (
            "text-generation-with-past",
            "gpt2",
            "cb4 --group-size 32",
            {"model": {"int8": 24, "int4": 20, "f8e4m3": 20}},
        ),
        (
            "text-generation-with-past",
            "llama_awq",
            "int4 --ratio 1.0 --sym --group-size 8 --all-layers",
            {"model": {"int4": 16}},
        ),
        (
            "text-generation-with-past",
            "gpt2",
            "int4 --sym --group-size-fallback adjust",
            {"model": {"int8": 4, "int4": 20}},
        ),
        (
            "text-generation-with-past",
            "llama_awq",
            "int4 --ratio 1.0 --sym --group-size 16 --awq --dataset wikitext2 --num-samples 100 "
            "--sensitivity-metric max_activation_variance",
            {"model": {"int8": 4, "int4": 14}},
        ),
        (
            "text-generation-with-past",
            "llama_awq",
            "int4 --ratio 1.0 --sym --group-size 16 --awq",
            {"model": {"int8": 4, "int4": 14}},
        ),
        (
            "text-generation-with-past",
            "llama_awq",
            "int4 --ratio 1.0 --sym --group-size 16 --scale-estimation --dataset wikitext2 --num-samples 100 ",
            {"model": {"int8": 4, "int4": 14}},
        ),
        (
            "text-generation-with-past",
            "llama_awq",
            "int4 --ratio 1.0 --sym --group-size 16 --gptq --dataset wikitext2 --num-samples 100 ",
            {"model": {"int8": 4, "int4": 14}},
        ),
        (
            "text-generation-with-past",
            "llama_awq",
            "int4 --ratio 1.0 --sym --group-size 16 --lora-correction --dataset auto --num-samples 16",
            {"model": {"int8": 60, "int4": 14}},
        ),
        (
            "text-generation-with-past",
            "llama_awq",
            "int4 --group-size 16 --backup-precision none --ratio 0.5",
            {"model": {"int4": 6}},
        ),
        (
            "image-text-to-text",
            "llava_next",
            "int4 --group-size 16 --ratio 0.8",
            {
                "lm_model": {"int8": 14, "int4": 16},
                "text_embeddings_model": {"int8": 1},
                "vision_embeddings_model": {"int8": 9},
            },
        ),
        (
            "image-text-to-text",
            "llava_next",
            'int4 --group-size 16 --ratio 0.8 --sensitivity-metric "hessian_input_activation" '
            "--dataset contextual --num-samples 1",
            {
                "lm_model": {"int8": 6, "int4": 24},
                "text_embeddings_model": {"int8": 1},
                "vision_embeddings_model": {"int8": 9},
            },
        ),
        (
            "image-text-to-text",
            "llava-qwen2",
            "int4 --group-size 8 --ratio 0.8 --trust-remote-code",
            {
                "lm_model": {"int8": 16, "int4": 14},
                "text_embeddings_model": {"int8": 1},
                "vision_embeddings_model": {"int8": 15},
            },
        ),
        (
            "image-text-to-text",
            "llava-qwen2",
            'int4 --group-size 8 --ratio 0.8 --sensitivity-metric "mean_activation_variance" '
            "--dataset contextual --num-samples 1 --trust-remote-code",
            {
                "lm_model": {"int8": 16, "int4": 14},
                "text_embeddings_model": {"int8": 1},
                "vision_embeddings_model": {"int8": 15},
            },
        ),
        (
            "image-text-to-text",
            "llava_next_video",
            'int4 --group-size 16 --ratio 0.8 --sensitivity-metric "hessian_input_activation" '
            "--dataset contextual --num-samples 1",
            {
                "lm_model": {"int8": 6, "int4": 24},
                "text_embeddings_model": {"int8": 1},
                "vision_embeddings_model": {"int8": 7},
                "vision_resampler_model": {},
                "multi_modal_projector_model": {"int8": 2},
            },
        ),
        (
            "image-text-to-text",
            "minicpmv",
            "int4 --group-size 4 --ratio 0.8 --trust-remote-code",
            {
                "lm_model": {"int8": 10, "int4": 20},
                "text_embeddings_model": {"int8": 1},
                "vision_embeddings_model": {"int8": 26},
                "resampler_model": {"int8": 6},
            },
        ),
        (
            "image-text-to-text",
            "minicpmv",
            'int4 --group-size 4 --ratio 0.8 --sensitivity-metric "mean_activation_magnitude" '
            "--dataset contextual --num-samples 1 --trust-remote-code",
            {
                "lm_model": {"int8": 8, "int4": 22},
                "text_embeddings_model": {"int8": 1},
                "vision_embeddings_model": {"int8": 26},
                "resampler_model": {"int8": 6},
            },
        ),
        (
            "image-text-to-text",
            "internvl_chat",
            "int4 --group-size 4 --ratio 0.8 --trust-remote-code",
            {
                "lm_model": {"int8": 8, "int4": 22},
                "text_embeddings_model": {"int8": 1},
                "vision_embeddings_model": {"int8": 11},
            },
        ),
        (
            "image-text-to-text",
            "internvl_chat",
            'int4 --group-size 4 --ratio 0.8 --sensitivity-metric "mean_activation_magnitude" '
            "--dataset contextual --num-samples 1 --trust-remote-code",
            {
                "lm_model": {"int8": 8, "int4": 22},
                "text_embeddings_model": {"int8": 1},
                "vision_embeddings_model": {"int8": 11},
            },
        ),
        (
            "image-text-to-text",
            "qwen2_vl",
            'int4 --group-size 16 --ratio 0.8 --sensitivity-metric "mean_activation_magnitude" '
            "--dataset contextual --num-samples 1",
            {
                "lm_model": {"int8": 10, "int4": 20},
                "text_embeddings_model": {"int8": 1},
                "vision_embeddings_model": {"int8": 1},
                "vision_embeddings_merger_model": {"int8": 10},
            },
        ),
        (
            "image-text-to-text",
            "phi3_v",
            "int4 --group-size 4 --ratio 0.8 --trust-remote-code",
            {
                "lm_model": {"int8": 8, "int4": 10},
                "text_embeddings_model": {"int8": 1},
                "vision_embeddings_model": {"int8": 7},
                "vision_projection_model": {"int8": 2},
            },
        ),
        (
            "image-text-to-text",
            "phi3_v",
            'int4 --group-size 4 --ratio 0.8 --sensitivity-metric "mean_activation_magnitude" '
            "--dataset contextual --num-samples 1 --trust-remote-code",
            {
                "lm_model": {"int8": 4, "int4": 14},
                "text_embeddings_model": {"int8": 1},
                "vision_embeddings_model": {"int8": 7},
                "vision_projection_model": {"int8": 2},
            },
        ),
        (
            "image-text-to-text",
            "qwen2_5_vl",
            'int4 --group-size 16 --ratio 0.8 --sensitivity-metric "mean_activation_magnitude" '
            "--dataset contextual --num-samples 1 --trust-remote-code",
            {
                "lm_model": {"int8": 10, "int4": 20}
                if is_transformers_version(">=", "4.54")
                else {"int8": 6, "int4": 24},
                "text_embeddings_model": {"int8": 1},
                "vision_embeddings_model": {"int8": 1},
                "vision_embeddings_merger_model": {"int8": 12},
            },
        ),
        (
            "image-text-to-text",
            "phi4mm",
            'int4 --group-size 8 --ratio 0.8 --sensitivity-metric "mean_activation_magnitude" '
            "--dataset contextual --num-samples 1 --trust-remote-code",
            {
                "lm_model": {"int8": 8, "int4": 42},
                "text_embeddings_model": {"int8": 1},
                "vision_embeddings_model": {"int8": 8},
                "vision_projection_model": {"int8": 2},
                "audio_embeddings_model": {},
                "audio_forward_embeddings_model": {"int8": 6},
                "audio_encoder_model": {"int8": 25},
                "audio_vision_projection_model": {"int8": 2},
                "audio_speech_projection_model": {"int8": 2},
            },
        ),
        (
            "image-text-to-text",
            "llama4",
            "int4 --group-size 16 --ratio 0.8 --dataset contextual --num-samples 1 "
            '--sensitivity-metric "mean_activation_magnitude"',
            {
                "lm_model": {"int8": 46, "int4": 56},
                "text_embeddings_model": {"int8": 1},
                "vision_embeddings_model": {"int8": 16},
            },
        ),
        (
            "image-text-to-text",
            "minicpmo",
            'int4 --group-size 4 --ratio 0.8 --sensitivity-metric "mean_activation_magnitude" '
            "--dataset contextual --num-samples 1 --trust-remote-code",
            {
                "lm_model": {"int8": 6, "int4": 10},
                "text_embeddings_model": {"int8": 1},
                "vision_embeddings_model": {"int8": 8},
                "resampler_model": {"int8": 6},
            },
        ),
    ]

    # filter models type depending on min max transformers version
    SUPPORTED_4BIT_CONFIGURATIONS = [
        config
        for config in TRANSFORMERS_4BIT_CONFIGURATIONS
        if TEST_NAME_TO_MODEL_TYPE.get(config[1], config[1]) in get_supported_model_for_library("transformers")
    ]

    def _openvino_export(self, model_name: str, task: str, model_kwargs: Dict = None):
        with TemporaryDirectory() as tmpdir:
            main_export(model_name_or_path=model_name, output=tmpdir, task=task, model_kwargs=model_kwargs)

    def test_filtered_architectures(cls):
        if is_transformers_version("<", "4.49"):
            expected = {"llama4", "qwen2_5_vl", "phi4mm"}
        elif is_transformers_version("<", "4.51"):
            expected = {"llama4", "phi4mm"}
        elif is_transformers_version("<", "4.52"):
            expected = set()
        else:
            expected = {"llava-qwen2", "phi3_v", "phi4mm", "minicpmo"}

        all_model_type = {config[1] for config in cls.TRANSFORMERS_4BIT_CONFIGURATIONS}
        filtered_model_type = {config[1] for config in cls.SUPPORTED_4BIT_CONFIGURATIONS}
        skipped = all_model_type - filtered_model_type
        cls.assertEqual(skipped, expected)

    @parameterized.expand(SUPPORTED_ARCHITECTURES)
    def test_export(self, task: str, model_type: str):
        model_kwargs = None
        if task == "text-to-audio" and model_type == "speecht5":
            model_kwargs = {"vocoder": "fxmarty/speecht5-hifigan-tiny"}
        self._openvino_export(MODEL_NAMES[model_type], task, model_kwargs)

    @parameterized.expand(SUPPORTED_ARCHITECTURES)
    def test_exporters_cli(self, task: str, model_type: str):
        with TemporaryDirectory() as tmpdir:
            add_ops = ""
            if task == "text-to-audio" and model_type == "speecht5":
                add_ops = '--model-kwargs "{\\"vocoder\\": \\"fxmarty/speecht5-hifigan-tiny\\"}"'
            subprocess.run(
                f"optimum-cli export openvino --model {MODEL_NAMES[model_type]} --task {task} {add_ops} {tmpdir}",
                shell=True,
                check=True,
            )
            model_kwargs = {"use_cache": task.endswith("with-past")} if "generation" in task else {}
            eval(
                _HEAD_TO_AUTOMODELS[task.replace("-with-past", "")]
                if task.replace("-with-past", "") in _HEAD_TO_AUTOMODELS
                else _HEAD_TO_AUTOMODELS[model_type.replace("-refiner", "")]
            ).from_pretrained(tmpdir, **model_kwargs)

    @parameterized.expand(
        arch
        for arch in SUPPORTED_ARCHITECTURES
        if not arch[0].endswith("-with-past") and not arch[1].endswith("-refiner")
    )
    def test_exporters_cli_tokenizers(self, task: str, model_type: str):
        with TemporaryDirectory() as tmpdir:
            add_ops = ""
            if task == "text-to-audio" and model_type == "speecht5":
                add_ops = '--model-kwargs "{\\"vocoder\\": \\"fxmarty/speecht5-hifigan-tiny\\"}"'
            output = subprocess.check_output(
                f"TRANSFORMERS_VERBOSITY=debug optimum-cli export openvino --model {MODEL_NAMES[model_type]} --task {task} {add_ops} {tmpdir}",
                shell=True,
                stderr=subprocess.STDOUT,
            ).decode()
            if not is_openvino_tokenizers_available():
                self.assertTrue(
                    "OpenVINO Tokenizers is not available." in output
                    or "OpenVINO and OpenVINO Tokenizers versions are not binary compatible." in output,
                    msg=output,
                )
                return

            number_of_tokenizers = sum("tokenizer" in file for file in map(str, Path(tmpdir).rglob("*.xml")))
            self.assertEqual(self.EXPECTED_NUMBER_OF_TOKENIZER_MODELS[model_type], number_of_tokenizers, output)

            if number_of_tokenizers == 1:
                self.assertTrue("Detokenizer is not supported, convert tokenizer only." in output, output)

            if task.startswith("text-generation") and compare_versions("openvino-tokenizers", ">=", "2024.3.0.0"):
                self.assertIn("Set tokenizer padding side to left", output)

    @parameterized.expand(TOKENIZER_CHAT_TEMPLATE_TESTS_MODELS)
    @unittest.skipIf(not is_openvino_tokenizers_available(), reason="test required openvino tokenizers")
    def test_exporters_cli_tokenizers_chat_template(self, model_type):
        import openvino as ov

        core = ov.Core()
        with TemporaryDirectory() as tmpdir:
            model_test_config = self.TOKENIZER_CHAT_TEMPLATE_TESTS_MODELS[model_type]
            task = model_test_config["task"]
            model_id = MODEL_NAMES[model_type]
            remote_code = model_test_config.get("remote_code", False)
            cmd = f"TRANSFORMERS_VERBOSITY=debug optimum-cli export openvino --model {model_id} --task {task} {tmpdir}"
            if remote_code:
                cmd += " --trust-remote-code"
            output = subprocess.check_output(
                cmd,
                shell=True,
                stderr=subprocess.STDOUT,
            ).decode()
            number_of_tokenizers = sum("tokenizer" in file for file in map(str, Path(tmpdir).rglob("*.xml")))
            expected_num_tokenizers = model_test_config["num_tokenizers"]
            self.assertEqual(expected_num_tokenizers, number_of_tokenizers, output)
            tokenizer_path = (
                Path(tmpdir) / "openvino_tokenizer.xml"
                if "diffusion" not in model_type
                else Path(tmpdir) / "tokenizer/openvino_tokenizer.xml"
            )
            tokenizer_model = core.read_model(tokenizer_path)
            if not model_test_config.get("expected_chat_template", False):
                self.assertFalse(tokenizer_model.has_rt_info("chat_template"))
            else:
                rt_info_chat_template = tokenizer_model.get_rt_info("chat_template")
                if not model_test_config.get("processor_chat_template"):
                    tokenizer = AutoTokenizer.from_pretrained(tmpdir, trust_remote_code=remote_code)
                else:
                    tokenizer = AutoProcessor.from_pretrained(tmpdir, trust_remote_code=remote_code)
                ref_chat_template = tokenizer.chat_template
                self.assertEqual(rt_info_chat_template.value, ref_chat_template)
                if not model_test_config.get("simplified_chat_template", False):
                    self.assertFalse(tokenizer_model.has_rt_info("simplified_chat_template"))
                else:
                    simplified_rt_chat_template = tokenizer_model.get_rt_info("simplified_chat_template").value
                    self.assertTrue(rt_info_chat_template in COMPLEX_CHAT_TEMPLATES)
                    self.assertEqual(simplified_rt_chat_template, COMPLEX_CHAT_TEMPLATES[rt_info_chat_template.value])
                    # there are some difference in content key for conversation templates, simplified templates align to use common
                    if "llava" not in model_type:
                        origin_history_messages = [
                            {
                                "role": "system",
                                "content": "You are a friendly chatbot who always responds in the style of a pirate",
                            },
                            {"role": "user", "content": "How many helicopters can a human eat in one sitting?"},
                            {
                                "role": "assistant",
                                "content": " There is no specific limit for how many helicopters a human can eat in one sitting, but it is not recommended to consume large quantities of helicopters.",
                            },
                            {"role": "user", "content": "Why is it not recommended?"},
                        ]
                    else:
                        origin_history_messages = [
                            {
                                "role": "system",
                                "content": [
                                    {
                                        "type": "text",
                                        "text": "You are a friendly chatbot who always responds in the style of a pirate",
                                    }
                                ],
                            },
                            {
                                "role": "user",
                                "content": [
                                    {"type": "text", "text": "How many helicopters can a human eat in one sitting?"}
                                ],
                            },
                            {
                                "role": "assistant",
                                "content": [
                                    {
                                        "type": "text",
                                        "text": "There is no specific limit for how many helicopters a human can eat in one sitting, but it is not recommended to consume large quantities of helicopters.",
                                    }
                                ],
                            },
                            {"role": "user", "content": [{"type": "text", "text": "Why is it not recommended?"}]},
                        ]
                    history_messages = [
                        {
                            "role": "system",
                            "content": "You are a friendly chatbot who always responds in the style of a pirate",
                        },
                        {"role": "user", "content": "How many helicopters can a human eat in one sitting?"},
                        {
                            "role": "assistant",
                            "content": "There is no specific limit for how many helicopters a human can eat in one sitting, but it is not recommended to consume large quantities of helicopters.",
                        },
                        {"role": "user", "content": "Why is it not recommended?"},
                    ]
                    reference_input_text_no_gen_prompt = tokenizer.apply_chat_template(
                        origin_history_messages,
                        add_generation_prompt=False,
                        chat_template=ref_chat_template,
                        tokenize=False,
                    )
                    simplified_input_text_no_gen_prompt = tokenizer.apply_chat_template(
                        history_messages,
                        add_generation_prompt=False,
                        chat_template=simplified_rt_chat_template,
                        tokenize=False,
                    )
                    self.assertEqual(
                        reference_input_text_no_gen_prompt,
                        simplified_input_text_no_gen_prompt,
                        f"Expected text:\n{reference_input_text_no_gen_prompt}\nSimplified text:\n{simplified_input_text_no_gen_prompt}",
                    )
                    reference_input_text_gen_prompt = tokenizer.apply_chat_template(
                        origin_history_messages,
                        chat_template=ref_chat_template,
                        add_generation_prompt=True,
                        tokenize=False,
                    )
                    simplified_input_text_gen_prompt = tokenizer.apply_chat_template(
                        history_messages,
                        add_generation_prompt=True,
                        chat_template=simplified_rt_chat_template,
                        tokenize=False,
                    )
                    self.assertEqual(
                        reference_input_text_gen_prompt,
                        simplified_input_text_gen_prompt,
                        f"Expected text:\n{reference_input_text_gen_prompt}\nSimplified text:\n{simplified_input_text_gen_prompt}",
                    )

    @parameterized.expand(SUPPORTED_ARCHITECTURES)
    def test_exporters_cli_fp16(self, task: str, model_type: str):
        with TemporaryDirectory() as tmpdir:
            add_ops = ""
            if task == "text-to-audio" and model_type == "speecht5":
                add_ops = '--model-kwargs "{\\"vocoder\\": \\"fxmarty/speecht5-hifigan-tiny\\"}"'
            subprocess.run(
                f"optimum-cli export openvino --model {MODEL_NAMES[model_type]} --task {task} {add_ops} --weight-format fp16 {tmpdir}",
                shell=True,
                check=True,
            )
            model_kwargs = {"use_cache": task.endswith("with-past")} if "generation" in task else {}
            eval(
                _HEAD_TO_AUTOMODELS[task.replace("-with-past", "")]
                if task.replace("-with-past", "") in _HEAD_TO_AUTOMODELS
                else _HEAD_TO_AUTOMODELS[model_type.replace("-refiner", "")]
            ).from_pretrained(tmpdir, **model_kwargs)

    @parameterized.expand(SUPPORTED_ARCHITECTURES)
    def test_exporters_cli_int8(self, task: str, model_type: str):
        if model_type in ["bitnet"]:
            self.skipTest("CVS-176501 INT8 compression fails for BitNet; need to compress remaining BF16 weights")
        with TemporaryDirectory() as tmpdir:
            add_ops = ""
            if task == "text-to-audio" and model_type == "speecht5":
                add_ops = '--model-kwargs "{\\"vocoder\\": \\"fxmarty/speecht5-hifigan-tiny\\"}"'
            subprocess.run(
                f"optimum-cli export openvino --model {MODEL_NAMES[model_type]} --task {task} {add_ops} --weight-format int8 {tmpdir}",
                shell=True,
                check=True,
            )
            model_kwargs = {"use_cache": task.endswith("with-past")} if "generation" in task else {}
            model = eval(
                _HEAD_TO_AUTOMODELS[task.replace("-with-past", "")]
                if task.replace("-with-past", "") in _HEAD_TO_AUTOMODELS
                else _HEAD_TO_AUTOMODELS[model_type.replace("-refiner", "")]
            ).from_pretrained(tmpdir, **model_kwargs)

            expected_int8 = _ARCHITECTURES_TO_EXPECTED_INT8[model_type]
            expected_int8 = {k: {"int8": v} for k, v in expected_int8.items()}
            if task.startswith("text2text-generation") and (not task.endswith("with-past") or model.decoder.stateful):
                del expected_int8["decoder_with_past"]
            check_compression_state_per_model(self, model.ov_models, expected_int8)

    @parameterized.expand(SUPPORTED_SD_HYBRID_ARCHITECTURES)
    def test_exporters_cli_hybrid_quantization(
        self, model_type: str, expected_fake_nodes: int, expected_int8_nodes: int
    ):
        with TemporaryDirectory() as tmpdir:
            subprocess.run(
                f"optimum-cli export openvino --model {MODEL_NAMES[model_type]} --dataset laion/filtered-wit --weight-format int8 {tmpdir}",
                shell=True,
                check=True,
            )
            model = eval(_HEAD_TO_AUTOMODELS[model_type.replace("-refiner", "")]).from_pretrained(tmpdir)
            vision_model = model.unet.model if model.unet is not None else model.transformer.model
            num_fake_nodes, num_weight_nodes = get_num_quantized_nodes(vision_model)
            self.assertEqual(expected_int8_nodes, num_weight_nodes["int8"])
            self.assertEqual(expected_fake_nodes, num_fake_nodes)
            self.assertFalse(vision_model.has_rt_info(["runtime_options", "KV_CACHE_PRECISION"]))

    @parameterized.expand(SUPPORTED_4BIT_CONFIGURATIONS)
    def test_exporters_cli_4bit(
        self, task: str, model_type: str, option: str, expected_num_weight_nodes_per_model: Dict[str, Dict[str, int]]
    ):
        with TemporaryDirectory() as tmpdir:
            result = subprocess.run(
                f"optimum-cli export openvino --model {MODEL_NAMES[model_type]} --task {task} --weight-format {option} {tmpdir}",
                shell=True,
                check=True,
                capture_output=True,
            )
            model_kwargs = {"use_cache": task.endswith("with-past")} if "generation" in task else {}
            if "--trust-remote-code" in option:
                model_kwargs["trust_remote_code"] = True
            model = eval(
                _HEAD_TO_AUTOMODELS[task.replace("-with-past", "")]
                if task.replace("-with-past", "") in _HEAD_TO_AUTOMODELS
                else _HEAD_TO_AUTOMODELS[model_type.replace("-refiner", "")]
            ).from_pretrained(tmpdir, **model_kwargs)

            check_compression_state_per_model(self, model.ov_models, expected_num_weight_nodes_per_model)

            # Starting from NNCF 2.17 there is a support for data-free AWQ
            awq_str = b"Applying data-aware AWQ" if "--dataset" in option else b"Applying data-free AWQ"
            self.assertTrue("--awq" not in option or awq_str in result.stdout)
            self.assertTrue("--scale-estimation" not in option or b"Applying Scale Estimation" in result.stdout)
            self.assertTrue("--gptq" not in option or b"Applying GPTQ" in result.stdout)
            self.assertTrue(
                "--lora-correction" not in option or b"with correction of low-rank adapters" in result.stdout
            )

    def test_exporters_cli_4bit_with_statistics_path(self):
        with TemporaryDirectory() as tmpdir:
            statistics_path = f"{tmpdir}/statistics"
            result = subprocess.run(
                f"optimum-cli export openvino --model {MODEL_NAMES['llama']} --task text-generation-with-past --weight-format int4 --awq "
                f"--dataset wikitext2 --group-size 4 --quantization-statistics-path {statistics_path} {tmpdir}",
                shell=True,
                check=True,
                capture_output=True,
            )
            self.assertTrue(
                b"Statistics were successfully saved to a directory " + bytes(statistics_path, "utf-8")
                in result.stdout
            )
            self.assertTrue(
                b"Statistics were successfully loaded from a directory " + bytes(statistics_path, "utf-8")
                in result.stdout
            )

    @parameterized.expand(SUPPORTED_QUANTIZATION_ARCHITECTURES)
    def test_exporters_cli_full_quantization(
        self,
        task: str,
        model_type: str,
        quant_mode: str,
        option: str,
        expected_fake_nodes_per_model: Dict[str, int],
        expected_num_weight_nodes_per_model: Dict[str, Dict[str, int]],
    ):
        with TemporaryDirectory() as tmpdir:
            subprocess.run(
                f"optimum-cli export openvino --task {task} --model {MODEL_NAMES[model_type]} "
                f"--quant-mode {quant_mode} {option} {tmpdir}",
                shell=True,
                check=True,
            )
            model_cls = (
                OVSentenceTransformer
                if "--library sentence_transformers" in option
                else eval(_HEAD_TO_AUTOMODELS[task])
            )
            model = model_cls.from_pretrained(tmpdir, trust_remote_code="--trust-remote-code" in option)

            if (
                "automatic-speech-recognition" in task or "text2text-generation" in task
            ) and model.decoder_with_past is None:
                expected_num_weight_nodes_per_model.pop("decoder_with_past", None)
                expected_fake_nodes_per_model.pop("decoder_with_past", None)

            check_compression_state_per_model(
                self,
                model.ov_models,
                expected_num_weight_nodes_per_model,
                expected_fake_nodes_per_model,
            )

    DEFAULT_CONFIG_TEST_CONFIGURATIONS = [
        (
            "falcon-40b",
            "bigscience/bloomz-560m",
            AutoModelForCausalLM,
            OVModelForCausalLM,
            "--task text-generation-with-past --weight-format int4",
            _DEFAULT_4BIT_WQ_CONFIGS,
            {"model": {"int8": 6, "int4": 6}},
            {"model": 0},
        ),
        (
            "clip",
            "hf-tiny-model-private/tiny-random-CLIPModel",
            AutoModelForZeroShotImageClassification,
            OVModelForZeroShotImageClassification,
            "--task zero-shot-image-classification --quant-mode int8",
            _DEFAULT_INT8_FQ_CONFIGS,
            {"model": {"int8": 65}},
            {"model": 65},
        ),
        (
            "gpt_oss_mxfp4",
            "openai/gpt-oss-20b",
            AutoModelForCausalLM,
            OVModelForCausalLM,
            "--task text-generation-with-past --weight-format int4",
            _DEFAULT_4BIT_WQ_CONFIGS,
            {"model": {"int8": 22, "int4": 4}},
            {"model": 0},
        ),
    ]

    # filter models type depending on min max transformers version
    SUPPORTED_DEFAULT_CONFIG_TEST_CONFIGURATIONS = [
        config
        for config in DEFAULT_CONFIG_TEST_CONFIGURATIONS
        if TEST_NAME_TO_MODEL_TYPE.get(config[0], config[0]) in get_supported_model_for_library("transformers")
    ]

    @parameterized.expand(SUPPORTED_DEFAULT_CONFIG_TEST_CONFIGURATIONS)
    def test_exporters_cli_with_default_config(
        self,
        model_name,
        model_id,
        auto_model_cls,
        ov_model_cls,
        options,
        default_configs_collection,
        expected_num_weight_nodes_per_model,
        expected_fake_nodes_per_model,
    ):
        with TemporaryDirectory() as tmpdir:
            pt_model = auto_model_cls.from_pretrained(MODEL_NAMES[model_name])
            # overload for matching with default configuration
            pt_model.save_pretrained(tmpdir)
            try:
                AutoTokenizer.from_pretrained(MODEL_NAMES[model_name]).save_pretrained(tmpdir)
            except Exception:
                pass
            try:
                AutoProcessor.from_pretrained(MODEL_NAMES[model_name]).save_pretrained(tmpdir)
            except Exception:
                pass
            with open(Path(tmpdir) / "config.json", "r") as f:
                config = json.load(f)
                config["_name_or_path"] = model_id
            with open(Path(tmpdir) / "config.json", "w") as wf:
                json.dump(config, wf)

            is_weight_compression = "--weight-format" in options
            run_command = f"optimum-cli export openvino --model {tmpdir} {options} {tmpdir}"
            if is_weight_compression:
                # Providing quantization statistics path should not interfere with the default configuration matching
                run_command += f" --quantization-statistics-path {tmpdir}/statistics"
            subprocess.run(
                run_command,
                shell=True,
                check=True,
            )

            model = ov_model_cls.from_pretrained(tmpdir)

            check_compression_state_per_model(
                self,
                model.ov_submodels,
                expected_num_weight_nodes_per_model,
                expected_fake_nodes_per_model,
            )

            rt_info = model.model.get_rt_info()
            nncf_info = rt_info["nncf"]
            model_quantization_config = nncf_info["weight_compression" if is_weight_compression else "quantization"]

            default_config = {**default_configs_collection[model_id]}
            if "quantization_config2" in default_config:
                # For GPT-OSS use the second config as reference
                default_config = default_config["quantization_config2"]
            dataset = default_config.pop("dataset", None)
            default_config.pop("weight_only", None)
            if is_weight_compression:
                bits = default_config.pop("bits", None)
                sym = default_config.pop("sym", False)
                default_config["mode"] = f"int{bits}_{'sym' if sym else 'asym'}"
                quant_method = default_config.pop("quant_method", None)
                default_config["awq"] = quant_method == "awq"
                default_config["gptq"] = quant_method == "gptq"
                advanced_parameters = eval(model_quantization_config["advanced_parameters"].value)
                model_quantization_config["statistics_path"] = Mock()
                model_quantization_config["statistics_path"].value = advanced_parameters["statistics_path"]
                if dataset is not None:
                    default_config["statistics_path"] = f"{tmpdir}/statistics"
            else:
                dtype = default_config.pop("dtype", None)
                self.assertEqual(dtype, "int8")
                num_samples = default_config.pop("num_samples", None)
                if num_samples is not None:
                    default_config["subset_size"] = num_samples
                advanced_parameters = eval(model_quantization_config["advanced_parameters"].value)
                model_quantization_config["smooth_quant_alpha"] = Mock()
                model_quantization_config["smooth_quant_alpha"].value = str(
                    advanced_parameters["smooth_quant_alphas"]["matmul"]
                )

            for key, value in default_config.items():
                self.assertIn(key, model_quantization_config)
                self.assertEqual(
                    model_quantization_config[key].value,
                    str(value),
                    f"Parameter {key} not matched with expected, {model_quantization_config[key].value} != {value}",
                )

    def test_exporters_cli_help(self):
        subprocess.run(
            "optimum-cli export openvino --help",
            shell=True,
            check=True,
        )

    def test_exporters_cli_sentence_transformers(self):
        model_id = MODEL_NAMES["bge"]
        with TemporaryDirectory() as tmpdir:
            # default export creates transformers model
            subprocess.run(
                f"optimum-cli export openvino --model {model_id} --task feature-extraction {tmpdir}",
                shell=True,
                check=True,
            )
            model = eval(_HEAD_TO_AUTOMODELS["feature-extraction"]).from_pretrained(tmpdir, compile=False)
            self.assertTrue("last_hidden_state" in model.output_names)
            # export with transformers lib creates transformers model
            subprocess.run(
                f"optimum-cli export openvino --model {model_id} --task feature-extraction --library transformers {tmpdir}",
                shell=True,
                check=True,
            )
            model = eval(_HEAD_TO_AUTOMODELS["feature-extraction"]).from_pretrained(tmpdir, compile=False)
            self.assertTrue("last_hidden_state" in model.output_names)
            # export with sentence_transformers lib creates sentence_transformers model
            subprocess.run(
                f"optimum-cli export openvino --model {model_id} --task feature-extraction --library sentence_transformers {tmpdir}",
                shell=True,
                check=True,
            )
            model = OVSentenceTransformer.from_pretrained(tmpdir, compile=False, device=OPENVINO_DEVICE)
            self.assertFalse("last_hidden_state" in model.output_names)

    def test_exporters_cli_open_clip(self):
        model_id = MODEL_NAMES["open-clip"]
        with TemporaryDirectory() as tmpdir:
            subprocess.run(
                f"optimum-cli export openvino --model {model_id} --framework pt {tmpdir}",
                shell=True,
                check=True,
            )
            model_vision = eval(_HEAD_TO_AUTOMODELS["open_clip_vision"]).from_pretrained(tmpdir, compile=False)
            model_text = eval(_HEAD_TO_AUTOMODELS["open_clip_text"]).from_pretrained(tmpdir, compile=False)
            self.assertTrue("image_features" in model_vision.output_names)
            self.assertTrue("text_features" in model_text.output_names)

            model = eval(_HEAD_TO_AUTOMODELS["open_clip"]).from_pretrained(tmpdir, compile=False)
            self.assertTrue("text_features" in model.text_model.output_names)
            self.assertTrue("image_features" in model.visual_model.output_names)

    def test_export_openvino_with_missed_weight_format(self):
        # Test that exception is raised when some compression parameter is given, but weight format is not.
        with TemporaryDirectory() as tmpdir:
            with self.assertRaises(subprocess.CalledProcessError) as exc_info:
                subprocess.run(
                    f"optimum-cli export openvino --model {MODEL_NAMES['gpt2']} --task text-generation --sym {tmpdir}",
                    shell=True,
                    check=True,
                    stdout=subprocess.PIPE,
                    stderr=subprocess.PIPE,
                    text=True,
                )
            self.assertIn(
                "Some compression parameters are provided, but the weight format is not specified.",
                str(exc_info.exception.stderr),
            )

    def test_export_openvino_with_custom_variant(self):
        with TemporaryDirectory() as tmpdir:
            subprocess.run(
                f"optimum-cli export openvino --model katuni4ka/tiny-stable-diffusion-torch-custom-variant --variant custom {tmpdir}",
                shell=True,
                check=True,
            )
            model = eval(_HEAD_TO_AUTOMODELS["stable-diffusion"]).from_pretrained(tmpdir, compile=False)
            for component in ["text_encoder", "tokenizer", "unet", "vae_encoder", "vae_decoder"]:
                self.assertIsNotNone(getattr(model, component))<|MERGE_RESOLUTION|>--- conflicted
+++ resolved
@@ -118,12 +118,6 @@
             ]
         )
 
-<<<<<<< HEAD
-    if is_transformers_version(">=", "4.51.3"):
-        SUPPORTED_ARCHITECTURES.extend(
-            [
-                ("text-generation-with-past", "granite-moe-hybrid"),
-=======
     if is_transformers_version(">=", "4.54"):
         SUPPORTED_ARCHITECTURES.extend(
             [
@@ -134,9 +128,15 @@
         SUPPORTED_ARCHITECTURES.extend(
             [
                 ("text-generation-with-past", "bitnet"),
->>>>>>> bbae98d2
             ]
         )
+
+
+    if is_transformers_version(">=", "4.51.3"):
+        SUPPORTED_ARCHITECTURES.extend(
+            [
+                ("text-generation-with-past", "granite-moe-hybrid"),
+            ]
 
     EXPECTED_NUMBER_OF_TOKENIZER_MODELS = {
         "gpt2": 2,
@@ -166,12 +166,9 @@
         "falcon-mamba": 2,
         "qwen3": 2,
         "zamba2": 2,
-<<<<<<< HEAD
-        "granite-moe-hybrid": 2,
-=======
         "exaone4": 2,
         "bitnet": 2,
->>>>>>> bbae98d2
+        "granite-moe-hybrid": 2,
     }
 
     TOKENIZER_CHAT_TEMPLATE_TESTS_MODELS = {
