--- conflicted
+++ resolved
@@ -657,6 +657,28 @@
         ),
         (
             "image-text-to-text",
+            "minicpmv4",
+            "int4 --group-size 4 --ratio 0.8 --trust-remote-code",
+            {
+                "lm_model": {"int8": 12, "int4": 18},
+                "text_embeddings_model": {"int8": 1},
+                "vision_embeddings_model": {"int8": 14},
+                "resampler_model": {"int8": 6},
+            },
+        ),
+        (
+            "image-text-to-text",
+            "minicpmv4_5",
+            "int4 --group-size 4 --ratio 0.8 --trust-remote-code",
+            {
+                "lm_model": {"int8": 12, "int4": 18},
+                "text_embeddings_model": {"int8": 1},
+                "vision_embeddings_model": {"int8": 14},
+                "resampler_model": {"int8": 6},
+            },
+        ),
+        (
+            "image-text-to-text",
             "internvl_chat",
             "int4 --group-size 4 --ratio 0.8 --trust-remote-code",
             {
@@ -755,240 +777,12 @@
         ),
     ]
 
-<<<<<<< HEAD
-    if is_transformers_version(">=", "4.40.0"):
-        TEST_4BIT_CONFIGURATIONS.extend(
-            [
-                (
-                    "image-text-to-text",
-                    "llava_next",
-                    "int4 --group-size 16 --ratio 0.8",
-                    {
-                        "lm_model": {"int8": 14, "int4": 16},
-                        "text_embeddings_model": {"int8": 1},
-                        "vision_embeddings_model": {"int8": 9},
-                    },
-                ),
-                (
-                    "image-text-to-text",
-                    "llava_next",
-                    'int4 --group-size 16 --ratio 0.8 --sensitivity-metric "hessian_input_activation" '
-                    "--dataset contextual --num-samples 1",
-                    {
-                        "lm_model": {"int8": 6, "int4": 24},
-                        "text_embeddings_model": {"int8": 1},
-                        "vision_embeddings_model": {"int8": 9},
-                    },
-                ),
-                (
-                    "image-text-to-text",
-                    "nanollava",
-                    "int4 --group-size 8 --ratio 0.8 --trust-remote-code",
-                    {
-                        "lm_model": {"int8": 16, "int4": 14},
-                        "text_embeddings_model": {"int8": 1},
-                        "vision_embeddings_model": {"int8": 15},
-                    },
-                ),
-                (
-                    "image-text-to-text",
-                    "nanollava",
-                    'int4 --group-size 8 --ratio 0.8 --sensitivity-metric "mean_activation_variance" '
-                    "--dataset contextual --num-samples 1 --trust-remote-code",
-                    {
-                        "lm_model": {"int8": 16, "int4": 14},
-                        "text_embeddings_model": {"int8": 1},
-                        "vision_embeddings_model": {"int8": 15},
-                    },
-                ),
-            ]
-        )
-
-    if is_transformers_version(">=", "4.42.0"):
-        TEST_4BIT_CONFIGURATIONS.extend(
-            [
-                (
-                    "image-text-to-text",
-                    "llava_next_video",
-                    'int4 --group-size 16 --ratio 0.8 --sensitivity-metric "hessian_input_activation" '
-                    "--dataset contextual --num-samples 1",
-                    {
-                        "lm_model": {"int8": 6, "int4": 24},
-                        "text_embeddings_model": {"int8": 1},
-                        "vision_embeddings_model": {"int8": 7},
-                        "vision_resampler_model": {},
-                        "multi_modal_projector_model": {"int8": 2},
-                    },
-                ),
-            ]
-        )
-
-    if is_transformers_version(">=", "4.45.0"):
-        TEST_4BIT_CONFIGURATIONS.extend(
-            [
-                (
-                    "image-text-to-text",
-                    "minicpmv",
-                    "int4 --group-size 4 --ratio 0.8 --trust-remote-code",
-                    {
-                        "lm_model": {"int8": 10, "int4": 20},
-                        "text_embeddings_model": {"int8": 1},
-                        "vision_embeddings_model": {"int8": 26},
-                        "resampler_model": {"int8": 6},
-                    },
-                ),
-                (
-                    "image-text-to-text",
-                    "minicpmv4",
-                    "int4 --group-size 4 --ratio 0.8 --trust-remote-code",
-                    {
-                        "lm_model": {"int8": 10, "int4": 20},
-                        "text_embeddings_model": {"int8": 1},
-                        "vision_embeddings_model": {"int8": 26},
-                        "resampler_model": {"int8": 6},
-                    },
-                ),
-                (
-                    "image-text-to-text",
-                    "minicpmv4_5",
-                    "int4 --group-size 4 --ratio 0.8 --trust-remote-code",
-                    {
-                        "lm_model": {"int8": 10, "int4": 20},
-                        "text_embeddings_model": {"int8": 1},
-                        "vision_embeddings_model": {"int8": 26},
-                        "resampler_model": {"int8": 6},
-                    },
-                ),
-                (
-                    "image-text-to-text",
-                    "minicpmv",
-                    'int4 --group-size 4 --ratio 0.8 --sensitivity-metric "mean_activation_magnitude" '
-                    "--dataset contextual --num-samples 1 --trust-remote-code",
-                    {
-                        "lm_model": {"int8": 8, "int4": 22},
-                        "text_embeddings_model": {"int8": 1},
-                        "vision_embeddings_model": {"int8": 26},
-                        "resampler_model": {"int8": 6},
-                    },
-                ),
-                (
-                    "image-text-to-text",
-                    "internvl2",
-                    "int4 --group-size 4 --ratio 0.8 --trust-remote-code",
-                    {
-                        "lm_model": {"int8": 8, "int4": 22},
-                        "text_embeddings_model": {"int8": 1},
-                        "vision_embeddings_model": {"int8": 11},
-                    },
-                ),
-                (
-                    "image-text-to-text",
-                    "internvl2",
-                    'int4 --group-size 4 --ratio 0.8 --sensitivity-metric "mean_activation_magnitude" '
-                    "--dataset contextual --num-samples 1 --trust-remote-code",
-                    {
-                        "lm_model": {"int8": 8, "int4": 22},
-                        "text_embeddings_model": {"int8": 1},
-                        "vision_embeddings_model": {"int8": 11},
-                    },
-                ),
-                (
-                    "image-text-to-text",
-                    "phi3_v",
-                    "int4 --group-size 4 --ratio 0.8 --trust-remote-code",
-                    {
-                        "lm_model": {"int8": 8, "int4": 10},
-                        "text_embeddings_model": {"int8": 1},
-                        "vision_embeddings_model": {"int8": 7},
-                        "vision_projection_model": {"int8": 2},
-                    },
-                ),
-                (
-                    "image-text-to-text",
-                    "phi3_v",
-                    'int4 --group-size 4 --ratio 0.8 --sensitivity-metric "mean_activation_magnitude" '
-                    "--dataset contextual --num-samples 1 --trust-remote-code",
-                    {
-                        "lm_model": {"int8": 4, "int4": 14},
-                        "text_embeddings_model": {"int8": 1},
-                        "vision_embeddings_model": {"int8": 7},
-                        "vision_projection_model": {"int8": 2},
-                    },
-                ),
-                (
-                    "image-text-to-text",
-                    "qwen2_vl",
-                    'int4 --group-size 16 --ratio 0.8 --sensitivity-metric "mean_activation_magnitude" '
-                    "--dataset contextual --num-samples 1",
-                    {
-                        "lm_model": {"int8": 10, "int4": 20},
-                        "text_embeddings_model": {"int8": 1},
-                        "vision_embeddings_model": {"int8": 1},
-                        "vision_embeddings_merger_model": {"int8": 10},
-                    },
-                ),
-            ]
-        )
-
-    if is_transformers_version(">=", "4.49.0"):
-        TEST_4BIT_CONFIGURATIONS.extend(
-            [
-                (
-                    "image-text-to-text",
-                    "phi4mm",
-                    'int4 --group-size 8 --ratio 0.8 --sensitivity-metric "mean_activation_magnitude" '
-                    "--dataset contextual --num-samples 1 --trust-remote-code",
-                    {
-                        "lm_model": {"int8": 8, "int4": 42},
-                        "text_embeddings_model": {"int8": 1},
-                        "vision_embeddings_model": {"int8": 8},
-                        "vision_projection_model": {"int8": 2},
-                        "audio_embeddings_model": {},
-                        "audio_forward_embeddings_model": {"int8": 6},
-                        "audio_encoder_model": {"int8": 25},
-                        "audio_vision_projection_model": {"int8": 2},
-                        "audio_speech_projection_model": {"int8": 2},
-                    },
-                ),
-                (
-                    "image-text-to-text",
-                    "qwen2_5_vl",
-                    'int4 --group-size 16 --ratio 0.8 --sensitivity-metric "mean_activation_magnitude" '
-                    "--dataset contextual --num-samples 1 --trust-remote-code",
-                    {
-                        "lm_model": {"int8": 14, "int4": 16},
-                        "text_embeddings_model": {"int8": 1},
-                        "vision_embeddings_model": {"int8": 1},
-                        "vision_embeddings_merger_model": {"int8": 12},
-                    },
-                ),
-            ]
-        )
-
-    if is_transformers_version(">=", "4.51.0"):
-        TEST_4BIT_CONFIGURATIONS.extend(
-            [
-                (
-                    "image-text-to-text",
-                    "llama4",
-                    "int4 --group-size 16 --ratio 0.8 --dataset contextual --num-samples 1 "
-                    '--sensitivity-metric "mean_activation_magnitude"',
-                    {
-                        "lm_model": {"int8": 22, "int4": 48},
-                        "text_embeddings_model": {"int8": 1},
-                        "vision_embeddings_model": {"int8": 16},
-                    },
-                ),
-            ]
-        )
-=======
     # filter models type depending on min max transformers version
     SUPPORTED_4BIT_CONFIGURATIONS = [
         config
         for config in TRANSFORMERS_4BIT_CONFIGURATIONS
         if TEST_NAME_TO_MODEL_TYPE.get(config[1], config[1]) in get_supported_model_for_library("transformers")
     ]
->>>>>>> 7843977a
 
     def _openvino_export(self, model_name: str, task: str, model_kwargs: Dict = None):
         with TemporaryDirectory() as tmpdir:
