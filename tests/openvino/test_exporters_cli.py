# Copyright 2023 The HuggingFace Team. All rights reserved.
#
# Licensed under the Apache License, Version 2.0 (the "License");
# you may not use this file except in compliance with the License.
# You may obtain a copy of the License at
#
#     http://www.apache.org/licenses/LICENSE-2.0
#
# Unless required by applicable law or agreed to in writing, software
# distributed under the License is distributed on an "AS IS" BASIS,
# WITHOUT WARRANTIES OR CONDITIONS OF ANY KIND, either express or implied.
# See the License for the specific language governing permissions and
# limitations under the License.
import subprocess
import unittest
from pathlib import Path
<<<<<<< HEAD
from typing import Tuple
=======
from typing import Dict, List
>>>>>>> 93777eca

from parameterized import parameterized
from transformers import AutoModelForCausalLM
from utils_tests import (
    _ARCHITECTURES_TO_EXPECTED_INT8,
    MODEL_NAMES,
    compare_num_quantized_nodes_per_model,
    get_num_quantized_nodes,
)

from optimum.exporters.openvino.__main__ import main_export
from optimum.intel import (  # noqa
    OVFluxPipeline,
    OVLatentConsistencyModelPipeline,
    OVModelForAudioClassification,
    OVModelForCausalLM,
    OVModelForFeatureExtraction,
    OVModelForImageClassification,
    OVModelForMaskedLM,
    OVModelForQuestionAnswering,
    OVModelForSeq2SeqLM,
    OVModelForSequenceClassification,
    OVModelForSpeechSeq2Seq,
    OVModelForTokenClassification,
    OVModelForVisualCausalLM,
    OVModelOpenCLIPForZeroShotImageClassification,
    OVModelOpenCLIPText,
    OVModelOpenCLIPVisual,
    OVSentenceTransformer,
    OVStableDiffusion3Pipeline,
    OVStableDiffusionPipeline,
    OVStableDiffusionXLPipeline,
)
from optimum.intel.openvino.configuration import _DEFAULT_4BIT_CONFIGS
from optimum.intel.openvino.utils import _HEAD_TO_AUTOMODELS, TemporaryDirectory
from optimum.intel.utils.import_utils import (
    compare_versions,
    is_openvino_tokenizers_available,
    is_openvino_version,
    is_tokenizers_version,
    is_transformers_version,
)


class OVCLIExportTestCase(unittest.TestCase):
    """
    Integration tests ensuring supported models are correctly exported.
    """

    SUPPORTED_ARCHITECTURES = [
        ("text-generation", "gpt2"),
        ("text-generation-with-past", "gpt2"),
        ("text2text-generation", "t5"),
        ("text2text-generation-with-past", "t5"),
        ("text-classification", "albert"),
        ("question-answering", "distilbert"),
        ("token-classification", "roberta"),
        ("image-classification", "vit"),
        ("audio-classification", "wav2vec2"),
        ("fill-mask", "bert"),
        ("feature-extraction", "blenderbot"),
        ("text-to-image", "stable-diffusion"),
        ("text-to-image", "stable-diffusion-xl"),
        ("image-to-image", "stable-diffusion-xl-refiner"),
    ]

    if is_transformers_version(">=", "4.45"):
        SUPPORTED_ARCHITECTURES.extend([("text-to-image", "stable-diffusion-3"), ("text-to-image", "flux")])
    EXPECTED_NUMBER_OF_TOKENIZER_MODELS = {
        "gpt2": 2 if is_tokenizers_version("<", "0.20") or is_openvino_version(">=", "2024.5") else 0,
        "t5": 0,  # no .model file in the repository
        "albert": 0,  # not supported yet
        "distilbert": 1,  # no detokenizer
        "roberta": 2 if is_tokenizers_version("<", "0.20") or is_openvino_version(">=", "2024.5") else 0,
        "vit": 0,  # no tokenizer for image model
        "wav2vec2": 0,  # no tokenizer
        "bert": 1,  # no detokenizer
        "blenderbot": 2 if is_tokenizers_version("<", "0.20") or is_openvino_version(">=", "2024.5") else 0,
        "stable-diffusion": 2 if is_tokenizers_version("<", "0.20") or is_openvino_version(">=", "2024.5") else 0,
        "stable-diffusion-xl": 4 if is_tokenizers_version("<", "0.20") or is_openvino_version(">=", "2024.5") else 0,
        "stable-diffusion-3": 6 if is_tokenizers_version("<", "0.20") or is_openvino_version(">=", "2024.5") else 2,
        "flux": 4 if is_tokenizers_version("<", "0.20") or is_openvino_version(">=", "2024.5") else 0,
        "llava": 2 if is_tokenizers_version("<", "0.20") or is_openvino_version(">=", "2024.5") else 0,
    }

    SUPPORTED_SD_HYBRID_ARCHITECTURES = [
        ("stable-diffusion", 72, 195),
        ("stable-diffusion-xl", 84, 331),
        ("latent-consistency", 50, 135),
    ]

    if is_transformers_version(">=", "4.45"):
        SUPPORTED_SD_HYBRID_ARCHITECTURES.append(("stable-diffusion-3", 9, 65))
        SUPPORTED_SD_HYBRID_ARCHITECTURES.append(("flux", 7, 56))

    SUPPORTED_QUANTIZATION_ARCHITECTURES = [
        (
            "automatic-speech-recognition",
            "whisper",
            "--quant-mode int8 --dataset librispeech --num-samples 1 --smooth-quant-alpha 0.9 --trust-remote-code",
            (14, 22, 21) if is_transformers_version("<=", "4.36.0") else (14, 22, 25),
            (14, 21, 17) if is_transformers_version("<=", "4.36.0") else (14, 22, 18),
        ),
    ]

    TEST_4BIT_CONFIGURATIONS = [
        ("text-generation-with-past", "opt125m", "int4 --sym --group-size 128", [{"int8": 4, "int4": 72}]),
        ("text-generation-with-past", "opt125m", "int4 --group-size 64", [{"int8": 4, "int4": 144}]),
        ("text-generation-with-past", "opt125m", "mxfp4", [{"int8": 4, "f4e2m1": 72, "f8e8m0": 72}]),
        ("text-generation-with-past", "opt125m", "nf4", [{"int8": 4, "nf4": 72}]),
        (
            "text-generation-with-past",
            "llama_awq",
            "int4 --ratio 1.0 --sym --group-size 8 --all-layers",
            [{"int4": 16}],
        ),
        (
            "text-generation-with-past",
            "llama_awq",
            "int4 --ratio 1.0 --sym --group-size 16 --awq --dataset wikitext2 --num-samples 100 "
            "--sensitivity-metric max_activation_variance",
            [{"int8": 4, "int4": 14}],
        ),
        (
            "text-generation-with-past",
            "llama_awq",
            "int4 --ratio 1.0 --sym --group-size 16 --scale-estimation --dataset wikitext2 --num-samples 100 ",
            [{"int8": 4, "int4": 14}],
        ),
        (
            "text-generation-with-past",
            "llama_awq",
            "int4 --ratio 1.0 --sym --group-size 16 --gptq --dataset wikitext2 --num-samples 100 ",
            [{"int8": 4, "int4": 14}],
        ),
        (
            "text-generation-with-past",
            "llama_awq",
            "int4 --ratio 1.0 --sym --group-size 16 --lora-correction --dataset auto --num-samples 16",
            [{"int8": 60, "int4": 14}],
        ),
        (
            "text-generation-with-past",
            "llama_awq",
            "int4 --group-size 16 --backup-precision none --ratio 0.5",
            [{"int4": 6}],
        ),
    ]

    if is_transformers_version(">=", "4.40.0"):
        TEST_4BIT_CONFIGURATIONS.extend(
            [
                (
                    "image-text-to-text",
                    "llava_next",
                    "int4 --group-size 16 --ratio 0.8",
                    [{"int8": 14, "int4": 16}, {"int8": 9}, {"int8": 1}],
                ),
                (
                    "image-text-to-text",
                    "llava_next",
                    'int4 --group-size 16 --ratio 0.8 --sensitivity-metric "hessian_input_activation" '
                    "--dataset contextual --num-samples 1",
                    [{"int8": 6, "int4": 24}, {"int8": 9}, {"int8": 1}],
                ),
                (
                    "image-text-to-text",
                    "nanollava",
                    "int4 --group-size 8 --ratio 0.8 --trust-remote-code",
                    [{"int8": 16, "int4": 14}, {"int8": 15}, {"int8": 1}],
                ),
                (
                    "image-text-to-text",
                    "nanollava",
                    'int4 --group-size 8 --ratio 0.8 --sensitivity-metric "mean_activation_variance" '
                    "--dataset contextual --num-samples 1 --trust-remote-code",
                    [{"int8": 16, "int4": 14}, {"int8": 15}, {"int8": 1}],
                ),
            ]
        )

    if is_transformers_version(">=", "4.45.0"):
        TEST_4BIT_CONFIGURATIONS.extend(
            [
                (
                    "image-text-to-text",
                    "minicpmv",
                    "int4 --group-size 4 --ratio 0.8 --trust-remote-code",
                    [{"int8": 10, "int4": 20}, {"int8": 26}, {"int8": 1}, {"int8": 6}],
                ),
                (
                    "image-text-to-text",
                    "minicpmv",
                    'int4 --group-size 4 --ratio 0.8 --sensitivity-metric "mean_activation_magnitude" '
                    "--dataset contextual --num-samples 1 --trust-remote-code",
                    [{"int8": 8, "int4": 22}, {"int8": 26}, {"int8": 1}, {"int8": 6}],
                ),
                (
                    "image-text-to-text",
                    "internvl2",
                    "int4 --group-size 4 --ratio 0.8 --trust-remote-code",
                    [{"int8": 8, "int4": 22}, {"int8": 11}, {"int8": 1}],
                ),
                (
                    "image-text-to-text",
                    "internvl2",
                    'int4 --group-size 4 --ratio 0.8 --sensitivity-metric "mean_activation_magnitude" '
                    "--dataset contextual --num-samples 1 --trust-remote-code",
                    [{"int8": 8, "int4": 22}, {"int8": 11}, {"int8": 1}],
                ),
                (
                    "image-text-to-text",
                    "phi3_v",
                    "int4 --group-size 4 --ratio 0.8 --trust-remote-code",
                    [{"int8": 8, "int4": 10}, {"int8": 7}, {"int8": 1}, {"int8": 2}],
                ),
                (
                    "image-text-to-text",
                    "phi3_v",
                    'int4 --group-size 4 --ratio 0.8 --sensitivity-metric "mean_activation_magnitude" '
                    "--dataset contextual --num-samples 1 --trust-remote-code",
                    [{"int8": 4, "int4": 14}, {"int8": 7}, {"int8": 1}, {"int8": 2}],
                ),
                (
                    "image-text-to-text",
                    "qwen2_vl",
                    'int4 --group-size 4 --ratio 0.9 --sensitivity-metric "mean_activation_magnitude" '
                    "--dataset contextual --num-samples 1",
                    {"int8": 8, "int4": 22},
                ),
            ]
        )

    def _openvino_export(self, model_name: str, task: str):
        with TemporaryDirectory() as tmpdir:
            main_export(
                model_name_or_path=model_name,
                output=tmpdir,
                task=task,
            )

    @parameterized.expand(SUPPORTED_ARCHITECTURES)
    def test_export(self, task: str, model_type: str):
        self._openvino_export(MODEL_NAMES[model_type], task)

    @parameterized.expand(SUPPORTED_ARCHITECTURES)
    def test_exporters_cli(self, task: str, model_type: str):
        with TemporaryDirectory() as tmpdir:
            subprocess.run(
                f"optimum-cli export openvino --model {MODEL_NAMES[model_type]} --task {task} {tmpdir}",
                shell=True,
                check=True,
            )
            model_kwargs = {"use_cache": task.endswith("with-past")} if "generation" in task else {}
            eval(
                _HEAD_TO_AUTOMODELS[task.replace("-with-past", "")]
                if task.replace("-with-past", "") in _HEAD_TO_AUTOMODELS
                else _HEAD_TO_AUTOMODELS[model_type.replace("-refiner", "")]
            ).from_pretrained(tmpdir, **model_kwargs)

    @parameterized.expand(
        arch
        for arch in SUPPORTED_ARCHITECTURES
        if not arch[0].endswith("-with-past") and not arch[1].endswith("-refiner")
    )
    def test_exporters_cli_tokenizers(self, task: str, model_type: str):
        with TemporaryDirectory() as tmpdir:
            output = subprocess.check_output(
                f"TRANSFORMERS_VERBOSITY=debug optimum-cli export openvino --model {MODEL_NAMES[model_type]} --task {task} {tmpdir}",
                shell=True,
                stderr=subprocess.STDOUT,
            ).decode()
            if not is_openvino_tokenizers_available():
                self.assertTrue(
                    "OpenVINO Tokenizers is not available." in output
                    or "OpenVINO and OpenVINO Tokenizers versions are not binary compatible." in output,
                    msg=output,
                )
                return

            number_of_tokenizers = sum("tokenizer" in file for file in map(str, Path(tmpdir).rglob("*.xml")))
            self.assertEqual(self.EXPECTED_NUMBER_OF_TOKENIZER_MODELS[model_type], number_of_tokenizers, output)

            if number_of_tokenizers == 1:
                self.assertTrue("Detokenizer is not supported, convert tokenizer only." in output, output)

            if task.startswith("text-generation") and compare_versions("openvino-tokenizers", ">=", "2024.3.0.0"):
                self.assertIn("Set tokenizer padding side to left", output)

    @parameterized.expand(SUPPORTED_ARCHITECTURES)
    def test_exporters_cli_fp16(self, task: str, model_type: str):
        with TemporaryDirectory() as tmpdir:
            subprocess.run(
                f"optimum-cli export openvino --model {MODEL_NAMES[model_type]} --task {task} --weight-format fp16 {tmpdir}",
                shell=True,
                check=True,
            )
            model_kwargs = {"use_cache": task.endswith("with-past")} if "generation" in task else {}
            eval(
                _HEAD_TO_AUTOMODELS[task.replace("-with-past", "")]
                if task.replace("-with-past", "") in _HEAD_TO_AUTOMODELS
                else _HEAD_TO_AUTOMODELS[model_type.replace("-refiner", "")]
            ).from_pretrained(tmpdir, **model_kwargs)

    @parameterized.expand(SUPPORTED_ARCHITECTURES)
    def test_exporters_cli_int8(self, task: str, model_type: str):
        with TemporaryDirectory() as tmpdir:
            subprocess.run(
                f"optimum-cli export openvino --model {MODEL_NAMES[model_type]} --task {task}  --weight-format int8 {tmpdir}",
                shell=True,
                check=True,
            )
            model_kwargs = {"use_cache": task.endswith("with-past")} if "generation" in task else {}
            model = eval(
                _HEAD_TO_AUTOMODELS[task.replace("-with-past", "")]
                if task.replace("-with-past", "") in _HEAD_TO_AUTOMODELS
                else _HEAD_TO_AUTOMODELS[model_type.replace("-refiner", "")]
            ).from_pretrained(tmpdir, **model_kwargs)

            if task.startswith("text2text-generation"):
                models = [model.encoder, model.decoder]
                if task.endswith("with-past"):
                    models.append(model.decoder_with_past)
            elif model_type.startswith("stable-diffusion") or model_type.startswith("flux"):
                models = [model.unet or model.transformer, model.vae_encoder, model.vae_decoder]
                models.append(model.text_encoder if model_type == "stable-diffusion" else model.text_encoder_2)
            elif task.startswith("image-text-to-text"):
                models = [model.language_model, model.vision_embeddings]
            else:
                models = [model]

            expected_int8 = _ARCHITECTURES_TO_EXPECTED_INT8[model_type]
            for i, model in enumerate(models):
                _, num_weight_nodes = get_num_quantized_nodes(model)
                self.assertEqual(expected_int8[i], num_weight_nodes["int8"])

    @parameterized.expand(SUPPORTED_SD_HYBRID_ARCHITECTURES)
    def test_exporters_cli_hybrid_quantization(self, model_type: str, exp_num_fq: int, exp_num_int8: int):
        with TemporaryDirectory() as tmpdir:
            subprocess.run(
                f"optimum-cli export openvino --model {MODEL_NAMES[model_type]} --dataset laion/filtered-wit --weight-format int8 {tmpdir}",
                shell=True,
                check=True,
            )
            model = eval(_HEAD_TO_AUTOMODELS[model_type.replace("-refiner", "")]).from_pretrained(tmpdir)
            num_fq, num_weight_nodes = get_num_quantized_nodes(
                model.unet if model.unet is not None else model.transformer
            )
            self.assertEqual(exp_num_int8, num_weight_nodes["int8"])
            self.assertEqual(exp_num_fq, num_fq)

    @parameterized.expand(TEST_4BIT_CONFIGURATIONS)
    def test_exporters_cli_4bit(
        self, task: str, model_type: str, option: str, expected_num_weight_nodes_per_model: List[Dict]
    ):
        with TemporaryDirectory() as tmpdir:
            result = subprocess.run(
                f"optimum-cli export openvino --model {MODEL_NAMES[model_type]} --task {task} --weight-format {option} {tmpdir}",
                shell=True,
                check=True,
                capture_output=True,
            )
            model_kwargs = {"use_cache": task.endswith("with-past")} if "generation" in task else {}
            if "--trust-remote-code" in option:
                model_kwargs["trust_remote_code"] = True
            model = eval(
                _HEAD_TO_AUTOMODELS[task.replace("-with-past", "")]
                if task.replace("-with-past", "") in _HEAD_TO_AUTOMODELS
                else _HEAD_TO_AUTOMODELS[model_type.replace("-refiner", "")]
            ).from_pretrained(tmpdir, **model_kwargs)

            submodels = []
            if task == "text-generation-with-past":
                submodels = [model]
            elif task == "image-text-to-text":
                submodels = [model.lm_model, model.vision_embeddings_model, model.text_embeddings_model]
                submodels += [getattr(model, part) for part in model.additional_parts]

            compare_num_quantized_nodes_per_model(self, submodels, expected_num_weight_nodes_per_model)

            self.assertTrue("--awq" not in option or b"Applying AWQ" in result.stdout)
            self.assertTrue("--scale-estimation" not in option or b"Applying Scale Estimation" in result.stdout)
            self.assertTrue("--gptq" not in option or b"Applying GPTQ" in result.stdout)
            self.assertTrue(
                "--lora-correction" not in option or b"with correction of low-rank adapters" in result.stdout
            )

    @parameterized.expand(SUPPORTED_QUANTIZATION_ARCHITECTURES)
    def test_exporters_cli_full_quantization(
        self,
        task: str,
        model_type: str,
        option: str,
        expected_num_fq_nodes_per_model: Tuple[int],
        expected_num_weight_nodes_per_model: Tuple[int],
    ):
        with TemporaryDirectory() as tmpdir:
            subprocess.run(
                f"optimum-cli export openvino --model {MODEL_NAMES[model_type]} {option} {tmpdir}",
                shell=True,
                check=True,
            )
            model = eval(_HEAD_TO_AUTOMODELS[task]).from_pretrained(tmpdir)

            submodels = []
            if task == "automatic-speech-recognition":
                submodels = [model.encoder, model.decoder, model.decoder_with_past]
            self.assertEqual(len(expected_num_fq_nodes_per_model), len(submodels))
            for i, model in enumerate(submodels):
                actual_num_fq_nodes, actual_num_weight_nodes = get_num_quantized_nodes(model)
                self.assertEqual(expected_num_fq_nodes_per_model[i], actual_num_fq_nodes)
                self.assertEqual(expected_num_weight_nodes_per_model[i], actual_num_weight_nodes["int8"])

    def test_exporters_cli_int4_with_local_model_and_default_config(self):
        with TemporaryDirectory() as tmpdir:
            pt_model = AutoModelForCausalLM.from_pretrained(MODEL_NAMES["falcon-40b"])
            # overload for matching with default configuration
            pt_model.config._name_or_path = "tiiuae/falcon-7b-instruct"
            pt_model.save_pretrained(tmpdir)

            subprocess.run(
                f"optimum-cli export openvino --model {tmpdir} --task text-generation-with-past --weight-format int4 {tmpdir}",
                shell=True,
                check=True,
            )

            model = OVModelForCausalLM.from_pretrained(tmpdir)
            rt_info = model.model.get_rt_info()
            self.assertTrue("nncf" in rt_info)
            self.assertTrue("weight_compression" in rt_info["nncf"])
            model_weight_compression_config = rt_info["nncf"]["weight_compression"]

            default_config = _DEFAULT_4BIT_CONFIGS["tiiuae/falcon-7b-instruct"]
            bits = default_config.pop("bits", None)
            self.assertEqual(bits, 4)

            sym = default_config.pop("sym", False)
            default_config["mode"] = f'int{bits}_{"sym" if sym else "asym"}'

            quant_method = default_config.pop("quant_method", None)
            default_config["awq"] = quant_method == "awq"
            default_config["gptq"] = quant_method == "gptq"

            default_config.pop("dataset", None)

            for key, value in default_config.items():
                self.assertIn(key, model_weight_compression_config)
                self.assertEqual(
                    model_weight_compression_config[key].value,
                    str(value),
                    f"Parameter {key} not matched with expected, {model_weight_compression_config[key].value} != {value}",
                )

    def test_exporters_cli_help(self):
        subprocess.run(
            "optimum-cli export openvino --help",
            shell=True,
            check=True,
        )

    def test_exporters_cli_sentence_transformers(self):
        model_id = MODEL_NAMES["bge"]
        with TemporaryDirectory() as tmpdir:
            # default export creates transformers model
            subprocess.run(
                f"optimum-cli export openvino --model {model_id} --task feature-extraction {tmpdir}",
                shell=True,
                check=True,
            )
            model = eval(_HEAD_TO_AUTOMODELS["feature-extraction"]).from_pretrained(tmpdir, compile=False)
            self.assertTrue("last_hidden_state" in model.output_names)
            # export with transformers lib creates transformers model
            subprocess.run(
                f"optimum-cli export openvino --model {model_id} --task feature-extraction --library transformers {tmpdir}",
                shell=True,
                check=True,
            )
            model = eval(_HEAD_TO_AUTOMODELS["feature-extraction"]).from_pretrained(tmpdir, compile=False)
            self.assertTrue("last_hidden_state" in model.output_names)
            # export with sentence_transformers lib creates sentence_transformers model
            subprocess.run(
                f"optimum-cli export openvino --model {model_id} --task feature-extraction --library sentence_transformers {tmpdir}",
                shell=True,
                check=True,
            )
            model = OVSentenceTransformer.from_pretrained(tmpdir, compile=False)
            self.assertFalse("last_hidden_state" in model.output_names)

    def test_exporters_cli_open_clip(self):
        model_id = MODEL_NAMES["open-clip"]
        with TemporaryDirectory() as tmpdir:
            subprocess.run(
                f"optimum-cli export openvino --model {model_id} --framework pt {tmpdir}",
                shell=True,
                check=True,
            )
            model_vision = eval(_HEAD_TO_AUTOMODELS["open_clip_vision"]).from_pretrained(tmpdir, compile=False)
            model_text = eval(_HEAD_TO_AUTOMODELS["open_clip_text"]).from_pretrained(tmpdir, compile=False)
            self.assertTrue("image_features" in model_vision.output_names)
            self.assertTrue("text_features" in model_text.output_names)

            model = eval(_HEAD_TO_AUTOMODELS["open_clip"]).from_pretrained(tmpdir, compile=False)
            self.assertTrue("text_features" in model.text_model.output_names)
            self.assertTrue("image_features" in model.visual_model.output_names)

    def test_export_openvino_with_missed_weight_format(self):
        # Test that exception is raised when some compression parameter is given, but weight format is not.
        with TemporaryDirectory() as tmpdir:
            with self.assertRaises(subprocess.CalledProcessError) as exc_info:
                subprocess.run(
                    f"optimum-cli export openvino --model {MODEL_NAMES['gpt2']} --task text-generation --sym {tmpdir}",
                    shell=True,
                    check=True,
                    stdout=subprocess.PIPE,
                    stderr=subprocess.PIPE,
                    text=True,
                )
            self.assertIn(
                "Some compression parameters are provided, but the weight format is not specified.",
                str(exc_info.exception.stderr),
            )<|MERGE_RESOLUTION|>--- conflicted
+++ resolved
@@ -14,11 +14,7 @@
 import subprocess
 import unittest
 from pathlib import Path
-<<<<<<< HEAD
-from typing import Tuple
-=======
-from typing import Dict, List
->>>>>>> 93777eca
+from typing import Dict, List, Tuple
 
 from parameterized import parameterized
 from transformers import AutoModelForCausalLM
