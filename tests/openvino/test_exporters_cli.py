--- conflicted
+++ resolved
@@ -114,11 +114,8 @@
         "flux-fill": 4 if is_tokenizers_version("<", "0.20") or is_openvino_version(">=", "2024.5") else 0,
         "llava": 2 if is_tokenizers_version("<", "0.20") or is_openvino_version(">=", "2024.5") else 0,
         "sana": 2 if is_tokenizers_version("<", "0.20.0") or is_openvino_version(">=", "2024.5") else 0,
-<<<<<<< HEAD
         "ltx-video": 2 if is_tokenizers_version("<", "0.20.0") or is_openvino_version(">=", "2024.5") else 0,
-=======
         "sam": 0,  # no tokenizer
->>>>>>> 0abe991c
     }
 
     TOKENIZER_CHAT_TEMPLATE_TESTS_MODELS = {
