--- conflicted
+++ resolved
@@ -72,11 +72,7 @@
     Integration tests ensuring supported models are correctly exported.
     """
 
-<<<<<<< HEAD
-    maxDiff = None  # Disable maxDiff to allow large outputs
-=======
     maxDiff = None
->>>>>>> 68975dc5
 
     SUPPORTED_ARCHITECTURES = [
         ("text-generation", "gpt2"),
