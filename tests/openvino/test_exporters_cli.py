--- conflicted
+++ resolved
@@ -84,11 +84,8 @@
         ("text-to-image", "stable-diffusion"),
         ("text-to-image", "stable-diffusion-xl"),
         ("image-to-image", "stable-diffusion-xl-refiner"),
-<<<<<<< HEAD
+        ("feature-extraction", "sam"),
         ("text-to-audio", "speecht5"),
-=======
-        ("feature-extraction", "sam"),
->>>>>>> 96ff7515
     ]
 
     if is_transformers_version(">=", "4.45"):
@@ -117,11 +114,8 @@
         "flux-fill": 4 if is_tokenizers_version("<", "0.20") or is_openvino_version(">=", "2024.5") else 0,
         "llava": 2 if is_tokenizers_version("<", "0.20") or is_openvino_version(">=", "2024.5") else 0,
         "sana": 2 if is_tokenizers_version("<", "0.20.0") or is_openvino_version(">=", "2024.5") else 0,
-<<<<<<< HEAD
+        "sam": 0,  # no tokenizer
         "speecht5": 2,
-=======
-        "sam": 0,  # no tokenizer
->>>>>>> 96ff7515
     }
 
     TOKENIZER_CHAT_TEMPLATE_TESTS_MODELS = {
