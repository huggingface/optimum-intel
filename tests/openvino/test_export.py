--- conflicted
+++ resolved
@@ -75,11 +75,8 @@
         "stable-diffusion-xl-refiner": OVStableDiffusionXLImg2ImgPipeline,
         "latent-consistency": OVLatentConsistencyModelPipeline,
         "llava": OVModelForVisualCausalLM,
-<<<<<<< HEAD
+        "sam": OVSamModel,
         "speecht5": OVModelForTextToSpeechSeq2Seq,
-=======
-        "sam": OVSamModel,
->>>>>>> 96ff7515
     }
 
     EXPECTED_DIFFUSERS_SCALE_FACTORS = {
