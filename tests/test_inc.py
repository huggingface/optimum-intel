#  Copyright 2021 The HuggingFace Team. All rights reserved.
#
#  Licensed under the Apache License, Version 2.0 (the "License");
#  you may not use this file except in compliance with the License.
#  You may obtain a copy of the License at
#
#      http://www.apache.org/licenses/LICENSE-2.0
#
#  Unless required by applicable law or agreed to in writing, software
#  distributed under the License is distributed on an "AS IS" BASIS,
#  WITHOUT WARRANTIES OR CONDITIONS OF ANY KIND, either express or implied.
#  See the License for the specific language governing permissions and
#  limitations under the License.

import os
import tempfile
import unittest

import numpy as np
from datasets import load_dataset, load_metric
from transformers import (
    AutoModelForSequenceClassification,
    AutoTokenizer,
    BertForSequenceClassification,
    EvalPrediction,
    TrainingArguments,
    default_data_collator,
)

from optimum.intel.neural_compressor import IncDistiller, IncOptimizer, IncPruner, IncQuantizer, IncTrainer
from optimum.intel.neural_compressor.configuration import (
    IncDistillationConfig,
    IncPruningConfig,
    IncQuantizationConfig,
)
from optimum.intel.neural_compressor.quantization import (
    IncQuantizationMode,
    IncQuantizedModelForSequenceClassification,
)


os.environ["CUDA_VISIBLE_DEVICES"] = ""


class IncQuantizationTest(unittest.TestCase):
    @staticmethod
    def helper(model_name, output_dir, do_train=False, max_train_samples=128, max_eval_samples=128):
        task = "sst2"
        tokenizer = AutoTokenizer.from_pretrained(model_name)
        model = AutoModelForSequenceClassification.from_pretrained(model_name)
        metric = load_metric("glue", task)

        if do_train:
            dataset = load_dataset("glue", task)
        else:
            dataset = load_dataset("glue", task, split="validation")

        dataset = dataset.map(
            lambda examples: tokenizer(examples["sentence"], padding="max_length", max_length=128), batched=True
        )

        if do_train:
            train_dataset = dataset["train"].select(range(max_train_samples))
            eval_dataset = dataset["validation"].select(range(max_eval_samples))
        else:
            train_dataset = None
            eval_dataset = dataset.select(range(max_eval_samples))

        def compute_metrics(p: EvalPrediction):
            return metric.compute(predictions=np.argmax(p.predictions, axis=1), references=p.label_ids)

        training_args = TrainingArguments(output_dir, num_train_epochs=1.0 if do_train else 0.0)

        trainer = IncTrainer(
            model=model,
            args=training_args,
            train_dataset=train_dataset,
            eval_dataset=eval_dataset,
            compute_metrics=compute_metrics,
            tokenizer=tokenizer,
            data_collator=default_data_collator,
        )

        def eval_func(model):
            trainer.model = model
            metrics = trainer.evaluate()
            return metrics["eval_accuracy"]

        return model, trainer, eval_func

    def test_dynamic_quantization(self):
        model_name = "distilbert-base-uncased-finetuned-sst-2-english"
        config_path = os.path.join(os.path.dirname(os.path.abspath(__file__)), "quantization.yml")

        with tempfile.TemporaryDirectory() as tmp_dir:
            model, trainer, eval_func = self.helper(model_name, tmp_dir)
            model_result = eval_func(model)
            q8_config = IncQuantizationConfig.from_pretrained(config_path)
            q8_config.set_config("quantization.approach", IncQuantizationMode.DYNAMIC.value)
            quantizer = IncQuantizer(q8_config, eval_func=eval_func)
            optimizer = IncOptimizer(model, quantizer=quantizer)
            q_model = optimizer.fit()
            q_model_result = eval_func(q_model)

            # Verification accuracy loss is under 2%
            self.assertGreaterEqual(q_model_result, model_result * 0.97)

            optimizer.save_pretrained(tmp_dir)
            loaded_model = IncQuantizedModelForSequenceClassification.from_pretrained(tmp_dir)
            loaded_model.eval()
            loaded_model_result = eval_func(loaded_model)

            # Verification quantized model was correctly loaded
            self.assertEqual(q_model_result, loaded_model_result)

    def test_static_quantization(self):
        model_name = "distilbert-base-uncased-finetuned-sst-2-english"
        config_path = os.path.join(os.path.dirname(os.path.abspath(__file__)), "quantization.yml")

        with tempfile.TemporaryDirectory() as tmp_dir:
            model, trainer, eval_func = self.helper(model_name, tmp_dir)
            model.config.save_pretrained(tmp_dir)
            model_result = eval_func(model)
            q8_config = IncQuantizationConfig.from_pretrained(config_path)
            q8_config.set_config("quantization.approach", IncQuantizationMode.STATIC.value)
            q8_config.set_config("tuning.accuracy_criterion.relative", 0.04)
            q8_config.set_config("model.framework", "pytorch_fx")
            quantizer = IncQuantizer(q8_config, eval_func=eval_func, calib_dataloader=trainer.get_eval_dataloader())
            optimizer = IncOptimizer(model, quantizer=quantizer)
            q_model = optimizer.fit()
            q_model_result = eval_func(q_model)

            # Verification accuracy loss is under 4%
            self.assertGreaterEqual(q_model_result, model_result * 0.96)

            optimizer.save_pretrained(tmp_dir)

            loaded_model = IncQuantizedModelForSequenceClassification.from_pretrained(tmp_dir)
            loaded_model.eval()
            loaded_model_result = eval_func(loaded_model)

            # Verification quantized model was correctly loaded
            self.assertEqual(q_model_result, loaded_model_result)

    def test_quantization_aware_training(self):
        model_name = "distilbert-base-uncased-finetuned-sst-2-english"
        task = "sst2"
        max_eval_samples = 64
        max_train_samples = 64

        tokenizer = AutoTokenizer.from_pretrained(model_name)
        model = AutoModelForSequenceClassification.from_pretrained(model_name)
        metric = load_metric("glue", task)
        dataset = load_dataset("glue", task)
        dataset = dataset.map(
            lambda examples: tokenizer(examples["sentence"], padding="max_length", max_length=128), batched=True
        )
        train_dataset = dataset["train"].select(range(max_train_samples))
        eval_dataset = dataset["validation"].select(range(max_eval_samples))

        def compute_metrics(p: EvalPrediction):
            return metric.compute(predictions=np.argmax(p.predictions, axis=1), references=p.label_ids)

        def train_func(model):
            trainer.model_wrapped = model
            trainer.model = model
            _ = trainer.train()
            return trainer.model

        def eval_func(model):
            trainer.model = model
            metrics = trainer.evaluate()
            return metrics["eval_accuracy"]

        config_path = os.path.dirname(os.path.abspath(__file__))

        q8_config = IncQuantizationConfig.from_pretrained(config_path, config_file_name="quantization.yml")
        q8_config.set_config("quantization.approach", IncQuantizationMode.AWARE_TRAINING.value)
        q8_config.set_config("tuning.accuracy_criterion.relative", 0.2)
        q8_config.set_config("model.framework", "pytorch_fx")
        quantizer = IncQuantizer(q8_config, eval_func=eval_func, train_func=train_func)
        optimizer = IncOptimizer(model, quantizer=quantizer)

        with tempfile.TemporaryDirectory() as tmp_dir:
            training_args = TrainingArguments(tmp_dir, num_train_epochs=1.0)

            trainer = IncTrainer(
                model=model,
                args=training_args,
                train_dataset=train_dataset,
                eval_dataset=eval_dataset,
                compute_metrics=compute_metrics,
                tokenizer=tokenizer,
                data_collator=default_data_collator,
            )

            model_result = eval_func(model)
            optimized_model = optimizer.fit()

            optimized_model_result = eval_func(optimized_model)

            optimizer.save_pretrained(tmp_dir)

            loaded_model = IncQuantizedModelForSequenceClassification.from_pretrained(tmp_dir)
            loaded_model.eval()
            loaded_model_result = eval_func(loaded_model)

            # Verification accuracy loss is under 20%
            self.assertGreaterEqual(optimized_model_result, model_result * 0.80)

            # Verification quantized model was correctly loaded
            self.assertEqual(optimized_model_result, loaded_model_result)


<<<<<<< HEAD
class IncOptimizerTest(unittest.TestCase):
    def test_one_shot_optimization_pruning_quantization_while_training(self):
=======
class IncPrunerTest(unittest.TestCase):
    def test_pruning(self):
>>>>>>> 44750f96
        model_name = "distilbert-base-uncased-finetuned-sst-2-english"
        task = "sst2"
        max_eval_samples = 64
        max_train_samples = 64
        target_sparsity = 0.02

        tokenizer = AutoTokenizer.from_pretrained(model_name)
        model = AutoModelForSequenceClassification.from_pretrained(model_name)
        metric = load_metric("glue", task)
        dataset = load_dataset("glue", task)
        dataset = dataset.map(
            lambda examples: tokenizer(examples["sentence"], padding="max_length", max_length=128), batched=True
        )
        train_dataset = dataset["train"].select(range(max_train_samples))
        eval_dataset = dataset["validation"].select(range(max_eval_samples))

        def compute_metrics(p: EvalPrediction):
            return metric.compute(predictions=np.argmax(p.predictions, axis=1), references=p.label_ids)

        def train_func(model):
            trainer.model_wrapped = model
            trainer.model = model
            _ = trainer.train(agent)
            return trainer.model

        def eval_func(model):
            trainer.model = model
            metrics = trainer.evaluate()
            return metrics["eval_accuracy"]

        config_path = os.path.dirname(os.path.abspath(__file__))

<<<<<<< HEAD
        q8_config = IncQuantizationConfig.from_pretrained(config_path, config_file_name="quantization.yml")
        q8_config.set_config("quantization.approach", IncQuantizationMode.AWARE_TRAINING.value)
        q8_config.set_config("tuning.accuracy_criterion.relative", 0.2)
        q8_config.set_config("model.framework", "pytorch_fx")
        quantizer = IncQuantizer(q8_config, eval_func=eval_func, train_func=train_func)

=======
>>>>>>> 44750f96
        pruning_config = IncPruningConfig.from_pretrained(config_path, config_file_name="prune.yml")
        pruning_config.set_config("pruning.approach.weight_compression.start_epoch", 0)
        pruning_config.set_config("pruning.approach.weight_compression.end_epoch", 1)
        pruning_config.set_config("pruning.approach.weight_compression.initial_sparsity", 0.0)
        pruning_config.set_config("pruning.approach.weight_compression.target_sparsity", target_sparsity)

        pruner = IncPruner(pruning_config, eval_func=eval_func, train_func=train_func)
<<<<<<< HEAD
        optimizer = IncOptimizer(
            model,
            quantizer=quantizer,
            pruner=pruner,
            one_shot_optimization=True,
            eval_func=eval_func,
            train_func=train_func,
        )
=======
        optimizer = IncOptimizer(model, quantizer=None, pruner=pruner)
>>>>>>> 44750f96
        agent = optimizer.get_agent()

        with tempfile.TemporaryDirectory() as tmp_dir:
            training_args = TrainingArguments(tmp_dir, num_train_epochs=2.0)

            trainer = IncTrainer(
                model=model,
                args=training_args,
                train_dataset=train_dataset,
                eval_dataset=eval_dataset,
                compute_metrics=compute_metrics,
                tokenizer=tokenizer,
                data_collator=default_data_collator,
            )
            model_result = eval_func(model)
            optimized_model = optimizer.fit()
            optimized_model_result = eval_func(optimized_model)
            sparsity = optimizer.get_sparsity()

<<<<<<< HEAD
            optimized_model_result = eval_func(optimized_model)
            sparsity = optimizer.get_sparsity()

            optimizer.save_pretrained(tmp_dir)
            loaded_model = IncQuantizedModelForSequenceClassification.from_pretrained(tmp_dir)
            loaded_model.eval()
            loaded_model_result = eval_func(loaded_model)

            # Verification final sparsity is equal to the targeted sparsity
            self.assertGreaterEqual(round(sparsity), 0.5)

            # Verification accuracy loss is under 20%
            self.assertGreaterEqual(optimized_model_result, model_result * 0.80)
=======
            # Verification final sparsity is equal to the targeted sparsity
            self.assertGreaterEqual(round(sparsity), target_sparsity * 100)

            # Verification accuracy loss is under 6%
            self.assertGreaterEqual(optimized_model_result, model_result * 0.94)


class IncDistillationTest(unittest.TestCase):
    def test_knowledge_distillation(self):
        model_name = "distilbert-base-uncased"
        teacher_model_name = "distilbert-base-uncased-finetuned-sst-2-english"
        task = "sst2"
        max_eval_samples = 128
        max_train_samples = 128

        tokenizer = AutoTokenizer.from_pretrained(model_name)
        model = AutoModelForSequenceClassification.from_pretrained(model_name)
        teacher_model = AutoModelForSequenceClassification.from_pretrained(teacher_model_name)
        metric = load_metric("glue", task)
        dataset = load_dataset("glue", task)
        dataset = dataset.map(
            lambda examples: tokenizer(examples["sentence"], padding="max_length", max_length=128), batched=True
        )
        train_dataset = dataset["train"].select(range(max_train_samples))
        eval_dataset = dataset["validation"].select(range(max_eval_samples))

        def compute_metrics(p: EvalPrediction):
            return metric.compute(predictions=np.argmax(p.predictions, axis=1), references=p.label_ids)
>>>>>>> 44750f96

        def train_func(model):
            trainer.model_wrapped = model
            trainer.model = model
            _ = trainer.train(agent)
            return trainer.model

        def eval_func(model):
            trainer.model = model
            metrics = trainer.evaluate()
            return metrics["eval_accuracy"]

        config_path = os.path.dirname(os.path.abspath(__file__))
        distillation_config = IncDistillationConfig.from_pretrained(config_path, config_file_name="distillation.yml")
        distiller = IncDistiller(
            teacher_model=teacher_model,
            config=distillation_config,
            eval_func=eval_func,
            train_func=train_func,
        )
        optimizer = IncOptimizer(model, distiller=distiller)
        agent = optimizer.get_agent()

        with tempfile.TemporaryDirectory() as tmp_dir:
            training_args = TrainingArguments(tmp_dir, num_train_epochs=1.0)
            trainer = IncTrainer(
                model=model,
                args=training_args,
                train_dataset=train_dataset,
                eval_dataset=eval_dataset,
                compute_metrics=compute_metrics,
                tokenizer=tokenizer,
                data_collator=default_data_collator,
            )
            model_result = eval_func(model)
            optimized_model = optimizer.fit()
            optimized_model_result = eval_func(optimized_model)

            # Verification that the model's accuracy improved
            self.assertGreater(optimized_model_result, model_result)


class IncDistillationTest(unittest.TestCase):
    def test_knowledge_distillation(self):
        model_name = "distilbert-base-uncased"
        teacher_model_name = "distilbert-base-uncased-finetuned-sst-2-english"
        task = "sst2"
        max_eval_samples = 64
        max_train_samples = 64

        tokenizer = AutoTokenizer.from_pretrained(model_name)
        model = AutoModelForSequenceClassification.from_pretrained(model_name)
        teacher_model = AutoModelForSequenceClassification.from_pretrained(teacher_model_name)
        metric = load_metric("glue", task)
        dataset = load_dataset("glue", task)
        dataset = dataset.map(
            lambda examples: tokenizer(examples["sentence"], padding="max_length", max_length=128), batched=True
        )
        train_dataset = dataset["train"].select(range(max_train_samples))
        eval_dataset = dataset["validation"].select(range(max_eval_samples))

        def compute_metrics(p: EvalPrediction):
            return metric.compute(predictions=np.argmax(p.predictions, axis=1), references=p.label_ids)

        def train_func(model):
            trainer.model_wrapped = model
            trainer.model = model
            _ = trainer.train(agent)
            return trainer.model

        def eval_func(model):
            trainer.model = model
            metrics = trainer.evaluate()
            return metrics["eval_accuracy"]

        config_path = os.path.dirname(os.path.abspath(__file__))
        distillation_config = IncDistillationConfig.from_pretrained(config_path, config_file_name="distillation.yml")
        distiller = IncDistiller(
            teacher_model=teacher_model,
            config=distillation_config,
            eval_func=eval_func,
            train_func=train_func,
        )
        optimizer = IncOptimizer(model, distiller=distiller)
        agent = optimizer.get_agent()

        with tempfile.TemporaryDirectory() as tmp_dir:
            training_args = TrainingArguments(tmp_dir, num_train_epochs=1.0)
            trainer = IncTrainer(
                model=model,
                args=training_args,
                train_dataset=train_dataset,
                eval_dataset=eval_dataset,
                compute_metrics=compute_metrics,
                tokenizer=tokenizer,
                data_collator=default_data_collator,
            )
            model_result = eval_func(model)
            optimized_model = optimizer.fit()
            optimized_model_result = eval_func(optimized_model)

            # Verification that the model's accuracy improved
            self.assertGreaterEqual(optimized_model_result, model_result)


if __name__ == "__main__":
    unittest.main()<|MERGE_RESOLUTION|>--- conflicted
+++ resolved
@@ -103,7 +103,7 @@
             q_model_result = eval_func(q_model)
 
             # Verification accuracy loss is under 2%
-            self.assertGreaterEqual(q_model_result, model_result * 0.97)
+            self.assertGreaterEqual(q_model_result, model_result * 0.98)
 
             optimizer.save_pretrained(tmp_dir)
             loaded_model = IncQuantizedModelForSequenceClassification.from_pretrained(tmp_dir)
@@ -212,13 +212,8 @@
             self.assertEqual(optimized_model_result, loaded_model_result)
 
 
-<<<<<<< HEAD
-class IncOptimizerTest(unittest.TestCase):
-    def test_one_shot_optimization_pruning_quantization_while_training(self):
-=======
 class IncPrunerTest(unittest.TestCase):
     def test_pruning(self):
->>>>>>> 44750f96
         model_name = "distilbert-base-uncased-finetuned-sst-2-english"
         task = "sst2"
         max_eval_samples = 64
@@ -251,15 +246,6 @@
 
         config_path = os.path.dirname(os.path.abspath(__file__))
 
-<<<<<<< HEAD
-        q8_config = IncQuantizationConfig.from_pretrained(config_path, config_file_name="quantization.yml")
-        q8_config.set_config("quantization.approach", IncQuantizationMode.AWARE_TRAINING.value)
-        q8_config.set_config("tuning.accuracy_criterion.relative", 0.2)
-        q8_config.set_config("model.framework", "pytorch_fx")
-        quantizer = IncQuantizer(q8_config, eval_func=eval_func, train_func=train_func)
-
-=======
->>>>>>> 44750f96
         pruning_config = IncPruningConfig.from_pretrained(config_path, config_file_name="prune.yml")
         pruning_config.set_config("pruning.approach.weight_compression.start_epoch", 0)
         pruning_config.set_config("pruning.approach.weight_compression.end_epoch", 1)
@@ -267,18 +253,7 @@
         pruning_config.set_config("pruning.approach.weight_compression.target_sparsity", target_sparsity)
 
         pruner = IncPruner(pruning_config, eval_func=eval_func, train_func=train_func)
-<<<<<<< HEAD
-        optimizer = IncOptimizer(
-            model,
-            quantizer=quantizer,
-            pruner=pruner,
-            one_shot_optimization=True,
-            eval_func=eval_func,
-            train_func=train_func,
-        )
-=======
         optimizer = IncOptimizer(model, quantizer=None, pruner=pruner)
->>>>>>> 44750f96
         agent = optimizer.get_agent()
 
         with tempfile.TemporaryDirectory() as tmp_dir:
@@ -298,21 +273,6 @@
             optimized_model_result = eval_func(optimized_model)
             sparsity = optimizer.get_sparsity()
 
-<<<<<<< HEAD
-            optimized_model_result = eval_func(optimized_model)
-            sparsity = optimizer.get_sparsity()
-
-            optimizer.save_pretrained(tmp_dir)
-            loaded_model = IncQuantizedModelForSequenceClassification.from_pretrained(tmp_dir)
-            loaded_model.eval()
-            loaded_model_result = eval_func(loaded_model)
-
-            # Verification final sparsity is equal to the targeted sparsity
-            self.assertGreaterEqual(round(sparsity), 0.5)
-
-            # Verification accuracy loss is under 20%
-            self.assertGreaterEqual(optimized_model_result, model_result * 0.80)
-=======
             # Verification final sparsity is equal to the targeted sparsity
             self.assertGreaterEqual(round(sparsity), target_sparsity * 100)
 
@@ -341,7 +301,6 @@
 
         def compute_metrics(p: EvalPrediction):
             return metric.compute(predictions=np.argmax(p.predictions, axis=1), references=p.label_ids)
->>>>>>> 44750f96
 
         def train_func(model):
             trainer.model_wrapped = model
@@ -384,68 +343,5 @@
             self.assertGreater(optimized_model_result, model_result)
 
 
-class IncDistillationTest(unittest.TestCase):
-    def test_knowledge_distillation(self):
-        model_name = "distilbert-base-uncased"
-        teacher_model_name = "distilbert-base-uncased-finetuned-sst-2-english"
-        task = "sst2"
-        max_eval_samples = 64
-        max_train_samples = 64
-
-        tokenizer = AutoTokenizer.from_pretrained(model_name)
-        model = AutoModelForSequenceClassification.from_pretrained(model_name)
-        teacher_model = AutoModelForSequenceClassification.from_pretrained(teacher_model_name)
-        metric = load_metric("glue", task)
-        dataset = load_dataset("glue", task)
-        dataset = dataset.map(
-            lambda examples: tokenizer(examples["sentence"], padding="max_length", max_length=128), batched=True
-        )
-        train_dataset = dataset["train"].select(range(max_train_samples))
-        eval_dataset = dataset["validation"].select(range(max_eval_samples))
-
-        def compute_metrics(p: EvalPrediction):
-            return metric.compute(predictions=np.argmax(p.predictions, axis=1), references=p.label_ids)
-
-        def train_func(model):
-            trainer.model_wrapped = model
-            trainer.model = model
-            _ = trainer.train(agent)
-            return trainer.model
-
-        def eval_func(model):
-            trainer.model = model
-            metrics = trainer.evaluate()
-            return metrics["eval_accuracy"]
-
-        config_path = os.path.dirname(os.path.abspath(__file__))
-        distillation_config = IncDistillationConfig.from_pretrained(config_path, config_file_name="distillation.yml")
-        distiller = IncDistiller(
-            teacher_model=teacher_model,
-            config=distillation_config,
-            eval_func=eval_func,
-            train_func=train_func,
-        )
-        optimizer = IncOptimizer(model, distiller=distiller)
-        agent = optimizer.get_agent()
-
-        with tempfile.TemporaryDirectory() as tmp_dir:
-            training_args = TrainingArguments(tmp_dir, num_train_epochs=1.0)
-            trainer = IncTrainer(
-                model=model,
-                args=training_args,
-                train_dataset=train_dataset,
-                eval_dataset=eval_dataset,
-                compute_metrics=compute_metrics,
-                tokenizer=tokenizer,
-                data_collator=default_data_collator,
-            )
-            model_result = eval_func(model)
-            optimized_model = optimizer.fit()
-            optimized_model_result = eval_func(optimized_model)
-
-            # Verification that the model's accuracy improved
-            self.assertGreaterEqual(optimized_model_result, model_result)
-
-
 if __name__ == "__main__":
     unittest.main()