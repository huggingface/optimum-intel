#!/usr/bin/env python
# coding=utf-8
#  Copyright 2021 The HuggingFace Team. All rights reserved.
#
#  Licensed under the Apache License, Version 2.0 (the "License");
#  you may not use this file except in compliance with the License.
#  You may obtain a copy of the License at
#
#      http://www.apache.org/licenses/LICENSE-2.0
#
#  Unless required by applicable law or agreed to in writing, software
#  distributed under the License is distributed on an "AS IS" BASIS,
#  WITHOUT WARRANTIES OR CONDITIONS OF ANY KIND, either express or implied.
#  See the License for the specific language governing permissions and
#  limitations under the License.
"""
Fine-tuning the library models for question answering.
"""
# You can also adapt this script on your own question answering task. Pointers for this are left as comments.

import logging
import os
import sys
from dataclasses import dataclass, field
from typing import Optional

import datasets
import numpy as np
import torch
import transformers
from datasets import load_dataset
from torch.utils.data.dataloader import DataLoader
from tqdm.auto import tqdm
from transformers import (
    AutoConfig,
    AutoModelForQuestionAnswering,
    AutoTokenizer,
    DataCollatorWithPadding,
    EvalPrediction,
    HfArgumentParser,
    PreTrainedModel,
    PreTrainedTokenizerFast,
    TrainingArguments,
    default_data_collator,
    set_seed,
)
from transformers.trainer_utils import get_last_checkpoint
from transformers.utils import check_min_version
from transformers.utils.versions import require_version

import evaluate
from accelerate import Accelerator
from neural_compressor import (
    DistillationConfig,
    PostTrainingQuantConfig,
    QuantizationAwareTrainingConfig,
    WeightPruningConfig,
)
from optimum.intel.neural_compressor import INCModelForQuestionAnswering, INCQuantizer
from trainer_qa import QuestionAnsweringINCTrainer
from utils_qa import postprocess_qa_predictions


os.environ["CUDA_VISIBLE_DEVICES"] = ""

# Will error if the minimal version of Transformers is not installed. Remove at your own risks.
check_min_version("4.20.0")

require_version(
    "datasets>=1.8.0", "To fix: pip install -r examples/neural_compressor/question-answering/requirements.txt"
)

logger = logging.getLogger(__name__)


@dataclass
class ModelArguments:
    """
    Arguments pertaining to which model/config/tokenizer we are going to fine-tune from.
    """

    model_name_or_path: str = field(
        metadata={"help": "Path to pretrained model or model identifier from huggingface.co/models"}
    )
    config_name: Optional[str] = field(
        default=None, metadata={"help": "Pretrained config name or path if not the same as model_name"}
    )
    tokenizer_name: Optional[str] = field(
        default=None, metadata={"help": "Pretrained tokenizer name or path if not the same as model_name"}
    )
    cache_dir: Optional[str] = field(
        default=None,
        metadata={"help": "Path to directory to store the pretrained models downloaded from huggingface.co"},
    )
    model_revision: str = field(
        default="main",
        metadata={"help": "The specific model version to use (can be a branch name, tag name or commit id)."},
    )
    use_auth_token: bool = field(
        default=False,
        metadata={
            "help": "Will use the token generated when running `transformers-cli login` (necessary to use this script "
            "with private models)."
        },
    )


@dataclass
class DataTrainingArguments:
    """
    Arguments pertaining to what data we are going to input our model for training and eval.
    """

    dataset_name: Optional[str] = field(
        default=None, metadata={"help": "The name of the dataset to use (via the datasets library)."}
    )
    dataset_config_name: Optional[str] = field(
        default=None, metadata={"help": "The configuration name of the dataset to use (via the datasets library)."}
    )
    train_file: Optional[str] = field(default=None, metadata={"help": "The input training data file (a text file)."})
    validation_file: Optional[str] = field(
        default=None,
        metadata={"help": "An optional input evaluation data file to evaluate the perplexity on (a text file)."},
    )
    test_file: Optional[str] = field(
        default=None,
        metadata={"help": "An optional input test data file to evaluate the perplexity on (a text file)."},
    )
    overwrite_cache: bool = field(
        default=False, metadata={"help": "Overwrite the cached training and evaluation sets"}
    )
    preprocessing_num_workers: Optional[int] = field(
        default=None,
        metadata={"help": "The number of processes to use for the preprocessing."},
    )
    max_seq_length: int = field(
        default=384,
        metadata={
            "help": "The maximum total input sequence length after tokenization. Sequences longer "
            "than this will be truncated, sequences shorter will be padded."
        },
    )
    pad_to_max_length: bool = field(
        default=True,
        metadata={
            "help": "Whether to pad all samples to `max_seq_length`. "
            "If False, will pad the samples dynamically when batching to the maximum length in the batch (which can "
            "be faster on GPU but will be slower on TPU)."
        },
    )
    max_train_samples: Optional[int] = field(
        default=None,
        metadata={
            "help": "For debugging purposes or quicker training, truncate the number of training examples to this "
            "value if set."
        },
    )
    max_eval_samples: Optional[int] = field(
        default=None,
        metadata={
            "help": "For debugging purposes or quicker training, truncate the number of evaluation examples to this "
            "value if set."
        },
    )
    max_predict_samples: Optional[int] = field(
        default=None,
        metadata={
            "help": "For debugging purposes or quicker training, truncate the number of prediction examples to this "
            "value if set."
        },
    )
    version_2_with_negative: bool = field(
        default=False, metadata={"help": "If true, some of the examples do not have an answer."}
    )
    null_score_diff_threshold: float = field(
        default=0.0,
        metadata={
            "help": "The threshold used to select the null answer: if the best answer has a score that is less than "
            "the score of the null answer minus this threshold, the null answer is selected for this example. "
            "Only useful when `version_2_with_negative=True`."
        },
    )
    doc_stride: int = field(
        default=128,
        metadata={"help": "When splitting up a long document into chunks, how much stride to take between chunks."},
    )
    n_best_size: int = field(
        default=20,
        metadata={"help": "The total number of n-best predictions to generate when looking for an answer."},
    )
    max_answer_length: int = field(
        default=30,
        metadata={
            "help": "The maximum length of an answer that can be generated. This is needed because the start "
            "and end predictions are not conditioned on one another."
        },
    )

    def __post_init__(self):
        if (
            self.dataset_name is None
            and self.train_file is None
            and self.validation_file is None
            and self.test_file is None
        ):
            raise ValueError("Need either a dataset name or a training/validation file/test_file.")
        else:
            if self.train_file is not None:
                extension = self.train_file.split(".")[-1]
                assert extension in ["csv", "json"], "`train_file` should be a csv or a json file."
            if self.validation_file is not None:
                extension = self.validation_file.split(".")[-1]
                assert extension in ["csv", "json"], "`validation_file` should be a csv or a json file."
            if self.test_file is not None:
                extension = self.test_file.split(".")[-1]
                assert extension in ["csv", "json"], "`test_file` should be a csv or a json file."


@dataclass
class OptimizationArguments:
    """
    Arguments pertaining to what type of optimization we are going to apply on the model.
    """

    apply_quantization: bool = field(
        default=False,
        metadata={"help": "Whether or not to apply quantization."},
    )
    quantization_approach: str = field(
        default="dynamic",
        metadata={"help": "Quantization approach. Supported approach are static, dynamic and aware_training."},
    )
    num_calibration_samples: int = field(
        default=50,
        metadata={"help": "Number of examples to use for the calibration step resulting from static quantization."},
    )
    apply_pruning: bool = field(
        default=False,
        metadata={"help": "Whether or not to apply pruning."},
    )
    target_sparsity: float = field(
        default=0.1,
        metadata={"help": "Targeted sparsity when pruning the model."},
    )
    start_step: int = field(
        default=0,
        metadata={"help": "step for which the pruning process will start."},
    )
    end_step: Optional[int] = field(
        default=None,
        metadata={"help": "step for which the pruning process will end."},
    )
    pruning_approach: str = field(
        default="snip_momentum",
        metadata={
            "help": "Pruning approach. Supported approaches are snip_momentum(default), snip_momentum_progressive, magnitude, magnitude_progressive, gradient, gradient_progressive, snip, snip_progressive and pattern_lock."
        },
    )
    apply_distillation: bool = field(
        default=False,
        metadata={"help": "Whether or not to apply distillation."},
    )
    generate_teacher_logits: bool = field(
        default=False,
        metadata={
            "help": "Whether to compute and save the teacher's outputs to accelerate training when applying distillation."
        },
    )
    teacher_model_name_or_path: Optional[str] = field(
        default=False, metadata={"help": "Path to pretrained model or model identifier from huggingface.co/models"}
    )
    verify_loading: bool = field(
        default=False,
        metadata={"help": "Whether or not to verify the loading of the quantized model."},
    )


def main():
    # See all possible arguments in src/transformers/training_args.py
    # or by passing the --help flag to this script.
    # We now keep distinct sets of args, for a cleaner separation of concerns.

    parser = HfArgumentParser((ModelArguments, DataTrainingArguments, TrainingArguments, OptimizationArguments))
    if len(sys.argv) == 2 and sys.argv[1].endswith(".json"):
        # If we pass only one argument to the script and it's the path to a json file,
        # let's parse it to get our arguments.
        model_args, data_args, training_args, optim_args = parser.parse_json_file(
            json_file=os.path.abspath(sys.argv[1])
        )
    else:
        model_args, data_args, training_args, optim_args = parser.parse_args_into_dataclasses()

    # Setup logging
    logging.basicConfig(
        format="%(asctime)s - %(levelname)s - %(name)s - %(message)s",
        datefmt="%m/%d/%Y %H:%M:%S",
        handlers=[logging.StreamHandler(sys.stdout)],
    )

    log_level = training_args.get_process_log_level()
    logger.setLevel(log_level)
    datasets.utils.logging.set_verbosity(log_level)
    transformers.utils.logging.set_verbosity(log_level)
    transformers.utils.logging.enable_default_handler()
    transformers.utils.logging.enable_explicit_format()

    # Log on each process the small summary:
    logger.warning(
        f"Process rank: {training_args.local_rank}, device: {training_args.device}, n_gpu: {training_args.n_gpu}"
        + f"distributed training: {bool(training_args.local_rank != -1)}, 16-bits training: {training_args.fp16}"
    )
    logger.info(f"Training/evaluation parameters {training_args}")

    # Detecting last checkpoint.
    last_checkpoint = None
    if os.path.isdir(training_args.output_dir) and training_args.do_train and not training_args.overwrite_output_dir:
        last_checkpoint = get_last_checkpoint(training_args.output_dir)
        if last_checkpoint is None and len(os.listdir(training_args.output_dir)) > 0:
            raise ValueError(
                f"Output directory ({training_args.output_dir}) already exists and is not empty. "
                "Use --overwrite_output_dir to overcome."
            )
        elif last_checkpoint is not None and training_args.resume_from_checkpoint is None:
            logger.info(
                f"Checkpoint detected, resuming training at {last_checkpoint}. To avoid this behavior, change "
                "the `--output_dir` or add `--overwrite_output_dir` to train from scratch."
            )

    # Set seed before initializing model.
    set_seed(training_args.seed)

    # Get the datasets: you can either provide your own CSV/JSON/TXT training and evaluation files (see below)
    # or just provide the name of one of the public datasets available on the hub at https://huggingface.co/datasets/
    # (the dataset will be downloaded automatically from the datasets Hub).
    #
    # For CSV/JSON files, this script will use the column called 'text' or the first column if no column called
    # 'text' is found. You can easily tweak this behavior (see below).
    #
    # In distributed training, the load_dataset function guarantee that only one local process can concurrently
    # download the dataset.
    if data_args.dataset_name is not None:
        # Downloading and loading a dataset from the hub.
        raw_datasets = load_dataset(
            data_args.dataset_name, data_args.dataset_config_name, cache_dir=model_args.cache_dir
        )
    else:
        data_files = {}
        if data_args.train_file is not None:
            data_files["train"] = data_args.train_file
            extension = data_args.train_file.split(".")[-1]
        if data_args.validation_file is not None:
            data_files["validation"] = data_args.validation_file
            extension = data_args.validation_file.split(".")[-1]
        if data_args.test_file is not None:
            data_files["test"] = data_args.test_file
            extension = data_args.test_file.split(".")[-1]
        raw_datasets = load_dataset(extension, data_files=data_files, field="data", cache_dir=model_args.cache_dir)
    # See more about loading any type of standard or custom dataset (from files, python dict, pandas DataFrame, etc) at
    # https://huggingface.co/docs/datasets/loading_datasets.html.

    # Load pretrained model and tokenizer
    #
    # Distributed training:
    # The .from_pretrained methods guarantee that only one local process can concurrently
    # download model & vocab.
    config = AutoConfig.from_pretrained(
        model_args.config_name if model_args.config_name else model_args.model_name_or_path,
        cache_dir=model_args.cache_dir,
        revision=model_args.model_revision,
        use_auth_token=True if model_args.use_auth_token else None,
    )
    tokenizer = AutoTokenizer.from_pretrained(
        model_args.tokenizer_name if model_args.tokenizer_name else model_args.model_name_or_path,
        cache_dir=model_args.cache_dir,
        use_fast=True,
        revision=model_args.model_revision,
        use_auth_token=True if model_args.use_auth_token else None,
    )
    model = AutoModelForQuestionAnswering.from_pretrained(
        model_args.model_name_or_path,
        from_tf=bool(".ckpt" in model_args.model_name_or_path),
        config=config,
        cache_dir=model_args.cache_dir,
        revision=model_args.model_revision,
        use_auth_token=True if model_args.use_auth_token else None,
    )

    # Tokenizer check: this script requires a fast tokenizer.
    if not isinstance(tokenizer, PreTrainedTokenizerFast):
        raise ValueError(
            "This example script only works for models that have a fast tokenizer. Checkout the big table of models "
            "at https://huggingface.co/transformers/index.html#supported-frameworks to find the model types that meet this "
            "requirement"
        )

    # Preprocessing the datasets.
    # Preprocessing is slighlty different for training and evaluation.
    if training_args.do_train:
        column_names = raw_datasets["train"].column_names
    elif training_args.do_eval:
        column_names = raw_datasets["validation"].column_names
    else:
        raise ValueError("--do_train or --do_eval are both set to False")
    question_column_name = "question" if "question" in column_names else column_names[0]
    context_column_name = "context" if "context" in column_names else column_names[1]
    answer_column_name = "answers" if "answers" in column_names else column_names[2]

    # Padding side determines if we do (question|context) or (context|question).
    pad_on_right = tokenizer.padding_side == "right"

    if data_args.max_seq_length > tokenizer.model_max_length:
        logger.warning(
            f"The max_seq_length passed ({data_args.max_seq_length}) is larger than the maximum length for the"
            f"model ({tokenizer.model_max_length}). Using max_seq_length={tokenizer.model_max_length}."
        )
    max_seq_length = min(data_args.max_seq_length, tokenizer.model_max_length)

    # Data collator
    # We have already padded to max length if the corresponding flag is True, otherwise we need to pad in the data
    # collator.
    data_collator = (
        default_data_collator
        if data_args.pad_to_max_length
        else DataCollatorWithPadding(tokenizer, pad_to_multiple_of=8 if training_args.fp16 else None)
    )

    class QAModel(torch.nn.Module):
        def __init__(self, model):
            super(QAModel, self).__init__()
            self.model = model

        def forward(self, *args, **kwargs):
            outputs = self.model(*args, **kwargs)
            outputs_reshaped = torch.vstack(
                [torch.vstack([sx, ex]) for sx, ex in zip(outputs["start_logits"], outputs["end_logits"])]
            )
            return outputs_reshaped

    # Training preprocessing
    def prepare_train_features(examples):
        # Some of the questions have lots of whitespace on the left, which is not useful and will make the
        # truncation of the context fail (the tokenized question will take a lots of space). So we remove that
        # left whitespace
        examples[question_column_name] = [q.lstrip() for q in examples[question_column_name]]

        # Tokenize our examples with truncation and maybe padding, but keep the overflows using a stride. This results
        # in one example possible giving several features when a context is long, each of those features having a
        # context that overlaps a bit the context of the previous feature.
        tokenized_examples = tokenizer(
            examples[question_column_name if pad_on_right else context_column_name],
            examples[context_column_name if pad_on_right else question_column_name],
            truncation="only_second" if pad_on_right else "only_first",
            max_length=max_seq_length,
            stride=data_args.doc_stride,
            return_overflowing_tokens=True,
            return_offsets_mapping=True,
            padding="max_length" if data_args.pad_to_max_length else False,
        )

        # Since one example might give us several features if it has a long context, we need a map from a feature to
        # its corresponding example. This key gives us just that.
        sample_mapping = tokenized_examples.pop("overflow_to_sample_mapping")
        # The offset mappings will give us a map from token to character position in the original context. This will
        # help us compute the start_positions and end_positions.
        offset_mapping = tokenized_examples.pop("offset_mapping")

        # Let's label those examples!
        tokenized_examples["start_positions"] = []
        tokenized_examples["end_positions"] = []

        for i, offsets in enumerate(offset_mapping):
            # We will label impossible answers with the index of the CLS token.
            input_ids = tokenized_examples["input_ids"][i]
            cls_index = input_ids.index(tokenizer.cls_token_id)

            # Grab the sequence corresponding to that example (to know what is the context and what is the question).
            sequence_ids = tokenized_examples.sequence_ids(i)

            # One example can give several spans, this is the index of the example containing this span of text.
            sample_index = sample_mapping[i]
            answers = examples[answer_column_name][sample_index]
            # If no answers are given, set the cls_index as answer.
            if len(answers["answer_start"]) == 0:
                tokenized_examples["start_positions"].append(cls_index)
                tokenized_examples["end_positions"].append(cls_index)
            else:
                # Start/end character index of the answer in the text.
                start_char = answers["answer_start"][0]
                end_char = start_char + len(answers["text"][0])

                # Start token index of the current span in the text.
                token_start_index = 0
                while sequence_ids[token_start_index] != (1 if pad_on_right else 0):
                    token_start_index += 1

                # End token index of the current span in the text.
                token_end_index = len(input_ids) - 1
                while sequence_ids[token_end_index] != (1 if pad_on_right else 0):
                    token_end_index -= 1

                # Detect if the answer is out of the span (in which case this feature is labeled with the CLS index).
                if not (offsets[token_start_index][0] <= start_char and offsets[token_end_index][1] >= end_char):
                    tokenized_examples["start_positions"].append(cls_index)
                    tokenized_examples["end_positions"].append(cls_index)
                else:
                    # Otherwise move the token_start_index and token_end_index to the two ends of the answer.
                    # Note: we could go after the last offset if the answer is the last word (edge case).
                    while token_start_index < len(offsets) and offsets[token_start_index][0] <= start_char:
                        token_start_index += 1
                    tokenized_examples["start_positions"].append(token_start_index - 1)
                    while offsets[token_end_index][1] >= end_char:
                        token_end_index -= 1
                    tokenized_examples["end_positions"].append(token_end_index + 1)

        return tokenized_examples

    if training_args.do_train or (optim_args.apply_quantization and optim_args.quantization_approach == "static"):
        if "train" not in raw_datasets:
            raise ValueError("--do_train requires a train dataset")
        train_dataset = raw_datasets["train"]
        if data_args.max_train_samples is not None:
            # We will select sample from whole data if argument is specified
            train_dataset = train_dataset.select(range(data_args.max_train_samples))
        # Create train feature from dataset
        with training_args.main_process_first(desc="train dataset map pre-processing"):
            train_dataset = train_dataset.map(
                prepare_train_features,
                batched=True,
                num_proc=data_args.preprocessing_num_workers,
                remove_columns=column_names,
                load_from_cache_file=not data_args.overwrite_cache,
                desc="Running tokenizer on train dataset",
            )
        if data_args.max_train_samples is not None:
            # Number of samples might increase during Feature Creation, We select only specified max samples
            train_dataset = train_dataset.select(range(data_args.max_train_samples))

    accelerator = Accelerator(cpu=training_args.no_cuda)

    def move_input_to_device(input, device):
        if isinstance(input, torch.Tensor):
            return input if input.device == device else input.to(device)
        elif isinstance(input, tuple):
            return tuple([move_input_to_device(ele, device) for ele in input])
        elif isinstance(input, list):
            return [move_input_to_device(ele, device) for ele in input]
        elif isinstance(input, dict):
            return {key: move_input_to_device(input[key], device) for key in input}
        else:
            raise TypeError("Only inputs types torch.Tensor, tuple, list and dict are supported")

    # get logits of teacher model
    # declare teacher config and model for distillation
    teacher_config = None
    teacher_model = None
    if optim_args.generate_teacher_logits:
        if not data_args.pad_to_max_length:
            raise ValueError("To computes teacher logits, pad_to_max_length must be set to True")
        teacher_config = AutoConfig.from_pretrained(optim_args.teacher_model_name_or_path)
        teacher_model = AutoModelForQuestionAnswering.from_pretrained(
            optim_args.teacher_model_name_or_path,
            from_tf=bool(".ckpt" in optim_args.teacher_model_name_or_path),
            config=teacher_config,
        )
        teacher_model_qa = QAModel(teacher_model)
        teacher_model_qa = accelerator.prepare(teacher_model_qa)
        num_param = lambda model: sum(p.numel() for p in model.parameters())
        logger.info(
            "***** Number of teacher model parameters: {:.2f}M *****".format(num_param(teacher_model_qa) / 10**6)
        )
        logger.info("***** Number of student model parameters: {:.2f}M *****".format(num_param(model) / 10**6))

        def get_logits(teacher_model_qa, train_dataset):
            logger.info("***** Getting logits of teacher model *****")
            logger.info(f"  Num examples = {len(train_dataset) }")
            logger.info(f"  Batch Size = {training_args.per_device_eval_batch_size }")

            sampler = None
            if accelerator.num_processes > 1:
                from transformers.trainer_pt_utils import ShardSampler

                sampler = ShardSampler(
                    train_dataset,
                    batch_size=training_args.per_device_eval_batch_size,
                    num_processes=accelerator.num_processes,
                    process_index=accelerator.process_index,
                )
            train_dataloader = DataLoader(
                train_dataset,
                collate_fn=data_collator,
                sampler=sampler,
                batch_size=training_args.per_device_eval_batch_size,
            )
            train_dataloader = tqdm(train_dataloader, desc="Evaluating")
            teacher_logits = []
            for step, batch in enumerate(train_dataloader):
                batch = move_input_to_device(batch, next(teacher_model_qa.parameters()).device)
                outputs = teacher_model_qa(**batch).cpu().detach().numpy()
                if accelerator.num_processes > 1:
                    outputs_list = [None for i in range(accelerator.num_processes)]
                    torch.distributed.all_gather_object(outputs_list, outputs)
                    outputs = np.concatenate(outputs_list, axis=0)
                teacher_logits += [[s, e] for s, e in zip(outputs[0::2], outputs[1::2])]
            if accelerator.num_processes > 1:
                teacher_logits = teacher_logits[: len(train_dataset)]

            return train_dataset.add_column("teacher_logits", teacher_logits)

        with torch.no_grad():
            train_dataset = get_logits(teacher_model_qa, train_dataset)

    # Validation preprocessing
    def prepare_validation_features(examples):
        # Some of the questions have lots of whitespace on the left, which is not useful and will make the
        # truncation of the context fail (the tokenized question will take a lots of space). So we remove that
        # left whitespace
        examples[question_column_name] = [q.lstrip() for q in examples[question_column_name]]

        # Tokenize our examples with truncation and maybe padding, but keep the overflows using a stride. This results
        # in one example possible giving several features when a context is long, each of those features having a
        # context that overlaps a bit the context of the previous feature.
        tokenized_examples = tokenizer(
            examples[question_column_name if pad_on_right else context_column_name],
            examples[context_column_name if pad_on_right else question_column_name],
            truncation="only_second" if pad_on_right else "only_first",
            max_length=max_seq_length,
            stride=data_args.doc_stride,
            return_overflowing_tokens=True,
            return_offsets_mapping=True,
            padding="max_length" if data_args.pad_to_max_length else False,
        )

        # Since one example might give us several features if it has a long context, we need a map from a feature to
        # its corresponding example. This key gives us just that.
        sample_mapping = tokenized_examples.pop("overflow_to_sample_mapping")

        # For evaluation, we will need to convert our predictions to substrings of the context, so we keep the
        # corresponding example_id and we will store the offset mappings.
        tokenized_examples["example_id"] = []

        for i in range(len(tokenized_examples["input_ids"])):
            # Grab the sequence corresponding to that example (to know what is the context and what is the question).
            sequence_ids = tokenized_examples.sequence_ids(i)
            context_index = 1 if pad_on_right else 0

            # One example can give several spans, this is the index of the example containing this span of text.
            sample_index = sample_mapping[i]
            tokenized_examples["example_id"].append(examples["id"][sample_index])

            # Set to None the offset_mapping that are not part of the context so it's easy to determine if a token
            # position is part of the context or not.
            tokenized_examples["offset_mapping"][i] = [
                (o if sequence_ids[k] == context_index else None)
                for k, o in enumerate(tokenized_examples["offset_mapping"][i])
            ]

        return tokenized_examples

    if training_args.do_eval:
        if "validation" not in raw_datasets:
            raise ValueError("--do_eval requires a validation dataset")
        eval_examples = raw_datasets["validation"]
        if data_args.max_eval_samples is not None:
            # We will select sample from whole data
            eval_examples = eval_examples.select(range(data_args.max_eval_samples))
        # Validation Feature Creation
        with training_args.main_process_first(desc="validation dataset map pre-processing"):
            eval_dataset = eval_examples.map(
                prepare_validation_features,
                batched=True,
                num_proc=data_args.preprocessing_num_workers,
                remove_columns=column_names,
                load_from_cache_file=not data_args.overwrite_cache,
                desc="Running tokenizer on validation dataset",
            )
        if data_args.max_eval_samples is not None:
            # During Feature creation dataset samples might increase, we will select required samples again
            eval_dataset = eval_dataset.select(range(data_args.max_eval_samples))

    # Post-processing:
    def post_processing_function(examples, features, predictions, stage="eval"):
        # Post-processing: we match the start logits and end logits to answers in the original context.
        predictions = postprocess_qa_predictions(
            examples=examples,
            features=features,
            predictions=predictions,
            version_2_with_negative=data_args.version_2_with_negative,
            n_best_size=data_args.n_best_size,
            max_answer_length=data_args.max_answer_length,
            null_score_diff_threshold=data_args.null_score_diff_threshold,
            output_dir=training_args.output_dir,
            log_level=log_level,
            prefix=stage,
        )
        # Format the result to the format the metric expects.
        if data_args.version_2_with_negative:
            formatted_predictions = [
                {"id": k, "prediction_text": v, "no_answer_probability": 0.0} for k, v in predictions.items()
            ]
        else:
            formatted_predictions = [{"id": k, "prediction_text": v} for k, v in predictions.items()]

        references = [{"id": ex["id"], "answers": ex[answer_column_name]} for ex in examples]
        return EvalPrediction(predictions=formatted_predictions, label_ids=references)

    metric = evaluate.load("squad_v2" if data_args.version_2_with_negative else "squad")

    def compute_metrics(p: EvalPrediction):
        return metric.compute(predictions=p.predictions, references=p.label_ids)

<<<<<<< HEAD
    quantization_config = None
    pruning_config = None
    distillation_config = None
=======
    # Initialize our Trainer
    trainer = QuestionAnsweringIncTrainer(
        model=model,
        args=training_args,
        train_dataset=train_dataset if training_args.do_train else None,
        eval_dataset=eval_dataset if training_args.do_eval else None,
        eval_examples=eval_examples if training_args.do_eval else None,
        tokenizer=tokenizer,
        data_collator=data_collator,
        post_process_function=post_processing_function,
        compute_metrics=compute_metrics,
    )

    resume_from_checkpoint = training_args.resume_from_checkpoint
    metric_name = optim_args.metric

    def take_eval_steps(model, trainer, metric_name, save_metrics=False):
        model = model.model if hasattr(model, "model") else model
        trainer.model = model
        metrics = trainer.evaluate()
        if save_metrics:
            trainer.save_metrics("eval", metrics)
        logger.info("{}: {}".format(metric_name, metrics.get(metric_name)))
        return metrics[metric_name]

    def eval_func(model):
        return take_eval_steps(model, trainer, metric_name)

    def take_train_steps(model, trainer, resume_from_checkpoint, last_checkpoint):
        trainer.model_wrapped = model
        trainer.model = model
        trainer._signature_columns = None
        checkpoint = None
        if resume_from_checkpoint is not None:
            checkpoint = resume_from_checkpoint
        elif last_checkpoint is not None:
            checkpoint = last_checkpoint
        train_result = trainer.train(agent, resume_from_checkpoint=checkpoint)
        metrics = train_result.metrics
        trainer.save_model()  # Saves the tokenizer too for easy upload
        trainer.log_metrics("train", metrics)
        trainer.save_metrics("train", metrics)
        trainer.save_state()
        return trainer.model

    def train_func(model):
        return take_train_steps(model, trainer, resume_from_checkpoint, last_checkpoint)

    quantizer = None
    pruner = None
    distiller = None
>>>>>>> be6842c0

    if not optim_args.apply_quantization and not optim_args.apply_pruning and not optim_args.apply_distillation:
        raise ValueError("No optimization activated.")

    if not training_args.do_train and (
        optim_args.apply_distillation
        or optim_args.apply_pruning
        or (optim_args.apply_quantization and optim_args.quantization_approach == "aware_training")
    ):
        raise ValueError("`do_train` must be set to True.")

    if optim_args.apply_quantization:

<<<<<<< HEAD
        supported_approach = {"static", "dynamic", "aware_training"}
        if optim_args.quantization_approach not in supported_approach:
            raise ValueError(
                f"Unknown quantization approach. Supported approach are {supported_approach}."
                f"{optim_args.quantization_approach} was given."
=======
        if not training_args.do_eval:
            raise ValueError("do_eval must be set to True for quantization.")

        q8_config = IncQuantizationConfig.from_pretrained(
            optim_args.quantization_config if optim_args.quantization_config is not None else default_config,
            config_file_name="quantization.yml",
            cache_dir=model_args.cache_dir,
        )

        # Set metric tolerance if specified
        if optim_args.tolerance_criterion is not None:
            q8_config.set_tolerance(optim_args.tolerance_criterion)

        # Set quantization approach if specified
        if optim_args.quantization_approach is not None:
            supported_approach = {"static", "dynamic", "aware_training"}
            if optim_args.quantization_approach not in supported_approach:
                raise ValueError(
                    "Unknown quantization approach. Supported approach are " + ", ".join(supported_approach)
                )
            quant_approach = getattr(IncQuantizationMode, optim_args.quantization_approach.upper()).value
            q8_config.set_config("quantization.approach", quant_approach)

        quant_approach = IncQuantizationMode(q8_config.get_config("quantization.approach"))
        calib_dataloader = trainer.get_train_dataloader() if quant_approach != IncQuantizationMode.DYNAMIC else None
        # torch FX used for post-training quantization and quantization aware training
        # dynamic quantization will be added when torch FX is more mature
        if quant_approach != IncQuantizationMode.DYNAMIC:
            if not training_args.do_train:
                raise ValueError("do_train must be set to True for quantization aware training.")

            if training_args.use_ipex:
                q8_config.set_config("model.framework", "pytorch_ipex")
                calib_dataloader = trainer.get_eval_dataloader()
                if not training_args.bf16:
                    q8_config.usr_cfg.use_bf16 = False
            else:
                q8_config.set_config("model.framework", "pytorch_fx")

        quantizer = IncQuantizer(
            q8_config, eval_func=eval_func, train_func=train_func, calib_dataloader=calib_dataloader
        )

    if optim_args.apply_pruning:

        if not training_args.do_train:
            raise ValueError("do_train must be set to True for pruning.")

        pruning_config = IncPruningConfig.from_pretrained(
            optim_args.pruning_config if optim_args.pruning_config is not None else default_config,
            config_file_name="prune.yml",
            cache_dir=model_args.cache_dir,
        )

        # Set targeted sparsity if specified
        if optim_args.target_sparsity is not None:
            pruning_config.set_config(
                "pruning.approach.weight_compression.target_sparsity", optim_args.target_sparsity
>>>>>>> be6842c0
            )
        if optim_args.quantization_approach == "aware_training":
            quantization_config = QuantizationAwareTrainingConfig()
        else:
            quantization_config = PostTrainingQuantConfig(approach=optim_args.quantization_approach)

    if optim_args.apply_pruning:

        if optim_args.end_step is None:
            end_step = training_args.num_train_epochs * (
                len(train_dataset) // training_args.per_device_train_batch_size
            )
        else:
            end_step = min(
                optim_args.end_step,
                training_args.num_train_epochs * (len(train_dataset) // training_args.per_device_train_batch_size),
            )

        pruning_config = WeightPruningConfig(
            start_step=optim_args.start_step,
            end_step=end_step,
            target_sparsity=optim_args.target_sparsity,
            pruning_type=optim_args.pruning_approach,
        )

    if optim_args.apply_distillation:

        if optim_args.teacher_model_name_or_path is None:
            raise ValueError("A teacher model is needed to apply distillation.")

        teacher_tokenizer = AutoTokenizer.from_pretrained(optim_args.teacher_model_name_or_path, use_fast=True)
        if teacher_config is None:
            teacher_config = AutoConfig.from_pretrained(optim_args.teacher_model_name_or_path)
        if teacher_model is None:
            teacher_model = AutoModelForQuestionAnswering.from_pretrained(
                optim_args.teacher_model_name_or_path,
                from_tf=bool(".ckpt" in optim_args.teacher_model_name_or_path),
                config=teacher_config,
            )

        teacher_model.to(training_args.device)

        if teacher_tokenizer.vocab != tokenizer.vocab:
            raise ValueError("Teacher model and student model should have same tokenizer.")

        distillation_config = DistillationConfig(teacher_model=teacher_model)

    # Initialize our Trainer
    trainer = QuestionAnsweringINCTrainer(
        model=model,
        task="question-answering",
        quantization_config=quantization_config if optim_args.quantization_approach == "aware_training" else None,
        pruning_config=pruning_config,
        distillation_config=distillation_config,
        args=training_args,
        train_dataset=train_dataset if training_args.do_train else None,
        eval_dataset=eval_dataset if training_args.do_eval else None,
        eval_examples=eval_examples if training_args.do_eval else None,
        tokenizer=tokenizer,
        data_collator=data_collator,
        post_process_function=post_processing_function,
        compute_metrics=compute_metrics,
    )

    # Training
    if training_args.do_train:
        checkpoint = None
        if training_args.resume_from_checkpoint is not None:
            checkpoint = training_args.resume_from_checkpoint
        elif last_checkpoint is not None:
            checkpoint = last_checkpoint
        train_result = trainer.train(resume_from_checkpoint=checkpoint)
        trainer.save_model()  # Saves the tokenizer too for easy upload

        metrics = train_result.metrics
        max_train_samples = (
            data_args.max_train_samples if data_args.max_train_samples is not None else len(train_dataset)
        )
        metrics["train_samples"] = min(max_train_samples, len(train_dataset))

        trainer.log_metrics("train", metrics)
        trainer.save_metrics("train", metrics)
        trainer.save_state()

    if optim_args.apply_quantization and optim_args.quantization_approach in {"static", "dynamic"}:
        model = trainer.model if isinstance(trainer.model, PreTrainedModel) else trainer.model._model
        quantizer = INCQuantizer.from_pretrained(model)
        if optim_args.quantization_approach == "static":
            num_calibration_samples = min(len(train_dataset), optim_args.num_calibration_samples)
            train_dataset = train_dataset.select(range(num_calibration_samples))
            quantization_config.calibration_sampling_size = num_calibration_samples

        quantizer.quantize(
            quantization_config=quantization_config,
            save_directory=training_args.output_dir,
            calibration_dataset=train_dataset if optim_args.quantization_approach == "static" else None,
            batch_size=training_args.per_device_train_batch_size,
            # save_onnx_model=True,
        )
        trainer.model = quantizer._quantized_model
    if optim_args.apply_quantization and optim_args.verify_loading:
        loaded_model = INCModelForQuestionAnswering.from_pretrained(training_args.output_dir)
        tokens = tokenizer("This is a sample input", return_tensors="pt")
        with torch.no_grad():
            original_model_outputs = trainer.model(**tokens)
            quantized_model_outputs = loaded_model(**tokens)
            if torch.allclose(original_model_outputs.end_logits, quantized_model_outputs.end_logits, atol=1e-4):
                logger.info("The quantized model was successfully loaded.")
            else:
                logger.warning("The quantized model was not successfully loaded.")

    # Evaluation
    if training_args.do_eval:
        logger.info("*** Evaluate ***")
        metrics = trainer.evaluate()

        max_eval_samples = data_args.max_eval_samples if data_args.max_eval_samples is not None else len(eval_dataset)
        metrics["eval_samples"] = min(max_eval_samples, len(eval_dataset))

        trainer.log_metrics("eval", metrics)
        trainer.save_metrics("eval", metrics)

    # Prediction
    if training_args.do_predict:
        logger.info("*** Predict ***")
        results = trainer.predict(predict_dataset, predict_examples)
        metrics = results.metrics

        max_predict_samples = (
            data_args.max_predict_samples if data_args.max_predict_samples is not None else len(predict_dataset)
        )
        metrics["predict_samples"] = min(max_predict_samples, len(predict_dataset))

        trainer.log_metrics("predict", metrics)
        trainer.save_metrics("predict", metrics)

    kwargs = {"finetuned_from": model_args.model_name_or_path, "tasks": "question-answering"}
    if data_args.dataset_name is not None:
        kwargs["dataset_tags"] = data_args.dataset_name
        if data_args.dataset_config_name is not None:
            kwargs["dataset_args"] = data_args.dataset_config_name
            kwargs["dataset"] = f"{data_args.dataset_name} {data_args.dataset_config_name}"
        else:
            kwargs["dataset"] = data_args.dataset_name

    if training_args.push_to_hub:
        trainer.push_to_hub(**kwargs)
    else:
        trainer.create_model_card(**kwargs)


def _mp_fn(index):
    # For xla_spawn (TPUs)
    main()


if __name__ == "__main__":
    main()<|MERGE_RESOLUTION|>--- conflicted
+++ resolved
@@ -708,63 +708,9 @@
     def compute_metrics(p: EvalPrediction):
         return metric.compute(predictions=p.predictions, references=p.label_ids)
 
-<<<<<<< HEAD
     quantization_config = None
     pruning_config = None
     distillation_config = None
-=======
-    # Initialize our Trainer
-    trainer = QuestionAnsweringIncTrainer(
-        model=model,
-        args=training_args,
-        train_dataset=train_dataset if training_args.do_train else None,
-        eval_dataset=eval_dataset if training_args.do_eval else None,
-        eval_examples=eval_examples if training_args.do_eval else None,
-        tokenizer=tokenizer,
-        data_collator=data_collator,
-        post_process_function=post_processing_function,
-        compute_metrics=compute_metrics,
-    )
-
-    resume_from_checkpoint = training_args.resume_from_checkpoint
-    metric_name = optim_args.metric
-
-    def take_eval_steps(model, trainer, metric_name, save_metrics=False):
-        model = model.model if hasattr(model, "model") else model
-        trainer.model = model
-        metrics = trainer.evaluate()
-        if save_metrics:
-            trainer.save_metrics("eval", metrics)
-        logger.info("{}: {}".format(metric_name, metrics.get(metric_name)))
-        return metrics[metric_name]
-
-    def eval_func(model):
-        return take_eval_steps(model, trainer, metric_name)
-
-    def take_train_steps(model, trainer, resume_from_checkpoint, last_checkpoint):
-        trainer.model_wrapped = model
-        trainer.model = model
-        trainer._signature_columns = None
-        checkpoint = None
-        if resume_from_checkpoint is not None:
-            checkpoint = resume_from_checkpoint
-        elif last_checkpoint is not None:
-            checkpoint = last_checkpoint
-        train_result = trainer.train(agent, resume_from_checkpoint=checkpoint)
-        metrics = train_result.metrics
-        trainer.save_model()  # Saves the tokenizer too for easy upload
-        trainer.log_metrics("train", metrics)
-        trainer.save_metrics("train", metrics)
-        trainer.save_state()
-        return trainer.model
-
-    def train_func(model):
-        return take_train_steps(model, trainer, resume_from_checkpoint, last_checkpoint)
-
-    quantizer = None
-    pruner = None
-    distiller = None
->>>>>>> be6842c0
 
     if not optim_args.apply_quantization and not optim_args.apply_pruning and not optim_args.apply_distillation:
         raise ValueError("No optimization activated.")
@@ -778,72 +724,11 @@
 
     if optim_args.apply_quantization:
 
-<<<<<<< HEAD
         supported_approach = {"static", "dynamic", "aware_training"}
         if optim_args.quantization_approach not in supported_approach:
             raise ValueError(
                 f"Unknown quantization approach. Supported approach are {supported_approach}."
                 f"{optim_args.quantization_approach} was given."
-=======
-        if not training_args.do_eval:
-            raise ValueError("do_eval must be set to True for quantization.")
-
-        q8_config = IncQuantizationConfig.from_pretrained(
-            optim_args.quantization_config if optim_args.quantization_config is not None else default_config,
-            config_file_name="quantization.yml",
-            cache_dir=model_args.cache_dir,
-        )
-
-        # Set metric tolerance if specified
-        if optim_args.tolerance_criterion is not None:
-            q8_config.set_tolerance(optim_args.tolerance_criterion)
-
-        # Set quantization approach if specified
-        if optim_args.quantization_approach is not None:
-            supported_approach = {"static", "dynamic", "aware_training"}
-            if optim_args.quantization_approach not in supported_approach:
-                raise ValueError(
-                    "Unknown quantization approach. Supported approach are " + ", ".join(supported_approach)
-                )
-            quant_approach = getattr(IncQuantizationMode, optim_args.quantization_approach.upper()).value
-            q8_config.set_config("quantization.approach", quant_approach)
-
-        quant_approach = IncQuantizationMode(q8_config.get_config("quantization.approach"))
-        calib_dataloader = trainer.get_train_dataloader() if quant_approach != IncQuantizationMode.DYNAMIC else None
-        # torch FX used for post-training quantization and quantization aware training
-        # dynamic quantization will be added when torch FX is more mature
-        if quant_approach != IncQuantizationMode.DYNAMIC:
-            if not training_args.do_train:
-                raise ValueError("do_train must be set to True for quantization aware training.")
-
-            if training_args.use_ipex:
-                q8_config.set_config("model.framework", "pytorch_ipex")
-                calib_dataloader = trainer.get_eval_dataloader()
-                if not training_args.bf16:
-                    q8_config.usr_cfg.use_bf16 = False
-            else:
-                q8_config.set_config("model.framework", "pytorch_fx")
-
-        quantizer = IncQuantizer(
-            q8_config, eval_func=eval_func, train_func=train_func, calib_dataloader=calib_dataloader
-        )
-
-    if optim_args.apply_pruning:
-
-        if not training_args.do_train:
-            raise ValueError("do_train must be set to True for pruning.")
-
-        pruning_config = IncPruningConfig.from_pretrained(
-            optim_args.pruning_config if optim_args.pruning_config is not None else default_config,
-            config_file_name="prune.yml",
-            cache_dir=model_args.cache_dir,
-        )
-
-        # Set targeted sparsity if specified
-        if optim_args.target_sparsity is not None:
-            pruning_config.set_config(
-                "pruning.approach.weight_compression.target_sparsity", optim_args.target_sparsity
->>>>>>> be6842c0
             )
         if optim_args.quantization_approach == "aware_training":
             quantization_config = QuantizationAwareTrainingConfig()
