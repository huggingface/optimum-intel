--- conflicted
+++ resolved
@@ -61,20 +61,13 @@
           uv pip install .[openvino,tests,diffusers] transformers[testing]
 
       - if: ${{ matrix.transformers-version != 'latest' && matrix.transformers-version != 'main' }}
-        name: Install specific dependencies and versions required for older transformers
-<<<<<<< HEAD
-        run: pip install transformers==${{ matrix.transformers-version }}
+        name: Install specific transformers version
+        run: uv pip install transformers==${{ matrix.transformers-version }}
 
       - if: ${{ matrix.transformers-version == '4.45.0' }}
+        name: Install specific dependencies and versions required for older transformers
         run: |
-          pip install accelerate==0.* peft==0.13.* diffusers==0.32.* transformers_stream_generator
-
-      - if: ${{ matrix.transformers-version == 'latest' && matrix.os != 'windows-2022' ||  matrix.transformers-version == 'main' }}
-        name: Install auto-gptq, autoawq
-=======
->>>>>>> b9c151fe
-        run: |
-          uv pip install transformers==${{ matrix.transformers-version }} accelerate==0.* peft==0.13.* diffusers==0.30.* transformers_stream_generator
+          uv pip install accelerate==0.* peft==0.13.* diffusers==0.32.* transformers_stream_generator
 
       - if: ${{ matrix.transformers-version == 'main' }}
         name: Install transformers from repository
