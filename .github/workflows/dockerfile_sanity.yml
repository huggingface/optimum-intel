--- conflicted
+++ resolved
@@ -5,22 +5,13 @@
     branches:
       - main
     paths:
-<<<<<<< HEAD
       - 'Dockerfile.intel'
  
-=======
-      - "docker/Dockerfile.intel"
-
->>>>>>> 35cf1d28
   pull_request:
     branches:
       - main
     paths:
-<<<<<<< HEAD
       - 'Dockerfile.intel'
-=======
-      - "docker/Dockerfile.intel"
->>>>>>> 35cf1d28
 
 jobs:
   build_and_run:
@@ -33,30 +24,10 @@
       - name: Set up Docker Buildx
         uses: docker/setup-buildx-action@v3
 
-<<<<<<< HEAD
-    - name: Build and Run Docker Image
-      run: |
-        IMAGE_NAME="intel_image:latest"
-        docker build -f Dockerfile.intel -t $IMAGE_NAME .
-        if [ $? -ne 0 ]; then
-          echo "Docker image build failed."
-          exit 1
-        fi
-        CONTAINER_ID=$(docker run -d $IMAGE_NAME tail -f /dev/null)
-        if docker inspect -f '{{.State.Running}}' $CONTAINER_ID 2>/dev/null | grep -q 'true'; then
-          echo "Container is running."
-        else
-          echo "Container failed to start."
-          docker logs $CONTAINER_ID 2>/dev/null || echo "No container ID found."
-          exit 1
-        fi
-        docker stop $CONTAINER_ID
-        docker rm $CONTAINER_ID
-=======
       - name: Build and Run Docker Image
         run: |
           IMAGE_NAME="intel_image:latest"
-          docker build -f docker/Dockerfile.intel -t $IMAGE_NAME .
+          docker build -f Dockerfile.intel -t $IMAGE_NAME .
           if [ $? -ne 0 ]; then
             echo "Docker image build failed."
             exit 1
@@ -70,5 +41,4 @@
             exit 1
           fi
           docker stop $CONTAINER_ID
-          docker rm $CONTAINER_ID
->>>>>>> 35cf1d28
+          docker rm $CONTAINER_ID