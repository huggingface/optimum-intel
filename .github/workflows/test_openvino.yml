--- conflicted
+++ resolved
@@ -29,10 +29,6 @@
       fail-fast: false
       matrix:
         test-pattern:
-<<<<<<< HEAD
-          ["*modeling*", "*diffusion*", "*quantization*", "*export*"]
-        transformers-version: ["4.45.0", "4.54.0", "latest"]
-=======
           [
             "*export*",
             "*decoder*",
@@ -41,8 +37,7 @@
             "*diffusion*",
             "*quantization*",
           ]
-        transformers-version: ["4.36.0", "latest"]
->>>>>>> b9c151fe
+        transformers-version: ["4.45.0", "4.54.0", "latest"]
 
     runs-on: ubuntu-22.04
 
@@ -63,19 +58,13 @@
       - if: ${{ matrix.transformers-version != 'latest' }}
         name: Install specific dependencies and versions required for older transformers
         run: |
-<<<<<<< HEAD
-          pip install transformers==${{ matrix.transformers-version }}
+          uv pip install transformers==${{ matrix.transformers-version }}
 
       - if: ${{ matrix.transformers-version == '4.45.0' }}
         run: |
-          pip install accelerate==0.* peft==0.13.* diffusers==0.32.* transformers_stream_generator
+          uv pip install accelerate==0.* peft==0.13.* diffusers==0.32.* transformers_stream_generator
 
-      - if: ${{ matrix.test-pattern == '*modeling*'}}
-=======
-          uv pip install transformers==${{ matrix.transformers-version }} accelerate==0.* peft==0.13.* diffusers==0.30.* transformers_stream_generator
-
-      - if: ${{ matrix.transformers-version == 'latest' && matrix.test-pattern == '*decoder*'}}
->>>>>>> b9c151fe
+      - if: ${{ matrix.test-pattern == '*decoder*'}}
         name: Install auto-gptq, autoawq
         run: |
           uv pip install auto-gptq "autoawq<0.2.8"
