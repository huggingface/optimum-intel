--- conflicted
+++ resolved
@@ -49,16 +49,12 @@
       - if: ${{ matrix.transformers-version != 'latest' }}
         name: Install specific dependencies and versions required for older transformers
         run: |
-<<<<<<< HEAD
-          pip install transformers==${{ matrix.transformers-version }} accelerate==0.*
+          pip install transformers==${{ matrix.transformers-version }} accelerate==0.* peft==0.13.* diffusers==0.30.* transformers_stream_generator
       
       - if: ${{ matrix.transformers-version == 'latest' && matrix.test-pattern == '*modeling*'}}
         name: Install auto-gptq, autoawq
         run: |
           pip install auto-gptq autoawq --extra-index-url https://download.pytorch.org/whl/cpu
-=======
-          pip install transformers==${{ matrix.transformers-version }} accelerate==0.* peft==0.13.* diffusers==0.30.* transformers_stream_generator
->>>>>>> a76be08b
 
       - if: ${{ matrix.test-pattern == '*modeling*' }}
         name: Uninstall NNCF
