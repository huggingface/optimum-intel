--- conflicted
+++ resolved
@@ -36,13 +36,10 @@
     - name: Test with Pytest
       run: |
         pytest tests/openvino/ --ignore tests/openvino/test_modeling_basic.py --durations=0
-<<<<<<< HEAD
-=======
     - name: Test basic
       run: |
         pip uninstall -y nncf
         pytest tests/openvino/test_modeling_basic.py
->>>>>>> ff1d94b5
     - name: Test openvino-nightly
       run: |
         pip uninstall -y openvino
