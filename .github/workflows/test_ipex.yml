name: IPEX - Test

on:
  push:
    branches:
      - main
      - v*-release
  pull_request:
    branches:
      - main

concurrency:
  group: ${{ github.workflow }}-${{ github.head_ref || github.run_id }}
  cancel-in-progress: true

env:
  TRANSFORMERS_IS_CI: true

jobs:
  build:
    strategy:
      fail-fast: false
      matrix:
<<<<<<< HEAD
        transformers-version: ["4.54.0", "4.55.*"]
        torch-version: ["2.8.0"]
        test-file: [test_modeling.py, test_pipelines.py, test_modeling_causal_lm.py]
=======
        transformers-version: ["4.51.0", "4.52.*"]
        torch-version: ["2.7.0"]
        test-file:
          [test_modeling.py, test_pipelines.py, test_modeling_causal_lm.py]
>>>>>>> 24d5834e

    runs-on: ubuntu-22.04

    steps:
      - name: Checkout code
        uses: actions/checkout@v4

      - name: Setup Python
        uses: actions/setup-python@v5
        with:
          python-version: "3.10"

      - name: Install dependencies
        run: |
          pip install --upgrade pip
          pip install torch==${{ matrix.torch-version }} torchaudio torchvision --extra-index-url https://download.pytorch.org/whl/cpu
          pip install .[ipex,tests] transformers[testing]==${{ matrix.transformers-version }} intel_extension_for_pytorch==${{ matrix.torch-version }}

      - name: Install bitsandbytes
        if: matrix.test-file == 'test_modeling_causal_lm.py'
        run: |
          git clone --branch multi-backend-refactor https://github.com/bitsandbytes-foundation/bitsandbytes.git
          cd bitsandbytes
          pip install .

      - name: Install autoawq
        if: matrix.test-file == 'test_modeling_causal_lm.py'
        run: |
          git clone https://github.com/casper-hansen/AutoAWQ.git
          cd AutoAWQ
          pip install .
          pip uninstall triton -y

      - name: Assert versions
        run: |
          python -c "import torch; print(torch.__version__); assert torch.__version__.startswith('${{ matrix.torch-version }}'.replace('.*', ''))"
          python -c "import intel_extension_for_pytorch; print(intel_extension_for_pytorch.__version__); assert intel_extension_for_pytorch.__version__.startswith('${{ matrix.torch-version }}'.replace('.*', ''))"
          python -c "import transformers; print(transformers.__version__); assert transformers.__version__.startswith('${{ matrix.transformers-version }}'.replace('.*', ''))"

      - name: Test with Pytest
        run: |
          pytest tests/ipex/${{ matrix.test-file }} -rsx -v<|MERGE_RESOLUTION|>--- conflicted
+++ resolved
@@ -21,16 +21,9 @@
     strategy:
       fail-fast: false
       matrix:
-<<<<<<< HEAD
-        transformers-version: ["4.54.0", "4.55.*"]
+        transformers-version: ["4.55.4"]
         torch-version: ["2.8.0"]
         test-file: [test_modeling.py, test_pipelines.py, test_modeling_causal_lm.py]
-=======
-        transformers-version: ["4.51.0", "4.52.*"]
-        torch-version: ["2.7.0"]
-        test-file:
-          [test_modeling.py, test_pipelines.py, test_modeling_causal_lm.py]
->>>>>>> 24d5834e
 
     runs-on: ubuntu-22.04
 
