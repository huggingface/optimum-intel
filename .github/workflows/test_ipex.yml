--- conflicted
+++ resolved
@@ -21,19 +21,13 @@
     strategy:
       fail-fast: false
       matrix:
-<<<<<<< HEAD
         python-version: [3.9]
-        transformers-version: [4.39.0, 4.41.2]
+        transformers-version: [4.39.0, 4.42.3]
         ipex-version: [2.2.0, 2.3.*]
         include:
           - python-version: 3.8
             transformers-version: 4.39.0
             ipex-version: 2.2.0
-=======
-        python-version: [3.8, 3.9]
-        transformers-version: [4.39.0, 4.42.3]
-        os: [ubuntu-latest]
->>>>>>> b25e8453
 
     steps:
     - uses: actions/checkout@v2
