--- conflicted
+++ resolved
@@ -18,11 +18,7 @@
     strategy:
       fail-fast: false
       matrix:
-<<<<<<< HEAD
-        python-version: ["3.9"]
-=======
         python-version: ["3.9", "3.12"]
->>>>>>> 74d2161e
         os: [ubuntu-latest]
 
     runs-on: ${{ matrix.os }}
