name: INC - Test

on:
  push:
    branches:
      - main
      - v*-release
  pull_request:
    branches:
      - main

concurrency:
  group: ${{ github.workflow }}-${{ github.head_ref || github.run_id }}
  cancel-in-progress: true

jobs:
  build:
    strategy:
      fail-fast: false
      matrix:
<<<<<<< HEAD
        torch-version: ["2.2.0", "2.3.*", "2.4.*"]
        python-version: ["3.9"]
=======
        python-version: ["3.9", "3.11"]
>>>>>>> 74d2161e
        os: [ubuntu-latest]

    runs-on: ${{ matrix.os }}

    steps:
<<<<<<< HEAD
      - name: Checkout code
        uses: actions/checkout@v4

      - name: Setup Python ${{ matrix.python-version }}
        uses: actions/setup-python@v5
        with:
          python-version: ${{ matrix.python-version }}

      - name: Install dependencies
        run: |
          pip install --upgrade pip
          pip install torch==${{ matrix.torch-version }} torchaudio torchvision --index-url https://download.pytorch.org/whl/cpu
          pip install .[neural-compressor,ipex,diffusers,peft,tests] transformers[testing] intel-extension-for-pytorch==${{ matrix.torch-version }}

      - if: ${{ matrix.torch-version == '2.2.0' }}
        name: Downgrade Numpy
        run: pip install numpy==1.*

      - name: Assert versions
        run: |
          python -c "import torch; print(torch.__version__); assert torch.__version__.startswith('${{ matrix.torch-version }}'.replace('.*', ''))"
          python -c "import intel_extension_for_pytorch; print(intel_extension_for_pytorch.__version__); assert intel_extension_for_pytorch.__version__.startswith('${{ matrix.torch-version }}'.replace('.*', ''))"

      - name: Test with Pytest
        run: |
          pytest tests/neural_compressor
=======
    - uses: actions/checkout@v2
    - name: Setup Python ${{ matrix.python-version }}
      uses: actions/setup-python@v2
      with:
        python-version: ${{ matrix.python-version }}
    - name: Install dependencies
      run: |
        python -m pip install --upgrade pip
        pip install cmake
        pip install py-cpuinfo
        pip install torch==2.4.0 torchvision==0.19.0 torchaudio==2.4.0 --index-url https://download.pytorch.org/whl/cpu
        pip install intel-extension-for-pytorch==2.4.0
        pip install datasets==2.19.0
        pip install .[neural-compressor,diffusers,tests]
        pip install peft

    - name: Test with Pytest
      run: |
        pytest tests/neural_compressor/ --ignore tests/neural_compressor/test_ipex.py --durations=0
    - name: Test IPEX
      run: |
        pytest tests/neural_compressor/test_ipex.py
>>>>>>> 74d2161e
<|MERGE_RESOLUTION|>--- conflicted
+++ resolved
@@ -18,18 +18,13 @@
     strategy:
       fail-fast: false
       matrix:
-<<<<<<< HEAD
         torch-version: ["2.2.0", "2.3.*", "2.4.*"]
-        python-version: ["3.9"]
-=======
         python-version: ["3.9", "3.11"]
->>>>>>> 74d2161e
         os: [ubuntu-latest]
 
     runs-on: ${{ matrix.os }}
 
     steps:
-<<<<<<< HEAD
       - name: Checkout code
         uses: actions/checkout@v4
 
@@ -55,28 +50,4 @@
 
       - name: Test with Pytest
         run: |
-          pytest tests/neural_compressor
-=======
-    - uses: actions/checkout@v2
-    - name: Setup Python ${{ matrix.python-version }}
-      uses: actions/setup-python@v2
-      with:
-        python-version: ${{ matrix.python-version }}
-    - name: Install dependencies
-      run: |
-        python -m pip install --upgrade pip
-        pip install cmake
-        pip install py-cpuinfo
-        pip install torch==2.4.0 torchvision==0.19.0 torchaudio==2.4.0 --index-url https://download.pytorch.org/whl/cpu
-        pip install intel-extension-for-pytorch==2.4.0
-        pip install datasets==2.19.0
-        pip install .[neural-compressor,diffusers,tests]
-        pip install peft
-
-    - name: Test with Pytest
-      run: |
-        pytest tests/neural_compressor/ --ignore tests/neural_compressor/test_ipex.py --durations=0
-    - name: Test IPEX
-      run: |
-        pytest tests/neural_compressor/test_ipex.py
->>>>>>> 74d2161e
+          pytest tests/neural_compressor